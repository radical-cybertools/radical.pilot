--- conflicted
+++ resolved
@@ -252,12 +252,8 @@
                             'radical.saga>=1.11',
                             'pymongo<4',
                             'mpi4py',
-<<<<<<< HEAD
                             'setproctitle',
                             'dill'
-=======
-                            'setproctitle'
->>>>>>> 31e9d3f7
                            ],
     'extras_require'     : {'autopilot' : ['github3.py']},
     'tests_require'      : ['pytest',
