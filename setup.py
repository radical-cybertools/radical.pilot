#!/usr/bin/env python3

__author__    = 'RADICAL-Cybertools Team'
__email__     = 'info@radical-cybertools.org'
__copyright__ = 'Copyright 2013-22, The RADICAL-Cybertools Team'
__license__   = 'MIT'


''' Setup script, only usable via pip. '''

import re
import os
import sys
import glob
import shutil

import subprocess as sp

from setuptools import setup, Command, find_namespace_packages


# ------------------------------------------------------------------------------
name     = 'radical.pilot'
mod_root = 'src/radical/pilot/'

# ------------------------------------------------------------------------------
#
# pip warning:
# "In-tree builds are now default. pip 22.1 will enforce this behaviour change.
#  A possible replacement is to remove the --use-feature=in-tree-build flag."
#
# With this change we need to make sure to clean out all temporary files from
# the src tree. Specifically create (and thus need to clean)
#   - VERSION
#   - SDIST
#   - the sdist file itself (a tarball)
#
# `pip install` (or any other direct or indirect invocation of `setup.py`) will
# in fact run `setup.py` multiple times: one on the top level, and internally
# again with other arguments to build sdist and bwheel packages.  We must *not*
# clean out temporary files in those internal runs as that would invalidate the
# install.
#
# We thus introduce an env variable `SDIST_LEVEL` which allows us to separate
# internal calls from the top level invocation - we only clean on the latter
# (see end of this file).
sdist_level = int(os.environ.get('SDIST_LEVEL', 0))
os.environ['SDIST_LEVEL'] = str(sdist_level + 1)


# ------------------------------------------------------------------------------
#
def sh_callout(cmd):

    p = sp.Popen(cmd, stdout=sp.PIPE, stderr=sp.PIPE, shell=True)

    stdout, stderr = p.communicate()
    ret            = p.returncode
    return stdout, stderr, ret


# ------------------------------------------------------------------------------
#
# versioning mechanism:
#
#   - version:          1.2.3            - is used for installation
#   - version_detail:  v1.2.3-9-g0684b06 - is used for debugging
#   - version is read from VERSION file in src_root, which then is copied to
#     module dir, and is getting installed from there.
#   - version_detail is derived from the git tag, and only available when
#     installed from git.  That is stored in mod_root/VERSION in the install
#     tree.
#   - The VERSION file is used to provide the runtime version information.
#
def get_version(_mod_root):
    '''
    a VERSION file containes the version strings is created in mod_root,
    during installation.  That file is used at runtime to get the version
    information.
    '''

    try:

        _version_base   = None
        _version_detail = None
        _sdist_name     = None

        # get version from './VERSION'
        src_root = os.path.dirname(__file__)
        if not src_root:
            src_root = '.'

        with open(src_root + '/VERSION', 'r', encoding='utf-8') as f:
            _version_base = f.readline().strip()

        # attempt to get version detail information from git
        # We only do that though if we are in a repo root dir,
        # ie. if 'git rev-parse --show-prefix' returns an empty string --
        # otherwise we get confused if the ve lives beneath another repository,
        # and the pip version used uses an install tmp dir in the ve space
        # instead of /tmp (which seems to happen with some pip/setuptools
        # versions).
        out, _, ret = sh_callout(
            'cd %s ; '
            'test -z `git rev-parse --show-prefix` || exit -1; '
            'tag=`git describe --tags --always` 2>/dev/null ; '
            'branch=`git branch | grep -e "^*" | cut -f 2- -d " "` 2>/dev/null ; '
            'echo $tag@$branch' % src_root)
        _version_detail = out.strip()
        _version_detail = _version_detail.decode()
        _version_detail = _version_detail.replace('detached from ', 'detached-')

        # remove all non-alphanumeric (and then some) chars
        _version_detail = re.sub('[/ ]+', '-', _version_detail)
        _version_detail = re.sub('[^a-zA-Z0-9_+@.-]+', '', _version_detail)

        if ret              !=  0  or \
            _version_detail == '@' or \
            'git-error'      in _version_detail or \
            'not-a-git-repo' in _version_detail or \
            'not-found'      in _version_detail or \
            'fatal'          in _version_detail :
            _version = _version_base
        elif '@' not in _version_base:
            _version = '%s-%s' % (_version_base, _version_detail)
        else:
            _version = _version_base

        # make sure the version files exist for the runtime version inspection
        _path = '%s/%s' % (src_root, _mod_root)
        with open(_path + '/VERSION', 'w', encoding='utf-8') as f:
            f.write(_version_base + '\n')
            f.write(_version      + '\n')

        _sdist_name = '%s-%s.tar.gz' % (name, _version_base)
      # _sdist_name = _sdist_name.replace('/', '-')
      # _sdist_name = _sdist_name.replace('@', '-')
      # _sdist_name = _sdist_name.replace('#', '-')
      # _sdist_name = _sdist_name.replace('_', '-')

        if '--record'    in sys.argv or \
           'bdist_egg'   in sys.argv or \
           'bdist_wheel' in sys.argv    :
            # pip install stage 2 or easy_install stage 1
            #
            # pip install will untar the sdist in a tmp tree.  In that tmp
            # tree, we won't be able to derive git version tags -- so we pack
            # the formerly derived version as ./VERSION
            shutil.move('VERSION', 'VERSION.bak')              # backup
            shutil.copy('%s/VERSION' % _path, 'VERSION')       # version to use
            os.system  ('python3 setup.py sdist')              # build sdist
            shutil.copy('dist/%s' % _sdist_name,
                        '%s/%s'   % (_mod_root, _sdist_name))  # copy into tree
            shutil.move('VERSION.bak', 'VERSION')              # restore version

        with open(_path + '/SDIST', 'w', encoding='utf-8') as f:
            f.write(_sdist_name + '\n')

        return _version_base, _version_detail, _sdist_name, _path

    except Exception as e:
        raise RuntimeError('Could not extract/set version: %s' % e) from e


# ------------------------------------------------------------------------------
# get version info -- this will create VERSION and srcroot/VERSION
version, version_detail, sdist_name, path = get_version(mod_root)


# ------------------------------------------------------------------------------
# check python version, should be >= 3.6
if sys.hexversion < 0x03060000:
    raise RuntimeError('ERROR: %s requires Python 3.6 or newer' % name)


# ------------------------------------------------------------------------------
#
class RunTwine(Command):
    user_options = []
    def initialize_options(self): pass
    def finalize_options(self):   pass
    def run(self):
        _, _, ret = sh_callout('python3 setup.py sdist upload -r pypi')
        raise SystemExit(ret)


# ------------------------------------------------------------------------------
#
# This copies the contents like examples/ dir under sys.prefix/share/$name
# It needs the MANIFEST.in entries to work.
base = 'share/%s' % name
df = [('%s/'                      % base, ['docs/source/events.md']),
      ('%s/examples'              % base, glob.glob('examples/[01]*.py')),
      ('%s/examples'              % base, glob.glob('examples/hello*')),
      ('%s/examples'              % base, glob.glob('examples/*.json')),
      ('%s/examples/docs'         % base, glob.glob('examples/docs/*')),
      ('%s/examples/misc'         % base, glob.glob('examples/misc/*')),
      ('%s/examples/data_staging' % base, glob.glob('examples/data_staging/*')),
]


# ------------------------------------------------------------------------------
#
setup_args = {
    'name'               : name,
    'namespace_packages' : ['radical'],
    'version'            : version,
    'description'        : 'The RADICAL pilot job framework',
    'author'             : 'RADICAL Group at Rutgers University',
    'author_email'       : 'radical@rutgers.edu',
    'maintainer'         : 'The RADICAL Group',
    'maintainer_email'   : 'radical@rutgers.edu',
    'url'                : 'https://www.github.com/radical-cybertools/radical.pilot/',
    'license'            : 'MIT',
    'keywords'           : 'radical pilot job saga',
    'python_requires'    : '>=3.6',
    'classifiers'        : [
        'Development Status :: 5 - Production/Stable',
        'Intended Audience :: Developers',
        'Environment :: Console',
        'License :: OSI Approved :: MIT License',
        'Programming Language :: Python',
        'Programming Language :: Python :: 3',
        'Programming Language :: Python :: 3.6',
        'Topic :: Utilities',
        'Topic :: System :: Distributed Computing',
        'Topic :: Scientific/Engineering',
        'Operating System :: MacOS :: MacOS X',
        'Operating System :: POSIX',
        'Operating System :: Unix'
    ],
    'packages'           : find_namespace_packages('src', include=['radical.*']),
    'package_dir'        : {'': 'src'},
    'scripts'            : [
                            'bin/radical-pilot-agent',
                            'bin/radical-pilot-agent-funcs',
                            'bin/radical-pilot-agent-statepush',
                            'bin/radical-pilot-bridge',
                            'bin/radical-pilot-bson2json',
                            'bin/radical-pilot-cleanup',
                            'bin/radical-pilot-close-session',
                            'bin/radical-pilot-component',
                            'bin/radical-pilot-create-static-ve',
                            'bin/radical-pilot-deploy-ompi.sh',
                            'bin/radical-pilot-fetch-db',
                            'bin/radical-pilot-fetch-json',
                            'bin/radical-pilot-fetch-logfiles',
                            'bin/radical-pilot-fetch-profiles',
                            'bin/radical-pilot-hello.sh',
                            'bin/radical-pilot-inspect',
                            'bin/radical-pilot-limits.py',
                            'bin/radical-pilot-prte2prof',
                            'bin/radical-pilot-resources',
                            'bin/radical-pilot-run-session',
                            'bin/radical-pilot-stats',
                            'bin/radical-pilot-stats.plot',
                            'bin/radical-pilot-ve',
                            'bin/radical-pilot-version',
                            'bin/radical-pilot-worker',
                            'bin/radical-pilot-agent-funcs-mpi',
                           ],
    'package_data'       : {'': ['*.txt', '*.sh', '*.json', '*.gz', '*.c',
                                 '*.md', 'VERSION', 'SDIST', sdist_name]},
  # 'setup_requires'     : ['pytest-runner'],
    'install_requires'   : ['radical.utils>=1.12',
                            'radical.saga>=1.12',
                            'radical.gtod',
                            'pymongo<4',
<<<<<<< HEAD
                            'python-hostlist',
                            'netifaces',
                            'setproctitle',
                            'ntplib',
                            'mpi4py',
                            'dill',
                            'setproctitle',
                            'whichcraft'
=======
                            'setproctitle',
                            'dill'
>>>>>>> b678704d
                           ],
    'tests_require'      : ['pytest',
                            'pylint',
                            'flake8',
                            'coverage',
                            'mock==2.0.0.',
                           ],
    'test_suite'         : '%s.tests' % name,
    'zip_safe'           : False,
  # 'build_sphinx'       : {
  #     'source-dir'     : 'docs/',
  #     'build-dir'      : 'docs/build',
  #     'all_files'      : 1,
  # },
  # 'upload_sphinx'      : {
  #     'upload-dir'     : 'docs/build/html',
  # },
    # This copies the contents of the examples/ dir under
    # sys.prefix/share/$name
    # It needs the MANIFEST.in entries to work.
    'data_files'         : df,
    'cmdclass'           : {'upload': RunTwine},
}


# ------------------------------------------------------------------------------
#
setup(**setup_args)


# ------------------------------------------------------------------------------
# clean temporary files from source tree
if sdist_level == 0:
    os.system('rm -vrf src/%s.egg-info' % name)
    os.system('rm -vf  %s/%s'           % (path, sdist_name))
    os.system('rm -vf  %s/VERSION'      % path)
    os.system('rm -vf  %s/SDIST'        % path)


# ------------------------------------------------------------------------------
<|MERGE_RESOLUTION|>--- conflicted
+++ resolved
@@ -266,7 +266,6 @@
                             'radical.saga>=1.12',
                             'radical.gtod',
                             'pymongo<4',
-<<<<<<< HEAD
                             'python-hostlist',
                             'netifaces',
                             'setproctitle',
@@ -275,10 +274,6 @@
                             'dill',
                             'setproctitle',
                             'whichcraft'
-=======
-                            'setproctitle',
-                            'dill'
->>>>>>> b678704d
                            ],
     'tests_require'      : ['pytest',
                             'pylint',
