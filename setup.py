--- conflicted
+++ resolved
@@ -242,10 +242,7 @@
                             'bin/radical-pilot-agent-statepush',
                             'bin/radical-pilot-worker',
                             'bin/radical-pilot-agent-funcs-mpi',
-<<<<<<< HEAD
-=======
                             'bin/radical-pilot-agent-funcs2-mpi',
->>>>>>> 647170ab
                            ],
     'package_data'       : {'': ['*.txt', '*.sh', '*.json', '*.gz', '*.c',
                                  '*.md', 'VERSION', 'SDIST', sdist_name]},
