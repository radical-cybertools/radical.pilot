--- conflicted
+++ resolved
@@ -233,12 +233,7 @@
                             'bin/radical-pilot-fetch-json',
                             'bin/radical-pilot-fetch-logfiles',
                             'bin/radical-pilot-fetch-profiles',
-<<<<<<< HEAD
-                            'bin/radical-pilot-fetch-logfiles',
-                            'bin/radical-pilot-fetch-json',
                             'bin/radical-pilot-hello.sh',
-=======
->>>>>>> aa4250ba
                             'bin/radical-pilot-inspect',
                             'bin/radical-pilot-limits.py',
                             'bin/radical-pilot-prte2prof',
