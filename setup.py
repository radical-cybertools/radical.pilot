--- conflicted
+++ resolved
@@ -160,10 +160,7 @@
 
 
 df = list()
-<<<<<<< HEAD
 # df.append(('share/%s'                       % name, ['docs/source/events.md']))
-=======
->>>>>>> c75fc4a9
 df.append(('share/%s/examples'              % name, glob.glob('examples/[01]*.py')))
 df.append(('share/%s/examples'              % name, glob.glob('examples/hello*')))
 df.append(('share/%s/examples'              % name, glob.glob('examples/*.json')))
