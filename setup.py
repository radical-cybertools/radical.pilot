--- conflicted
+++ resolved
@@ -246,16 +246,10 @@
     'package_data'       : {'': ['*.txt', '*.sh', '*.json', '*.gz', '*.c',
                                  '*.md', 'VERSION', 'SDIST', sdist_name]},
   # 'setup_requires'     : ['pytest-runner'],
-<<<<<<< HEAD
     'install_requires'   : ['radical.utils>=1.8.4',
                             'radical.saga>=1.8.0',
-                            'pymongo',
+                            'pymongo<4',
                             'mpi4py',
-=======
-    'install_requires'   : ['radical.utils>=1.6.7',
-                            'radical.saga>=1.6.6',
-                            'pymongo<4',
->>>>>>> 2a889095
                             'setproctitle'
                            ],
     'extras_require'     : {'autopilot' : ['github3.py']},
