--- conflicted
+++ resolved
@@ -300,11 +300,7 @@
                             'msgpack-python',
                             'pyzmq'
                            ],
-<<<<<<< HEAD
-    'tests_require'      : ['pytest'],
-=======
     'tests_require'      : ['mock==2.0.0', 'pytest'],
->>>>>>> 9dab37d2
     'test_suite'         : '%s.tests' % name,
     'zip_safe'           : False,
   # 'build_sphinx'       : {
