#!/usr/bin/env python

__author__    = 'RADICAL Team'
__email__     = 'radical@rutgers.edu'
__copyright__ = 'Copyright 2013-16, RADICAL Research, Rutgers University'
__license__   = 'MIT'


""" Setup script, only usable via pip. """

import re
import os
import sys
import glob
import shutil
import subprocess as sp

name     = 'radical.pilot'
mod_root = 'src/radical/pilot/'

try:
    from setuptools import setup, Command, find_packages
except ImportError as e:
    print("%s needs setuptools to install" % name)
    sys.exit(1)


# ------------------------------------------------------------------------------
#
# versioning mechanism:
#
#   - version:          1.2.3            - is used for installation
#   - version_detail:  v1.2.3-9-g0684b06 - is used for debugging
#   - version is read from VERSION file in src_root, which then is copied to
#     module dir, and is getting installed from there.
#   - version_detail is derived from the git tag, and only available when
#     installed from git.  That is stored in mod_root/VERSION in the install
#     tree.
#   - The VERSION file is used to provide the runtime version information.
#
def get_version(mod_root):
    """
    mod_root
        a VERSION file containes the version strings is created in mod_root,
        during installation.  That file is used at runtime to get the version
        information.
        """

    try:

        version_base   = None
        version_detail = None

        # get version from './VERSION'
        src_root = os.path.dirname(__file__)
        if  not src_root:
            src_root = '.'

        with open(src_root + '/VERSION', 'r') as f:
            version_base = f.readline().strip()

        # attempt to get version detail information from git
        # We only do that though if we are in a repo root dir,
        # ie. if 'git rev-parse --show-prefix' returns an empty string --
        # otherwise we get confused if the ve lives beneath another repository,
        # and the pip version used uses an install tmp dir in the ve space
        # instead of /tmp (which seems to happen with some pip/setuptools
        # versions).
        p = sp.Popen('cd %s ; '
                     'test -z `git rev-parse --show-prefix` || exit -1; '
                     'tag=`git describe --tags --always` 2>/dev/null ; '
                     'branch=`git branch | grep -e "^*" | cut -f 2- -d " "` 2>/dev/null ; '
                     'echo $tag@$branch' % src_root,
                     stdout=sp.PIPE, stderr=sp.STDOUT, shell=True)
        version_detail = str(p.communicate()[0].strip())
        version_detail = version_detail.replace('detached from ', 'detached-')

        # remove all non-alphanumeric (and then some) chars
        version_detail = re.sub('[/ ]+', '-', version_detail)
        version_detail = re.sub('[^a-zA-Z0-9_+@.-]+', '', version_detail)

        if  p.returncode   !=  0  or \
            version_detail == '@' or \
            'git-error' in version_detail or \
            'not-a-git-repo' in version_detail or \
            'not-found'      in version_detail or \
            'fatal'          in version_detail :
            version = version_base
        elif '@' not in version_base:
            version = '%s-%s' % (version_base, version_detail)
        else:
            version = version_base

        # make sure the version files exist for the runtime version inspection
        path = '%s/%s' % (src_root, mod_root)
        with open(path + "/VERSION", "w") as f:
            f.write(version + "\n")

        sdist_name = "%s-%s.tar.gz" % (name, version)
        sdist_name = sdist_name.replace('/', '-')
        sdist_name = sdist_name.replace('@', '-')
        sdist_name = sdist_name.replace('#', '-')
        sdist_name = sdist_name.replace('_', '-')

        if '--record'    in sys.argv or \
           'bdist_egg'   in sys.argv or \
           'bdist_wheel' in sys.argv    :
          # pip install stage 2 or easy_install stage 1
          #
          # pip install will untar the sdist in a tmp tree.  In that tmp
          # tree, we won't be able to derive git version tags -- so we pack the
          # formerly derived version as ./VERSION
            shutil.move("VERSION", "VERSION.bak")            # backup version
            shutil.copy("%s/VERSION" % path, "VERSION")      # use full version
            os.system  ("python setup.py sdist")             # build sdist
            shutil.copy('dist/%s' % sdist_name,
                        '%s/%s'   % (mod_root, sdist_name))  # copy into tree
            shutil.move("VERSION.bak", "VERSION")            # restore version

        with open(path + "/SDIST", "w") as f: 
            f.write(sdist_name + "\n")

        return version_base, version_detail, sdist_name

    except Exception as e :
        raise RuntimeError('Could not extract/set version: %s' % e)


# ------------------------------------------------------------------------------
# check python version. we need >= 2.7, <3.x
if  sys.hexversion < 0x02070000 or sys.hexversion >= 0x03000000:
    raise RuntimeError("%s requires Python 2.x (2.7 or higher)" % name)


# ------------------------------------------------------------------------------
# get version info -- this will create VERSION and srcroot/VERSION
version, version_detail, sdist_name = get_version(mod_root)


# ------------------------------------------------------------------------------
class our_test(Command):
    user_options = []
    def initialize_options(self): pass
    def finalize_options  (self): pass
    def run(self):
        testdir = "%s/tests/" % os.path.dirname(os.path.realpath(__file__))
        retval  = sp.call([sys.executable,
                          '%s/run_tests.py'          % testdir,
                          '%s/configs/basetests.cfg' % testdir])
        raise SystemExit(retval)


# ------------------------------------------------------------------------------
#
def read(fname):
    try :
        return open(fname).read()
    except Exception :
        return ''


df = list()
df.append(('share/%s'                       % name, ['docs/source/events.md']))
df.append(('share/%s/examples'              % name, glob.glob('examples/[01]*.py')))
df.append(('share/%s/examples'              % name, glob.glob('examples/hello*')))
df.append(('share/%s/examples'              % name, glob.glob('examples/*.json')))
df.append(('share/%s/examples/docs'         % name, glob.glob('examples/docs/*')))
df.append(('share/%s/examples/misc'         % name, glob.glob('examples/misc/*')))
df.append(('share/%s/examples/misc/gromacs' % name, glob.glob('examples/misc/gromacs/*')))
df.append(('share/%s/examples/kmeans'       % name, glob.glob('examples/kmeans/*')))
df.append(('share/%s/examples/mandelbrot'   % name, glob.glob('examples/mandelbrot/*')))
df.append(('share/%s/examples/data_staging' % name, glob.glob('examples/data_staging/*')))


# -------------------------------------------------------------------------------
setup_args = {
    'name'               : name,
    'version'            : version,
    'description'        : 'The RADICAL pilot job framework '
                           '(http://radical.rutgers.edu/)',
    'long_description'   : (read('README.md') + '\n\n' + read('CHANGES.md')),
    'author'             : 'RADICAL Group at Rutgers University',
    'author_email'       : 'radical@rutgers.edu',
    'maintainer'         : 'The RADICAL Group',
    'maintainer_email'   : 'radical@rutgers.edu',
    'url'                : 'https://www.github.com/radical-cybertools/radical.pilot/',
    'license'            : 'MIT',
    'keywords'           : 'radical pilot job saga',
    'classifiers'        : [
        'Development Status :: 5 - Production/Stable',
        'Intended Audience :: Developers',
        'Environment :: Console',
        'License :: OSI Approved :: MIT License',
        'Programming Language :: Python',
        'Programming Language :: Python :: 2',
        'Programming Language :: Python :: 2.7',
        'Topic :: Utilities',
        'Topic :: System :: Distributed Computing',
        'Topic :: Scientific/Engineering',
        'Operating System :: MacOS :: MacOS X',
        'Operating System :: POSIX',
        'Operating System :: Unix'
    ],
    'namespace_packages' : ['radical'],
    'packages'           : find_packages('src'),
    'package_dir'        : {'': 'src'},
    'scripts'            : [
                            'bin/radical-pilot-bson2json',
                            'bin/radical-pilot-cleanup',
                            'bin/radical-pilot-close-session',
                            'bin/radical-pilot-create-static-ve',
                            'bin/radical-pilot-deploy-ompi.sh',
                            'bin/radical-pilot-fetch-db',
                            'bin/radical-pilot-fetch-logfiles',
                            'bin/radical-pilot-fetch-profiles',
                            'bin/radical-pilot-fetch-logfiles',
                            'bin/radical-pilot-fetch-json',
                            'bin/radical-pilot-inspect',
                            'bin/radical-pilot-run-session',
                            'bin/radical-pilot-stats',
                            'bin/radical-pilot-stats.plot',
                            'bin/radical-pilot-version',
                            'bin/radical-pilot-agent',
                            'bin/radical-pilot-bridge',
<<<<<<< HEAD
                            'bin/radical-pilot-component'
=======
                            'bin/radical-pilot-component',
>>>>>>> b341b09b
                           ],
    'package_data'       : {'': ['*.txt', '*.sh', '*.json', '*.gz',
                                 'VERSION', 'SDIST', sdist_name]},
    'cmdclass'           : {
        'test'           : our_test,
                           },
    'install_requires'   : ['saga-python>=0.60',
                            'radical.utils>=0.60',
                            'pymongo',
                            'python-hostlist',
                            'netifaces',
                            'setproctitle',
                            'ntplib',
                            'msgpack-python',
                            'pyzmq'], 
    'extras_require'     : {'autopilot' : ['github3.py']},
    'tests_require'      : ['mock==2.0.0', 'pytest'],
    'test_suite'         : '%s.tests' % name,
    'zip_safe'           : False,
  # 'build_sphinx'       : {
  #     'source-dir'     : 'docs/',
  #     'build-dir'      : 'docs/build',
  #     'all_files'      : 1,
  # },
  # 'upload_sphinx'      : {
  #     'upload-dir'     : 'docs/build/html',
  # },
    # This copies the contents of the examples/ dir under
    # sys.prefix/share/$name
    # It needs the MANIFEST.in entries to work.
  # 'data_files'         : makeDataFiles('share/%s/examples/' % name, 'examples'),
    'data_files'         : df,
}

# ------------------------------------------------------------------------------

setup(**setup_args)

os.system('rm -rf src/%s.egg-info' % name)

# ------------------------------------------------------------------------------
<|MERGE_RESOLUTION|>--- conflicted
+++ resolved
@@ -222,11 +222,7 @@
                             'bin/radical-pilot-version',
                             'bin/radical-pilot-agent',
                             'bin/radical-pilot-bridge',
-<<<<<<< HEAD
-                            'bin/radical-pilot-component'
-=======
                             'bin/radical-pilot-component',
->>>>>>> b341b09b
                            ],
     'package_data'       : {'': ['*.txt', '*.sh', '*.json', '*.gz',
                                  'VERSION', 'SDIST', sdist_name]},
