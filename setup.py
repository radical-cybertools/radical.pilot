#!/usr/bin/env python3

__author__    = 'RADICAL-Cybertools Team'
__email__     = 'info@radical-cybertools.org'
__copyright__ = 'Copyright 2013-22, The RADICAL-Cybertools Team'
__license__   = 'MIT'


''' Setup script, only usable via pip. '''

import re
import os
import sys
import glob
import shutil

import subprocess as sp

from setuptools import setup, Command, find_namespace_packages


# ------------------------------------------------------------------------------
name     = 'radical.pilot'
mod_root = 'src/radical/pilot/'

# ------------------------------------------------------------------------------
#
# pip warning:
# "In-tree builds are now default. pip 22.1 will enforce this behaviour change.
#  A possible replacement is to remove the --use-feature=in-tree-build flag."
#
# With this change we need to make sure to clean out all temporary files from
# the src tree. Specifically create (and thus need to clean)
#   - VERSION
#   - SDIST
#   - the sdist file itself (a tarball)
#
# `pip install` (or any other direct or indirect invocation of `setup.py`) will
# in fact run `setup.py` multiple times: one on the top level, and internally
# again with other arguments to build sdist and bwheel packages.  We must *not*
# clean out temporary files in those internal runs as that would invalidate the
# install.
#
# We thus introduce an env variable `SDIST_LEVEL` which allows us to separate
# internal calls from the top level invocation - we only clean on the latter
# (see end of this file).
sdist_level = int(os.environ.get('SDIST_LEVEL', 0))
os.environ['SDIST_LEVEL'] = str(sdist_level + 1)


# ------------------------------------------------------------------------------
#
def sh_callout(cmd):

    p = sp.Popen(cmd, stdout=sp.PIPE, stderr=sp.PIPE, shell=True)

    stdout, stderr = p.communicate()
    ret            = p.returncode
    return stdout, stderr, ret


# ------------------------------------------------------------------------------
#
# versioning mechanism:
#
#   - version:          1.2.3            - is used for installation
#   - version_detail:  v1.2.3-9-g0684b06 - is used for debugging
#   - version is read from VERSION file in src_root, which then is copied to
#     module dir, and is getting installed from there.
#   - version_detail is derived from the git tag, and only available when
#     installed from git.  That is stored in mod_root/VERSION in the install
#     tree.
#   - The VERSION file is used to provide the runtime version information.
#
def get_version(_mod_root):
    '''
    a VERSION file containes the version strings is created in mod_root,
    during installation.  That file is used at runtime to get the version
    information.
    '''

    try:

        _version_base   = None
        _version_detail = None
        _sdist_name     = None

        # get version from './VERSION'
        src_root = os.path.dirname(__file__)
        if not src_root:
            src_root = '.'

        with open(src_root + '/VERSION', 'r', encoding='utf-8') as f:
            _version_base = f.readline().strip()

        # attempt to get version detail information from git
        # We only do that though if we are in a repo root dir,
        # ie. if 'git rev-parse --show-prefix' returns an empty string --
        # otherwise we get confused if the ve lives beneath another repository,
        # and the pip version used uses an install tmp dir in the ve space
        # instead of /tmp (which seems to happen with some pip/setuptools
        # versions).
        out, _, ret = sh_callout(
            'cd %s ; '
            'test -z `git rev-parse --show-prefix` || exit -1; '
            'tag=`git describe --tags --always` 2>/dev/null ; '
            'branch=`git branch | grep -e "^*" | cut -f 2- -d " "` 2>/dev/null ; '
            'echo $tag@$branch' % src_root)
        _version_detail = out.strip()
        _version_detail = _version_detail.decode()
        _version_detail = _version_detail.replace('detached from ', 'detached-')

        # remove all non-alphanumeric (and then some) chars
        _version_detail = re.sub('[/ ]+', '-', _version_detail)
        _version_detail = re.sub('[^a-zA-Z0-9_+@.-]+', '', _version_detail)

        if ret              !=  0  or \
            _version_detail == '@' or \
            'git-error'      in _version_detail or \
            'not-a-git-repo' in _version_detail or \
            'not-found'      in _version_detail or \
            'fatal'          in _version_detail :
            _version = _version_base
        elif '@' not in _version_base:
            _version = '%s-%s' % (_version_base, _version_detail)
        else:
            _version = _version_base

        # make sure the version files exist for the runtime version inspection
        _path = '%s/%s' % (src_root, _mod_root)
        with open(_path + '/VERSION', 'w', encoding='utf-8') as f:
            f.write(_version_base + '\n')
            f.write(_version      + '\n')

        _sdist_name = '%s-%s.tar.gz' % (name, _version_base)
      # _sdist_name = _sdist_name.replace('/', '-')
      # _sdist_name = _sdist_name.replace('@', '-')
      # _sdist_name = _sdist_name.replace('#', '-')
      # _sdist_name = _sdist_name.replace('_', '-')

        if '--record'    in sys.argv or \
           'bdist_egg'   in sys.argv or \
           'bdist_wheel' in sys.argv    :
            # pip install stage 2 or easy_install stage 1
            #
            # pip install will untar the sdist in a tmp tree.  In that tmp
            # tree, we won't be able to derive git version tags -- so we pack
            # the formerly derived version as ./VERSION
            shutil.move('VERSION', 'VERSION.bak')              # backup
            shutil.copy('%s/VERSION' % _path, 'VERSION')       # version to use
            os.system  ('python3 setup.py sdist')              # build sdist
            shutil.copy('dist/%s' % _sdist_name,
                        '%s/%s'   % (_mod_root, _sdist_name))  # copy into tree
            shutil.move('VERSION.bak', 'VERSION')              # restore version

        with open(_path + '/SDIST', 'w', encoding='utf-8') as f:
            f.write(_sdist_name + '\n')

        return _version_base, _version_detail, _sdist_name, _path

    except Exception as e:
        raise RuntimeError('Could not extract/set version: %s' % e) from e


# ------------------------------------------------------------------------------
# get version info -- this will create VERSION and srcroot/VERSION
version, version_detail, sdist_name, path = get_version(mod_root)


# ------------------------------------------------------------------------------
# check python version, should be >= 3.6
if sys.hexversion < 0x03060000:
    raise RuntimeError('ERROR: %s requires Python 3.6 or newer' % name)


# ------------------------------------------------------------------------------
#
class RunTwine(Command):
    user_options = []
    def initialize_options(self): pass
    def finalize_options(self):   pass
    def run(self):
        _, _, ret = sh_callout('python3 setup.py sdist upload -r pypi')
        raise SystemExit(ret)


# ------------------------------------------------------------------------------
#
# This copies the contents like examples/ dir under sys.prefix/share/$name
# It needs the MANIFEST.in entries to work.
base = 'share/%s' % name
df = [('%s/'                      % base, ['docs/source/events.md']),
      ('%s/examples'              % base, glob.glob('examples/[01]*.py')),
      ('%s/examples'              % base, glob.glob('examples/hello*')),
      ('%s/examples'              % base, glob.glob('examples/*.json')),
      ('%s/examples/docs'         % base, glob.glob('examples/docs/*')),
      ('%s/examples/misc'         % base, glob.glob('examples/misc/*')),
      ('%s/examples/data_staging' % base, glob.glob('examples/data_staging/*')),
]


# ------------------------------------------------------------------------------
#
setup_args = {
    'name'               : name,
    'namespace_packages' : ['radical'],
    'version'            : version,
    'description'        : 'The RADICAL pilot job framework',
    'author'             : 'RADICAL Group at Rutgers University',
    'author_email'       : 'radical@rutgers.edu',
    'maintainer'         : 'The RADICAL Group',
    'maintainer_email'   : 'radical@rutgers.edu',
    'url'                : 'https://www.github.com/radical-cybertools/radical.pilot/',
    'license'            : 'MIT',
    'keywords'           : 'radical pilot job saga',
    'python_requires'    : '>=3.6',
    'classifiers'        : [
        'Development Status :: 5 - Production/Stable',
        'Intended Audience :: Developers',
        'Environment :: Console',
        'License :: OSI Approved :: MIT License',
        'Programming Language :: Python',
        'Programming Language :: Python :: 3',
        'Programming Language :: Python :: 3.6',
        'Topic :: Utilities',
        'Topic :: System :: Distributed Computing',
        'Topic :: Scientific/Engineering',
        'Operating System :: MacOS :: MacOS X',
        'Operating System :: POSIX',
        'Operating System :: Unix'
    ],
    'packages'           : find_namespace_packages('src', include=['radical.*']),
    'package_dir'        : {'': 'src'},
    'scripts'            : [
                            'bin/radical-pilot-agent',
                            'bin/radical-pilot-agent-funcs',
                            'bin/radical-pilot-agent-statepush',
                            'bin/radical-pilot-bridge',
                            'bin/radical-pilot-bson2json',
                            'bin/radical-pilot-cleanup',
                            'bin/radical-pilot-close-session',
                            'bin/radical-pilot-component',
                            'bin/radical-pilot-create-static-ve',
                            'bin/radical-pilot-deploy-ompi.sh',
                            'bin/radical-pilot-fetch-db',
                            'bin/radical-pilot-fetch-json',
                            'bin/radical-pilot-fetch-logfiles',
                            'bin/radical-pilot-fetch-profiles',
                            'bin/radical-pilot-hello.sh',
                            'bin/radical-pilot-inspect',
                            'bin/radical-pilot-limits.py',
                            'bin/radical-pilot-prte2prof',
                            'bin/radical-pilot-resources',
                            'bin/radical-pilot-run-session',
                            'bin/radical-pilot-stats',
                            'bin/radical-pilot-stats.plot',
                            'bin/radical-pilot-ve',
                            'bin/radical-pilot-version',
                            'bin/radical-pilot-worker',
                           ],
    'package_data'       : {'': ['*.txt', '*.sh', '*.json', '*.gz', '*.c',
                                 '*.md', 'VERSION', 'SDIST', sdist_name]},
  # 'setup_requires'     : ['pytest-runner'],
    'install_requires'   : ['radical.utils>=1.11',
                            'radical.saga>=1.11',
                            'pymongo<4',
                            'mpi4py',
<<<<<<< HEAD
                            'setproctitle'
=======
                            'setproctitle',
                            'dill'
>>>>>>> 35ed611f
                           ],
    'tests_require'      : ['pytest',
                            'pylint',
                            'flake8',
                            'coverage',
                            'mock==2.0.0.',
                           ],
    'test_suite'         : '%s.tests' % name,
    'zip_safe'           : False,
  # 'build_sphinx'       : {
  #     'source-dir'     : 'docs/',
  #     'build-dir'      : 'docs/build',
  #     'all_files'      : 1,
  # },
  # 'upload_sphinx'      : {
  #     'upload-dir'     : 'docs/build/html',
  # },
    # This copies the contents of the examples/ dir under
    # sys.prefix/share/$name
    # It needs the MANIFEST.in entries to work.
    'data_files'         : df,
    'cmdclass'           : {'upload': RunTwine},
}


# ------------------------------------------------------------------------------
#
setup(**setup_args)


# ------------------------------------------------------------------------------
# clean temporary files from source tree
if sdist_level == 0:
    os.system('rm -vrf src/%s.egg-info' % name)
    os.system('rm -vf  %s/%s'           % (path, sdist_name))
    os.system('rm -vf  %s/VERSION'      % path)
    os.system('rm -vf  %s/SDIST'        % path)


# ------------------------------------------------------------------------------
<|MERGE_RESOLUTION|>--- conflicted
+++ resolved
@@ -261,16 +261,12 @@
     'package_data'       : {'': ['*.txt', '*.sh', '*.json', '*.gz', '*.c',
                                  '*.md', 'VERSION', 'SDIST', sdist_name]},
   # 'setup_requires'     : ['pytest-runner'],
-    'install_requires'   : ['radical.utils>=1.11',
-                            'radical.saga>=1.11',
+    'install_requires'   : ['radical.utils>=1.12',
+                            'radical.saga>=1.12',
                             'pymongo<4',
                             'mpi4py',
-<<<<<<< HEAD
-                            'setproctitle'
-=======
                             'setproctitle',
                             'dill'
->>>>>>> 35ed611f
                            ],
     'tests_require'      : ['pytest',
                             'pylint',
