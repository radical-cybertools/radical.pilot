--- conflicted
+++ resolved
@@ -300,11 +300,7 @@
                             'msgpack-python',
                             'pyzmq'
                            ],
-<<<<<<< HEAD
-    'tests_require'      : ['mock==2.0.0'],
-=======
-    'tests_require'      : ['pytest'],
->>>>>>> 464ddb99
+    'tests_require'      : ['mock==2.0.0', 'pytest'],
     'test_suite'         : '%s.tests' % name,
     'zip_safe'           : False,
   # 'build_sphinx'       : {
