--- conflicted
+++ resolved
@@ -266,10 +266,6 @@
                             'radical.saga>=1.12',
                             'radical.gtod',
                             'pymongo<4',
-<<<<<<< HEAD
-                            'mpi4py',
-=======
->>>>>>> 4a826c6d
                             'setproctitle',
                             'dill'
                            ],
