--- conflicted
+++ resolved
@@ -220,10 +220,7 @@
     'package_dir'        : {'': 'src'},
     'scripts'            : [
                             'bin/radical-pilot-agent',
-<<<<<<< HEAD
                           # 'bin/radical-pilot-agent-bridge',
-=======
->>>>>>> 19105e64
                             'bin/radical-pilot-agent-funcs',
                             'bin/radical-pilot-agent-statepush',
                             'bin/radical-pilot-bridge',
