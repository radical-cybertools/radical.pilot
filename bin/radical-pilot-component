#!/usr/bin/env python3

__copyright__ = "Copyright 2014-2019, http://radical.rutgers.edu"
__license__   = "MIT"


import os
import sys

import setproctitle    as spt
import multiprocessing as mp

import radical.utils   as ru
import radical.pilot   as rp


# ------------------------------------------------------------------------------
#
def main(sid, reg_addr, uid, ppid, evt):
    '''
    This thin wrapper starts a RCT component It expects a single argument:
    a config to use for the component's configuration.  The config must contain:

      - uid : UID of component instance (unique to the hosting session)
      - name: name of the component
      - kind: type of component

    The config will also contain a `cmgr_url` entry which points to the cmgr
    this component should register with.

    The config file may contain other entries which are passed to the component
    and are interpreted by the component implementation.
    '''

    # basic setup: logger and profiler
    log  = ru.Logger(name=uid, ns='radical.pilot', path=os.getcwd(), level='DEBUG_9')
    prof = ru.Profiler(name=uid, ns='radical.pilot', path=os.getcwd())

    try:
        prof.prof('comp_start', uid=uid)
        prof.disable()
        wrapped_main(sid, reg_addr, uid, log, prof, ppid, evt)

    finally:
        prof.enable()
        prof.prof('comp_stop', uid=uid)


# ------------------------------------------------------------------------------
#
def wrapped_main(sid, reg_addr, uid, log, prof, ppid, evt):

    spt.setproctitle('rp.%s' % uid)

    # process watcher
    pwatcher = ru.PWatcher(uid='%s.pw' % uid, log=log)
    pwatcher.watch(int(ppid))
    pwatcher.watch(os.getpid())

    reg   = ru.zmq.RegistryClient(url=reg_addr)
    c_cfg = ru.TypedDict(reg['components.%s.cfg' % uid])

    reg.close()

    # start a non-primary session
    session = rp.Session(uid=sid, cfg=c_cfg,
                         _role=rp.Session._DEFAULT, _reg_addr=reg_addr)

    # create the instance and begin to work
    comp = rp.utils.BaseComponent.create(c_cfg, session)
    comp.start()
    evt.set()

    # all is set up - we can sit idle 'til end of time.
    comp.wait()


# ------------------------------------------------------------------------------
#
if __name__ == "__main__":

    if len(sys.argv) != 5:
        sys.stderr.write(
                'error: invalid arguments\n'
                'usage: %s <sid> <reg_addr> <uid> <ppid>\n'
                         % sys.argv[0])
        raise RuntimeError('invalid arguments: %s' % sys.argv)

    sid      = sys.argv[1]
    reg_addr = sys.argv[2]
    uid      = sys.argv[3]
    ppid     = sys.argv[4]

    evt      = mp.Event()

    ru.daemonize(main=main, args=[sid, reg_addr, uid, ppid, evt],
                 stdout='%s.out' % uid, stderr='%s.err' % uid)

<<<<<<< HEAD
    evt.wait(5.0)
=======
    evt.wait(30.0)
>>>>>>> 510d8130
    if not evt.is_set():
        sys.stderr.write('error: component did not start\n')

    sys.exit(0)


# ------------------------------------------------------------------------------
<|MERGE_RESOLUTION|>--- conflicted
+++ resolved
@@ -96,11 +96,7 @@
     ru.daemonize(main=main, args=[sid, reg_addr, uid, ppid, evt],
                  stdout='%s.out' % uid, stderr='%s.err' % uid)
 
-<<<<<<< HEAD
-    evt.wait(5.0)
-=======
     evt.wait(30.0)
->>>>>>> 510d8130
     if not evt.is_set():
         sys.stderr.write('error: component did not start\n')
 
