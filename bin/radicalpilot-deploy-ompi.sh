--- conflicted
+++ resolved
@@ -100,16 +100,6 @@
 make install
 
 
-<<<<<<< HEAD
-
-cd $OMPI_SOURCE
-git clone git@github.com:libffi/libffi.git
-cd libffi
-./autogen.sh
-./configure --prefix=$OMPI_INSTALLED/$OMPI_LABEL --disable-docs
-make
-make install
-=======
 # install libffi on systems which don't have it, so that the pilot ve can
 # install the `orte_cffi` python module.
 # libffi documentation needs texi2html which is not commonly available, so we
@@ -122,7 +112,6 @@
 # ./configure --prefix=$OMPI_TOOLS_PREFIX --disable-docs
 # make
 # make install
->>>>>>> 9675e173
 
 
 
