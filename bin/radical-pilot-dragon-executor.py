#!/usr/bin/env python3

import os
import sys
import time
import queue


import multiprocessing as mp
import threading       as mt
import subprocess      as sp

import radical.utils   as ru
import radical.pilot   as rp

import dragon                      # pylint: disable=unused-import, import-error
mp.set_start_method("dragon")

from dragon.native.process       import Popen
from dragon.native.process       import Process
from dragon.native.process       import ProcessTemplate
from dragon.native.process_group import ProcessGroup

# ------------------------------------------------------------------------------
#
class Server(object):

    # FIXME: profile events

    # --------------------------------------------------------------------------
    #
    def __init__(self):

        self._uid = ru.generate_id('radical.pilot.dragon')

        self._log  = ru.Logger(self._uid, path='.')
        self._term = mt.Event()

        self._pwatcher = ru.PWatcher(uid='%s.pw' % self._uid, log=self._log)
        self._pwatcher.watch(os.getpid())
        self._pwatcher.watch(os.getppid())

        self._pipe_in  = None
        self._pipe_out = None

        self._worker = mt.Thread(target=self._worker_thread)
        self._worker_event  = mt.Event()
        self._worker.daemon = True
        self._worker.start()

        self._watcher_queue = queue.Queue()

        self._watcher = mt.Thread(target=self._watcher_thread)
        self._watcher_event  = mt.Event()
        self._watcher.daemon = True
        self._watcher.start()

        self._worker_event.wait(timeout=5)
        self._watcher_event.wait(timeout=5)

        if not self._worker_event.is_set():
            raise RuntimeError('launcher thread did not start')

        if not self._watcher_event.is_set():
            raise RuntimeError('watcher thread did not start')

        assert self._pipe_in,  'pipe_in not set'
        assert self._pipe_out, 'pipe_out not set'

        url_in  = ru.Url(ru.as_string(self._pipe_in.url))
        url_out = ru.Url(ru.as_string(self._pipe_out.url))

        # strangely enough, hostnames are not set in the out URL...
        url_in.host  = ru.get_hostname()
        url_out.host = ru.get_hostname()

        sys.stdout.write('ZMQ_ENDPOINTS %s %s\n' % (str(url_in), str(url_out)))
        sys.stdout.flush()

        # run forever
        while not self._term.is_set():
            time.sleep(1)


    # --------------------------------------------------------------------------
    #
    def _worker_thread(self):
        '''
        handle incoming requests from the parent process

        The requests are expected to be dictionaries with the following keys:
            - cmd:  the command to execute (run, cancel, stop)
            - task: the task to execute the command on
        '''

        self._log.info('start launcher')

        self._pipe_in  = ru.zmq.Pipe(ru.zmq.MODE_PULL)
        self._worker_event.set()

        try:
            while True:

                msg = self._pipe_in.get_nowait(1)

                if not msg:
                    continue

                if not isinstance(msg, dict):
                    self._log.error('invalid message type %s', type(msg))

                cmd = msg.get('cmd')

                if cmd == 'stop':
                    self._log.info('stop')
                    self._term.set()
                    sys.exit(0)

                elif cmd == 'cancel':
                    self._log.error('task cancellation not yet implemented')

                elif cmd == 'run':
                    self._launch(msg['task'])

                else:
                    raise ValueError('unknown command %s' % cmd)


        except Exception as e:
            self._log.exception('error in main loop: %s', e)
            raise

        finally:
            self._term.set()


    # --------------------------------------------------------------------------
    #
    def _launch(self, task):

        self._log.debug('task %s: launch', task['uid'])

        tid   = task['uid']
        sbox  = task['task_sandbox_path']
        ranks = task['description']['ranks']
        exe   = task['exec_path']
        out   = task['stdout_file']
        err   = task['stderr_file']

        cmd   = '/bin/sh'
        args  = ['-c', '%s >> %s 2>> %s' % (exe, out, err)]
        env   = os.environ.copy()

        self._log.debug('task %s: [%d ranks]: %s %s', tid, ranks, cmd, args)

        # TODO: use placement policies for GPU tasks
        grp = ProcessGroup(restart=False, pmi_enabled=True, policy=None)

        for rank in range(ranks):

            env['DRAGON_RANK'] = str(rank)
            tmp = ProcessTemplate(target=cmd, args=args, env=env, cwd=sbox,
                                  stdout=Popen.PIPE, stderr=Popen.PIPE,
                                  stdin=Popen.DEVNULL)
            grp.add_process(nproc=1, template=tmp)

        grp.init()
        grp.start()

        task['dragon_group'] = (grp, ranks)
        self._watcher_queue.put(task)


    # --------------------------------------------------------------------------
    #
    def _watcher_thread(self):

        try:

<<<<<<< HEAD
        self._log.info('start watcher')
=======
            to_collect = dict()
>>>>>>> 116e88d4

            print('start watcher')

            self._pipe_out = ru.zmq.Pipe(ru.zmq.MODE_PUSH)
            self._watcher_event.set()

            # get completed tasks
            while True:

<<<<<<< HEAD
                task  = self._watcher_queue.get()
                tid   = task['uid']
                to_collect[tid] = task

                self._log.debug('task %s: watch', tid)

            if not to_collect:
                time.sleep(1)
                continue

            collected = list()
            for tid,task in to_collect.items():

                grp, ranks = task['dragon_group']

                if len(grp.inactive_puids) < ranks:
                    pass

                else:
                    self._log.debug('task %s: collect', tid)

                    grp.join()

                    out = ''
                    err = ''
                    ret = list()
                    for item in grp.inactive_puids:
                        proc = Process(None, ident=item[0])
                        out  += self.get_results(proc.stdout_conn)
                        err  += self.get_results(proc.stderr_conn)
                        ret.append(item[1])

                    grp.close()
                    del task['dragon_group']

                    self._log.debug('task %s: completed %s : %s : %s',
                                    tid, out, err, ret)

                    if len(ret) > 1:
                        task['exit_code'] = max(ret)
                    else:
                        task['exit_code'] = ret[0]

                    if task['exit_code'] != 0:
                        task['target_state'] = rp.FAILED
                    else:
                        task['target_state'] = rp.DONE

                    collected.append(tid)
=======
                while not self._watcher_queue.empty():

                    task = self._watcher_queue.get()
                    tid  = task['uid']
                    to_collect[tid] = task

                if not to_collect:
                    time.sleep(1)
                    continue

                print('watching %d tasks' % len(to_collect))

                collected = list()
                for tid,task in to_collect.items():

                    proc = task['proc']

                    if proc.is_alive():

                        print('task %s is alive' % tid)

                    else:

                        print('collecting %s 1' % tid)

                        # make sure proc is collected
                        proc.join()
                        task['exit_code'] = proc.exitcode
                        del task['proc']

                        print('collecting %s 2' % tid)

                        collected.append(tid)

                        self._log.debug('exit code %s: %s', tid, proc.exitcode)
                        print('task %s: exit code %s' % (tid, proc.exitcode))
>>>>>>> 116e88d4

                        if proc.exitcode != 0:
                            task['target_state'] = rp.FAILED
                        else:
                            task['target_state'] = rp.DONE

                        self._log.debug('collect task %s', tid)
                        print('task %s: collected' % tid)

<<<<<<< HEAD
            # avoid busy loop
            if not collected:
                time.sleep(0.1)
    # ------------------------------------------------------------------------------
    #
    def get_results(self, conn) -> str:

        data = ''
        try:
            while True:
                data += conn.recv()

        except EOFError:
            return data

        finally:
            conn.close()


=======
                        self._pipe_out.put({'cmd': 'done',
                                            'task': task})

                        print('task %s: sent done message' % tid)

                for tid in collected:
                    del to_collect[tid]

                # avoid busy loop
                if not collected:
                    time.sleep(0.1)

                print('watcher loop')

        except Exception as e:
            self._log.exception('error in watcher thread')
            raise
>>>>>>> 116e88d4



# ------------------------------------------------------------------------------
#
if __name__ == '__main__':

    s = Server()


# ------------------------------------------------------------------------------
<|MERGE_RESOLUTION|>--- conflicted
+++ resolved
@@ -177,11 +177,7 @@
 
         try:
 
-<<<<<<< HEAD
-        self._log.info('start watcher')
-=======
             to_collect = dict()
->>>>>>> 116e88d4
 
             print('start watcher')
 
@@ -191,57 +187,6 @@
             # get completed tasks
             while True:
 
-<<<<<<< HEAD
-                task  = self._watcher_queue.get()
-                tid   = task['uid']
-                to_collect[tid] = task
-
-                self._log.debug('task %s: watch', tid)
-
-            if not to_collect:
-                time.sleep(1)
-                continue
-
-            collected = list()
-            for tid,task in to_collect.items():
-
-                grp, ranks = task['dragon_group']
-
-                if len(grp.inactive_puids) < ranks:
-                    pass
-
-                else:
-                    self._log.debug('task %s: collect', tid)
-
-                    grp.join()
-
-                    out = ''
-                    err = ''
-                    ret = list()
-                    for item in grp.inactive_puids:
-                        proc = Process(None, ident=item[0])
-                        out  += self.get_results(proc.stdout_conn)
-                        err  += self.get_results(proc.stderr_conn)
-                        ret.append(item[1])
-
-                    grp.close()
-                    del task['dragon_group']
-
-                    self._log.debug('task %s: completed %s : %s : %s',
-                                    tid, out, err, ret)
-
-                    if len(ret) > 1:
-                        task['exit_code'] = max(ret)
-                    else:
-                        task['exit_code'] = ret[0]
-
-                    if task['exit_code'] != 0:
-                        task['target_state'] = rp.FAILED
-                    else:
-                        task['target_state'] = rp.DONE
-
-                    collected.append(tid)
-=======
                 while not self._watcher_queue.empty():
 
                     task = self._watcher_queue.get()
@@ -278,7 +223,6 @@
 
                         self._log.debug('exit code %s: %s', tid, proc.exitcode)
                         print('task %s: exit code %s' % (tid, proc.exitcode))
->>>>>>> 116e88d4
 
                         if proc.exitcode != 0:
                             task['target_state'] = rp.FAILED
@@ -288,27 +232,6 @@
                         self._log.debug('collect task %s', tid)
                         print('task %s: collected' % tid)
 
-<<<<<<< HEAD
-            # avoid busy loop
-            if not collected:
-                time.sleep(0.1)
-    # ------------------------------------------------------------------------------
-    #
-    def get_results(self, conn) -> str:
-
-        data = ''
-        try:
-            while True:
-                data += conn.recv()
-
-        except EOFError:
-            return data
-
-        finally:
-            conn.close()
-
-
-=======
                         self._pipe_out.put({'cmd': 'done',
                                             'task': task})
 
@@ -326,7 +249,6 @@
         except Exception as e:
             self._log.exception('error in watcher thread')
             raise
->>>>>>> 116e88d4
 
 
 
