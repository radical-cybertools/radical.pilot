#!/usr/bin/env python

import os
import sys
import pprint
import datetime
import pymongo
import radical.utils       as ru
import radical.pilot       as rp
import radical.pilot.utils as rpu


<<<<<<< HEAD
_DEFAULT_DBURL = 'mongodb://user:password@localhost:27017/radicalpilot/'
_DEFAULT_DBURL = 'mongodb://user:password@ec2-184-72-89-141.compute-1.amazonaws.com:27017/radicalpilot/'

if  'RADICAL_PILOT_DBURL' in os.environ:
    _DEFAULT_DBURL = os.environ['RADICAL_PILOT_DBURL']

_DEFAULT_DBURL = ru.Url(_DEFAULT_DBURL)
if  not _DEFAULT_DBURL.path or '/' == _DEFAULT_DBURL.path:
    _DEFAULT_DBURL.path = 'radicalpilot'

_DEFAULT_DBURL = str(_DEFAULT_DBURL)
=======
dburl = os.environ.get('RADICAL_PILOT_DBURL', rp.default_dburl)
>>>>>>> b280097a

# ------------------------------------------------------------------------------
#
def usage(msg=None, noexit=False):

    if  msg:
        print "\n      Error: %s" % msg

    print """
      usage      : %s [-d <dburl>] [-m <mode>] [-a <age>] [-s <sid>]
      example    : %s -a 3d -m purge
                   purge all sessions older than 3 days in the default database

      modes :

        help     : show this message
        list     : list   matching sessions
        purge    : remove matching sessions
        export   : export matching sessions to .json files
        dump     : dump 1 matching session  to stdout

      options :
        -a <age> : apply mode to all sessions older than <age>
                   age is formed as <int>+<suffix>.  Valid suffixes are:
                   m : minutes
                   h : hours
                   d : days   (default)
                   w : weeks
                   M : months ( 30 days)
                   y : years  (365 days)
        -s <sid> : apply mode to session with given ID
        -d <url> : use given database URL instead of default (%s).

      The default command is 'list'.  
      
""" % (sys.argv[0], sys.argv[0], _DEFAULT_DBURL)

    if msg:
        sys.exit(1)

    if not noexit:
        sys.exit(0)


# ------------------------------------------------------------------------------
#
def get_sessions(db, dbname, age, session):

    sids = list()
    now  = datetime.datetime.now()

    if session:
        sids.append(session)
    else:
        sids = rpu.get_session_ids(db)

    if not sids:
        print 'no matching session in database at %s' % url
        return

    sessions = dict()
    created  = list()
    for sid in sids:

        docs = rpu.get_session_docs(db, sid)
        if  not docs or \
            not 'session' in docs or \
            not 'created' in docs['session']:
            # invalid session
            print 'check  session %s ? (%17s)' % (sid, '???')
            continue

        c = docs['session']['created']

        if isinstance(c, float):
            c = datetime.datetime.utcfromtimestamp(c) 

        if (now-c) > age:
            sessions[sid] = docs
            created.append(c)
            print 'check  session %s + (%17s)' % (sid, now-c)
        else:
            print 'check  session %s - (%17s)' % (sid, now-c)
            print 'optimignore remaining sessions'
            break


    for c in sorted(created):
        for sid in sessions:
            session_created = sessions[sid]['session']['created']
            if isinstance(c, float):
                session_created = datetime.datetime.utcfromtimestamp(session_created) 
            if session_created == c:
                print 'match  session %s   (%17s)' % (sid, now-c)

    return sessions


# ------------------------------------------------------------------------------
#
def list_sessions(db, dbname, age, session):

    sids = list()
    now  = datetime.datetime.now()

<<<<<<< HEAD
    if session:
        sids.append(session)
    else:
        sids = rpu.get_session_ids(db)
=======
    if  session :
        sids.append (session)
    else :
        sids = rpu.get_session_ids (db)
>>>>>>> b280097a

    if not sids:
        print 'no matching session in database at %s' % url
        return

    session_ids = list()
    for sid in sids:

<<<<<<< HEAD
        docs = rpu.get_session_docs(db[dbname], sid)
=======
        docs = rpu.get_session_docs (db, sid)
>>>>>>> b280097a
        if  not docs or \
            not 'session' in docs or \
            not 'created' in docs['session']:
            # invalid session
            print 'check  session %s ? (%17s)' % (sid, '???')
            continue

        c = docs['session']['created']

        if isinstance(c, float):
            c = datetime.datetime.utcfromtimestamp(c) 

        if (now-c) > age:
            session_ids.append(sid)
            print 'check  session %s + (%17s)' % (sid, now-c)
        else:
            print 'check  session %s - (%17s)' % (sid, now-c)
            print 'optimignore remaining sessions'
            break

    for sid in session_ids:
        print sid

    return session_ids


# ------------------------------------------------------------------------------
#
def purge_sessions(db, dbname, age, session):

<<<<<<< HEAD
    session_ids = list_sessions(db, dbname, age, session)
    database    = db[dbname]

    for sid in session_ids:
        database.drop_collection(sid)
=======
    session_ids = list_sessions (db, dbname, age, session)

    for sid in session_ids :
        db.drop_collection ("%s"    % sid)
        db.drop_collection ("%s.p"  % sid)
        db.drop_collection ("%s.pm" % sid)
        db.drop_collection ("%s.um" % sid)
        db.drop_collection ("%s.cu" % sid)
>>>>>>> b280097a
        print 'purged session %s' % sid


# ------------------------------------------------------------------------------
#
def export_sessions(db, dbname, age, session):

    sessions = get_sessions(db, dbname, age, session)

    for sid in sessions:

        docs = sessions[sid]

        print "export session %s.json" % sid
        ru.write_json(docs, "%s.json" % sid)


# ------------------------------------------------------------------------------
#
def dump_session(db, dbname, age, session):

    sessions = get_sessions(db, dbname, age, session)

    for sid in sessions:
        print "\n%s:\n%s" % (sid, pprint.pformat(sessions[sid]))


# ------------------------------------------------------------------------------
# 
def parse_commandline():

    return options


# ------------------------------------------------------------------------------
#
if __name__ == '__main__':

    import optparse
    parser = optparse.OptionParser(add_help_option=False)

    parser.add_option('-s', '--session', dest='session')
    parser.add_option('-d', '--dburl',   dest='url')
    parser.add_option('-m', '--mode',    dest='mode')
    parser.add_option('-a', '--age',     dest='age')
    parser.add_option('-h', '--help',    dest='help', action="store_true")

    options, args = parser.parse_args()

    if  args:
        usage("Too many arguments (%s)" % args)

    if  options.help:
        usage()

    if  options.mode in ['help']: 
        usage()

    if  not options.mode:
        usage("No mode specified")

<<<<<<< HEAD
    if  not options.url: 
        options.url = _DEFAULT_DBURL 
=======
    if  not options.url : 
        options.url = dburl
>>>>>>> b280097a


    mode    = options.mode 
    url     = options.url
    session = options.session
    age     = options.age

<<<<<<< HEAD
    mongo, db, dbname, cname, pname = ru.mongodb_connect(str(url), _DEFAULT_DBURL)
=======
    mongo, db, dbname, cname, pname = ru.mongodb_connect (url, dburl)
>>>>>>> b280097a

    print "modes   : %s" % mode
    print "db url  : %s" % url

    if  session:
        print "session : %s" % session

    if  age:
        suffix=age[-1]
        if  suffix in '01234567890':
            suffix = 'd'
            num    = int(age)
        
        if  suffix in 'mhdwMy':
            num    = int(age[:-1])
        else:
            print suffix
            usage("invalid age specification (%s)" % options.age)

        if  suffix is 'm': age = datetime.timedelta(minutes =       num)
        if  suffix is 'h': age = datetime.timedelta(hours   =       num)
        if  suffix is 'd': age = datetime.timedelta(days    =       num)
        if  suffix is 'w': age = datetime.timedelta(days    =   7 * num)
        if  suffix is 'M': age = datetime.timedelta(days    =  30 * num)
        if  suffix is 'y': age = datetime.timedelta(days    = 365 * num)


    else:
        age = datetime.timedelta.min

    print "age     : %s" % age


    for m in mode.split(','):

        if   m == 'list'  : list_sessions  (db, dbname, age, session)
        elif m == 'dump'  : dump_session   (db, dbname, age, session)
        elif m == 'purge' : purge_sessions (db, dbname, age, session) 
        elif m == 'export': export_sessions(db, dbname, age, session) 
        elif m == 'help'  : usage(noexit=True)
        else              : usage("unknown mode '%s'" % m)

    mongo.disconnect()

# ------------------------------------------------------------------------------
<|MERGE_RESOLUTION|>--- conflicted
+++ resolved
@@ -10,7 +10,6 @@
 import radical.pilot.utils as rpu
 
 
-<<<<<<< HEAD
 _DEFAULT_DBURL = 'mongodb://user:password@localhost:27017/radicalpilot/'
 _DEFAULT_DBURL = 'mongodb://user:password@ec2-184-72-89-141.compute-1.amazonaws.com:27017/radicalpilot/'
 
@@ -22,9 +21,6 @@
     _DEFAULT_DBURL.path = 'radicalpilot'
 
 _DEFAULT_DBURL = str(_DEFAULT_DBURL)
-=======
-dburl = os.environ.get('RADICAL_PILOT_DBURL', rp.default_dburl)
->>>>>>> b280097a
 
 # ------------------------------------------------------------------------------
 #
@@ -130,17 +126,10 @@
     sids = list()
     now  = datetime.datetime.now()
 
-<<<<<<< HEAD
     if session:
         sids.append(session)
     else:
         sids = rpu.get_session_ids(db)
-=======
-    if  session :
-        sids.append (session)
-    else :
-        sids = rpu.get_session_ids (db)
->>>>>>> b280097a
 
     if not sids:
         print 'no matching session in database at %s' % url
@@ -149,11 +138,7 @@
     session_ids = list()
     for sid in sids:
 
-<<<<<<< HEAD
         docs = rpu.get_session_docs(db[dbname], sid)
-=======
-        docs = rpu.get_session_docs (db, sid)
->>>>>>> b280097a
         if  not docs or \
             not 'session' in docs or \
             not 'created' in docs['session']:
@@ -184,22 +169,11 @@
 #
 def purge_sessions(db, dbname, age, session):
 
-<<<<<<< HEAD
     session_ids = list_sessions(db, dbname, age, session)
     database    = db[dbname]
 
     for sid in session_ids:
         database.drop_collection(sid)
-=======
-    session_ids = list_sessions (db, dbname, age, session)
-
-    for sid in session_ids :
-        db.drop_collection ("%s"    % sid)
-        db.drop_collection ("%s.p"  % sid)
-        db.drop_collection ("%s.pm" % sid)
-        db.drop_collection ("%s.um" % sid)
-        db.drop_collection ("%s.cu" % sid)
->>>>>>> b280097a
         print 'purged session %s' % sid
 
 
@@ -261,25 +235,15 @@
     if  not options.mode:
         usage("No mode specified")
 
-<<<<<<< HEAD
     if  not options.url: 
         options.url = _DEFAULT_DBURL 
-=======
-    if  not options.url : 
-        options.url = dburl
->>>>>>> b280097a
-
 
     mode    = options.mode 
     url     = options.url
     session = options.session
     age     = options.age
 
-<<<<<<< HEAD
     mongo, db, dbname, cname, pname = ru.mongodb_connect(str(url), _DEFAULT_DBURL)
-=======
-    mongo, db, dbname, cname, pname = ru.mongodb_connect (url, dburl)
->>>>>>> b280097a
 
     print "modes   : %s" % mode
     print "db url  : %s" % url
