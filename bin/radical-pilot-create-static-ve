#!/bin/sh

ru_env=$(which radical-utils-env.sh)
if test -z '$ru_env'
then
    echo "$0 needs radical.utils installed"
    exit 1
fi

. radical-utils-env.sh

set -e  # exit on all errors

SCRIPT="$0"
PREFIX=         # full path or virtenv name
VERSION=        # python version (e.g., 2.7, 3.6, etc.)
                # NOTE: for virtualenv corresponding version should be installed
MODULES=        # alternative list of pre-installed modules/packages
DEFAULTS=       # install default modules
ENV_SETUP=''    # command(s) to set up starting environment

pre_exec(){
    echo "pre exec: $*"
    $*
    echo "pre exec done"
}

while getopts "e:p:P:v:m:d" OPTION; do
    case $OPTION in
        e)  ENV_SETUP="$OPTARG" ;;
        p)  PREFIX="$OPTARG"    ;;
        P)  pre_exec "$OPTARG"  ;;
        v)  VERSION="$OPTARG"   ;;
        m)  MODULES="$OPTARG"   ;;
        d)  DEFAULTS=True       ;;
        *)  echo "Unknown option: '$OPTION'='$OPTARG'"
            return 1;;
    esac
done

test -z "$VERSION" && VERSION='3.8'
test -z "$PREFIX"  && echo "no prefix" && exit

unset PYTHONPATH
echo "[$0 $*]"

# move from comma separated to space separated module list
MODULES=$(echo "$MODULES" | sed -e 's/,/ /g')

if ! test -z "$DEFAULTS"
then
    # by default, install all RCT dependencies
    MODULES="$MODULES apache-libcloud chardet colorama idna msgpack"
<<<<<<< HEAD
    MODULES="$MODULES msgpack-python netifaces ntplib parse"
=======
    MODULES="$MODULES msgpack-python netifaces ntplib parse dill"
>>>>>>> 35ed611f
    MODULES="$MODULES pyzmq regex requests setproctitle urllib3"
fi

if ! test -z "$ENV_SETUP"
then
    echo "runing env setup: $ENV_SETUP"
    $ENV_SETUP
fi

# ------------------------------------------------------------------------------
#
help(){

    err="$1"
    ret=0

    if ! test -z "$err"
    then
        ret=1
        printf "\n    ERROR: $err\n"
    fi

    cat <<EOT

    usage: $0 [-d] -p <path> [-v <version>] [-m <modules>] [-e env_setup]

    This script creates a virtualenv at the given target path.  That
    virtualenv should be suitable to be used as static VE for a radical.pilot
    target resource, and can be specified in a resource configuration for RP.

    version  :  python version to use
    modules  :  comma separated list of modules to install
    env_setup:  command string to execute for environment setup

    -d: install default RCT dependencies into the target virtualenv

EOT
    exit $ret
}


# ------------------------------------------------------------------------------
#
progress(){
  while read X
  do
  # echo $X
    echo -n .
  done
  echo
}


# ------------------------------------------------------------------------------
#
test    "$PREFIX" = "-h" && help
test -z "$PREFIX"        && help "missing target"
test -e "$PREFIX"        && help "target '$PREFIX' exists"

# Ensure we install in an absolute path -- pip seems to like that better...
case $PREFIX in
    /*)
        ;;
    *)
        PREFIX="$(pwd)/$PREFIX"
        ;;
esac


echo "create  rct ve [$PREFIX]"
PYTHON=python3

if test -z "$VERSION"
then
    VERSION=$($PYTHON -V | cut -f 2 -d ' ' | cut -f 1,2 -d '.')
fi

# create the ve, install bare necessities
mkdir -p "$PREFIX"
cd $PREFIX
PREFIX=`pwd -P`


# use conda if available
if ! test -z "$CONDA_DEFAULT_ENV"
then
    # conda developers did not think this through... :-(
    CONDA="$(which conda 2>/dev/null | head -n 1)"
    test -z "$CONDA" && CONDA="$_CONDA_EXE"
    test -z "$CONDA" && CONDA="$CONDA_EXE"
    if test -z "$CONDA"
    then
        echo "conda is not functional"
        exit 1
    fi
    echo -n "install conda virtualenv "
    "$CONDA" install -y virtualenv 2>&1 | progress || exit 1
fi


# TODO: find out why this hangs in GH ci
# VIRTENV_CMD="$(which virtualenv 2>/dev/null)"
VIRTENV_CMD="$PYTHON -m venv"

if test -z "$VIRTENV_CMD"
then
    echo -n "install private virtualenv "
    VIRTENV_VER=20.0.27
    VIRTENV_TGZ="$VIRTENV_VER.tar.gz"
    VIRTENV_TGZ_URL="https://github.com/pypa/virtualenv/archive/$VIRTENV_TGZ"

    curl -k -L -O "$VIRTENV_TGZ_URL" 2>&1  | progress
    tar zxf "$VIRTENV_TGZ"
    VIRTENV_CMD="$PYTHON $VIRTENV_VER/virtualenv.py"
fi

echo -n "create  virtualenv "
echo stdbuf -oL $VIRTENV_CMD "$PREFIX"
stdbuf -oL $VIRTENV_CMD "$PREFIX" | progress

. "$PREFIX"/bin/activate

env | sort > env.clean5

echo -n "update  setuptools pip wheel"
pip install --no-cache-dir --upgrade setuptools pip wheel| progress || exit 1

for mod in $MODULES
do
    echo -n "install $mod "
    stdbuf -oL pip install --no-cache-dir "$mod" || exit 1
done

if ! test -z "$MODULES"
then
    echo -n "install pymongo<4 "
    pip install --no-cache-dir 'pymongo<4'
fi

env_dump -t "$PREFIX.env"

# print the ve information and stack versions for verification
echo
echo "---------------------------------------------------------------------"
echo
echo "ENV       : $PREFIX.env"
echo "SCRIPT    : $SCRIPT"
echo "PREFIX    : $PREFIX"
echo "VERSION   : $VERSION"
echo "MODULES   : $MODULES"
echo "DEFAULTS  : $DEFAULTS"
echo "PYTHON    : $(which $PYTHON) ($($PYTHON -V))"
echo "PYTHONPATH: $PYTHONPATH"
echo "RCT_STACK : $(radical-stack || true)"
echo
echo "---------------------------------------------------------------------"
echo
<|MERGE_RESOLUTION|>--- conflicted
+++ resolved
@@ -51,11 +51,7 @@
 then
     # by default, install all RCT dependencies
     MODULES="$MODULES apache-libcloud chardet colorama idna msgpack"
-<<<<<<< HEAD
-    MODULES="$MODULES msgpack-python netifaces ntplib parse"
-=======
     MODULES="$MODULES msgpack-python netifaces ntplib parse dill"
->>>>>>> 35ed611f
     MODULES="$MODULES pyzmq regex requests setproctitle urllib3"
 fi
 
