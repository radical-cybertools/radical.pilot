--- conflicted
+++ resolved
@@ -158,13 +158,8 @@
 fi
 
 echo -n "create  virtualenv "
-<<<<<<< HEAD
-stdbuf -oL $VIRTENV_CMD "$PREFIX" | progress
+stdbuf -oL $VIRTENV_CMD -p "python$VERSION" "$PREFIX" | progress
 .          "$PREFIX"/bin/activate
-=======
-stdbuf -oL $VIRTENV_CMD -p "python$VERSION" "$PREFIX" | progress
-. "$PREFIX"/bin/activate
->>>>>>> 22bb08d0
 
 echo -n "update  setuptools "
 pip install --no-cache-dir --upgrade $setuptools | progress || exit 1
