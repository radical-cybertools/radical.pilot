--- conflicted
+++ resolved
@@ -27,23 +27,9 @@
 then
     # by default, install all RCT dependencies
     MODULES="$MODULES apache-libcloud chardet colorama future idna msgpack"
-<<<<<<< HEAD
-    MODULES="$MODULES msgpack-python netifaces ntplib parse pymongo " \
-=======
     MODULES="$MODULES msgpack-python netifaces ntplib parse pymongo"
->>>>>>> edad9481
     MODULES="$MODULES python-hostlist pyzmq regex requests setproctitle urllib3"
 fi
-
-echo
-echo "script  : $SCRIPT"
-echo "type    : $TYPE"
-echo "prefix  : $PREFIX"
-echo "version : $VERSION"
-echo "modules : $MODULES"
-echo "defaults: $DEFAULTS"
-echo
-
 
 # setuptools="setuptools==0.6c11"
 # pip="pip==1.4.1"
@@ -196,7 +182,7 @@
 fi
 
 echo -n "create  virtualenv "
-stdbuf -oL $VIRTENV_CMD --no-site-packages -p "python$VERSION" "$PREFIX" | progress
+stdbuf -oL $VIRTENV_CMD -p "python$VERSION" "$PREFIX" | progress
 .          "$PREFIX"/bin/activate
 
 echo -n "update  setuptools "
