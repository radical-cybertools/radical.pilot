#!/bin/sh

set -e  # exit on all errors

SCRIPT="$0"
PREFIX=         # full path or virtenv name
VERSION=        # python version (e.g., 2.7, 3.6, etc.)
                # NOTE: for virtualenv corresponding version should be installed
MODULES=        # alternative list of pre-installed modules/packages
DEFAULTS=       # install default modules
ENV_SETUP=''    # command(s) to set up starting environment

while getopts "e:p:v:m:d" OPTION; do
    case $OPTION in
        e)  ENV_SETUP="$OPTARG" ;;
        p)  PREFIX="$OPTARG"    ;;
        v)  VERSION="$OPTARG"   ;;
        m)  MODULES="$OPTARG"   ;;
        d)  DEFAULTS=True       ;;
        *)  echo "Unknown option: '$OPTION'='$OPTARG'"
            return 1;;
    esac
done

# move from comma separated to space separated module list
MODULES=$(echo "$MODULES" | sed -e 's/,/ /g')

if ! test -z "$DEFAULTS"
then
    # by default, install all RCT dependencies
    MODULES="$MODULES apache-libcloud chardet colorama idna msgpack"
    MODULES="$MODULES msgpack-python netifaces ntplib parse pymongo"
<<<<<<< HEAD
    MODULES="$MODULES python-hostlist pyzmq regex requests setproctitle urllib3"
    MODULES="$MODULES python-string-utils'
fi

if ! test -z "$ENV_SETUP"
then
    echo "runing env setup: $ENV_SETUP"
    $ENV_SETUP
=======
    MODULES="$MODULES pyzmq regex requests setproctitle urllib3"
>>>>>>> ceccd186
fi


# setuptools="setuptools==0.6c11"
# pip="pip==1.4.1"

setuptools="setuptools"
pip="pip"

# ------------------------------------------------------------------------------
#
help(){

    err="$1"
    ret=0

    if ! test -z "$err"
    then
        ret=1
        printf "\n    ERROR: $err\n"
    fi

    cat <<EOT

    usage: $0 -p <path> [-v <version>] [-m <modules>] [-e env_setup]

    This script creates a virtualenv at the given target path.  That
    virtualenv should be suitable to be used as static VE for a radical.pilot
    target resource, and can be specified in a resource configuration for RP.

    version  :  python version to use
    modules  :  comma separated list of modules to install
    env_setup:  command string to execute for environment setup

EOT
    exit $ret
}


# ------------------------------------------------------------------------------
#
progress(){
  while read X
  do
    echo -n .
  done
  echo
}


# ------------------------------------------------------------------------------
#
test    "$PREFIX" = "-h" && help
test -z "$PREFIX"        && help "missing target"
test -e "$PREFIX"        && help "target '$PREFIX' exists"

# Ensure we install in an absolute path -- pip seems to like that better...
case $PREFIX in
    /*)
        ;;
    *)
        PREFIX="$(pwd)/$PREFIX"
        ;;
esac


echo "create  rct ve [$PREFIX]"
PYTHON=python3

if test -z "$VERSION"
then
    VERSION=$($PYTHON -V | cut -f 2 -d ' ' | cut -f 1,2 -d '.')
fi

# create the ve, install bare necessities
mkdir -p "$PREFIX"
cd $PREFIX
PREFIX=`pwd -P`


# use conda if available
if ! test -z "$CONDA_DEFAULT_ENV"
then
    # conda developers did not think this through... :-(
    CONDA="$(which conda 2>/dev/null | head -n 1)"
    test -z "$CONDA" && CONDA="$_CONDA_EXE"
    test -z "$CONDA" && CONDA="$CONDA_EXE"
    if test -z "$CONDA"
    then
        echo "conda is not functional"
        exit 1
    fi
    echo -n "install conda virtualenv "
    "$CONDA" install -y virtualenv 2>&1 | progress || exit 1
fi


VIRTENV_CMD="$(which virtualenv 2>/dev/null)"
if test -z "$VIRTENV_CMD"
then
    echo -n "install private virtualenv "
    VIRTENV_VER=20.0.27
    VIRTENV_TGZ="$VIRTENV_VER.tar.gz"
    VIRTENV_TGZ_URL="https://github.com/pypa/virtualenv/archive/$VIRTENV_TGZ"

    curl -k -L -O "$VIRTENV_TGZ_URL" 2>&1  | progress
    tar zxf "$VIRTENV_TGZ"
    VIRTENV_CMD="$PYTHON $VIRTENV_VER/virtualenv.py"
fi

echo -n "create  virtualenv "
stdbuf -oL $VIRTENV_CMD -p "python$VERSION" "$PREFIX" | progress
. "$PREFIX"/bin/activate

echo -n "update  setuptools "
pip install --no-cache-dir --upgrade $setuptools | progress || exit 1

echo -n "update  pip "
pip install --no-cache-dir --upgrade $pip        | progress || exit 1

for mod in $MODULES
do
    echo -n "install $mod "
    stdbuf -oL pip install -I --no-cache-dir --upgrade $mod || exit 1
done

# print the ve information and stack versions for verification
echo
echo "---------------------------------------------------------------------"
echo
echo "SCRIPT    : $SCRIPT"
echo "PREFIX    : $PREFIX"
echo "VERSION   : $VERSION"
echo "MODULES   : $MODULES"
echo "DEFAULTS  : $DEFAULTS"
echo "PYTHON    : `which $PYTHON` (`python -V`)"
echo "PYTHONPATH: $PYTHONPATH"
echo
echo "---------------------------------------------------------------------"
echo
<|MERGE_RESOLUTION|>--- conflicted
+++ resolved
@@ -30,8 +30,7 @@
     # by default, install all RCT dependencies
     MODULES="$MODULES apache-libcloud chardet colorama idna msgpack"
     MODULES="$MODULES msgpack-python netifaces ntplib parse pymongo"
-<<<<<<< HEAD
-    MODULES="$MODULES python-hostlist pyzmq regex requests setproctitle urllib3"
+    MODULES="$MODULES pyzmq regex requests setproctitle urllib3"
     MODULES="$MODULES python-string-utils'
 fi
 
@@ -39,9 +38,6 @@
 then
     echo "runing env setup: $ENV_SETUP"
     $ENV_SETUP
-=======
-    MODULES="$MODULES pyzmq regex requests setproctitle urllib3"
->>>>>>> ceccd186
 fi
 
 
