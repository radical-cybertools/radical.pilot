--- conflicted
+++ resolved
@@ -58,11 +58,7 @@
 then
     # by default, install all RCT dependencies
     MODULES="$MODULES apache-libcloud chardet colorama idna msgpack"
-<<<<<<< HEAD
-    MODULES="$MODULES msgpack-python netifaces ntplib parse"
-=======
     MODULES="$MODULES msgpack-python netifaces ntplib parse dill"
->>>>>>> 4a826c6d
     MODULES="$MODULES pyzmq regex requests setproctitle urllib3"
 fi
 
@@ -213,23 +209,6 @@
 fi
 
 
-<<<<<<< HEAD
-echo -n "update  setuptools pip wheel"
-pip install --no-cache-dir --upgrade setuptools pip wheel| progress || exit 1
-
-for mod in $MODULES
-do
-    echo -n "install $mod "
-    stdbuf -oL pip install --no-cache-dir "$mod" || exit 1
-done
-=======
->>>>>>> 4a826c6d
-
-if ! test -z "$MODULES"
-then
-    echo -n "install pymongo<4 "
-    pip install --no-cache-dir 'pymongo<4'
-fi
 
 env_dump -t "$PREFIX.env"
 
