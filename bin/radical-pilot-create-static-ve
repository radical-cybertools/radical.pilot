#!/bin/sh

ORIG=$(pwd -P)

ru_env=$(which radical-utils-env.sh)
if test -z '$ru_env'
then
    echo "$0 needs radical.utils installed"
    exit 1
fi

. radical-utils-env.sh

set -e  # exit on all errors

SCRIPT="$0"
PREFIX=         # full path or virtenv name
VERSION=        # python version (e.g., 2.7, 3.6, etc.)
                # NOTE: for virtualenv corresponding version should be installed
MODULES=        # alternative list of pre-installed modules/packages
DEFAULTS=       # install default modules
ENV_SETUP=''    # command(s) to set up starting environment

pre_exec(){
    echo "pre exec: $*"
    $*
    echo "pre exec done"
}

while getopts "e:p:P:v:m:d" OPTION; do
    case $OPTION in
        e)  ENV_SETUP="$OPTARG" ;;
        p)  PREFIX="$OPTARG"    ;;
        P)  pre_exec "$OPTARG"  ;;
        v)  VERSION="$OPTARG"   ;;
        m)  MODULES="$OPTARG"   ;;
        d)  DEFAULTS=True       ;;
        *)  echo "Unknown option: '$OPTION'='$OPTARG'"
            return 1;;
    esac
done

test -z "$VERSION" && VERSION='3.8'
test -z "$PREFIX"  && echo "no prefix" && exit

# sanitize name (remove trailing slashes etc)
PREFIX="$(dirname $PREFIX)/$(basename $PREFIX)"

unset PYTHONPATH
echo "[$0 $*]"

# move from comma separated to space separated module list
MODULES=$(echo "$MODULES" | sed -e 's/,/ /g')

if ! test -z "$DEFAULTS"
then
    # by default, install all RCT dependencies
    MODULES="$MODULES apache-libcloud chardet colorama idna msgpack"
    MODULES="$MODULES msgpack-python netifaces ntplib parse dill"
    MODULES="$MODULES pyzmq regex requests setproctitle urllib3"
fi

if ! test -z "$ENV_SETUP"
then
    echo "runing env setup: $ENV_SETUP"
    $ENV_SETUP
fi

# ------------------------------------------------------------------------------
#
help(){

    err="$1"
    ret=0

    if ! test -z "$err"
    then
        ret=1
        printf "\n    ERROR: $err\n"
    fi

    cat <<EOT

    usage: $0 [-d] -p <path> [-v <version>] [-m <modules>] [-e env_setup]

    This script creates a virtualenv at the given target path.  That
    virtualenv should be suitable to be used as static VE for a radical.pilot
    target resource, and can be specified in a resource configuration for RP.

    version  :  python version to use
    modules  :  comma separated list of modules to install
    env_setup:  command string to execute for environment setup

    -d: install default RCT dependencies into the target virtualenv

EOT
    exit $ret
}


# ------------------------------------------------------------------------------
#
progress(){
  while read X
  do
  # echo $X
    echo -n .
  done
  echo
}


# ------------------------------------------------------------------------------
#
test    "$PREFIX" = "-h" && help
test -z "$PREFIX"        && help "missing target"

# Ensure we install in an absolute path -- pip seems to like that better...
case $PREFIX in
    /*)
        ;;
    *)
        PREFIX="$(pwd)/$PREFIX"
        ;;
esac

if test -d "$PREFIX"
then
    printf "\nenv at $PREFIX exists\n"
    cd "$PREFIX"
    PREFIX=`pwd -P`
    cd "$ORIG"
    . "$PREFIX"/bin/activate

else

    printf "\ncreate  rct ve [$PREFIX]\n"
    PYTHON=python3

    if test -z "$VERSION"
    then
        VERSION=$($PYTHON -V | cut -f 2 -d ' ' | cut -f 1,2 -d '.')
    fi

    # create the ve, install bare necessities
    mkdir -p "$PREFIX"
    cd $PREFIX
    PREFIX=`pwd -P`
    cd "$ORIG"
    rmdir $PREFIX 2>/dev/null


<<<<<<< HEAD
    # use conda if available
    if ! test -z "$CONDA_DEFAULT_ENV"
    then
        # conda developers did not think this through... :-(
        CONDA="$(which conda 2>/dev/null | head -n 1)"
        test -z "$CONDA" && CONDA="$_CONDA_EXE"
        test -z "$CONDA" && CONDA="$CONDA_EXE"
        if test -z "$CONDA"
        then
            echo "conda is not functional"
            exit 1
        fi
        echo -n "install conda virtualenv "
        "$CONDA" install -y virtualenv 2>&1 | progress || exit 1
    fi

=======
if test -z "$VIRTENV_CMD"
then
    VIRTENV_VER=20.0.27
    VIRTENV_TGZ="$VIRTENV_VER.tar.gz"
    VIRTENV_TGZ_URL="https://github.com/pypa/virtualenv/archive/$VIRTENV_TGZ"

    echo -n "install private virtualenv "
    curl -k -L -O "$VIRTENV_TGZ_URL" 2>&1 | progress
    tar zxf "$VIRTENV_TGZ"
    VIRTENV_CMD="$PYTHON $VIRTENV_VER/virtualenv.py"
fi

echo -n "create  virtualenv "
stdbuf -oL $VIRTENV_CMD "$PREFIX" | progress
>>>>>>> b678704d

    # TODO: find out why this hangs in GH ci
    # VIRTENV_CMD="$(which virtualenv 2>/dev/null)"
    VIRTENV_CMD="$PYTHON -m venv"

    if test -z "$VIRTENV_CMD"
    then
        echo -n "install private virtualenv "
        VIRTENV_VER=20.0.27
        VIRTENV_TGZ="$VIRTENV_VER.tar.gz"
        VIRTENV_TGZ_URL="https://github.com/pypa/virtualenv/archive/$VIRTENV_TGZ"

        curl -k -L -O "$VIRTENV_TGZ_URL" 2>&1  | progress
        tar zxf "$VIRTENV_TGZ"
        VIRTENV_CMD="$PYTHON $VIRTENV_VER/virtualenv.py"
    fi

<<<<<<< HEAD
    echo -n "create  virtualenv "
    echo stdbuf -oL $VIRTENV_CMD "$PREFIX"
    stdbuf -oL $VIRTENV_CMD "$PREFIX" | progress
=======
echo -n "update  setuptools pip wheel "
pip install --no-cache-dir --upgrade setuptools pip wheel| progress || exit 1
>>>>>>> b678704d

    . "$PREFIX"/bin/activate

    echo -n "update  setuptools pip wheel"
    pip install --no-cache-dir --upgrade setuptools pip wheel| progress || exit 1

    for mod in $MODULES
    do
        echo -n "install $mod "
        stdbuf -oL pip install --no-cache-dir "$mod" || exit 1
    done

    if ! test -z "$MODULES"
    then
        echo -n "install pymongo<4 "
        pip install --no-cache-dir 'pymongo<4'
    fi
fi

env_dump -t "$PREFIX.env"

# print the ve information and stack versions for verification
echo
echo "---------------------------------------------------------------------"
echo
echo "PWD       : $(pwd)"
echo "ENV       : $PREFIX.env"
echo "SCRIPT    : $SCRIPT"
echo "PREFIX    : $PREFIX"
echo "VERSION   : $VERSION"
echo "MODULES   : $MODULES"
echo "DEFAULTS  : $DEFAULTS"
echo "PYTHON    : $(which $PYTHON) ($($PYTHON -V))"
echo "PYTHONPATH: $PYTHONPATH"
echo "RCT_STACK : $(radical-stack || true)"
echo
echo "---------------------------------------------------------------------"
echo
<|MERGE_RESOLUTION|>--- conflicted
+++ resolved
@@ -150,7 +150,6 @@
     rmdir $PREFIX 2>/dev/null
 
 
-<<<<<<< HEAD
     # use conda if available
     if ! test -z "$CONDA_DEFAULT_ENV"
     then
@@ -167,23 +166,6 @@
         "$CONDA" install -y virtualenv 2>&1 | progress || exit 1
     fi
 
-=======
-if test -z "$VIRTENV_CMD"
-then
-    VIRTENV_VER=20.0.27
-    VIRTENV_TGZ="$VIRTENV_VER.tar.gz"
-    VIRTENV_TGZ_URL="https://github.com/pypa/virtualenv/archive/$VIRTENV_TGZ"
-
-    echo -n "install private virtualenv "
-    curl -k -L -O "$VIRTENV_TGZ_URL" 2>&1 | progress
-    tar zxf "$VIRTENV_TGZ"
-    VIRTENV_CMD="$PYTHON $VIRTENV_VER/virtualenv.py"
-fi
-
-echo -n "create  virtualenv "
-stdbuf -oL $VIRTENV_CMD "$PREFIX" | progress
->>>>>>> b678704d
-
     # TODO: find out why this hangs in GH ci
     # VIRTENV_CMD="$(which virtualenv 2>/dev/null)"
     VIRTENV_CMD="$PYTHON -m venv"
@@ -200,14 +182,9 @@
         VIRTENV_CMD="$PYTHON $VIRTENV_VER/virtualenv.py"
     fi
 
-<<<<<<< HEAD
     echo -n "create  virtualenv "
     echo stdbuf -oL $VIRTENV_CMD "$PREFIX"
     stdbuf -oL $VIRTENV_CMD "$PREFIX" | progress
-=======
-echo -n "update  setuptools pip wheel "
-pip install --no-cache-dir --upgrade setuptools pip wheel| progress || exit 1
->>>>>>> b678704d
 
     . "$PREFIX"/bin/activate
 
