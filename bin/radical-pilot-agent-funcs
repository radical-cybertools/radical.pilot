#!/usr/bin/env python

import os
import sys
import time
import pickle
import codecs
import contextlib
from io import StringIO
import multiprocessing as mp
import threading       as mt

import radical.utils   as ru

# wtf
import queue

# FIXME: the func executor may need a small bootstrapper

pwd = sys.argv[1]


# ------------------------------------------------------------------------------
# activate virtenv if needed
ve = None
if len(sys.argv) > 2:
    ve = sys.argv[2]

if ve and ve not in ['', 'None', None]:

    activate = "%s/bin/activate_this.py" % ve

  # execfile(activate, dict(__file__=activate))
    exec(open(activate).read(), dict(__file__=activate))


# ------------------------------------------------------------------------------
#
class Executor(object):
    '''
    This executor is running as an RP task and owns a complete node.  On each
    core of that node, it spawns a worker process to execute function calls.
    Communication to those processes is establshed via two mp.Queue instances,
    one for feeding call requests to the worker processes, and one to collect
    results from their execution

    Once the workers are prepared, the Executor will listens on an task level
    ZMQ channel for incoming call requests, which are then proxied to the
    workers as described above.  This happens in a separate thread.  Another
    thread is spawned to inversely collect the results as described above and to
    proxy them to an outgoing ZMQ channel.  The Executor main thread will listen
    on a 3rd ZMQ channel for control messages, and specifically for termination
    commands.
    '''

    # --------------------------------------------------------------------------
    #
    def __init__(self, n_workers=None):

        self._nw   = n_workers
        self._uid  = os.environ['RP_FUNCS_ID']
        self._log  = ru.Logger(self._uid,   ns='radical.pilot', path=pwd)
        self._prof = ru.Profiler(self._uid, ns='radical.pilot', path=pwd)
        self._cfg  = ru.read_json('%s/%s.cfg' % (pwd, self._uid))

        self._initialize()


    # --------------------------------------------------------------------------
    #
    def _initialize(self):
        '''
        set up processes, threads and communication channels
        '''

        self._prof.prof('init_start', uid=self._uid)

        addr_req = self._cfg.get('req_get')
        addr_res = self._cfg.get('res_put')

        self._log.debug('req get addr: %s', addr_req)
        self._log.debug('res put addr: %s', addr_res)

        assert(addr_req)
        assert(addr_res)

        # connect to
        #
        #   - the queue which feeds us tasks
        #   - the queue were we send completed tasks
        #   - the command queue (for termination)
        #
        self._zmq_req = ru.zmq.Getter(channel='funcs_req_queue', url=addr_req)
        self._zmq_res = ru.zmq.Putter(channel='funcs_res_queue', url=addr_res)
      # self._zmq_ctl = ru.zmq.Getter(channel='CTL', url=addr['CTL_GET'])

        # use mp.Queue instances to proxy tasks to the worker processes
        self._mpq_work    = mp.Queue()
        self._mpq_result  = mp.Queue()

        # signal for thread termination
        self._term = mt.Event()

        # start threads to feed / drain the workers
        self._t_get_work    = mt.Thread(target=self._get_work)
        self._t_get_results = mt.Thread(target=self._get_results)

        self._t_get_work.daemon    = True
        self._t_get_results.daemon = True

        self._t_get_work.start()
        self._t_get_results.start()

        # start one worker per core
        if not self._nw:
            self._nw = mp.cpu_count()

        self._log.debug('#workers: %d', self._nw)

        self._workers = list()
        for i in range(self._nw):
            wid  = '%s.%03d' % (self._uid, i)
            proc = mp.Process(target=self._work, args=[self._uid, wid])
            proc.daemon = True
            proc.start()
            self._workers.append(proc)

        self._prof.prof('init_stop', uid=self._uid)


    # --------------------------------------------------------------------------
    #
    def run(self):
        '''
        executor main loop: initialize all connections, processes, threads, then
        listen on the command channel for things to do (like, terminate).
        '''

        while True:

          # msgs = self._zmq_ctl.get_nowait(100)
            msgs = None
            time.sleep(1)

            if not msgs:
                continue

            for msg in msgs:

                self._prof.prof('cmd', uid=self._uid, msg=msg['cmd'])

                if msg['cmd'] == 'term':

                    # kill worker processes
                    for worker in self._workers:
                        worker.terminate()

                    sys.exit(0)

                else:
                    self._log.error('unknown command %s', msg)


    # --------------------------------------------------------------------------
    #
    def _get_work(self):
        '''
        thread feeding tasks pulled from the ZMQ work queue to worker processes
        '''

        # FIXME: This drains the qork queue with no regard of load balancing.
        #        For example, the first <n_cores> tasks may stall this executer
        #        for a long time, but new tasks are pulled nonetheless, even if
        #        other executors are not stalling and could execute them timely.
        #        We should at most fill a cache of limited size.

        while not self._term.is_set():

            tasks = self._zmq_req.get_nowait(1000)

            if tasks:

                self._log.debug('got %d tasks', len(tasks))

                # send task individually to load balance workers
                for task in tasks:
                    self._mpq_work.put(task)


    # --------------------------------------------------------------------------
    #
    def _get_results(self):
        '''
        thread feeding back results from to workers to the result ZMQ queue
        '''

        while not self._term.is_set():

            # we always pull *individual* tasks from the result queue
            try:
                task = self._mpq_result.get(block=True, timeout=0.1)

            except queue.Empty:
                continue

            if task:
                self._zmq_res.put(task)

    # --------------------------------------------------------------------------
    #
    def decompose(self, function_info):
        '''
        Decompose the function dictionary keys/values and assigned
        them to different variables.
        '''
        code        = function_info["_cud_code"]
        name        = function_info["_cud_name"]
        args        = function_info["_cud_args"]
        kwargs      = function_info["_cud_kwargs"]
        return (name, code, args, kwargs)

    # --------------------------------------------------------------------------
    #
    def prepare_func(self, func, args):

        u_ns = locals()
        u_ns.update({'__builtins__': __builtins__})
        function_info = {}
        
        function_info = pickle.loads(codecs.decode(func.encode(), "base64"))

        (fn_name,fn, fn_args, fn_kwargs) = self.decompose(function_info)
        u_ns.update({'__cud_args'  : fn_args,
                     '__cud_kwargs': fn_kwargs,
                     '__cud_output': None})
        source = fn.split('\n')
        fn_call = "__cud_output = {0}({1})".format(fn_name,','.join(args))
        source.append(fn_call)
        code = "\n".join(source)
        return code

    # --------------------------------------------------------------------------
    #
    def _work(self, uid, wid):
        '''
        work loop for worker processes: pull a task from the work queue,
        run it, push the result onto the result queue
        '''

        self._prof.prof('work_start', comp=wid, uid=uid)

        while True:

            try:
                task = self._mpq_work.get(block=True, timeout=0.1)

            except queue.Empty:
                continue

          # import pprint
          # pprint.pprint(task)

            tid   = task['uid']
            descr = task['description']
            exe   = descr['executable']
            args  = descr.get('arguments', list())
            pres  = descr.get('pre_exec',  list())
            cmd   = '%s(%s)' % (exe, ','.join(args))

            self._prof.prof('task_get', comp=wid, uid=tid)
          # self._log.debug('get %s: %s', tid, cmd)

            try:
                for pre in pres:
                    if pre.split()[0] == 'import':
                        for mod in pre.split()[1:]:
                            if mod not in globals():
                                globals()[mod] = ru.import_module(mod)
                                locals() [mod] = globals()[mod]

<<<<<<< HEAD
                if isinstance(exe, dict):

                    try:
                        function_code = self.prepare_func(exe, args)
                    except Exception:
                        self._log.debug("Setting the function for execution failed!.")
                        raise
                    
                    @contextlib.contextmanager
                    def stdoutIO(stdout=None):
                        old = sys.stdout
                        if stdout is None:
                           stdout = StringIO()
                        sys.stdout = stdout
                        yield stdout
                        sys.stdout = old
                    
                    with stdoutIO() as s:
                         exec(function_code)
                    
                    task['stdout'] = s.getvalue()

                else:
                    task['stdout'] = eval(cmd)

=======
                task['stdout'] = eval(cmd)
>>>>>>> 03ede6c8
                task['stderr'] = None
                task['state']  = 'DONE'
            except Exception as e:
                task['stdout'] = None
                task['stderr'] = str(e)
                task['state']  = 'FAILED'

          # self._log.debug('put %s: %s', tid, str(task['res']))
            self._prof.prof('task_put', comp=wid, uid=tid)

            task['wid'] = wid
            self._mpq_result.put(task)


# ------------------------------------------------------------------------------
#
if __name__ == '__main__':

    executor = Executor()
    executor.run()


# ------------------------------------------------------------------------------
<|MERGE_RESOLUTION|>--- conflicted
+++ resolved
@@ -278,7 +278,7 @@
                                 globals()[mod] = ru.import_module(mod)
                                 locals() [mod] = globals()[mod]
 
-<<<<<<< HEAD
+
                 if isinstance(exe, dict):
 
                     try:
@@ -304,9 +304,6 @@
                 else:
                     task['stdout'] = eval(cmd)
 
-=======
-                task['stdout'] = eval(cmd)
->>>>>>> 03ede6c8
                 task['stderr'] = None
                 task['state']  = 'DONE'
             except Exception as e:
