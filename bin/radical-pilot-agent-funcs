--- conflicted
+++ resolved
@@ -16,7 +16,7 @@
 # FIXME: the func executor may need a small bootstrapper
 # FIXME: the func executor need to recieve "term" signal from
 #        `funcs.py` to trigger the termination of the workers here
-# FIXME: find a way to provide this executor with port and host if 
+# FIXME: find a way to provide this executor with port and host if
 #        called from the RP-PARSL Executor
 pwd  = sys.argv[1]
 
@@ -71,7 +71,7 @@
 
         self._enable_redis = False
         if self._host and self._port:
-            self.redis  = RedisQueue(self._host, self._port, 
+            self.redis  = RedisQueue(self._host, self._port,
                                     topics = ['rp task queue', 'rp result queue'])
             self._enable_redis = True
 
@@ -95,14 +95,9 @@
         self._log.debug('res put addr: %s', addr_res)
         self._log.debug('ctrl    addr: %s', addr_ctrl)
 
-<<<<<<< HEAD
-        assert(addr_req)
-        assert(addr_res)
-        assert(addr_ctrl)
-=======
         assert addr_req
         assert addr_res
->>>>>>> 56044d87
+        assert addr_ctrl
 
         # connect to
         #
@@ -145,12 +140,8 @@
         self._workers = list()
         for i in range(self._nw):
             wid  = '%s.%03d' % (self._uid, i)
-<<<<<<< HEAD
-            proc = mp.Process(target=self._work, args=[self._uid, wid])
-=======
             proc = mp.Process(target=self._work, args=(self._uid, wid))
             proc.daemon = True
->>>>>>> 56044d87
             proc.start()
             self._workers.append(proc)
 
@@ -168,14 +159,7 @@
         try:
             while True:
 
-<<<<<<< HEAD
-                msgs = self._zmq_ctrl.get_nowait(100)
-                time.sleep(1)
-=======
-          # msgs = self._zmq_ctl.get_nowait(100)
-            msgs = list()
-            time.sleep(1)
->>>>>>> 56044d87
+                msgs = self._zmq_ctrl.get_nowait(1000)
 
                 if not msgs:
                     continue
@@ -329,7 +313,7 @@
             # put the task in the regular queue or Redis queue
             self._prof.prof('task_put', comp=wid, uid=tid)
             task['wid'] = wid
-            
+
             if task['name'] == 'colmena' and self._enable_redis:
                 # make sure we are conneced
                 assert(self.redis.is_connected)
@@ -338,7 +322,7 @@
 
                 task['stdout'] = 'redirected_to_redis'
                 task['description']['executable'] = None
-                
+
                 self._log.debug('task_redis_put')
             self._mpq_result.put(task)
 
