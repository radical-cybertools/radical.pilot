#!/usr/bin/env python3

import os
import sys
import time
import pickle
import codecs
from io import StringIO
import multiprocessing as mp
import threading       as mt

import radical.utils   as ru

# wtf
import queue

# FIXME: the func executor may need a small bootstrapper
# FIXME: the func executor need to recieve "term" signal from 
#        `funcs.py` to trigger the termination of the workers here

pwd = sys.argv[1]


# ------------------------------------------------------------------------------
# activate virtenv if needed
ve = None
if len(sys.argv) > 2:
    ve = sys.argv[2]

if ve and ve not in ['', 'None', None]:

    activate = "%s/bin/activate_this.py" % ve

    exec(open(activate).read(), dict(__file__=activate))


# ------------------------------------------------------------------------------
#
class Executor(object):
    '''
    This executor is running as an RP task and owns a complete node.  On each
    core of that node, it spawns a worker process to execute function calls.
    Communication to those processes is establshed via two mp.Queue instances,
    one for feeding call requests to the worker processes, and one to collect
    results from their execution

    Once the workers are prepared, the Executor will listens on an task level
    ZMQ channel for incoming call requests, which are then proxied to the
    workers as described above.  This happens in a separate thread.  Another
    thread is spawned to inversely collect the results as described above and to
    proxy them to an outgoing ZMQ channel.  The Executor main thread will listen
    on a 3rd ZMQ channel for control messages, and specifically for termination
    commands.
    '''

    # --------------------------------------------------------------------------
    #
    def __init__(self, n_workers=None):

        self._nw   = n_workers
        self._uid  = os.environ['RP_FUNCS_ID']
        self._log  = ru.Logger(self._uid,   ns='radical.pilot', path=pwd)
        self._prof = ru.Profiler(self._uid, ns='radical.pilot', path=pwd)
        self._cfg  = ru.read_json('%s/%s.cfg' % (pwd, self._uid))

        self._initialize()


    # --------------------------------------------------------------------------
    #
    def _initialize(self):
        '''
        set up processes, threads and communication channels
        '''

        self._prof.prof('init_start', uid=self._uid)

        addr_req  = self._cfg.get('req_get')
        addr_res  = self._cfg.get('res_put')
        addr_ctrl = self._cfg.get('ctrl')

        self._log.debug('req get addr: %s', addr_req)
        self._log.debug('res put addr: %s', addr_res)
        self._log.debug('ctrl    addr: %s', addr_ctrl)

<<<<<<< HEAD
        assert(addr_req)
        assert(addr_res)
        assert(addr_ctrl)
=======
        assert addr_req
        assert addr_res
>>>>>>> 56044d87

        # connect to
        #
        #   - the queue which feeds us tasks
        #   - the queue were we send completed tasks
        #   - the command queue (for termination)
        #
        self._zmq_req  = ru.zmq.Getter(channel='funcs_req_queue', url=addr_req)
        self._zmq_res  = ru.zmq.Putter(channel='funcs_res_queue', url=addr_res)
        self._zmq_ctrl = ru.zmq.Getter(channel='control_pubsub',  url=addr_ctrl)

        # use mp.Queue instances to proxy tasks to the worker processes
        self._mpq_work    = mp.Queue()
        self._mpq_result  = mp.Queue()

        # signal for thread termination
        self._term = mt.Event()

        # start threads to feed / drain the workers
        self._t_get_work    = mt.Thread(target=self._get_work)
        self._t_get_results = mt.Thread(target=self._get_results)

        self._t_get_work.daemon    = True
        self._t_get_results.daemon = True

        self._t_get_work.start()
        self._t_get_results.start()

        # start one worker per core
        if not self._nw:
            self._nw = mp.cpu_count()

        self._log.debug('#workers: %d', self._nw)

        self._workers = list()
        for i in range(self._nw):
            wid  = '%s.%03d' % (self._uid, i)
<<<<<<< HEAD
            proc = mp.Process(target=self._work, args=[self._uid, wid])
=======
            proc = mp.Process(target=self._work, args=(self._uid, wid))
            proc.daemon = True
>>>>>>> 56044d87
            proc.start()
            self._workers.append(proc)

        self._prof.prof('init_stop', uid=self._uid)


    # --------------------------------------------------------------------------
    #
    def run(self):
        '''
        executor main loop: initialize all connections, processes, threads, then
        listen on the command channel for things to do (like, terminate).
        '''

        try:
            while True:

<<<<<<< HEAD
                msgs = self._zmq_ctrl.get_nowait(100)
                time.sleep(1)
=======
          # msgs = self._zmq_ctl.get_nowait(100)
            msgs = list()
            time.sleep(1)
>>>>>>> 56044d87

                if not msgs:
                    continue

                for msg in msgs:

                    self._prof.prof('cmd', uid=self._uid, msg=msg['cmd'])

                    if msg['cmd'] == 'term':

                        sys.exit(0)

                    else:
                        self._log.error('unknown command %s', msg)

        finally:

            # kill worker processes
            for worker in self._workers:
                worker.terminate()
                worker.join()


    # --------------------------------------------------------------------------
    #
    def _get_work(self):
        '''
        thread feeding tasks pulled from the ZMQ work queue to worker processes
        '''

        # FIXME: This drains the qork queue with no regard of load balancing.
        #        For example, the first <n_cores> tasks may stall this executer
        #        for a long time, but new tasks are pulled nonetheless, even if
        #        other executors are not stalling and could execute them timely.
        #        We should at most fill a cache of limited size.

        while not self._term.is_set():

            tasks = self._zmq_req.get_nowait(1000)

            if tasks:

                self._log.debug('got %d tasks', len(tasks))

                # send task individually to load balance workers
                for task in tasks:
                    self._mpq_work.put(task)


    # --------------------------------------------------------------------------
    #
    def _get_results(self):
        '''
        thread feeding back results from to workers to the result ZMQ queue
        '''

        while not self._term.is_set():

            # we always pull *individual* tasks from the result queue
            try:
                task = self._mpq_result.get(block=True, timeout=0.1)

            except queue.Empty:
                continue

            if task:
                self._zmq_res.put(task)

    # --------------------------------------------------------------------------
    #
    def prepare_func(self, func):

        function_info = {}
        function_info = pickle.loads(codecs.decode(func.encode(), "base64"))

        code        = function_info["_cud_code"]
        args        = function_info["_cud_args"]
        kwargs      = function_info["_cud_kwargs"]

        from radical.pilot.serialize import serializer as serialize

        fn = serialize.FuncSerializer.deserialize(code)

        return fn, args, kwargs

    # --------------------------------------------------------------------------
    #
    def _work(self, uid, wid):
        '''
        work loop for worker processes: pull a task from the work queue,
        run it, push the result onto the result queue
        '''

        self._prof.prof('work_start', comp=wid, uid=uid)

        while True:

            try:
                task = self._mpq_work.get(block=True, timeout=0.1)

            except queue.Empty:
                continue

            tid   = task['uid']
            descr = task['description']
            exe   = descr['executable']
            args  = descr.get('arguments', list())
            pres  = descr.get('pre_exec',  list())
            cmd   = '%s(%s)' % (exe, ','.join(args))
            res   = None

            self._prof.prof('task_get', comp=wid, uid=tid)

            def check_obj(obj):
                '''
                Check the object type if pickled or not
                to distinguish between exec and eval
                '''
                try:
                    obj = pickle.loads(codecs.decode(exe.encode(),"base64"))
                    if isinstance(obj, dict) is True:
                        return True

                except:
                    return False

            try:
                for pre in pres:
                    if pre.split()[0] == 'import':
                        for mod in pre.split()[1:]:
                            if mod not in globals():
                                globals()[mod] = ru.import_module(mod)
                                locals() [mod] = globals()[mod]

                if check_obj(exe) is True:

                    try:
                        self._prof.prof('func_prep', uid=self._uid)

                        fn, args, kwargs = self.prepare_func(exe)
                        self._prof.prof('func_start', uid=self._uid)
                        res = fn(*args, **kwargs)
                        self._prof.prof('func_stop', uid=self._uid)
                        task['stdout'] = res
                        task['state']  = 'DONE'
                    except Exception as e:
                        self._log.error("Function execution failed due to: %s", e)
                        task['stderr'] = e
                        task['state']  = 'FAILED' 
                        raise
                else:
                    task['stdout'] = eval(cmd)

                task['stderr'] = None
                task['state']  = 'DONE'
            except Exception as e:
                task['stdout'] = None
                task['stderr'] = str(e)
                task['state']  = 'FAILED'

            self._prof.prof('task_put', comp=wid, uid=tid)

            task['wid'] = wid
            self._mpq_result.put(task)

            
# ------------------------------------------------------------------------------
#
if __name__ == '__main__':

    executor = Executor()
    executor.run()


# ------------------------------------------------------------------------------
<|MERGE_RESOLUTION|>--- conflicted
+++ resolved
@@ -15,7 +15,7 @@
 import queue
 
 # FIXME: the func executor may need a small bootstrapper
-# FIXME: the func executor need to recieve "term" signal from 
+# FIXME: the func executor need to recieve "term" signal from
 #        `funcs.py` to trigger the termination of the workers here
 
 pwd = sys.argv[1]
@@ -83,14 +83,9 @@
         self._log.debug('res put addr: %s', addr_res)
         self._log.debug('ctrl    addr: %s', addr_ctrl)
 
-<<<<<<< HEAD
-        assert(addr_req)
-        assert(addr_res)
-        assert(addr_ctrl)
-=======
         assert addr_req
         assert addr_res
->>>>>>> 56044d87
+        assert addr_ctrl
 
         # connect to
         #
@@ -128,12 +123,8 @@
         self._workers = list()
         for i in range(self._nw):
             wid  = '%s.%03d' % (self._uid, i)
-<<<<<<< HEAD
-            proc = mp.Process(target=self._work, args=[self._uid, wid])
-=======
             proc = mp.Process(target=self._work, args=(self._uid, wid))
             proc.daemon = True
->>>>>>> 56044d87
             proc.start()
             self._workers.append(proc)
 
@@ -151,14 +142,7 @@
         try:
             while True:
 
-<<<<<<< HEAD
-                msgs = self._zmq_ctrl.get_nowait(100)
-                time.sleep(1)
-=======
-          # msgs = self._zmq_ctl.get_nowait(100)
-            msgs = list()
-            time.sleep(1)
->>>>>>> 56044d87
+                msgs = self._zmq_ctrl.get_nowait(1000)
 
                 if not msgs:
                     continue
@@ -307,7 +291,7 @@
                     except Exception as e:
                         self._log.error("Function execution failed due to: %s", e)
                         task['stderr'] = e
-                        task['state']  = 'FAILED' 
+                        task['state']  = 'FAILED'
                         raise
                 else:
                     task['stdout'] = eval(cmd)
@@ -324,7 +308,7 @@
             task['wid'] = wid
             self._mpq_result.put(task)
 
-            
+
 # ------------------------------------------------------------------------------
 #
 if __name__ == '__main__':
