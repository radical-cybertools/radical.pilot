--- conflicted
+++ resolved
@@ -281,15 +281,6 @@
 
                     try:
                         self._prof.prof('func_prep', uid=self._uid)
-<<<<<<< HEAD
-                        sys.stdout = new_stdout = StringIO()
-                        fn, args, kwargs = self.prepare_func(exe)
-                        self._prof.prof('func_start', uid=self._uid)
-                        fn(*args, **kwargs)
-                        self._prof.prof('func_stop', uid=self._uid)
-                    except Exception:
-                        self._log.debug("Setting the function for execution failed!")
-=======
 
                         fn, args, kwargs = self.prepare_func(exe)
                         self._prof.prof('func_start', uid=self._uid)
@@ -301,7 +292,6 @@
                         self._log.error("Function execution failed due to: %s", e)
                         task['stderr'] = e
                         task['state']  = 'FAILED' 
->>>>>>> be5f1095
                         raise
                 else:
                     task['stdout'] = eval(cmd)
