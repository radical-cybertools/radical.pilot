--- conflicted
+++ resolved
@@ -42,19 +42,6 @@
 
         cfg = ru.Config(path='%s.cfg' % aid)
 
-<<<<<<< HEAD
-=======
-        # this script runs the registry for the agent instances
-        reg_service = ru.zmq.Registry(uid=aid + '.reg')
-        reg_service.start()
-
-        cfg.reg_addr = reg_service.addr
-
-        assert cfg.reg_addr
-
-        session = rp.Session(uid=cfg.sid, _reg_addr=cfg.reg_addr, _primary=False)
-
->>>>>>> e7536f2d
         cfg.uid = aid
         cfg.aid = aid  # used by executor
 
