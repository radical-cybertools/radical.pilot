#!/bin/sh

# this script performs an OpenMPI installation which should be suitable to use
# with radical.pilot.  The default target location is $HOME/ompi, which will
# include subdirs for source, installation and module files.
#
# Note that the installation tree needs to be visible on compute nodes in order
# to be usabel by radical.pilot.
#
# Note further that this includes the installation of various parts of the
# compilation toolchain which might actually already exist on the system -- we
# make no attempt to use system tools at this point, for the sake of simplicity
# and stability.  For any experienced user / admin, this might be easy to
# resolve though.
#
# Thanks to Mark Santcroos to provide the input for this installation
# procedure!

<<<<<<< HEAD
LOG=`pwd`/ompi.log
log(){
    msg=$1
    echo -n "$msg : "
    while read in
    do
        echo $in >> $LOG
        echo $in | sed -e 's/[^\n]//g' | sed -e 's/.*/./g' | xargs echo -n
    done
    echo
}


export OMPI_DIR=$HOME/radical/ompi/                  # target location for install
export OMPI_DIR=/lustre/atlas2/csc230/world-shared/openmpi/
export OMPI_COMMIT=a3ac67be0d
export OMPI_COMMIT=539f71d                           # OpenMPI commit to install
export OMPI_COMMIT=master
export OMPI_COMMIT=64e838c1ac
export OMPI_COMMIT=7839dc91a8
export OMPI_COMMIT=a76a61b2c9
export OMPI_COMMIT=d9b2c94
export OMPI_COMMIT=47bf0d6f9d
export OMPI_COMMIT=e88767866e
export OMPI_COMMIT=51f3fbdb3e  # Fix cmd line passing of DVM URI   Oct 6 2017
export OMPI_COMMIT=04ec013da9  # 04.03.2018
export OMPI_LABEL=test
export OMPI_COMMIT=e9f378e851
=======
# export OMPI_COMMIT=a3ac67be0d
# export OMPI_COMMIT=539f71d     # last working on titan
# export OMPI_COMMIT=master
# export OMPI_COMMIT=64e838c1ac
# export OMPI_COMMIT=7839dc91a8
# export OMPI_COMMIT=a76a61b2c9
# export OMPI_COMMIT=d9b2c94
# export OMPI_COMMIT=47bf0d6f9d
# export OMPI_COMMIT=e88767866e
# export OMPI_COMMIT=51f3fbdb3e  # Fix cmd line passing of DVM URI   Oct 6 2017
# export OMPI_COMMIT=04ec013da9  # 04.03.2018
# export OMPI_COMMIT=e9f378e851


# ------------------------------------------------------------------------------
#
if (hostname -f | grep titan)
then
    echo "configure for Titan"

    export OMPI_DIR=/lustre/atlas2/csc230/world-shared/openmpi/
    export OMPI_COMMIT=539f71d # last working on titan

    module load   python
    module load   python_pip
    module load   python_virtualenv

    # for openmpi build
    module unload PrgEnv-pgi || true
    module load   PrgEnv-gnu || true
    module unload cray-mpich || true
  # module load   torque
    module load   pmi
  
    # for charm build
  # module load   cudatoolkit   # problems with UCL workload?
    module load   cmake
 ## ./build charm++ mpi-linux-x86_64 mpicxx smp omp pthreads -j16
    # ./build charm++ mpi-linux-x86_64 mpicxx -j16

    # for namd build
    module load   rca
 ## ./config CRAY-XE-gnu --charm-base ../charm-openmpi/ --charm-arch mpi-linux-x86_64-omp-pthreads-smp-mpicxx --fftw-prefix /lustre/atlas2/csc230/world-shared/openmpi/applications/namd/namd-openmpi/../fftw-2.1.5/install --with-tcl
    # ./config CRAY-XE-gnu --charm-base ../charm-openmpi/ --charm-arch -linux-x86_64-mpicxx --fftw-prefix /lustre/atlas2/csc230/world-shared/openmpi/applications/namd/fftw-2.1.5/install --with-tcl

    echo "modules       :"  | log 'mods'
    module list 2>&1 | sort | log 'mods'


# ------------------------------------------------------------------------------
#
elif (hostname | grep h2o) 
then
    echo "configure for BW"

    export OMPI_DIR=/projects/sciteam/bamm/merzky/openmpi/
    export OMPI_COMMIT=539f71d # last working on titan

    if test -z "$BWPY_VERSION"
    then
        echo "bwpy module not loaded"
        exit -1
    fi

    module unload cray-mpich  || true
    module unload PrgEnv-cray || true
    module load   PrgEnv-gnu  || true
    module load   torque
    module load   cmake

    echo "modules       :"  | log 'mods'
    module list 2>&1 | sort | log 'mods'


# ------------------------------------------------------------------------------
#
else
    echo 'configure for localhost'
    export OMPI_DIR=$HOME/radical/ompi/
    export OMPI_COMMIT=HEAD
  # export OMPI_COMMIT=a3ac67be0d
  # export OMPI_COMMIT=539f71d     # last working on titan
  # export OMPI_COMMIT=master
  # export OMPI_COMMIT=64e838c1ac
  # export OMPI_COMMIT=7839dc91a8
  # export OMPI_COMMIT=a76a61b2c9
  # export OMPI_COMMIT=d9b2c94
  # export OMPI_COMMIT=47bf0d6f9d
  # export OMPI_COMMIT=e88767866e
  # export OMPI_COMMIT=51f3fbdb3e  # Fix cmd line passing of DVM URI   Oct 6 2017
  # export OMPI_COMMIT=04ec013da9  # 04.03.2018
  # export OMPI_COMMIT=e9f378e851


fi



export OMPI_LABEL=test
>>>>>>> 89df89dc
export OMPI_LABEL=$(date '+%Y_%m_%d'_${OMPI_COMMIT}) # module flag for installed version
export MAKEFLAGS=-j32                                # speed up build on multicore machines

if ! test -z "$1"
then
    export OMPI_DIR="$1"
fi
<<<<<<< HEAD
=======

LOG="$OMPI_DIR/ompi.$OMPI_LABEL.deploy.log"
rm -f "$LOG"

echo "------------------------------"
echo "ompi dir: $OMPI_DIR"
echo "ompi log: $LOG"
echo

log(){
    msg=$1
    printf "%-10s : " "$msg"
    while read in
    do
        echo "$in" >> "$LOG"
        echo "$in" | sed -e 's/[^\n]//g' | sed -e 's/.*/./g' | xargs echo -n
    done
    echo
}
>>>>>>> 89df89dc

echo 
echo "ompi dir: $OMPI_DIR"
echo

# The environments below are only important during build time
# and can generally point anywhere on the filesystem.

orig=$(pwd)
export OMPI_DOWNLOAD=$OMPI_DIR/download
export OMPI_SOURCE=$OMPI_DIR/src
export OMPI_TOOLS_PREFIX=$OMPI_DIR/tools
export PATH=$OMPI_TOOLS_PREFIX/bin:$PATH

# The file system locations of the variables below need a bit more care,
# as this path needs to be accessible during job run time.
# E.g. on Blue Waters, a good location for
# OMPI_INSTALLED=/projects/sciteam/gk4/openmpi/installed,
# and OMPI_MODULE_BASE=/projects/sciteam/gk4/openmpi/modules.

export OMPI_MODULE_BASE=$OMPI_DIR/modules
export OMPI_MODULE=$OMPI_MODULE_BASE/openmpi
export OMPI_INSTALLED=$OMPI_DIR/installed

echo $OMPI_DIR/$OMPI_LABEL
<<<<<<< HEAD

TEST=$(hostname -f | grep titan)
if ! test -z "$TEST"
then
    module load   python
    module load   python_pip
    module load   python_virtualenv

    # for openmpi build
    module unload PrgEnv-pgi || true
    module load   PrgEnv-gnu || true
    module unload cray-mpich || true
    module load   torque
    module load   pmi
    # ./configure --prefix=/lustre/atlas2/csc230/world-shared/openmpi/src/ompi../../install/test/ --enable-debug --enable-timing --enable-heterogeneous --enable-mpi-cxx --enable-install-libpmix --enable-pmix-timing --with-pmix=internal --with-ugni --with-cray-pmi --with-alps=yes --with-tm 
  
    # load what was installed above
  # module use --append /lustre/atlas2/csc230/world-shared/openmpi/modules
  # module load openmpi/test

    # for charm build
  # module load   cudatoolkit   # problems with UCL workload?
    module load   cmake
   ## ./build charm++ mpi-linux-x86_64 mpicxx smp omp pthreads -j16
    # ./build charm++ mpi-linux-x86_64 mpicxx -j16

    # for namd build
    module load   rca
   ## ./config CRAY-XE-gnu --charm-base ../charm-openmpi/ --charm-arch mpi-linux-x86_64-omp-pthreads-smp-mpicxx --fftw-prefix /lustre/atlas2/csc230/world-shared/openmpi/applications/namd/namd-openmpi/../fftw-2.1.5/install --with-tcl
    # ./config CRAY-XE-gnu --charm-base ../charm-openmpi/ --charm-arch -linux-x86_64-mpicxx --fftw-prefix /lustre/atlas2/csc230/world-shared/openmpi/applications/namd/fftw-2.1.5/install --with-tcl
fi

mkdir -p $OMPI_DOWNLOAD
mkdir -p $OMPI_SOURCE


# ------------------------------------------------------------------------------
deps="help2man-1.43.3 autoconf-2.69 automake-1.13.4 libtool-2.4.2 m4-1.4.16"
for dep in $deps
do
    echo "install $dep"
    gnu='http://ftp.gnu.org/gnu'
    dbase=$(echo $dep | cut -f 1 -d '-')
    dsrc=$dep.tar.gz
    cd $OMPI_DOWNLOAD
    if ! test -f $dsrc
    then
        wget $gnu/$dbase/$dep.tar.gz            2>&1 | log 'wget' || exit
    fi
    cd $OMPI_SOURCE
    if ! test -d $dep
    then
        tar xvf $OMPI_DOWNLOAD/$dep.tar.gz      2>&1 | log 'tar ' || exit
        cd $dep
        ./configure --prefix=$OMPI_TOOLS_PREFIX 2>&1 | log 'cfg ' || exit
        make                                    2>&1 | log 'make' || exit
        make install                            2>&1 | log 'inst' || exit
    else
        echo '  skipped'
    fi
    echo
done

# ------------------------------------------------------------------------------
# install libffi on systems which don't have it, so that the pilot ve can
# install the `orte_cffi` python module.
# libffi documentation needs texi2html which is not commonly available, so we
# disable documentation.

echo "install libffi"
cd $OMPI_SOURCE
if ! test -d libffi
then
    git clone https://github.com/libffi/libffi.git \
                 2>&1 | log 'git ' || exit
    cd libffi
    git pull     2>&1 | log 'pull' || exit
    ./autogen.sh 2>&1 | log 'agen' || exit
    ./configure --prefix=$OMPI_TOOLS_PREFIX --disable-docs \
                 2>&1 | log 'cfg ' || exit
    make         2>&1 | log 'make' || exit
    make install 2>&1 | log 'inst' || exit
fi

# # ------------------------------------------------------------------------------
# echo "install ompi @$OMPI_COMMIT"
# cd $OMPI_SOURCE
# if ! test -d ompi
# then
#     git clone https://github.com/open-mpi/ompi.git 2>&1 | log 'git ' || exit
# fi
# 
# cd ompi
# git checkout master        
# git pull                          2>&1 | log 'pull' || exit
# git checkout $OMPI_COMMIT         2>&1 | log 'comm' || exit
# make distclean                    2>&1 | log 'clr '
# test -f configure || ./autogen.pl 2>&1 | log 'agen' || exit
# 
# export OMPI_BUILD=$OMPI_DIR/build/$OMPI_LABEL
# mkdir -p $OMPI_BUILD
# cd $OMPI_BUILD
# export CFLAGS=-O3
# export CXXFLAGS=-O3
# export FCFLAGS="-ffree-line-length-none"
# echo "========================================="
# echo "OMPI_DIR      : $OMPI_DIR"
# echo "OMPI_SOURCE   : $OMPI_SOURCE"
# echo "OMPI_BUILD    : $OMPI_BUILD"
# echo "OMPI_INSTALLED: $OMPI_INSTALLED"
# echo "OMPI_LABEL    : $OMPI_LABEL"
# # echo "modules       :"
# #   module list 2>&1 | sort
# echo "========================================="
# 
# # titan
#   # --with-cray-pmi                       \
#   # --with-pmix=internal                  \
#   # --with-pmi=/opt/cray/pmi/5.0.12/      \
#   # --with-tm                             \
#   # --with-ugni                           \
#   # --with-alps=yes                       \
# $OMPI_SOURCE/ompi/configure               \
#     --prefix=$OMPI_INSTALLED/$OMPI_LABEL  \
#     --disable-debug                       \
#     --disable-pmix-dstore \
#     --enable-orterun-prefix-by-default    \
#     --enable-static                       \
#     --enable-heterogeneous                \
#     --enable-timing                       \
#     --enable-mpi-cxx                      \
#     --enable-pmix-timing                  \
#     --enable-install-libpmix              \
#     --with-devel-headers                  \
#               2>&1 | log 'cfg ' || exit
# make -j 32    2>&1 | log 'make' || exit
# make install  2>&1 | log 'inst' || exit
=======

mkdir -p $OMPI_DOWNLOAD
mkdir -p $OMPI_SOURCE


# ------------------------------------------------------------------------------
deps="help2man-1.43.3 autoconf-2.69 automake-1.16 libtool-2.4.2 m4-1.4.16"
for dep in $deps
do
    echo "install $dep"
    gnu='http://ftp.gnu.org/gnu'
    dbase=$(echo $dep | cut -f 1 -d '-')
    dsrc=$dep.tar.gz
    cd $OMPI_DOWNLOAD
    if ! test -f $dsrc
    then
        wget $gnu/$dbase/$dep.tar.gz            2>&1 | log 'wget' || exit
    fi
    cd $OMPI_SOURCE
    if ! test -d $dep
    then
        tar xvf $OMPI_DOWNLOAD/$dep.tar.gz      2>&1 | log 'tar ' || exit
        cd $dep
        ./configure --prefix=$OMPI_TOOLS_PREFIX 2>&1 | log 'cfg ' || exit
        make                                    2>&1 | log 'make' || exit
        make install                            2>&1 | log 'inst' || exit
    else
        echo '  skipped'
    fi
    echo
done

# ------------------------------------------------------------------------------
# install libffi on systems which don't have it, so that the pilot ve can
# install the `orte_cffi` python module.
# libffi documentation needs texi2html which is not commonly available, so we
# disable documentation.

cd $OMPI_SOURCE
if ! test -d libffi
then
    echo "install libffi"
    git clone https://github.com/libffi/libffi.git \
                 2>&1 | log 'git ' || exit
    cd libffi
    git pull     2>&1 | log 'pull' || exit
    ./autogen.sh 2>&1 | log 'agen' || exit
    ./configure --prefix=$OMPI_TOOLS_PREFIX --disable-docs \
                 2>&1 | log 'cfg ' || exit
    make         2>&1 | log 'make' || exit
    make install 2>&1 | log 'inst' || exit
fi

# ------------------------------------------------------------------------------
echo "install ompi @$OMPI_COMMIT"
cd $OMPI_SOURCE
if ! test -d ompi
then
    git clone https://github.com/open-mpi/ompi.git 2>&1 | log 'git ' || exit
fi
cd ompi

git checkout master               2>&1 | log 'cout' || exit
git pull                          2>&1 | log 'pull' || exit
git checkout $OMPI_COMMIT         2>&1 | log 'comm' || exit
make distclean                    2>&1 | log 'clr '
./autogen.pl                      2>&1 | log 'agen' || exit

export OMPI_BUILD=$OMPI_DIR/build/$OMPI_LABEL
mkdir -p $OMPI_BUILD
cd $OMPI_BUILD
export CFLAGS=-O3
export CXXFLAGS=-O3
export FCFLAGS="-ffree-line-length-none"
echo "-----------------------------------------"
echo "OMPI_DIR      : $OMPI_DIR"
echo "OMPI_SOURCE   : $OMPI_SOURCE"
echo "OMPI_BUILD    : $OMPI_BUILD"
echo "OMPI_INSTALLED: $OMPI_INSTALLED"
echo "OMPI_LABEL    : $OMPI_LABEL"

echo $PATH
echo "-----------------------------------------"

# titan
dummy="
     --with-ugni

     --with-cray-pmi
     --enable-pmix-timing

     --with-pmix=internal
     --enable-install-libpmix

     --with-alps=no
     --with-tm

     --with-cray-pmi
     --with-pmi=/opt/cray/pmi/5.0.14/

     --enable-mpi-cxx
     --enable-timing
     --enable-heterogeneous
"
# export LDFLAGS="-lpmi -L/opt/cray/pmi/5.0.14/lib64"
cfg="$OMPI_SOURCE/ompi/configure
     --prefix=$OMPI_INSTALLED/$OMPI_LABEL
     --with-devel-headers
     --disable-debug
     --enable-static
     --enable-orterun-prefix-by-default
     --disable-pmix-dstore
"

echo "$cfg"             2>&1 | log 'cfg '
$cfg                    2>&1 | log 'cfg ' || exit
make -j 32              2>&1 | log 'make' || exit
make install            2>&1 | log 'inst' || exit
cd orte/tools/orte-dvm/ 2>&1 | log 'dvm ' || exit
make -j 32              2>&1 | log 'make' || exit
make install            2>&1 | log 'inst' || exit
echo "$cfg" > $OMPI_INSTALLED/$OMPI_LABEL/cfg.log
env         > $OMPI_INSTALLED/$OMPI_LABEL/env.log
>>>>>>> 89df89dc

# ------------------------------------------------------------------------------
echo "create module file"
mkdir -p $OMPI_MODULE
cat <<EOT > $OMPI_MODULE/$OMPI_LABEL
#%Module########################################################################

##
## Open MPI from git
##
proc ModulesHelp { } {
        global version

        puts stderr "Sets up a dynamic build of Open MPI HEAD from git."
        puts stderr "Version $OMPI_LABEL @$OMPI_COMMIT"
}

module-whatis "Dynamic build of Open MPI from git."

set version $OMPI_LABEL

prepend-path    PATH            $OMPI_INSTALLED/$OMPI_LABEL/bin
prepend-path    MANPATH         $OMPI_INSTALLED/$OMPI_LABEL/share/man
prepend-path    LD_LIBRARY_PATH $OMPI_INSTALLED/$OMPI_LABEL/lib
prepend-path    PKG_CONFIG_PATH $OMPI_INSTALLED/$OMPI_LABEL/lib/pkgconfig

setenv          OMPI_MCA_timer_require_monotonic false

EOT

cat <<EOT > $OMPI_INSTALLED/$OMPI_LABEL/etc/ompi.sh
<<<<<<< HEAD
export PATH=$PATH:$OMPI_INSTALLED/$OMPI_LABEL/bin
export LD_LIBRARY_PATH=$LD_LIBRARY_PATH:$OMPI_INSTALLED/$OMPI_LABEL/lib
export MANPATH=$MANPATH:$OMPI_INSTALLED/$OMPI_LABEL/share/man
export PKG_CONFIG_PATH=$PKG_CONFIG_PATH:$OMPI_INSTALLED/$OMPI_LABEL/share/pkgconfig
export OMPI_MCA_timer_require_monotonic=false
EOT
=======
export PATH=\$PATH:$OMPI_INSTALLED/$OMPI_LABEL/bin
export MANPATH=\$MANPATH:$OMPI_INSTALLED/$OMPI_LABEL/share/man
export LD_LIBRARY_PATH=\$LD_LIBRARY_PATH:$OMPI_INSTALLED/$OMPI_LABEL/lib
export PKG_CONFIG_PATH=\$PKG_CONFIG_PATH:$OMPI_INSTALLED/$OMPI_LABEL/lib/pkgconfig
export OMPI_MCA_timer_require_monotonic=false
EOT

cat <<EOT > $OMPI_INSTALLED/$OMPI_LABEL/etc/ompi_tools.sh
export PATH=$OMPI_TOOLS_PREFIX/bin:\$PATH
EOT

>>>>>>> 89df89dc
echo


# ------------------------------------------------------------------------------
# activate settings for this scipt
. $OMPI_INSTALLED/$OMPI_LABEL/etc/ompi.sh


# ------------------------------------------------------------------------------
echo
gver=gromacs-2018.2
gsrc=$gver.tar.gz
echo "install gromacs $gver"

cd $OMPI_DOWNLOAD
if ! test -f $gsrc
then
    wget http://ftp.gromacs.org/pub/gromacs/$gsrc \
            2>&1 | log 'wget' || exit
fi

cd $OMPI_SOURCE
<<<<<<< HEAD
if ! test -d $gfver
=======
if ! test -d $gver
>>>>>>> 89df89dc
then
    tar xf $OMPI_DOWNLOAD/$gver.tar.gz 2>&1 | log 'wget' || exit
    cd $gver
    
    # module use --append $OMPI_MODULE_BASE
    # module load openmpi/$OMPI_LABEL
    # module list
    
    cmake \
      -DCMAKE_C_COMPILER=mpicc \
      -DCMAKE_CXX_COMPILER=mpiCC \
      -DGMX_MPI=on \
      -DCMAKE_INSTALL_PREFIX=$OMPI_INSTALLED/$OMPI_LABEL \
      -DBUILD_SHARED_LIBS=ON \
      -DGMX_BUILD_OWN_FFTW=ON \
      -DGMX_OPENMP=OFF \
      -DGMX_SIMD=AVX_128_FMA \
                 2>&1 | log 'cmak' || exit
    make         2>&1 | log 'make' || exit
    make install 2>&1 | log 'inst' || exit
fi

# this should not be needed - but just in case someone sources this script,
# we try to end up where we started.
cd $orig

<<<<<<< HEAD
=======
echo "installed $OMPI_INSTALLED/$OMPI_LABEL"
>>>>>>> 89df89dc
# ------------------------------------------------------------------------------
<|MERGE_RESOLUTION|>--- conflicted
+++ resolved
@@ -16,36 +16,6 @@
 # Thanks to Mark Santcroos to provide the input for this installation
 # procedure!
 
-<<<<<<< HEAD
-LOG=`pwd`/ompi.log
-log(){
-    msg=$1
-    echo -n "$msg : "
-    while read in
-    do
-        echo $in >> $LOG
-        echo $in | sed -e 's/[^\n]//g' | sed -e 's/.*/./g' | xargs echo -n
-    done
-    echo
-}
-
-
-export OMPI_DIR=$HOME/radical/ompi/                  # target location for install
-export OMPI_DIR=/lustre/atlas2/csc230/world-shared/openmpi/
-export OMPI_COMMIT=a3ac67be0d
-export OMPI_COMMIT=539f71d                           # OpenMPI commit to install
-export OMPI_COMMIT=master
-export OMPI_COMMIT=64e838c1ac
-export OMPI_COMMIT=7839dc91a8
-export OMPI_COMMIT=a76a61b2c9
-export OMPI_COMMIT=d9b2c94
-export OMPI_COMMIT=47bf0d6f9d
-export OMPI_COMMIT=e88767866e
-export OMPI_COMMIT=51f3fbdb3e  # Fix cmd line passing of DVM URI   Oct 6 2017
-export OMPI_COMMIT=04ec013da9  # 04.03.2018
-export OMPI_LABEL=test
-export OMPI_COMMIT=e9f378e851
-=======
 # export OMPI_COMMIT=a3ac67be0d
 # export OMPI_COMMIT=539f71d     # last working on titan
 # export OMPI_COMMIT=master
@@ -145,7 +115,6 @@
 
 
 export OMPI_LABEL=test
->>>>>>> 89df89dc
 export OMPI_LABEL=$(date '+%Y_%m_%d'_${OMPI_COMMIT}) # module flag for installed version
 export MAKEFLAGS=-j32                                # speed up build on multicore machines
 
@@ -153,8 +122,6 @@
 then
     export OMPI_DIR="$1"
 fi
-<<<<<<< HEAD
-=======
 
 LOG="$OMPI_DIR/ompi.$OMPI_LABEL.deploy.log"
 rm -f "$LOG"
@@ -174,11 +141,7 @@
     done
     echo
 }
->>>>>>> 89df89dc
-
-echo 
-echo "ompi dir: $OMPI_DIR"
-echo
+
 
 # The environments below are only important during build time
 # and can generally point anywhere on the filesystem.
@@ -200,145 +163,6 @@
 export OMPI_INSTALLED=$OMPI_DIR/installed
 
 echo $OMPI_DIR/$OMPI_LABEL
-<<<<<<< HEAD
-
-TEST=$(hostname -f | grep titan)
-if ! test -z "$TEST"
-then
-    module load   python
-    module load   python_pip
-    module load   python_virtualenv
-
-    # for openmpi build
-    module unload PrgEnv-pgi || true
-    module load   PrgEnv-gnu || true
-    module unload cray-mpich || true
-    module load   torque
-    module load   pmi
-    # ./configure --prefix=/lustre/atlas2/csc230/world-shared/openmpi/src/ompi../../install/test/ --enable-debug --enable-timing --enable-heterogeneous --enable-mpi-cxx --enable-install-libpmix --enable-pmix-timing --with-pmix=internal --with-ugni --with-cray-pmi --with-alps=yes --with-tm 
-  
-    # load what was installed above
-  # module use --append /lustre/atlas2/csc230/world-shared/openmpi/modules
-  # module load openmpi/test
-
-    # for charm build
-  # module load   cudatoolkit   # problems with UCL workload?
-    module load   cmake
-   ## ./build charm++ mpi-linux-x86_64 mpicxx smp omp pthreads -j16
-    # ./build charm++ mpi-linux-x86_64 mpicxx -j16
-
-    # for namd build
-    module load   rca
-   ## ./config CRAY-XE-gnu --charm-base ../charm-openmpi/ --charm-arch mpi-linux-x86_64-omp-pthreads-smp-mpicxx --fftw-prefix /lustre/atlas2/csc230/world-shared/openmpi/applications/namd/namd-openmpi/../fftw-2.1.5/install --with-tcl
-    # ./config CRAY-XE-gnu --charm-base ../charm-openmpi/ --charm-arch -linux-x86_64-mpicxx --fftw-prefix /lustre/atlas2/csc230/world-shared/openmpi/applications/namd/fftw-2.1.5/install --with-tcl
-fi
-
-mkdir -p $OMPI_DOWNLOAD
-mkdir -p $OMPI_SOURCE
-
-
-# ------------------------------------------------------------------------------
-deps="help2man-1.43.3 autoconf-2.69 automake-1.13.4 libtool-2.4.2 m4-1.4.16"
-for dep in $deps
-do
-    echo "install $dep"
-    gnu='http://ftp.gnu.org/gnu'
-    dbase=$(echo $dep | cut -f 1 -d '-')
-    dsrc=$dep.tar.gz
-    cd $OMPI_DOWNLOAD
-    if ! test -f $dsrc
-    then
-        wget $gnu/$dbase/$dep.tar.gz            2>&1 | log 'wget' || exit
-    fi
-    cd $OMPI_SOURCE
-    if ! test -d $dep
-    then
-        tar xvf $OMPI_DOWNLOAD/$dep.tar.gz      2>&1 | log 'tar ' || exit
-        cd $dep
-        ./configure --prefix=$OMPI_TOOLS_PREFIX 2>&1 | log 'cfg ' || exit
-        make                                    2>&1 | log 'make' || exit
-        make install                            2>&1 | log 'inst' || exit
-    else
-        echo '  skipped'
-    fi
-    echo
-done
-
-# ------------------------------------------------------------------------------
-# install libffi on systems which don't have it, so that the pilot ve can
-# install the `orte_cffi` python module.
-# libffi documentation needs texi2html which is not commonly available, so we
-# disable documentation.
-
-echo "install libffi"
-cd $OMPI_SOURCE
-if ! test -d libffi
-then
-    git clone https://github.com/libffi/libffi.git \
-                 2>&1 | log 'git ' || exit
-    cd libffi
-    git pull     2>&1 | log 'pull' || exit
-    ./autogen.sh 2>&1 | log 'agen' || exit
-    ./configure --prefix=$OMPI_TOOLS_PREFIX --disable-docs \
-                 2>&1 | log 'cfg ' || exit
-    make         2>&1 | log 'make' || exit
-    make install 2>&1 | log 'inst' || exit
-fi
-
-# # ------------------------------------------------------------------------------
-# echo "install ompi @$OMPI_COMMIT"
-# cd $OMPI_SOURCE
-# if ! test -d ompi
-# then
-#     git clone https://github.com/open-mpi/ompi.git 2>&1 | log 'git ' || exit
-# fi
-# 
-# cd ompi
-# git checkout master        
-# git pull                          2>&1 | log 'pull' || exit
-# git checkout $OMPI_COMMIT         2>&1 | log 'comm' || exit
-# make distclean                    2>&1 | log 'clr '
-# test -f configure || ./autogen.pl 2>&1 | log 'agen' || exit
-# 
-# export OMPI_BUILD=$OMPI_DIR/build/$OMPI_LABEL
-# mkdir -p $OMPI_BUILD
-# cd $OMPI_BUILD
-# export CFLAGS=-O3
-# export CXXFLAGS=-O3
-# export FCFLAGS="-ffree-line-length-none"
-# echo "========================================="
-# echo "OMPI_DIR      : $OMPI_DIR"
-# echo "OMPI_SOURCE   : $OMPI_SOURCE"
-# echo "OMPI_BUILD    : $OMPI_BUILD"
-# echo "OMPI_INSTALLED: $OMPI_INSTALLED"
-# echo "OMPI_LABEL    : $OMPI_LABEL"
-# # echo "modules       :"
-# #   module list 2>&1 | sort
-# echo "========================================="
-# 
-# # titan
-#   # --with-cray-pmi                       \
-#   # --with-pmix=internal                  \
-#   # --with-pmi=/opt/cray/pmi/5.0.12/      \
-#   # --with-tm                             \
-#   # --with-ugni                           \
-#   # --with-alps=yes                       \
-# $OMPI_SOURCE/ompi/configure               \
-#     --prefix=$OMPI_INSTALLED/$OMPI_LABEL  \
-#     --disable-debug                       \
-#     --disable-pmix-dstore \
-#     --enable-orterun-prefix-by-default    \
-#     --enable-static                       \
-#     --enable-heterogeneous                \
-#     --enable-timing                       \
-#     --enable-mpi-cxx                      \
-#     --enable-pmix-timing                  \
-#     --enable-install-libpmix              \
-#     --with-devel-headers                  \
-#               2>&1 | log 'cfg ' || exit
-# make -j 32    2>&1 | log 'make' || exit
-# make install  2>&1 | log 'inst' || exit
-=======
 
 mkdir -p $OMPI_DOWNLOAD
 mkdir -p $OMPI_SOURCE
@@ -462,7 +286,6 @@
 make install            2>&1 | log 'inst' || exit
 echo "$cfg" > $OMPI_INSTALLED/$OMPI_LABEL/cfg.log
 env         > $OMPI_INSTALLED/$OMPI_LABEL/env.log
->>>>>>> 89df89dc
 
 # ------------------------------------------------------------------------------
 echo "create module file"
@@ -494,14 +317,6 @@
 EOT
 
 cat <<EOT > $OMPI_INSTALLED/$OMPI_LABEL/etc/ompi.sh
-<<<<<<< HEAD
-export PATH=$PATH:$OMPI_INSTALLED/$OMPI_LABEL/bin
-export LD_LIBRARY_PATH=$LD_LIBRARY_PATH:$OMPI_INSTALLED/$OMPI_LABEL/lib
-export MANPATH=$MANPATH:$OMPI_INSTALLED/$OMPI_LABEL/share/man
-export PKG_CONFIG_PATH=$PKG_CONFIG_PATH:$OMPI_INSTALLED/$OMPI_LABEL/share/pkgconfig
-export OMPI_MCA_timer_require_monotonic=false
-EOT
-=======
 export PATH=\$PATH:$OMPI_INSTALLED/$OMPI_LABEL/bin
 export MANPATH=\$MANPATH:$OMPI_INSTALLED/$OMPI_LABEL/share/man
 export LD_LIBRARY_PATH=\$LD_LIBRARY_PATH:$OMPI_INSTALLED/$OMPI_LABEL/lib
@@ -513,7 +328,6 @@
 export PATH=$OMPI_TOOLS_PREFIX/bin:\$PATH
 EOT
 
->>>>>>> 89df89dc
 echo
 
 
@@ -536,11 +350,7 @@
 fi
 
 cd $OMPI_SOURCE
-<<<<<<< HEAD
-if ! test -d $gfver
-=======
 if ! test -d $gver
->>>>>>> 89df89dc
 then
     tar xf $OMPI_DOWNLOAD/$gver.tar.gz 2>&1 | log 'wget' || exit
     cd $gver
@@ -567,8 +377,5 @@
 # we try to end up where we started.
 cd $orig
 
-<<<<<<< HEAD
-=======
 echo "installed $OMPI_INSTALLED/$OMPI_LABEL"
->>>>>>> 89df89dc
-# ------------------------------------------------------------------------------
+# ------------------------------------------------------------------------------
