#!/usr/bin/env python

import os
import sys
import numpy
import pprint
import pymongo
import radical.utils       as ru
import radical.pilot       as rp
import radical.pilot.utils as rpu


_DEFAULT_DBURL = 'mongodb://localhost:27017/radicalpilot/'
_DEFAULT_DBURL = 'mongodb://ec2-184-72-89-141.compute-1.amazonaws.com:27017/radicalpilot/'

# for graphing events, we assign numerical pseudo values to each event.  
# Note: make sure that those are translated back into event tags via 'set # [xy]tics'
# 
#   set xtics ("lbl1" 1, "lbl2" 2, "lbl3" 3, "lbl4" 4)
#
_EVENT_ENCODING = {
        'session': {
            'created'                  :  1
        }, 
        'pmgr': {
        }, 
        'pilot' : {
            rp.PENDING_LAUNCH          :  1,
            rp.LAUNCHING               :  2,
            rp.PENDING_ACTIVE          :  3,
            rp.ACTIVE                  :  4,
            rp.DONE                    :  5,
            rp.CANCELED                :  6,
            rp.FAILED                  :  7
        },
        'umgr': {
        }, 
        'unit': {
            rp.NEW                     :  1,
<<<<<<< HEAD
            rp.PENDING_INPUT_STAGING   :  2,
            rp.STAGING_INPUT           :  3,
            rp.PENDING_EXECUTION       :  4,
            rp.SCHEDULING              :  5,
            rp.EXECUTING               :  6,
            rp.PENDING_OUTPUT_STAGING  :  7,
            rp.STAGING_OUTPUT          :  8,
            rp.DONE                    :  9,
            rp.CANCELED                : 10,
            rp.FAILED                  : 11
=======
            rp.STATE_X                 :  2,
            rp.PENDING_INPUT_STAGING   :  3,
            rp.STAGING_INPUT           :  4,
            rp.PENDING_EXECUTION       :  5,
            rp.SCHEDULING              :  6,
            rp.EXECUTING               :  7,
            rp.PENDING_OUTPUT_STAGING  :  8,
            rp.STAGING_OUTPUT          :  9,
            rp.DONE                    : 10,
            rp.CANCELED                : 11,
            rp.FAILED                  : 12
>>>>>>> 077b85d3
        }
    }

# DONE                        
# CANCELED                    
# FAILED                      
# 
# # pilot states
# PENDING_LAUNCH              
# LAUNCHING                   
# PENDING_ACTIVE              
# ACTIVE                      
# 
# # ComputeUnit States
# NEW                         
# PENDING_INPUT_TRANSFER      
# TRANSFERRING_INPUT          
# 
# PENDING_EXECUTION           
# SCHEDULING                  
# EXECUTING                   
# 
# PENDING_OUTPUT_TRANSFER     
# TRANSFERRING_OUTPUT         

# ------------------------------------------------------------------------------
#
def my_round (x, base=5) :

    # thanks to 
    # http://stackoverflow.com/questions/2272149/round-to-5-or-other-number-in-python

    return int(base * round(float(x) / base))


# ------------------------------------------------------------------------------
#
def usage (msg=None, noexit=False) :

    if  msg :
        print "\n      Error: %s" % msg

    print """
      usage   : %s -m <mode> [-d dburl] [-s session]
      example : %s -m stat    -d mongodb://localhost/radicalpilot -s 536afe101d41c83696ea0135

      modes :

        help  : show this message
        list  : show  a  list   of sessions in the database
        tree  : show  a  tree   of session objects
        dump  : show  a  tree   of session objects, with full details
        sort  : show  a  list   of session objects, sorted by type
        hist  : show timeline   of session history
        stat  : show statistics of session history (not implemented)
        plot  : save gnuplot representing session history

      The default command is 'list'.  If no session ID is specified, operations
      which apply to a single session will choose the last session in the given
      DB.  The default MongoDB is '%s'
      
""" % (sys.argv[0], sys.argv[0], _DEFAULT_DBURL)

    if  msg :
        sys.exit (1)

    if  not noexit :
        sys.exit (0)


# ------------------------------------------------------------------------------
#
def dump_session (dbclient, dbname, session) :

    print "session : %s" % session
    handle_session (dbclient, 'dump', dbname, session, None)


# ------------------------------------------------------------------------------
#
def tree_session (dbclient, dbname, session) :

    handle_session (dbclient, 'tree', dbname, session, None)


# ------------------------------------------------------------------------------
#
def list_sessions (dbclient, dbname, session) :

    if  session :
        print "invalid session parameter on 'list'"
        sys.exit (-1)

    sids = rpu.get_session_ids (dbclient, dbname)


    if not sids :
        print 'no session recorded in database at %s' % url

    else :
        print "Session IDs:"
        for sid in sids :
            print "  %s" % sid


# ------------------------------------------------------------------------------
def sort_session (dbclient, dbname, session) :

    docs = rpu.get_session_docs (dbclient, dbname, session)

    print "pilot managers :" 
    for doc in docs['pmgr'] :
        print "  %s" %  doc['_id']

    print "pilots :" 
    for doc in docs['pilot'] :
        print "  %s" %  doc['_id']

    print "unit manager"
    for doc in docs['umgr'] :
        print "  %s" %  doc['_id']

    print "units"
    for doc in docs['unit'] :
        print "  %s" %  doc['_id']


# ------------------------------------------------------------------------------
def hist_session (dbclient, dbname, session) :

    events    = rpu.get_session_events   (dbclient, dbname, session)
    slothists = rpu.get_session_slothist (dbclient, dbname, session)

    if  not events :
        print "no events found for session %s" % session
        sys.exit (-1)

    if  not slothists :
        print "no slot configuration for session %s" % session
        print "Please enable benchmarking: export RADICAL_PILOT_BENCHMARK="

    start = events[0][4]

    # ascii output of time sorted events and slot history

    print "session : %s" % session
    print "start   : %s" % str(start)

    for e in events :
        seconds = ru.time_diff (start, e[4])
        print "          %08.2fs : %10s : %15s : %20s (%s)" % (seconds, e[1], e[2], e[5], e[0])


    if  slothists :
        for pilot_info in slothists :
            print "pilot   : %s" % pilot_info['pilot_id']
            for slothist in pilot_info['slothist'] :
                seconds = ru.time_diff (start, slothist['timestamp'])
                print "          %08.2fs : %s" % (seconds, str(slothist['slotstate']))


# ------------------------------------------------------------------------------
def get_stats (docs, events, slothist) :

    n_units               = 0
    n_pilots              = 0
    unit_state_durations  = dict()
    pilot_utilization     = dict()
    units                 = dict()

    pilot_utilization['pilots'] = dict()

    for cu in docs['unit'] :
        units[str(cu['_id'])] = cu

    for pilot_doc in docs['pilot'] :

        n_pilots   += 1
        pid         = str(pilot_doc['_id'])
        pilot_util  = dict()

        pilot_util['resource']     = pilot_doc['description']['resource']
        pilot_util['n_units']      = 0
        pilot_util['unit_states']  = dict()
        pilot_util['pilot_states'] = list()

        # we assume that states are time-ordered
        state = pilot_doc['statehistory'][0]['state']
        start = pilot_doc['statehistory'][0]['timestamp']
        for t in pilot_doc['statehistory'][1:] :
            ts = t['timestamp']
            s  = t['state']
            pilot_util['pilot_states'].append ({'state'    : state, 
                                                'duration' : ru.time_diff(start, ts)})
            state = s
            start = ts

        for cu in pilot_doc['unit_ids'] :
            uid                    = str(cu)
            n_units               += 1
            pilot_util['n_units'] += 1

            if  not uid in units :
                print 'unknonwn unit %s' % uid
                sys.exit ()

            unit_doc = units[uid]
            state    = unit_doc['statehistory'][0]['state']
            start    = unit_doc['statehistory'][0]['timestamp']

            for t in unit_doc['statehistory'][1:] :
                ts = t['timestamp']
                s  = t['state']

                if not state in pilot_util['unit_states'] :
                    pilot_util['unit_states'][state]        = dict()
                    pilot_util['unit_states'][state]['dur'] = list()

                pilot_util['unit_states'][state]['dur'].append (ru.time_diff(start, ts))
                state = s
                start = ts

        for s in pilot_util['unit_states'] :
            array = numpy.array (pilot_util['unit_states'][s]['dur'])
            pilot_util['unit_states'][s]['num' ] = len        (array)
            pilot_util['unit_states'][s]['mean'] = numpy.mean (array)
            pilot_util['unit_states'][s]['std' ] = numpy.std  (array)
            pilot_util['unit_states'][s]['dur' ] = list()


        pilot_utilization['pilots'][pid] = pilot_util

    pilot_utilization['n_pilots'] = n_pilots

    return pilot_utilization



    
# ------------------------------------------------------------------------------
def stat_session (dbclient, dbname, session) :

    docs      = rpu.get_session_docs     (dbclient, dbname, session)
    events    = rpu.get_session_events   (dbclient, dbname, session)
    slothists = rpu.get_session_slothist (dbclient, dbname, session)

    stats     = get_stats (docs, events, slothists)

    print "Session Statistics"
    print "------------------"
    print ""
    print "  pilots : %s" % stats['n_pilots']

    for pid in stats['pilots'] :

        pilot = stats['pilots'][pid]

        print "  pilot [%s] [%s]" % (pid, pilot['resource'])
        print "      pilot states:"
        for ps in pilot['pilot_states'] :
            print "        state %-18s : %10.1fs" % (ps['state'], ps['duration'])
        print "      units : %d" % pilot['n_units']
        print "      unit states:"
        for us  in pilot['unit_states'] :
            data = pilot['unit_states'][us]
            print "        state %-18s : %10.1fs  +/- %8.1fs" % (us, data['mean'], data['std'])



# ------------------------------------------------------------------------------
def plot_session (dbclient, dbname, session) :
    """
    plot results :P
    """

    docs      = rpu.get_session_docs     (dbclient, dbname, session)
    events    = rpu.get_session_events   (dbclient, dbname, session)
    slothists = rpu.get_session_slothist (dbclient, dbname, session)

    if  not events :
        print "no events found for session %s" % session
        sys.exit (-1)

    if  not slothists :
        print "no slot configuration for session %s" % session
        print "Please enable benchmarking: export RADICAL_PILOT_BENCHMARK="

    start       = events[0][4]
    pids        = list()
    maxtime     = 0.0
    maxslots    = 0
    nodesize    = 0
    slots       = list()
    hosts       = list()
    delete_me   = list()

    for pilot in docs['pilot'] :

        pid = str(pilot['_id'])
        pids.append (pid)
        hosts.append (ru.Url (pilot['sandbox']).host)

        with open ("/tmp/rp.%s.pilot.states.%s.dat" % (session, pid), "w") as dat :
            for event in pilot['statehistory'] :
                etag    = _EVENT_ENCODING['pilot'].get (event['state'], 0)
                seconds = ru.time_diff (start, event['timestamp'])
                maxtime = max (maxtime, seconds)
                dat.write (" %10.2f  %-25s\n" % (seconds, etag))
            dat.write ("\n")
            delete_me.append (dat.name)
            
        with open ("/tmp/rp.%s.pilot.callbacks.%s.dat" % (session, pid), "w") as dat :
            if  'callbackhistory' in pilot :
                for event in pilot['callbackhistory'] :
                    etag    = _EVENT_ENCODING['pilot'].get (event['state'], 0)
                    seconds = ru.time_diff (start, event['timestamp'])
                    maxtime = max (maxtime, seconds)
                    dat.write ("%10.2f  %-25s\n" % (seconds, etag))
                dat.write ("\n")
            else :
                print 'no pilot callbacks'
            delete_me.append (dat.name)

            
        with open ("/tmp/rp.%s.unit.states.%s.dat" % (session, pid), "w") as dat :

            for unit_id in pilot['unit_ids'] :

                for unit in docs['unit'] :
                    if  unit_id == str(unit['_id']) :
                        for event in unit['statehistory'] :
                            etag    = _EVENT_ENCODING['unit'].get (event['state'], 0)
                            seconds = ru.time_diff (start, event['timestamp'])
                            maxtime = max (maxtime, seconds)
                            dat.write (" %10.2f  %-25s\n" % (seconds, etag))
                        dat.write ("\n")
            delete_me.append (dat.name)
            
        with open ("/tmp/rp.%s.unit.callbacks.%s.dat" % (session, pid), "w") as dat :
            for unit_id in pilot['unit_ids'] :
                for unit in docs['unit'] :
                    if  unit_id == str(unit['_id']) :
                        if  'callbackhistory' in unit :
                            for event in unit['callbackhistory'] :
                                etag    = _EVENT_ENCODING['unit'].get (event['state'], 0)
                                seconds = ru.time_diff (start, event['timestamp'])
                                maxtime = max (maxtime, seconds)
                                dat.write (" %10.2f  %-25s\n" % (seconds, etag))
                            dat.write ("\n")
            delete_me.append (dat.name)

            
        with open ("/tmp/rp.%s.pilot.queue.%s.dat" % (session, pid), "w") as dat :

            queue_size = 0
            queued     = list()
            dequeued   = list()

            dat.write ("%10.2f  %6d\n" % (0, queue_size))


            for event in events :
                if  event[0] == 'state' and \
                    event[1] == 'unit'  and \
                    event[3] ==  pid    :
                    uid = event[2]

                    if  _EVENT_ENCODING['unit'][event[5]] > _EVENT_ENCODING['unit'][rp.NEW] :
                        if  not uid in queued :
                            queued.append (uid)
                            seconds     = ru.time_diff (start, event[4])
                            queue_size += 1
                            dat.write ("%10.2f  %6d\n" % (seconds, queue_size))

                    if  _EVENT_ENCODING['unit'][event[5]] > _EVENT_ENCODING['unit'][rp.EXECUTING] :
                        if  not uid in dequeued :
                            dequeued.append (uid)
                            seconds     = ru.time_diff (start, event[4])
                            queue_size -= 1
                            dat.write ("%10.2f  %6d\n" % (seconds, queue_size))



        with open ("/tmp/rp.%s.pilot.slots.%s.dat" % (session, pid), "w") as dat :

            if  not 'slothistory' in pilot :
                slots.append (0)


            else :

                slotidxs = list()
                slotstr  = pilot['slothistory'][0]['slotstate']

                for idx in range (0, len(slotstr)) :
                    if  slotstr[idx] in ['-', '+'] :
                        slotidxs.append (idx)

                nodesize = max (nodesize, pilot['cores_per_node'])
                maxslots = max (maxslots, len(slotidxs))
                slots.append (len(slotidxs))

                for number,slotidx in enumerate(slotidxs) :

                    used = False
                    for entry in pilot['slothistory'] :

                        seconds   = ru.time_diff (start, entry['timestamp'])
                        maxtime   = max (maxtime, seconds)
                        slotstate = entry['slotstate'][slotidx]

                        if  slotstate == '-' : 
                            if  used :
                                dat.write ("%10.2f  %6d\n" % (seconds, number+1))
                                dat.write ("\n")
                                used = False

                        elif  slotstate == '+' : 
                            dat.write ("%10.2f  %6d\n" % (seconds, number+1))
                            used = True

                        else :
                            print "oops?  invalid slotstate '%s'" % slotstate
                    dat.write ("\n")
                delete_me.append (dat.name)

    pilotnum = len(pids)

    timetics = 10
    for i in range(1,10) :
        if  maxtime  > 1*(10**i) :
            timetics = 1*(10**(i-1))
        if  maxtime  > 5*(10**i) :
            timetics = 5*(10**(i-1))

  # mtimetics = 10

    plotfile = "%s/radicalpilot-stats.plot" % os.path.dirname (__file__)
    plotname = os.environ.get ('RP_PLOTNAME', None)

                                         
    cmd  = "gnuplot -e  maxtime=%d "        % int(maxtime+10)
    cmd +=        " -e  timetics=%d "       % timetics
  # cmd +=        " -e  mtimetics=%d "      % mtimetics
    cmd +=        " -e  maxslots=%d "       % maxslots
    for idx,pid in enumerate(pids) :
        cmd +=    " -e  slotnum_%d=%d "     % (idx+1, slots[idx])
    cmd +=        " -e  nodesize=%d "       % nodesize
    cmd +=        " -e 'session=\"%s\"' "   % session
    cmd +=        " -e 'plottitle=\"RADICAL-Pilot\\n============="
    if plotname :
        cmd +=    "\\n[%s]" % plotname
    cmd +=        "\\nPilot and Unit Event Traces\"'  "
    cmd +=        " -e  pilotnum=%d "       % len(pids)
    for idx,pid in enumerate(pids) :
        cmd +=    " -e 'pilot_%d_name=\"%s[%d]\"' " % (idx+1, hosts[idx], slots[idx])
    for idx,pid in enumerate(pids) :
        cmd +=    " -e 'pilot_%d_id=\"%s\"' "       % (idx+1, pids[idx])
    cmd +=        "     %s "                        % plotfile

  # print cmd
    print "\nplotting..."
    os.system (cmd) 

    if  plotname :
        os.system ("mv %s.png %s.png" % (session, plotname))
        os.system ("mv %s.pdf %s.pdf" % (session, plotname))

    for filename in delete_me :
      # print "removing %s" % filename
        try :
          # os.remove (filename)
            pass
        except Exception as e :
            print "Error removing %s: %s" % (filename, str(e))

    DO_SPLOTS = False
    if  not DO_SPLOTS :
        return


    # --------------------------------------------------------------------------
    #
    # also do splots
    #
    entity_states = dict ()

    BEGIN  = ">"
    END    = "<"
    ONCE   = "!"
    COLORS = {rp.NEW                     : ' 1',
              rp.STATE_X                 : ' 2',
              rp.PENDING_INPUT_STAGING   : ' 3',
              rp.STAGING_INPUT           : ' 4',
              rp.PENDING_EXECUTION       : ' 5',
              rp.SCHEDULING              : ' 6',
              rp.EXECUTING               : ' 7',
              rp.PENDING_OUTPUT_STAGING  : ' 8',
              rp.STAGING_OUTPUT          : ' 9',
              rp.DONE                    : '10',
              rp.CANCELED                : '11',
              rp.FAILED                  : '12'}

    for pilot in docs['pilot'] :

        this_pid = str(pilot['_id'])

        with open ("/tmp/rp.%s.pilot.slots.%s.sdat" % (session, pid), "w") as dat :

            for e in events :

                etype   = e[0]
                otype   = e[1]
                uid     = e[2]
                pid     = e[3]
                ts      = e[4]
                state   = e[5]
                doc     = e[6]

                if  pid != this_pid :
                    continue

                if  otype == 'unit' :

                    if 'slots' in doc :
                        slots = doc['slots']
                    else :
                        pprint.pprint (doc)
                        slots = '?'

                    color = COLORS[state]

                    for slot in slots :

                        if  not uid in entity_states :
                            
                            if  state not in [rp.EXECUTING] :
                                continue

                            entity_states[uid] = state
                          # print      "%s %s%s %s"   % (ts, BEGIN, slot, COLORS[state])
                            dat.write ("%s %s%s %s\n" % (ts, BEGIN, slot, COLORS[state]))

                        else :
                            old_state = entity_states[uid]
                          # print      "%s %s%s %s"   % (ts, END,   slot, COLORS[old_state])
                            dat.write ("%s %s%s %s\n" % (ts, END,   slot, COLORS[old_state]))

                            entity_states[uid] = state
                          # print      "%s %s%s %s"   % (ts, BEGIN, slot, COLORS[state])
                            dat.write ("%s %s%s %s\n" % (ts, BEGIN, slot, COLORS[state]))


    for pilot in docs['pilot'] :

        this_pid = str(pilot['_id'])

        with open ("/tmp/rp.%s.pilot.units.%s.sdat" % (session, pid), "w") as dat :

            entity_states = dict()
            idxs          = list()

            # index the units by the start of their EXECUTING state
            for e in events :

                etype = e[0]
                otype = e[1]
                uid   = e[2]
                pid   = e[3]
                ts    = e[4]
                state = e[5]
                doc   = e[6]

                if  pid != this_pid :
                    continue

                if  otype == 'unit' :
                    if  state in [rp.EXECUTING] :
                        idxs.append (uid)

            for idx_id in idxs :

                for e in events :

                    etype = e[0]
                    otype = e[1]
                    uid   = e[2]
                    pid   = e[3]
                    ts    = e[4]
                    state = e[5]
                    doc   = e[6]

                    if  idx_id != uid :
                        continue

                    if  pid != this_pid :
                        continue

                    if  otype == 'unit' :

                        if 'slots' in doc :
                            slots = doc['slots']
                        else :
                            slots = '?'

                        for slot in slots :

                            if  not uid in entity_states :

                                entity_states[uid] = state

                              # print      "%s %s%s %s"   % (ts, BEGIN, uid, COLORS[state])
                                dat.write ("%s %s%s %s\n" % (ts, BEGIN, uid, COLORS[state]))

                            else :

                                old_state = entity_states[uid]
                              # print      "%s %s%s %s"   % (ts, END,   uid, COLORS[old_state])
                                dat.write ("%s %s%s %s\n" % (ts, END,   uid, COLORS[old_state]))

                                entity_states[uid] = state
                              # print      "%s %s%s %s"   % (ts, BEGIN, uid, COLORS[state])
                                dat.write ("%s %s%s %s\n" % (ts, BEGIN, uid, COLORS[state]))


# ------------------------------------------------------------------------------
def handle_session (dbclient, mode, dbname, session, pname) :
    """
    For the given db, traverse collections
    """

    database = dbclient[dbname]
    print " +-- db   %s" % dbname

    cnames = list()
    cnames.append ("%s"    % session)
    cnames.append ("%s.pm" % session)
    cnames.append ("%s.p"  % session)
    cnames.append ("%s.wm" % session)
    cnames.append ("%s.w"  % session)

    for name in cnames :

        if  mode == 'list' and not cname :
            print " | +-- coll %s" % name

        elif  mode == 'remove' and not pname :
            try :
                database.drop_collection (name)
                print "  removed collection %s" % name
            except :
                pass # ignore errors

        else :
            handle_coll (database, mode, name, pname)



# ------------------------------------------------------------------------------
def handle_coll (database, mode, cname, pname) :
    """
    For a given collection, traverse all documents
    """

    if 'indexes' in cname :
        return

    collection = database[cname]
    print " | +-- coll %s" % cname

    docs = collection.find ()

    for doc in docs :

        name = doc['_id']

        if  mode == 'list' and not pname :
            print " | | +-- doc  %s" % name

        elif  mode == 'remove' :
            if (not pname) or (str(name)==str(pname)) :
                try :
                    collection.remove (name)
                    print "  removed document %s" % name
                except Exception as e:
                    pass # ignore errors

        else :
            if (not pname) or (str(name)==str(pname)) :
                handle_doc (collection, mode, doc)


# ------------------------------------------------------------------------------
def handle_doc (collection, mode, doc) :
    """
    And, surprise, for a given document, show it according to 'mode'
    """

    name = doc['_id']

    if  mode == 'list' :

        for key in doc :
            print " | | | +-- %s" % (key)

    elif  mode == 'tree' :
        print " | | +-- doc  %s" % (name)
        for key in doc :
            print " | | | +-- %s" % (key)

    elif  mode == 'dump' :
        print " | | +-- doc  %s" % (name)
        for key in doc :
            txt_in  = pprint.pformat (doc[key])
            txt_out = ""
            lnum    = 1
            for line in txt_in.split ('\n') :
                if  lnum != 1 :
                    txt_out += ' | | | |                '
                txt_out += line
                txt_out += '\n'
                lnum    += 1

            print " | | | +-- %-10s : %s" % (key, txt_out[:-1]) # remove last \n
# ------------------------------------------------------------------------------
# 
def parse_commandline():

    return options


# ------------------------------------------------------------------------------
#
if __name__ == '__main__' :

    # import datetime
    # h = [ {'s' : 'PendingLaunch',
    #        'ts': datetime.datetime(2014, 7, 11, 19, 18, 3, 959000)},
    #       {'s' : 'Launching',
    #        'ts': datetime.datetime(2014, 7, 11, 19, 18, 4, 124000)},
    #       {'s' : 'PendingActive',
    #        'ts': datetime.datetime(2014, 7, 11, 19, 18, 26)},
    #       {'s' : 'Active',
    #        'ts': datetime.datetime(2014, 7, 11, 19, 21, 11, 498000)},
    #       {'s' : 'Canceled',
    #        'ts': datetime.datetime(2014, 7, 11, 19, 32, 26, 764000)}]

    # d     = dict()
    # print h
    # print h[0]

    # state = h[0]['s']
    # start = h[0]['ts']

    # for t in h :
    #     s = t['s']
    #     x = ru.time_diff(start, t['ts'])
    #     d[state] = x
    #     start = t['ts']
    #     state = t['s']

    # print d
    # sys.exit (0)


    import optparse
    parser = optparse.OptionParser (add_help_option=False)

    parser.add_option('-s', '--session', dest='session')
    parser.add_option('-d', '--dburl',   dest='url')
    parser.add_option('-m', '--mode',    dest='mode')
    parser.add_option('-h', '--help',    dest='help', action="store_true")

    options, args = parser.parse_args ()

    if  args :
        usage ("Too many arguments (%s)" % args)

    if  options.help :
        usage ()

    if  options.mode in ['help'] : 
        usage ()

    if  not options.mode :
        usage ("No mode specified")

    if  not options.url : 
        options.url = _DEFAULT_DBURL 


    mode    = options.mode 
    url     = options.url
    session = options.session

    host, port, dbname, cname, pname = ru.split_dburl (url, _DEFAULT_DBURL)[0:5]
    dbclient = pymongo.MongoClient (host=host, port=port)

    print "modes   : %s" % mode
    print "db url  : %s" % url

    if  not session and mode != 'list' :
        session = rpu.get_last_session  (dbclient, dbname)
        print "session : %s (last session in database)" % session
    else :
        print "session : %s" % session

    for m in mode.split (',') :

        if  m not in ['list', 'dump', 'tree', 'hist', 'sort', 'stat', 'plot', 'help'] : 
            usage ("Unsupported mode '%s'" % m)

        if   m == 'list' : list_sessions (dbclient, dbname, session)
        elif m == 'tree' : tree_session  (dbclient, dbname, session) 
        elif m == 'dump' : dump_session  (dbclient, dbname, session) 
        elif m == 'sort' : sort_session  (dbclient, dbname, session) 
        elif m == 'hist' : hist_session  (dbclient, dbname, session) 
        elif m == 'stat' : stat_session  (dbclient, dbname, session) 
        elif m == 'plot' : plot_session  (dbclient, dbname, session) 
        elif m == 'help' : usage (noexit=True)
        else             : usage ("unknown mode '%s'" % mode)

    # ------------------------------------------------------------------------------------
    dbclient.disconnect ()

# ------------------------------------------------------------------------------
<|MERGE_RESOLUTION|>--- conflicted
+++ resolved
@@ -37,18 +37,6 @@
         }, 
         'unit': {
             rp.NEW                     :  1,
-<<<<<<< HEAD
-            rp.PENDING_INPUT_STAGING   :  2,
-            rp.STAGING_INPUT           :  3,
-            rp.PENDING_EXECUTION       :  4,
-            rp.SCHEDULING              :  5,
-            rp.EXECUTING               :  6,
-            rp.PENDING_OUTPUT_STAGING  :  7,
-            rp.STAGING_OUTPUT          :  8,
-            rp.DONE                    :  9,
-            rp.CANCELED                : 10,
-            rp.FAILED                  : 11
-=======
             rp.STATE_X                 :  2,
             rp.PENDING_INPUT_STAGING   :  3,
             rp.STAGING_INPUT           :  4,
@@ -60,7 +48,6 @@
             rp.DONE                    : 10,
             rp.CANCELED                : 11,
             rp.FAILED                  : 12
->>>>>>> 077b85d3
         }
     }
 
