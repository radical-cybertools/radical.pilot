--- conflicted
+++ resolved
@@ -11,10 +11,6 @@
     - mpich
 
 python:
-<<<<<<< HEAD
-  version: 3.7
-=======
->>>>>>> ef06deb3
   install:
     - requirements: requirements-docs.txt
     - method: pip
