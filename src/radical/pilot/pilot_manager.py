
__copyright__ = "Copyright 2013-2016, http://radical.rutgers.edu"
__license__   = "MIT"


import os
import time
import threading as mt

import radical.utils as ru

from .  import utils     as rpu
from .  import states    as rps
from .  import constants as rpc

from .staging_directives import expand_staging_directives


# ------------------------------------------------------------------------------
#
class PilotManager(rpu.Component):
    """
    A PilotManager manages :class:`rp.ComputePilot` instances that are
    submitted via the :func:`rp.PilotManager.submit_pilots` method.

    It is possible to attach one or more :ref:`chapter_machconf`
    to a PilotManager to outsource machine specific configuration
    parameters to an external configuration file.

    **Example**::

        s = rp.Session(database_url=DBURL)

        pm = rp.PilotManager(session=s)

        pd = rp.ComputePilotDescription()
        pd.resource = "futuregrid.alamo"
        pd.cpus = 16

        p1 = pm.submit_pilots(pd)  # create first  pilot with 16 cores
        p2 = pm.submit_pilots(pd)  # create second pilot with 16 cores

        # Create a workload of 128 '/bin/sleep' compute units
        compute_units = []
        for unit_count in range(0, 128):
            cu = rp.ComputeUnitDescription()
            cu.executable = "/bin/sleep"
            cu.arguments = ['60']
            compute_units.append(cu)

        # Combine the two pilots, the workload and a scheduler via
        # a UnitManager.
        um = rp.UnitManager(session=session, scheduler=rp.SCHEDULER_ROUND_ROBIN)
        um.add_pilot(p1)
        um.submit_units(compute_units)


    The pilot manager can issue notification on pilot state changes.  Whenever
    state notification arrives, any callback registered for that notification is
    fired.

    NOTE: State notifications can arrive out of order wrt the pilot state model!
    """

    # --------------------------------------------------------------------------
    #
    def __init__(self, session, uid=None):
    def __init__(self, session, uid=None, cfg='default'):
        '''
        Creates a new PilotManager and attaches is to the session.

        **Arguments:**
            * session [:class:`rp.Session`]:
              The session instance to use.
<<<<<<< HEAD
            * uid (`string`):
              ID for pilot manager, to be used for reconnect
=======
            * cfg (`dict` or `string`):
              The configuration or name of configuration to use.
>>>>>>> 9153ccf4

        **Returns:**
            * A new `PilotManager` object [:class:`rp.PilotManager`].
        '''

        assert(session.primary), 'pmgr needs primary session'

        self._pilots      = dict()
        self._pilots_lock = ru.RLock('pmgr.pilots_lock')
        self._callbacks   = dict()
        self._pcb_lock    = ru.RLock('pmgr.pcb_lock')
        self._terminate   = mt.Event()
        self._closed      = False
        self._rec_id      = 0       # used for session recording

        for m in rpc.PMGR_METRICS:
            self._callbacks[m] = dict()

        # initialize the base class (with no intent to fork)
        if uid:
            self._reconnect = True
            self._uid       = uid
        else:
            self._reconnect = False
            self._uid       = ru.generate_id('pmgr')
            self._uid       = ru.generate_id('pmgr.%(item_counter)04d',
                                             ru.ID_CUSTOM, ns=session.uid)

        # NOTE: `name` and `cfg` are overloaded, the user cannot point to
        #       a predefined config and amed it at the same time.  This might
        #       be ok for the session, but introduces a minor API inconsistency.
        #
        name = None
        if isinstance(cfg, str):
            name = cfg
            cfg  = None

        cfg           = ru.Config('radical.pilot.pmgr', name=name, cfg=cfg)
        cfg.uid       = self._uid
        cfg.owner     = self._uid
        cfg.sid       = session.uid
        cfg.base      = session.base
        cfg.path      = session.path
        cfg.dburl     = session.dburl
        cfg.heartbeat = session.cfg.heartbeat

        rpu.Component.__init__(self, cfg, session=session)
        self.start()

        self._log.info('started pmgr %s', self._uid)
        self._rep.info('<<create pilot manager')

        # create pmgr bridges and components, use session cmgr for that
        self._cmgr = rpu.ComponentManager(self._cfg)
        self._cmgr.start_bridges()
        self._cmgr.start_components()

<<<<<<< HEAD
        # only now we have a logger... :/
        self._rep.info('<<create pilot manager')

        if self._reconnect:
            self._session._reconnect_pmgr(self)
            self._reconnect_pilots()
        else:
            self._session._register_pmgr(self)

=======
>>>>>>> 9153ccf4
        # The output queue is used to forward submitted pilots to the
        # launching component.
        self.register_output(rps.PMGR_LAUNCHING_PENDING,
                             rpc.PMGR_LAUNCHING_QUEUE)

        # we also listen on the control pubsub, to learn about completed staging
        # directives
        self.register_subscriber(rpc.CONTROL_PUBSUB, self._staging_ack_cb)
        self._active_sds = dict()
        self._sds_lock   = ru.Lock('pmgr_sds_lock')

        # register the state notification pull cb and hb pull cb
        # FIXME: we may want to have the frequency configurable
        # FIXME: this should be a tailing cursor in the update worker
        self.register_timed_cb(self._state_pull_cb,
                               timer=self._cfg['db_poll_sleeptime'])
        self.register_timed_cb(self._pilot_heartbeat_cb,
                               timer=self._cfg['db_poll_sleeptime'])

        # also listen to the state pubsub for pilot state changes
        self.register_subscriber(rpc.STATE_PUBSUB, self._state_sub_cb)

        self._prof.prof('setup_done', uid=self._uid)
        self._rep.ok('>>ok\n')


    # --------------------------------------------------------------------------
    #
    def initialize(self):

        # the manager must not carry bridge and component handles across forks
        ru.atfork(self._atfork_prepare, self._atfork_parent, self._atfork_child)


    # --------------------------------------------------------------------------
    #
    # EnTK forks, make sure we don't carry traces of children across the fork
    #
    def _atfork_prepare(self): pass
    def _atfork_parent(self) : pass
    def _atfork_child(self)  :
        self._bridges    = dict()
        self._components = dict()


    # --------------------------------------------------------------------------
    #
    def finalize(self):

        self._cmgr.close()
        self._fail_missing_pilots()


    # --------------------------------------------------------------------------
    #
    def close(self, terminate=True):
        """
        Shut down the PilotManager and all its components.

        **Arguments:**
            * **terminate** [`bool`]: cancel non-final pilots if True (default)
        """

        if self._closed:
            return

        self._terminate.set()
        self._rep.info('<<close pilot manager')

        # disable callbacks during shutdown
        # FIXME: really?
        with self._pcb_lock:
            for m in rpc.PMGR_METRICS:
                self._callbacks[m] = dict()

      # # If terminate is set, we cancel all pilots.
      # if terminate:
      #     self.cancel_pilots(_timeout=10)
      #     # if this cancel op fails and the pilots are s till alive after
      #     # timeout, the pmgr.launcher termination will kill them


        self._cmgr.close()

        self._log.info("Closed PilotManager %s." % self._uid)

        self._closed = True
        self._rep.ok('>>ok\n')


    # --------------------------------------------------------------------------
    #
    def as_dict(self):
        """
        Returns a dictionary representation of the PilotManager object.
        """

        ret = {
            'uid': self.uid,
            'cfg': self.cfg
        }

        return ret


    # --------------------------------------------------------------------------
    #
    def __str__(self):

        """
        Returns a string representation of the PilotManager object.
        """

        return str(self.as_dict())


    # --------------------------------------------------------------------------
    #
    def _pilot_heartbeat_cb(self):

        if self._terminate.is_set():
            return False

        # send heartbeat
        self._session._dbs.pilot_command('pilot_heartbeat', {'pmgr': self._uid})

        return True


    # --------------------------------------------------------------------------
    #
    def _state_pull_cb(self):

        if self._terminate.is_set():
            return False

        # pull all pilot states from the DB, and compare to the states we know
        # about.  If any state changed, update the known pilot instances and
        # push an update message to the state pubsub.
        # pubsub.
        # FIXME: we also pull for dead pilots.  That is not efficient...
        # FIXME: this needs to be converted into a tailed cursor in the update
        #        worker
        # FIXME: this is a big and frequently invoked lock
        pilot_dicts = self._session._dbs.get_pilots(pmgr_uid=self.uid)


        for pilot_dict in pilot_dicts:
            self._log.debug('state pulled: %s: %s', pilot_dict['uid'],
                                                    pilot_dict['state'])
            if not self._update_pilot(pilot_dict, publish=True):
                return False

        return True


    # --------------------------------------------------------------------------
    #
    def _state_sub_cb(self, topic, msg):

        if self._terminate.is_set():
            return False


        self._log.debug('state event: %s', msg)

        cmd = msg.get('cmd')
        arg = msg.get('arg')

        if cmd != 'update':
            self._log.debug('ignore state cb msg with cmd %s', cmd)
            return True

        if isinstance(arg, list): things =  arg
        else                    : things = [arg]

        for thing in things:

            if 'type' in thing and thing['type'] == 'pilot':

                self._log.debug('state push: %s: %s', thing['uid'],
                                                      thing['state'])

                # we got the state update from the state callback - don't
                # publish it again
                if not self._update_pilot(thing, publish=False):
                    return False

        return True


    # --------------------------------------------------------------------------
    #
    def _update_pilot(self, pilot_dict, publish=False, advance=True):

        # FIXME: this is breaking the bulk!

        pid   = pilot_dict['uid']
      # state = pilot_dict['state']

        with self._pilots_lock:

            # we don't care about pilots we don't know
            if pid not in self._pilots:
                return True  # this is not an error

            # only update on state changes
            current = self._pilots[pid].state
            target  = pilot_dict['state']
            if current == target:
                return True

            target, passed = rps._pilot_state_progress(pid, current, target)
          # print '%s current: %s' % (pid, current)
          # print '%s target : %s' % (pid, target )
          # print '%s passed : %s' % (pid, passed )

            if target in [rps.CANCELED, rps.FAILED]:
                # don't replay intermediate states
                passed = passed[-1:]

            for s in passed:
              # print '%s advance: %s' % (pid, s )
                # we got state from either pubsub or DB, so don't publish again.
                # we also don't need to maintain bulks for that reason.
                pilot_dict['state'] = s
                self._pilots[pid]._update(pilot_dict)

                if advance:
                    self.advance(pilot_dict, s, publish=publish, push=False)

                if s in [rps.PMGR_ACTIVE]:
                    self._log.info('pilot %s is %s: %s [%s]',
                            pid, s, pilot_dict.get('lm_info'),
                                    pilot_dict.get('lm_detail'))

            return True


    # --------------------------------------------------------------------------
    #
    def _call_pilot_callbacks(self, pilot_obj, state):

        with self._pcb_lock:
            for cb_name, cb_val in self._callbacks[rpc.PILOT_STATE].items():

                cb      = cb_val['cb']
                cb_data = cb_val['cb_data']

              # print ' ~~~ call PCBS: %s -> %s : %s' \
              #       % (self.uid, self.state, cb_name)
                self._log.debug('pmgr calls cb %s for %s', pilot_obj.uid, cb)

                if cb_data: cb(pilot_obj, state, cb_data)
                else      : cb(pilot_obj, state)
          # print ' ~~~~ done PCBS'


    # --------------------------------------------------------------------------
    #
    def _pilot_staging_input(self, pilot, directives):
        '''
        Run some staging directives for a pilot.  We pass this request on to
        the launcher, and wait until the launcher confirms completion on the
        command pubsub.
        '''

        # add uid, ensure its a list, general cleanup
        sds  = expand_staging_directives(directives)
        uids = [sd['uid'] for sd in sds]

        self.publish(rpc.CONTROL_PUBSUB, {'cmd' : 'pilot_staging_input_request',
                                          'arg' : {'pilot' : pilot,
                                                   'sds'   : sds}})
        # keep track of SDS we sent off
        for sd in sds:
            sd['pmgr_state'] = rps.NEW
            self._active_sds[sd['uid']] = sd

        # and wait for their completion
        with self._sds_lock:
            sd_states = [sd['pmgr_state'] for sd
                                          in  list(self._active_sds.values())
                                          if  sd['uid'] in uids]
        while rps.NEW in sd_states:
            time.sleep(1.0)
            with self._sds_lock:
                sd_states = [sd['pmgr_state'] for sd
                                              in list(self._active_sds.values())
                                              if sd['uid'] in uids]

        if rps.FAILED in sd_states:
            raise RuntimeError('pilot staging failed')


    # --------------------------------------------------------------------------
    #
    def _pilot_staging_output(self, pilot, directives):
        '''
        Run some staging directives for a pilot.  We pass this request on to
        the launcher, and wait until the launcher confirms completion on the
        command pubsub.
        '''

        # add uid, ensure its a list, general cleanup
        sds  = expand_staging_directives(directives)
        uids = [sd['uid'] for sd in sds]

        self.publish(rpc.CONTROL_PUBSUB, {'cmd': 'pilot_staging_output_request',
                                          'arg': {'pilot' : pilot,
                                                  'sds'   : sds}})
        # keep track of SDS we sent off
        for sd in sds:
            sd['pmgr_state'] = rps.NEW
            self._active_sds[sd['uid']] = sd

        # and wait for their completion
        with self._sds_lock:
            sd_states = [sd['pmgr_state'] for sd
                                          in  self._active_sds.values()
                                          if  sd['uid'] in uids]
        while rps.NEW in sd_states:
            time.sleep(1.0)
            with self._sds_lock:
                sd_states = [sd['pmgr_state'] for sd
                                              in  self._active_sds.values()
                                              if  sd['uid'] in uids]

        if rps.FAILED in sd_states:
            raise RuntimeError('pilot staging failed')


    # --------------------------------------------------------------------------
    #
    def _staging_ack_cb(self, topic, msg):
        '''
        update staging directive state information
        '''

        cmd = msg.get('cmd')
        arg = msg.get('arg')

        if cmd in ['pilot_staging_input_result', 'pilot_staging_output_result']:
            with self._sds_lock:
                for sd in arg['sds']:
                    if sd['uid'] in self._active_sds:
                        self._active_sds[sd['uid']]['pmgr_state'] \
                                                              = sd['pmgr_state']

        return True


    # --------------------------------------------------------------------------
    #
    @property
    def uid(self):
        """
        Returns the unique id.
        """
        return self._uid


    # --------------------------------------------------------------------------
    #
    def list_pilots(self):
        """
        Returns the UIDs of the :class:`rp.ComputePilots` managed by
        this pilot manager.

        **Returns:**
              * A list of :class:`rp.ComputePilot` UIDs [`string`].
        """

        with self._pilots_lock:
            ret = list(self._pilots.keys())

        return ret


    # --------------------------------------------------------------------------
    #
    def submit_pilots(self, descriptions):
        """
        Submits on or more :class:`rp.ComputePilot` instances to the
        pilot manager.

        **Arguments:**
            * **descriptions** [:class:`rp.ComputePilotDescription`
              or list of :class:`rp.ComputePilotDescription`]: The
              description of the compute pilot instance(s) to create.

        **Returns:**
              * A list of :class:`rp.ComputePilot` objects.
        """

        from .compute_pilot import ComputePilot

        ret_list = True
        if not isinstance(descriptions, list):
            ret_list     = False
            descriptions = [descriptions]

        if len(descriptions) == 0:
            raise ValueError('cannot submit no pilot descriptions')


        self._rep.info('<<submit %d pilot(s)\n\t' % len(descriptions))

        # create the pilot instance
        pilots     = list()
        pilot_docs = list()
        for pd in descriptions :

            if not pd.runtime:
                raise ValueError('pilot runtime must be defined')

            if pd.runtime <= 0:
                raise ValueError('pilot runtime must be positive')

            if not pd.cores:
                raise ValueError('pilot size must be defined')

            if not pd.resource:
                raise ValueError('pilot target resource must be defined')

            pilot = ComputePilot(pmgr=self, descr=pd)
            pilots.append(pilot)
            pilot_doc = pilot.as_dict()
            pilot_docs.append(pilot_doc)

            # keep pilots around
            with self._pilots_lock:
                self._pilots[pilot.uid] = pilot

            if self._session._rec:
                ru.write_json(pd.as_dict(), "%s/%s.batch.%03d.json"
                        % (self._session._rec, pilot.uid, self._rec_id))

            if 'resource' in pd and 'cores' in pd:
                self._rep.plain('[%s:%s]\n\t' % (pd['resource'], pd['cores']))
            elif 'resource' in pd:
                self._rep.plain('[%s]\n\t' % pd['resource'])


        # initial state advance to 'NEW'
        # FIXME: we should use update_pilot(), but that will not trigger an
        #        advance, since the state did not change.  We would then miss
        #        the profile entry for the advance to NEW.  So we here basically
        #        only trigger the profile entry for NEW.
        self.advance(pilot_docs, state=rps.NEW, publish=False, push=False)

        if self._session._rec:
            self._rec_id += 1

        # insert pilots into the database, as a bulk.
        self._session._dbs.insert_pilots(pilot_docs)

        # Only after the insert can we hand the pilots over to the next
        # components (ie. advance state).
        for pd in pilot_docs:
            pd['state'] = rps.PMGR_LAUNCHING_PENDING
            self._update_pilot(pd, advance=False)
        self.advance(pilot_docs, publish=True, push=True)

        self._rep.ok('>>ok\n')

        if ret_list: return pilots
        else       : return pilots[0]


    # --------------------------------------------------------------------------
    #
    def _reconnect_pilots(self):
        '''
        When reconnecting, we need to dig information about all pilots from the
        DB for which this pmgr is responsible.
        '''

        from .compute_pilot             import ComputePilot
        from .compute_pilot_description import ComputePilotDescription

        self.is_valid()

        pilot_docs = self._session._dbs.get_pilots(pmgr_uid=self.uid)

        with self._pilots_lock:
            for ud in pilot_docs:

                descr = ComputePilotDescription(ud['description'])
                pilot = ComputePilot(pmgr=self, descr=descr)

                self._pilots[pilot.uid] = pilot


    # --------------------------------------------------------------------------
    #
    def get_pilots(self, uids=None):
        """Returns one or more compute pilots identified by their IDs.

        **Arguments:**
            * **uids** [`string` or `list of strings`]: The IDs of the
              compute pilot objects to return.

        **Returns:**
              * A list of :class:`rp.ComputePilot` objects.
        """

        if not uids:
            with self._pilots_lock:
                ret = list(self._pilots.values())
            return ret


        ret_list = True
        if (not isinstance(uids, list)) and (uids is not None):
            ret_list = False
            uids = [uids]

        ret = list()
        with self._pilots_lock:
            for uid in uids:
                if uid not in self._pilots:
                    raise ValueError('pilot %s not known' % uid)
                ret.append(self._pilots[uid])

        if ret_list: return ret
        else       : return ret[0]


    # --------------------------------------------------------------------------
    #
    def wait_pilots(self, uids=None, state=None, timeout=None):
        """
        Returns when one or more :class:`rp.ComputePilots` reach a
        specific state.

        If `pilot_uids` is `None`, `wait_pilots` returns when **all**
        ComputePilots reach the state defined in `state`.  This may include
        pilots which have previously terminated or waited upon.

        **Example**::

            # TODO -- add example

        **Arguments:**

            * **pilot_uids** [`string` or `list of strings`]
              If pilot_uids is set, only the ComputePilots with the specified
              uids are considered. If pilot_uids is `None` (default), all
              ComputePilots are considered.

            * **state** [`string`]
              The state that ComputePilots have to reach in order for the call
              to return.

              By default `wait_pilots` waits for the ComputePilots to
              reach a terminal state, which can be one of the following:

              * :data:`rp.rps.DONE`
              * :data:`rp.rps.FAILED`
              * :data:`rp.rps.CANCELED`

            * **timeout** [`float`]
              Timeout in seconds before the call returns regardless of Pilot
              state changes. The default value **None** waits forever.
        """

        if not uids:
            with self._pilots_lock:
                uids = list()
                for uid,pilot in self._pilots.items():
                    if pilot.state not in rps.FINAL:
                        uids.append(uid)

        if not state:
            states = rps.FINAL
        elif isinstance(state, list):
            states = state
        else:
            states = [state]

        ret_list = True
        if not isinstance(uids, list):
            ret_list = False
            uids     = [uids]

        self._rep.info('<<wait for %d pilot(s)\n\t' % len(uids))

        start    = time.time()
        to_check = None

        with self._pilots_lock:

            for uid in uids:
                if uid not in self._pilots:
                    raise ValueError('pilot %s not known' % uid)

            to_check = [self._pilots[uid] for uid in uids]

        # We don't want to iterate over all pilots again and again, as that
        # would duplicate checks on pilots which were found in matching states.
        # So we create a list from which we drop the pilots as we find them in
        # a matching state
        self._rep.idle(mode='start')
        while to_check and not self._terminate.is_set():

            self._rep.idle()

            to_check = [pilot for pilot in to_check
                               if pilot.state not in states and
                                  pilot.state not in rps.FINAL]

            if to_check:

                if timeout and (timeout <= (time.time() - start)):
                    self._log.debug ("wait timed out")
                    break

                time.sleep (0.1)


        self._rep.idle(mode='stop')

        if to_check: self._rep.warn('>>timeout\n')
        else       : self._rep.ok  ('>>ok\n')

        # grab the current states to return
        state = None
        with self._pilots_lock:
            states = [self._pilots[uid].state for uid in uids]

        # done waiting
        if ret_list: return states
        else       : return states[0]


    # --------------------------------------------------------------------------
    #
    def _fail_missing_pilots(self):
        '''
        During termination, fail all pilots for which we did not manage to
        obtain a final state - we trust that they'll follow up on their
        cancellation command in due time, if they can
        '''

        with self._pilots_lock:
            for pid in self._pilots:
                pilot = self._pilots[pid]
                if pilot.state not in rps.FINAL:
                    self.advance(pilot.as_dict(), rps.FAILED,
                                 publish=True, push=False)


    # --------------------------------------------------------------------------
    #
    def cancel_pilots(self, uids=None, _timeout=None):
        """
        Cancel one or more :class:`rp.ComputePilots`.

        **Arguments:**
            * **uids** [`string` or `list of strings`]: The IDs of the
              compute pilot objects to cancel.
        """

        if not uids:
            with self._pilots_lock:
                uids = list(self._pilots.keys())

        if not isinstance(uids, list):
            uids = [uids]

        with self._pilots_lock:
            for uid in uids:
                if uid not in self._pilots:
                    raise ValueError('pilot %s not known' % uid)

        self._log.debug('pilot(s).need(s) cancellation %s', uids)

        # send the cancelation request to the pilots
        # FIXME: the cancellation request should not go directly to the DB, but
        #        through the DB abstraction layer...
        self._session._dbs.pilot_command('cancel_pilot', [], uids)

        # inform pmgr.launcher - it will force-kill the pilot after some delay
        self.publish(rpc.CONTROL_PUBSUB, {'cmd' : 'cancel_pilots',
                                          'arg' : {'pmgr' : self.uid,
                                                   'uids' : uids}})

        self.wait_pilots(uids=uids, timeout=_timeout)


    # --------------------------------------------------------------------------
    #
    def register_callback(self, cb, metric=rpc.PILOT_STATE, cb_data=None):
        """
        Registers a new callback function with the PilotManager.  Manager-level
        callbacks get called if the specified metric changes.  The default
        metric `PILOT_STATE` fires the callback if any of the ComputePilots
        managed by the PilotManager change their state.

        All callback functions need to have the same signature::

            def cb(obj, value, cb_data)

        where ``object`` is a handle to the object that triggered the callback,
        ``value`` is the metric, and ``data`` is the data provided on
        callback registration..  In the example of `PILOT_STATE` above, the
        object would be the pilot in question, and the value would be the new
        state of the pilot.

        Available metrics are:

          * `PILOT_STATE`: fires when the state of any of the pilots which are
            managed by this pilot manager instance is changing.  It communicates
            the pilot object instance and the pilots new state.
        """

        # FIXME: the signature should be (self, metrics, cb, cb_data)

        if metric not in rpc.PMGR_METRICS :
            raise ValueError ("no such pmgr metric '%s'" % metric)

        with self._pcb_lock:
            cb_name = cb.__name__
            self._callbacks[metric][cb_name] = {'cb'      : cb,
                                                'cb_data' : cb_data}


    # --------------------------------------------------------------------------
    #
    def unregister_callback(self, cb, metric=rpc.PILOT_STATE):

        if metric and metric not in rpc.PMGR_METRICS :
            raise ValueError ("no such pmgr metric '%s'" % metric)

        if not metric:
            metrics = rpc.PMGR_METRICS
        elif isinstance(metric, list):
            metrics =  metric
        else:
            metrics = [metric]

        with self._pcb_lock:

            for metric in metrics:

                if cb:
                    to_delete = [cb.__name__]
                else:
                    to_delete = list(self._callbacks[metric].keys())

                for cb_name in to_delete:

                    if cb_name not in self._callbacks[metric]:
                        raise ValueError("Callback %s not registered" % cb_name)

                    del(self._callbacks[metric][cb_name])


# ------------------------------------------------------------------------------
<|MERGE_RESOLUTION|>--- conflicted
+++ resolved
@@ -72,13 +72,10 @@
         **Arguments:**
             * session [:class:`rp.Session`]:
               The session instance to use.
-<<<<<<< HEAD
             * uid (`string`):
               ID for pilot manager, to be used for reconnect
-=======
             * cfg (`dict` or `string`):
               The configuration or name of configuration to use.
->>>>>>> 9153ccf4
 
         **Returns:**
             * A new `PilotManager` object [:class:`rp.PilotManager`].
@@ -136,18 +133,12 @@
         self._cmgr.start_bridges()
         self._cmgr.start_components()
 
-<<<<<<< HEAD
-        # only now we have a logger... :/
-        self._rep.info('<<create pilot manager')
-
         if self._reconnect:
             self._session._reconnect_pmgr(self)
             self._reconnect_pilots()
         else:
             self._session._register_pmgr(self)
 
-=======
->>>>>>> 9153ccf4
         # The output queue is used to forward submitted pilots to the
         # launching component.
         self.register_output(rps.PMGR_LAUNCHING_PENDING,
