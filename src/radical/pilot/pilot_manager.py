
# pylint: disable=protected-access

__copyright__ = "Copyright 2013-2016, http://radical.rutgers.edu"
__license__   = "MIT"


import os
import time
import threading as mt

import radical.utils as ru

from .  import utils     as rpu
from .  import states    as rps
from .  import constants as rpc

from .staging_directives import expand_staging_directives


# bulk callbacks are implemented, but are currently not used nor exposed.
_USE_BULK_CB = False
if os.environ.get('RADICAL_PILOT_BULK_CB', '').lower() in ['true', 'yes', '1']:
    _USE_BULK_CB = True


# ------------------------------------------------------------------------------
#
class PilotManager(rpu.Component):
    """Manage Pilot instances.

    A PilotManager manages :class:`rp.Pilot` instances that are
    submitted via the :func:`radical.pilot.PilotManager.submit_pilots` method.

    It is possible to attach one or more :ref:`chapter_machconf` to a
    PilotManager to outsource machine specific configuration parameters
    to an external configuration file.

    Example::

        s = rp.Session(database_url=DBURL)

        pm = rp.PilotManager(session=s)

        pd = rp.PilotDescription()
        pd.resource = "futuregrid.alamo"
        pd.cpus = 16

        p1 = pm.submit_pilots(pd)  # create first  pilot with 16 cores
        p2 = pm.submit_pilots(pd)  # create second pilot with 16 cores

        # Create a workload of 128 '/bin/sleep' tasks
        tasks = []
        for task_count in range(0, 128):
            t = rp.TaskDescription()
            t.executable = "/bin/sleep"
            t.arguments = ['60']
            tasks.append(t)

        # Combine the two pilots, the workload and a scheduler via
        # a TaskManager.
        tm = rp.TaskManager(session=session, scheduler=rp.SCHEDULER_ROUND_ROBIN)
        tm.add_pilot(p1)
        tm.submit_tasks(tasks)


    The pilot manager can issue notification on pilot state changes.  Whenever
    state notification arrives, any callback registered for that notification is
    fired.

    Note:
        State notifications can arrive out of order wrt the pilot state model!

    """

    # --------------------------------------------------------------------------
    #
    def __init__(self, session, uid=None, cfg='default'):
        """Creates a new PilotManager and attaches is to the session.

        Arguments:
            session (rp.Session): The session instance to use.
            uid (str): ID for pilot manager, to be used for reconnect
            cfg (dict, str): The configuration or name of configuration to use.

        Returns:
            rp.PilotManager: A new `PilotManager` object.

        """

        assert session.primary, 'pmgr needs primary session'

        # initialize the base class (with no intent to fork)
        if uid:
            self._reconnect = True
            self._uid       = uid
        else:
            self._reconnect = False
            self._uid       = ru.generate_id('pmgr.%(item_counter)04d',
                                             ru.ID_CUSTOM, ns=session.uid)

        self._uids        = list()   # known UIDs
        self._pilots      = dict()
        self._pilots_lock = mt.RLock()
        self._callbacks   = dict()
        self._pcb_lock    = mt.RLock()
        self._terminate   = mt.Event()
        self._closed      = False

        for m in rpc.PMGR_METRICS:
            self._callbacks[m] = dict()

        # NOTE: `name` and `cfg` are overloaded, the user cannot point to
        #       a predefined config and amed it at the same time.  This might
        #       be ok for the session, but introduces a minor API inconsistency.
        #
        name = None
        if isinstance(cfg, str):
            name = cfg
            cfg  = None

        cfg                = ru.Config('radical.pilot.pmgr', name=name, cfg=cfg)
        cfg.uid            = self._uid
        cfg.owner          = self._uid
        cfg.sid            = session.uid
        cfg.path           = session.path
        cfg.dburl          = session.dburl
        cfg.heartbeat      = session.cfg.heartbeat
        cfg.client_sandbox = session._get_client_sandbox()

        rpu.Component.__init__(self, cfg, session=session)
        self.start()

        self._log.info('started pmgr %s', self._uid)
        self._rep.info('<<create pilot manager')

        # create pmgr bridges and components, use session cmgr for that
        self._cmgr = rpu.ComponentManager(self._cfg)
        self._cmgr.start_bridges()
        self._cmgr.start_components()

        if self._reconnect:
            self._session._reconnect_pmgr(self)
            self._reconnect_pilots()
        else:
            self._session._register_pmgr(self)

        # The output queue is used to forward submitted pilots to the
        # launching component.
        self.register_output(rps.PMGR_LAUNCHING_PENDING,
                             rpc.PMGR_LAUNCHING_QUEUE)

        # get queue for staging requests
        self._stager_queue = self.get_output_ep(rpc.STAGER_REQUEST_QUEUE)

        # we also listen for completed staging directives
        self.register_subscriber(rpc.STAGER_RESPONSE_PUBSUB, self._staging_ack_cb)
        self._active_sds = dict()
        self._sds_lock   = mt.Lock()

        # register the state notification pull cb and hb pull cb
        # FIXME: we may want to have the frequency configurable
        # FIXME: this should be a tailing cursor in the update worker
        self.register_timed_cb(self._state_pull_cb,
                               timer=self._cfg['db_poll_sleeptime'])
        self.register_timed_cb(self._pilot_heartbeat_cb,
                               timer=self._cfg['db_poll_sleeptime'])

        # also listen to the state pubsub for pilot state changes
        self.register_subscriber(rpc.STATE_PUBSUB, self._state_sub_cb)

        self._prof.prof('setup_done', uid=self._uid)
        self._rep.ok('>>ok\n')


    # --------------------------------------------------------------------------
    #
    def initialize(self):

        # the manager must not carry bridge and component handles across forks
        ru.atfork(self._atfork_prepare, self._atfork_parent, self._atfork_child)


    # --------------------------------------------------------------------------
    #
    # EnTK forks, make sure we don't carry traces of children across the fork
    #
    def _atfork_prepare(self): pass
    def _atfork_parent(self) : pass
    def _atfork_child(self)  :
        self._bridges    = dict()
        self._components = dict()


    # --------------------------------------------------------------------------
    #
    def finalize(self):

        self._cmgr.close()
        self._fail_missing_pilots()


    # --------------------------------------------------------------------------
    #
    def close(self, terminate=True):
        """Shut down the PilotManager and all its components.

        Arguments:
            terminate (bool): cancel non-final pilots if True (default)

                Note:
                    Pilots cannot be reconnected to after termination.

        """

        if self._closed:
            return

        self._rep.info('<<close pilot manager')

        # disable callbacks during shutdown
        # FIXME: really?
        with self._pcb_lock:
            for m in rpc.PMGR_METRICS:
                self._callbacks[m] = dict()

        # If terminate is set, we cancel all pilots.
        if terminate:
            self.cancel_pilots(_timeout=20)
            # if this cancel op fails and the pilots are s till alive after
            # timeout, the pmgr.launcher termination will kill them

        self._terminate.set()
        self._cmgr.close()

        self._log.info("Closed PilotManager %s." % self._uid)

        self._closed = True
        self._rep.ok('>>ok\n')


    # --------------------------------------------------------------------------
    #
    def as_dict(self):
        """Returns a dictionary representation of the PilotManager object."""

        ret = {
            'uid': self.uid,
            'cfg': self.cfg
        }

        return ret


    # --------------------------------------------------------------------------
    #
    def __str__(self):
        """Returns a string representation of the PilotManager object."""

        return str(self.as_dict())


    # --------------------------------------------------------------------------
    #
    def _pilot_heartbeat_cb(self):

        if self._terminate.is_set():
            return False

        # send heartbeat
        self._pilot_send_hb()
        return True


    # --------------------------------------------------------------------------
    #
    def _state_pull_cb(self):

        if self._terminate.is_set():
            return False

        # pull all pilot states from the DB, and compare to the states we know
        # about.  If any state changed, update the known pilot instances and
        # push an update message to the state pubsub.
        # pubsub.
        # FIXME: we also pull for dead pilots.  That is not efficient...
        # FIXME: this needs to be converted into a tailed cursor in the update
        #        worker
        # FIXME: this is a big and frequently invoked lock
        pilot_dicts = self._session._dbs.get_pilots(pmgr_uid=self.uid)


        for pilot_dict in pilot_dicts:
            self._log.debug('state pulled: %s: %s', pilot_dict['uid'],
                                                    pilot_dict['state'])
            if not self._update_pilot(pilot_dict, publish=True):
                return False

        return True


    # --------------------------------------------------------------------------
    #
    def _state_sub_cb(self, topic, msg):

        if self._terminate.is_set():
            return False


        self._log.debug('state event: %s', msg)

        cmd = msg.get('cmd')
        arg = msg.get('arg')

        if cmd != 'update':
            self._log.debug('ignore state cb msg with cmd %s', cmd)
            return True

        if isinstance(arg, list): things =  arg
        else                    : things = [arg]

        for thing in things:

            if 'type' in thing and thing['type'] == 'pilot':

                self._log.debug('state push: %s: %s', thing['uid'],
                                                      thing['state'])

                # we got the state update from the state callback - don't
                # publish it again
                if not self._update_pilot(thing, publish=False):
                    return False

        return True


    # --------------------------------------------------------------------------
    #
    def _update_pilot(self, pilot_dict, publish=False, advance=True):

        # FIXME: this is breaking the bulk!

        pid   = pilot_dict['uid']
      # state = pilot_dict['state']

        with self._pilots_lock:

            # we don't care about pilots we don't know
            if pid not in self._pilots:
                return True  # this is not an error

            # only update on state changes
            current = self._pilots[pid].state
            target  = pilot_dict['state']
            if current == target:
                return True

            target, passed = rps._pilot_state_progress(pid, current, target)
          # print '%s current: %s' % (pid, current)
          # print '%s target : %s' % (pid, target )
          # print '%s passed : %s' % (pid, passed )

            if target in [rps.CANCELED, rps.FAILED]:
                # don't replay intermediate states
                passed = passed[-1:]

            for s in passed:
              # print '%s advance: %s' % (pid, s )
                # we got state from either pubsub or DB, so don't publish again.
                # we also don't need to maintain bulks for that reason.
                pilot_dict['state'] = s
                self._pilots[pid]._update(pilot_dict)

                if advance:
                    self.advance(pilot_dict, s, publish=publish, push=False)

                if s in [rps.PMGR_ACTIVE]:
                    self._log.info('pilot %s is %s: %s [%s]', pid, s,
                                    pilot_dict.get('lm_info'),
                                    pilot_dict.get('lm_detail'))

            return True


    # --------------------------------------------------------------------------
    #
    def _call_pilot_callbacks(self, pilot):

        state = pilot.state

        with self._pcb_lock:

            for cb_dict in self._callbacks[rpc.PILOT_STATE].values():

                cb      = cb_dict['cb']
                cb_data = cb_dict['cb_data']

              # print ' ~~~ call PCBS: %s -> %s : %s [%s]' \
              #         % (self.uid, pilot.state, cb_name, cb_data)
                self._log.debug('pmgr calls cb %s for %s', pilot.uid, cb)

                if _USE_BULK_CB:
                    if cb_data: cb([pilot], cb_data)
                    else      : cb([pilot])
                else:
                    if cb_data: cb(pilot, state, cb_data)
                    else      : cb(pilot, state)


    # --------------------------------------------------------------------------
    #
    def _pilot_send_hb(self, pid=None):

        self._session._dbs.pilot_command('heartbeat', {'pmgr': self._uid}, pid)


    # --------------------------------------------------------------------------
    #
    def _pilot_staging_input(self, sds):
        """Run some staging directives for a pilot."""

        # add uid, ensure its a list, general cleanup
        sds  = expand_staging_directives(sds)
        uids = [sd['uid'] for sd in sds]

        # prepare to wait for completion
        with self._sds_lock:

            for sd in sds:
                sd['state'] = rps.NEW
                self._active_sds[sd['uid']] = sd

            sd_states = [sd['state'] for sd
                                     in  self._active_sds.values()
                                     if  sd['uid'] in uids]
        # push them out
        self._stager_queue.put(sds)

        while rps.NEW in sd_states:
            time.sleep(1.0)
            with self._sds_lock:
                sd_states = [sd['state'] for sd
                                         in  self._active_sds.values()
                                         if  sd['uid'] in uids]
        try:
            if rps.FAILED in sd_states:
                errs = list()
                for uid in uids:
                    if self._active_sds[uid].get('exception'):
                        errs.append(self._active_sds[uid]['exception'])

                if errs:
                    raise RuntimeError('pilot staging failed: %s' % errs)
                else:
                    raise RuntimeError('pilot staging failed')
        finally:
            with self._sds_lock:
                for uid in uids:
                    del self._active_sds[uid]


    # --------------------------------------------------------------------------
    #
    def _pilot_staging_output(self, sds):
        """Run some staging directives for a pilot."""

        # add uid, ensure its a list, general cleanup
        sds  = expand_staging_directives(sds)
        uids = [sd['uid'] for sd in sds]

        # prepare to wait for completion
        with self._sds_lock:

            for sd in sds:
                sd['state'] = rps.NEW
                self._active_sds[sd['uid']] = sd

        # push them out
        self._stager_queue.put(sds)

        # wait for their completion
        with self._sds_lock:
            sd_states = [sd['state'] for sd in self._active_sds.values()
                                            if sd['uid'] in uids]
        while rps.NEW in sd_states:
            time.sleep(1.0)
            with self._sds_lock:
                sd_states = [sd['state'] for sd in self._active_sds.values()
                                                if sd['uid'] in uids]

        try:
            if rps.FAILED in sd_states:
                errs = list()
                for uid in uids:
                    if self._active_sds[uid].get('exception'):
                        errs.append(self._active_sds[uid]['exception'])

                if errs:
                    raise RuntimeError('pilot staging failed: %s' % errs)
                else:
                    raise RuntimeError('pilot staging failed')
        finally:
            with self._sds_lock:
                for uid in uids:
                    del self._active_sds[uid]

    # --------------------------------------------------------------------------
    #
    def _staging_ack_cb(self, topic, msg):
        """Update staging directive state information."""

        cmd = msg.get('cmd')
        arg = msg.get('arg')

        if cmd == 'staging_result':

            with self._sds_lock:
                for sd in arg['sds']:
                    uid = sd['uid']
                    if uid in self._active_sds:
                        active_sd = self._active_sds[uid]
                        active_sd['state']            = sd['state']
                        active_sd['exception']        = sd['exception']
                        active_sd['exception_detail'] = sd['exception_detail']

        return True


    # --------------------------------------------------------------------------
    #
    @property
    def uid(self):
        """str: The unique id."""
        return self._uid


    # --------------------------------------------------------------------------
    #
    def list_pilots(self):
        """Get the UIDs of the managed :class:`rp.Pilots`.

        Returns:
            list[str]: A list of :class:`rp.Pilot` UIDs.

        """

        with self._pilots_lock:
            ret = list(self._pilots.keys())

        return ret


    # --------------------------------------------------------------------------
    #
    def submit_pilots(self, descriptions):
        """Submit one or more `rp.Pilot` instances to the pilot manager.

        Arguments:
            descriptions (rp.PilotDescription | list[rp.PilotDescription]):
                The description of the pilot instance(s) to create.

        Returns:
            list[rp.Pilot]: A list of :class:`rp.Pilot` objects.

        """

        from .pilot import Pilot

        ret_list = True
        if not isinstance(descriptions, list):
            ret_list     = False
            descriptions = [descriptions]

        if len(descriptions) == 0:
            raise ValueError('cannot submit no pilot descriptions')


        self._rep.info('<<submit %d pilot(s)' % len(descriptions))

        # create the pilot instance
        pilots     = list()
        pilot_docs = list()
        for pd in descriptions :

            pilot = Pilot(pmgr=self, descr=pd)
            pilots.append(pilot)
            pilot_doc = pilot.as_dict()
            pilot_docs.append(pilot_doc)

            # keep pilots around
            with self._pilots_lock:
                self._pilots[pilot.uid] = pilot

<<<<<<< HEAD
            if self._session._rec:
                ru.write_json(pd.as_dict(), "%s/%s.batch.%03d.json"
                        % (self._session._rec, pilot.uid, self._rec_id))

            if pd.get('nodes'):
                self._rep.plain('\n\t%s   %-20s %6d nodes' %
                                (pilot.uid, pd['resource'], pd['nodes']))
            else:
                self._rep.plain('\n\t%s   %-20s %6d cores  %6d gpus' %
                                (pilot.uid, pd['resource'],
                                 pd.get('cores', 0), pd.get('gpus', 0)))
=======
            self._rep.plain('\n\t%s   %-20s %6d cores  %6d gpus' %
                      (pilot.uid, pd['resource'],
                       pd.get('cores', 0), pd.get('gpus', 0)))
>>>>>>> d650e6b7


        # initial state advance to 'NEW'
        # FIXME: we should use update_pilot(), but that will not trigger an
        #        advance, since the state did not change.  We would then miss
        #        the profile entry for the advance to NEW.  So we here basically
        #        only trigger the profile entry for NEW.
        self.advance(pilot_docs, state=rps.NEW, publish=False, push=False)

        # insert pilots into the database, as a bulk.
        self._session._dbs.insert_pilots(pilot_docs)

        # immediately send first heartbeat
        for pilot_doc in pilot_docs:
            pid = pilot_doc['uid']
            self._pilot_send_hb(pid)

        # Only after the insert/update can we hand the pilots over to the next
        # components (ie. advance state).
        for pd in pilot_docs:
            pd['state'] = rps.PMGR_LAUNCHING_PENDING
            self._update_pilot(pd, advance=False)
        self.advance(pilot_docs, publish=True, push=True)


        self._rep.ok('>>ok\n')

        if ret_list: return pilots
        else       : return pilots[0]


    # --------------------------------------------------------------------------
    #
    def _reconnect_pilots(self):
        """Restore Pilot info from database.

        When reconnecting, we need to dig information about all pilots from the
        DB for which this pmgr is responsible.
        """

        from .pilot             import Pilot
        from .pilot_description import PilotDescription

      # self.is_valid()

        pilot_docs = self._session._dbs.get_pilots(pmgr_uid=self.uid)

        with self._pilots_lock:
            for ud in pilot_docs:

                descr = PilotDescription(ud['description'])
                pilot = Pilot(pmgr=self, descr=descr)

                self._pilots[pilot.uid] = pilot


    # --------------------------------------------------------------------------
    #
    def get_pilots(self, uids=None):
        """Returns one or more pilots identified by their IDs.

        Arguments:
            uids (str | list[str]): The IDs of the pilot objects to return.

        Returns:
            list: A list of :class:`rp.Pilot` objects.

        """

        if not uids:
            with self._pilots_lock:
                ret = list(self._pilots.values())
            return ret


        ret_list = True
        if (not isinstance(uids, list)) and (uids is not None):
            ret_list = False
            uids = [uids]

        ret = list()
        with self._pilots_lock:
            for uid in uids:
                if uid not in self._pilots:
                    raise ValueError('pilot %s not known' % uid)
                ret.append(self._pilots[uid])

        if ret_list: return ret
        else       : return ret[0]


    # --------------------------------------------------------------------------
    #
    def wait_pilots(self, uids=None, state=None, timeout=None):
        """Block for state transition.

        Returns when one or more :class:`rp.Pilots` reach a
        specific state.

        If `pilot_uids` is `None`, `wait_pilots` returns when **all**
        Pilots reach the state defined in `state`.  This may include
        pilots which have previously terminated or waited upon.

        Example:
            # TODO -- add example

        Arguments:
            uids (str | list[str], optional): If set, only the Pilots with the
                specified uids are considered. If `None` (default), all
                Pilots are considered.
            state (str | list[str]): The state that Pilots have to reach in order
                for the call to return.

                By default `wait_pilots` waits for the Pilots to
                reach a terminal state, which can be one of the following:
                * :data:`rp.rps.DONE`
                * :data:`rp.rps.FAILED`
                * :data:`rp.rps.CANCELED`
            timeout (float, optional): Timeout in seconds before the call returns
                regardless of Pilot
                state changes. The default value **None** waits forever.

        """

        if not uids:
            with self._pilots_lock:
                uids = list()
                for uid,pilot in self._pilots.items():
                    if pilot.state not in rps.FINAL:
                        uids.append(uid)

        if not state:
            states = rps.FINAL
        elif isinstance(state, list):
            states = state
        else:
            states = [state]

        ret_list = True
        if not isinstance(uids, list):
            ret_list = False
            uids     = [uids]

        self._rep.info('<<wait for %d pilot(s)\n\t' % len(uids))

        start    = time.time()
        to_check = None

        with self._pilots_lock:

            for uid in uids:
                if uid not in self._pilots:
                    raise ValueError('pilot %s not known' % uid)

            to_check = [self._pilots[uid] for uid in uids]

        # We don't want to iterate over all pilots again and again, as that
        # would duplicate checks on pilots which were found in matching states.
        # So we create a list from which we drop the pilots as we find them in
        # a matching state
        self._rep.idle(mode='start')
        while to_check and not self._terminate.is_set():

            self._rep.idle()

            to_check = [pilot for pilot in to_check
                               if pilot.state not in states and
                                  pilot.state not in rps.FINAL]

            if to_check:

                if timeout and (timeout <= (time.time() - start)):
                    self._log.debug ("wait timed out")
                    break

            time.sleep (0.1)

        self._rep.idle(mode='stop')

        if to_check: self._rep.warn('>>timeout\n')
        else       : self._rep.ok  ('>>ok\n')

        # grab the current states to return
        state = None
        with self._pilots_lock:
            states = [self._pilots[uid].state for uid in uids]

        # done waiting
        if ret_list: return states
        else       : return states[0]


    # --------------------------------------------------------------------------
    #
    def _fail_missing_pilots(self):
        """Advance remaining pilots to failed state.

        During termination, fail all pilots for which we did not manage to
        obtain a final state - we trust that they'll follow up on their
        cancellation command in due time, if they can
        """

        with self._pilots_lock:
            for pid in self._pilots:
                pilot = self._pilots[pid]
                if pilot.state not in rps.FINAL:
                    self.advance(pilot.as_dict(), rps.FAILED,
                                 publish=True, push=False)


    # --------------------------------------------------------------------------
    #
    def cancel_pilots(self, uids=None, _timeout=None):
        """Cancel one or more :class:`rp.Pilots`.

        Arguments:
            uids (str | list[str], optional): The IDs of the pilot objects to cancel.

        """

        if not uids:
            with self._pilots_lock:
                uids = list(self._pilots.keys())

        if not isinstance(uids, list):
            uids = [uids]

        with self._pilots_lock:
            for uid in uids:
                if uid not in self._pilots:
                    raise ValueError('pilot %s not known' % uid)

        self._log.debug('pilot(s).need(s) cancellation %s', uids)

        # send the cancelation request to the pilots
        # FIXME: the cancellation request should not go directly to the DB, but
        #        through the DB abstraction layer...
        self._session._dbs.pilot_command('cancel_pilot', [], uids)

        # inform pmgr.launcher - it will force-kill the pilot after some delay
        self.publish(rpc.CONTROL_PUBSUB, {'cmd' : 'kill_pilots',
                                          'arg' : {'pmgr' : self.uid,
                                                   'uids' : uids}})

        self.wait_pilots(uids=uids, timeout=_timeout)


    # --------------------------------------------------------------------------
    #
    def register_callback(self, cb, cb_data=None, metric=rpc.PILOT_STATE):
        """Registers a new callback function with the PilotManager.

        Manager-level callbacks get called if the specified metric changes.
        The default metric `PILOT_STATE` fires the callback if any of the Pilots
        managed by the PilotManager change their state.

        All callback functions need to have the same signature::

            def cb(obj, value, cb_data)

        where ``object`` is a handle to the object that triggered the callback,
        ``value`` is the metric, and ``data`` is the data provided on
        callback registration..  In the example of `PILOT_STATE` above, the
        object would be the pilot in question, and the value would be the new
        state of the pilot.

        Available metrics are

        * `PILOT_STATE`: fires when the state of any of the pilots which are
            managed by this pilot manager instance is changing.  It communicates
            the pilot object instance and the pilots new state.

        """

        # FIXME: the signature should be (self, metrics, cb, cb_data)

        if metric not in rpc.PMGR_METRICS :
            raise ValueError ("invalid pmgr metric '%s'" % metric)

        with self._pcb_lock:
            cb_id = id(cb)
            self._callbacks[metric][cb_id] = {'cb'      : cb,
                                              'cb_data' : cb_data}


    # --------------------------------------------------------------------------
    #
    def unregister_callback(self, cb, metric=rpc.PILOT_STATE):

        if metric and metric not in rpc.PMGR_METRICS :
            raise ValueError ("invalid pmgr metric '%s'" % metric)

        if not metric:
            metrics = rpc.PMGR_METRICS
        elif isinstance(metric, list):
            metrics =  metric
        else:
            metrics = [metric]

        with self._pcb_lock:

            for metric in metrics:

                if cb:
                    to_delete = [id(cb)]
                else:
                    to_delete = list(self._callbacks[metric].keys())

                for cb_id in to_delete:

                    if cb_id not in self._callbacks[metric]:
                        raise ValueError("unknown callback '%s'" % cb_id)

                    del self._callbacks[metric][cb_id]


    # --------------------------------------------------------------------------
    #
    def check_uid(self, uid):

        # ensure that uid is not yet known
        if uid in self._uids:
            return False
        else:
            self._uids.append(uid)
            return True


# ------------------------------------------------------------------------------<|MERGE_RESOLUTION|>--- conflicted
+++ resolved
@@ -591,11 +591,6 @@
             with self._pilots_lock:
                 self._pilots[pilot.uid] = pilot
 
-<<<<<<< HEAD
-            if self._session._rec:
-                ru.write_json(pd.as_dict(), "%s/%s.batch.%03d.json"
-                        % (self._session._rec, pilot.uid, self._rec_id))
-
             if pd.get('nodes'):
                 self._rep.plain('\n\t%s   %-20s %6d nodes' %
                                 (pilot.uid, pd['resource'], pd['nodes']))
@@ -603,11 +598,6 @@
                 self._rep.plain('\n\t%s   %-20s %6d cores  %6d gpus' %
                                 (pilot.uid, pd['resource'],
                                  pd.get('cores', 0), pd.get('gpus', 0)))
-=======
-            self._rep.plain('\n\t%s   %-20s %6d cores  %6d gpus' %
-                      (pilot.uid, pd['resource'],
-                       pd.get('cores', 0), pd.get('gpus', 0)))
->>>>>>> d650e6b7
 
 
         # initial state advance to 'NEW'
