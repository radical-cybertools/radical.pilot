
__copyright__ = "Copyright 2013-2016, http://radical.rutgers.edu"
__license__   = "MIT"


import os
import time
import threading as mt

import radical.utils as ru

from .  import utils     as rpu
from .  import states    as rps
from .  import constants as rpc

from .staging_directives import expand_staging_directives


# bulk callbacks are implemented, but are currently not used nor exposed.
_USE_BULK_CB = False
if os.environ.get('RADICAL_PILOT_BULK_CB', '').lower() in ['true', 'yes', '1']:
    _USE_BULK_CB = True


# ------------------------------------------------------------------------------
#
class PilotManager(rpu.Component):
    '''

    A PilotManager manages :class:`rp.ComputePilot` instances that are
    submitted via the :func:`radical.pilot.PilotManager.submit_pilots` method.

    It is possible to attach one or more :ref:`chapter_machconf` to a
    PilotManager to outsource machine specific configuration parameters
    to an external configuration file.

    **Example**::

        s = rp.Session(database_url=DBURL)

        pm = rp.PilotManager(session=s)

        pd = rp.ComputePilotDescription()
        pd.resource = "futuregrid.alamo"
        pd.cpus = 16

        p1 = pm.submit_pilots(pd)  # create first  pilot with 16 cores
        p2 = pm.submit_pilots(pd)  # create second pilot with 16 cores

        # Create a workload of 128 '/bin/sleep' compute units
        compute_units = []
        for unit_count in range(0, 128):
            cu = rp.ComputeUnitDescription()
            cu.executable = "/bin/sleep"
            cu.arguments = ['60']
            compute_units.append(cu)

        # Combine the two pilots, the workload and a scheduler via
        # a UnitManager.
        um = rp.UnitManager(session=session, scheduler=rp.SCHEDULER_ROUND_ROBIN)
        um.add_pilot(p1)
        um.submit_units(compute_units)


    The pilot manager can issue notification on pilot state changes.  Whenever
    state notification arrives, any callback registered for that notification is
    fired.

    NOTE: State notifications can arrive out of order wrt the pilot state model!
    '''

    # --------------------------------------------------------------------------
    #
    def __init__(self, session, cfg='default'):
        '''
        Creates a new PilotManager and attaches is to the session.

        **Arguments:**
            * session [:class:`rp.Session`]:
              The session instance to use.
            * cfg (`dict` or `string`):
              The configuration or name of configuration to use.

        **Returns:**
            * A new `PilotManager` object [:class:`rp.PilotManager`].
        '''

        assert(session.primary), 'pmgr needs primary session'

        self._pilots      = dict()
        self._pilots_lock = ru.RLock('pmgr.pilots_lock')
        self._callbacks   = dict()
        self._pcb_lock    = ru.RLock('pmgr.pcb_lock')
        self._terminate   = mt.Event()
        self._closed      = False
        self._rec_id      = 0       # used for session recording
        self._uid         = ru.generate_id('pmgr.%(item_counter)04d',
                                           ru.ID_CUSTOM, ns=session.uid)

        for m in rpc.PMGR_METRICS:
            self._callbacks[m] = dict()

        # NOTE: `name` and `cfg` are overloaded, the user cannot point to
        #       a predefined config and amed it at the same time.  This might
        #       be ok for the session, but introduces a minor API inconsistency.
        #
        name = None
        if isinstance(cfg, str):
            name = cfg
            cfg  = None

        cfg           = ru.Config('radical.pilot.pmgr', name=name, cfg=cfg)
        cfg.uid       = self._uid
        cfg.owner     = self._uid
        cfg.sid       = session.uid
        cfg.base      = session.base
        cfg.path      = session.path
        cfg.dburl     = session.dburl
        cfg.heartbeat = session.cfg.heartbeat

        rpu.Component.__init__(self, cfg, session=session)
        self.start()

        self._log.info('started pmgr %s', self._uid)
        self._rep.info('<<create pilot manager')

        # create pmgr bridges and components, use session cmgr for that
        self._cmgr = rpu.ComponentManager(self._cfg)
        self._cmgr.start_bridges()
        self._cmgr.start_components()

        # The output queue is used to forward submitted pilots to the
        # launching component.
        self.register_output(rps.PMGR_LAUNCHING_PENDING,
                             rpc.PMGR_LAUNCHING_QUEUE)

        # we also listen on the control pubsub, to learn about completed staging
        # directives
        self.register_subscriber(rpc.CONTROL_PUBSUB, self._staging_ack_cb)
        self._active_sds = dict()
        self._sds_lock   = ru.Lock('pmgr_sds_lock')

        # register the state notification pull cb and hb pull cb
        # FIXME: we may want to have the frequency configurable
        # FIXME: this should be a tailing cursor in the update worker
        self.register_timed_cb(self._state_pull_cb,
                               timer=self._cfg['db_poll_sleeptime'])
        self.register_timed_cb(self._pilot_heartbeat_cb,
                               timer=self._cfg['db_poll_sleeptime'])

        # also listen to the state pubsub for pilot state changes
        self.register_subscriber(rpc.STATE_PUBSUB, self._state_sub_cb)

        # let session know we exist
        self._session._register_pmgr(self)

        self._prof.prof('setup_done', uid=self._uid)
        self._rep.ok('>>ok\n')


    # --------------------------------------------------------------------------
    #
    def initialize(self):

        # the manager must not carry bridge and component handles across forks
        ru.atfork(self._atfork_prepare, self._atfork_parent, self._atfork_child)


    # --------------------------------------------------------------------------
    #
    # EnTK forks, make sure we don't carry traces of children across the fork
    #
    def _atfork_prepare(self): pass
    def _atfork_parent(self) : pass
    def _atfork_child(self)  :
        self._bridges    = dict()
        self._components = dict()


    # --------------------------------------------------------------------------
    #
    def finalize(self):

        self._cmgr.close()
        self._fail_missing_pilots()


    # --------------------------------------------------------------------------
    #
    def close(self, terminate=True):
        """
        Shut down the PilotManager and all its components.

        **Arguments:**
            * **terminate** [`bool`]: cancel non-final pilots if True (default)
        """

        if self._closed:
            return

        self._rep.info('<<close pilot manager')

        # disable callbacks during shutdown
        # FIXME: really?
        with self._pcb_lock:
            for m in rpc.PMGR_METRICS:
                self._callbacks[m] = dict()

        # If terminate is set, we cancel all pilots.
        if terminate:
            self.cancel_pilots(_timeout=20)
            # if this cancel op fails and the pilots are s till alive after
            # timeout, the pmgr.launcher termination will kill them


        self._terminate.set()
        self._cmgr.close()

        self._log.info("Closed PilotManager %s." % self._uid)

        self._closed = True
        self._rep.ok('>>ok\n')


    # --------------------------------------------------------------------------
    #
    def as_dict(self):
        """
        Returns a dictionary representation of the PilotManager object.
        """

        ret = {
            'uid': self.uid,
            'cfg': self.cfg
        }

        return ret


    # --------------------------------------------------------------------------
    #
    def __str__(self):

        """
        Returns a string representation of the PilotManager object.
        """

        return str(self.as_dict())


    # --------------------------------------------------------------------------
    #
    def _pilot_heartbeat_cb(self):

        if self._terminate.is_set():
            return False

        # send heartbeat
        self._pilot_send_hb()
        return True


    # --------------------------------------------------------------------------
    #
    def _state_pull_cb(self):

        if self._terminate.is_set():
            return False

        # pull all pilot states from the DB, and compare to the states we know
        # about.  If any state changed, update the known pilot instances and
        # push an update message to the state pubsub.
        # pubsub.
        # FIXME: we also pull for dead pilots.  That is not efficient...
        # FIXME: this needs to be converted into a tailed cursor in the update
        #        worker
        # FIXME: this is a big and frequently invoked lock
        pilot_dicts = self._session._dbs.get_pilots(pmgr_uid=self.uid)


        for pilot_dict in pilot_dicts:
            self._log.debug('state pulled: %s: %s', pilot_dict['uid'],
                                                    pilot_dict['state'])
            if not self._update_pilot(pilot_dict, publish=True):
                return False

        return True


    # --------------------------------------------------------------------------
    #
    def _state_sub_cb(self, topic, msg):

        if self._terminate.is_set():
            return False


        self._log.debug('state event: %s', msg)

        cmd = msg.get('cmd')
        arg = msg.get('arg')

        if cmd != 'update':
            self._log.debug('ignore state cb msg with cmd %s', cmd)
            return True

        if isinstance(arg, list): things =  arg
        else                    : things = [arg]

        for thing in things:

            if 'type' in thing and thing['type'] == 'pilot':

                self._log.debug('state push: %s: %s', thing['uid'],
                                                      thing['state'])

                # we got the state update from the state callback - don't
                # publish it again
                if not self._update_pilot(thing, publish=False):
                    return False

        return True


    # --------------------------------------------------------------------------
    #
    def _update_pilot(self, pilot_dict, publish=False, advance=True):

        # FIXME: this is breaking the bulk!

        pid   = pilot_dict['uid']
      # state = pilot_dict['state']

        with self._pilots_lock:

            # we don't care about pilots we don't know
            if pid not in self._pilots:
                return True  # this is not an error

            # only update on state changes
            current = self._pilots[pid].state
            target  = pilot_dict['state']
            if current == target:
                return True

            target, passed = rps._pilot_state_progress(pid, current, target)
          # print '%s current: %s' % (pid, current)
          # print '%s target : %s' % (pid, target )
          # print '%s passed : %s' % (pid, passed )

            if target in [rps.CANCELED, rps.FAILED]:
                # don't replay intermediate states
                passed = passed[-1:]

            for s in passed:
              # print '%s advance: %s' % (pid, s )
                # we got state from either pubsub or DB, so don't publish again.
                # we also don't need to maintain bulks for that reason.
                pilot_dict['state'] = s
                self._pilots[pid]._update(pilot_dict)

                if advance:
                    self.advance(pilot_dict, s, publish=publish, push=False)

                if s in [rps.PMGR_ACTIVE]:
                    self._log.info('pilot %s is %s: %s [%s]', pid, s,
                                    pilot_dict.get('lm_info'),
                                    pilot_dict.get('lm_detail'))

            return True


    # --------------------------------------------------------------------------
    #
    def _call_pilot_callbacks(self, pilot):

        state = pilot.state

        with self._pcb_lock:

            for cb_dict in self._callbacks[rpc.PILOT_STATE].values():

                cb      = cb_dict['cb']
                cb_data = cb_dict['cb_data']

              # print ' ~~~ call PCBS: %s -> %s : %s [%s]' \
              #         % (self.uid, pilot.state, cb_name, cb_data)
                self._log.debug('pmgr calls cb %s for %s', pilot.uid, cb)

                if _USE_BULK_CB:
                    if cb_data: cb([pilot], cb_data)
                    else      : cb([pilot])
                else:
                    if cb_data: cb(pilot, state, cb_data)
                    else      : cb(pilot, state)


    # --------------------------------------------------------------------------
    #
    def _pilot_send_hb(self, pid=None):

<<<<<<< HEAD
            self._session._dbs.pilot_command('heartbeat', 
                                             {'pmgr': self._uid}, pid)
=======
        self._session._dbs.pilot_command('heartbeat', {'pmgr': self._uid}, pid)
>>>>>>> 4448f16b


    # --------------------------------------------------------------------------
    #
    def _pilot_prepare_env(self, pid, env_spec):

        if not env_spec:
            return

        self._session._dbs.pilot_command('prep_env', env_spec, [pid])


    # --------------------------------------------------------------------------
    #
    def _pilot_staging_input(self, pilot, directives):
        '''
        Run some staging directives for a pilot.  We pass this request on to
        the launcher, and wait until the launcher confirms completion on the
        command pubsub.
        '''

        # add uid, ensure its a list, general cleanup
        sds  = expand_staging_directives(directives)
        uids = [sd['uid'] for sd in sds]
        self._active_sds = dict()

        self.publish(rpc.CONTROL_PUBSUB, {'cmd' : 'pilot_staging_input_request',
                                          'arg' : {'pilot' : pilot,
                                                   'sds'   : sds}})
        # keep track of SDS we sent off
        for sd in sds:
            sd['state'] = rps.NEW
            self._active_sds[sd['uid']] = sd

        # and wait for their completion
        with self._sds_lock:
            sd_states = [sd['state'] for sd
                                     in  list(self._active_sds.values())
                                     if  sd['uid'] in uids]
        while rps.NEW in sd_states:
            time.sleep(1.0)
            with self._sds_lock:
                sd_states = [sd['state'] for sd
                                         in  list(self._active_sds.values())
                                         if  sd['uid'] in uids]

        if rps.FAILED in sd_states:
            raise RuntimeError('pilot staging failed')


    # --------------------------------------------------------------------------
    #
    def _pilot_staging_output(self, pilot, directives):
        '''
        Run some staging directives for a pilot.  We pass this request on to
        the launcher, and wait until the launcher confirms completion on the
        command pubsub.
        '''

        # add uid, ensure its a list, general cleanup
        sds  = expand_staging_directives(directives)
        uids = [sd['uid'] for sd in sds]
        self._active_sds = dict()

        self.publish(rpc.CONTROL_PUBSUB, {'cmd': 'pilot_staging_output_request',
                                          'arg': {'pilot' : pilot,
                                                  'sds'   : sds}})
        # keep track of SDS we sent off
        for sd in sds:
            sd['state'] = rps.NEW
            self._active_sds[sd['uid']] = sd

        # and wait for their completion
        with self._sds_lock:
            sd_states = [sd['state'] for sd in self._active_sds.values()
                                            if sd['uid'] in uids]
        while rps.NEW in sd_states:
            time.sleep(1.0)
            with self._sds_lock:
                sd_states = [sd['state'] for sd in self._active_sds.values()
                                                if sd['uid'] in uids]

        if rps.FAILED in sd_states:
            raise RuntimeError('pilot staging failed')


    # --------------------------------------------------------------------------
    #
    def _staging_ack_cb(self, topic, msg):
        '''
        update staging directive state information
        '''

        cmd = msg.get('cmd')
        arg = msg.get('arg')

        if cmd in ['pilot_staging_input_result', 'pilot_staging_output_result']:
            with self._sds_lock:
                for sd in arg['sds']:
                    if sd['uid'] in self._active_sds:
                        self._active_sds[sd['uid']]['state'] = sd['state']

        return True


    # --------------------------------------------------------------------------
    #
    @property
    def uid(self):
        """
        Returns the unique id.
        """
        return self._uid


    # --------------------------------------------------------------------------
    #
    def list_pilots(self):
        """
        Returns the UIDs of the :class:`rp.ComputePilots` managed by
        this pilot manager.

        **Returns:**
              * A list of :class:`rp.ComputePilot` UIDs [`string`].
        """

        with self._pilots_lock:
            ret = list(self._pilots.keys())

        return ret


    # --------------------------------------------------------------------------
    #
    def submit_pilots(self, descriptions):
        """
        Submits on or more :class:`rp.ComputePilot` instances to the
        pilot manager.

        **Arguments:**
            * **descriptions** [:class:`rp.ComputePilotDescription`
              or list of :class:`rp.ComputePilotDescription`]: The
              description of the compute pilot instance(s) to create.

        **Returns:**
              * A list of :class:`rp.ComputePilot` objects.
        """

        from .compute_pilot import ComputePilot

        ret_list = True
        if not isinstance(descriptions, list):
            ret_list     = False
            descriptions = [descriptions]

        if len(descriptions) == 0:
            raise ValueError('cannot submit no pilot descriptions')


        self._rep.info('<<submit %d pilot(s)' % len(descriptions))

        # create the pilot instance
        pilots     = list()
        pilot_docs = list()
        for pd in descriptions :

            if not pd.runtime:
                raise ValueError('pilot runtime must be defined')

            if pd.runtime <= 0:
                raise ValueError('pilot runtime must be positive')

            if not pd.cores:
                raise ValueError('pilot size must be defined')

            if not pd.resource:
                raise ValueError('pilot target resource must be defined')

            pilot = ComputePilot(pmgr=self, descr=pd)
            pilots.append(pilot)
            pilot_doc = pilot.as_dict()
            pilot_docs.append(pilot_doc)

            # keep pilots around
            with self._pilots_lock:
                self._pilots[pilot.uid] = pilot

            if self._session._rec:
                ru.write_json(pd.as_dict(), "%s/%s.batch.%03d.json"
                        % (self._session._rec, pilot.uid, self._rec_id))

            self._rep.plain('\n\t%s   %-20s %6d cores  %6d gpus' %
                      (pilot.uid, pd['resource'],
                       pd.get('cores', 0), pd.get('gpus', 0)))


        # initial state advance to 'NEW'
        # FIXME: we should use update_pilot(), but that will not trigger an
        #        advance, since the state did not change.  We would then miss
        #        the profile entry for the advance to NEW.  So we here basically
        #        only trigger the profile entry for NEW.
        self.advance(pilot_docs, state=rps.NEW, publish=False, push=False)

        if self._session._rec:
            self._rec_id += 1

        # insert pilots into the database, as a bulk.
        self._session._dbs.insert_pilots(pilot_docs)

        # immediately send first heartbeat and any other commands which are
        # included in the pilot description
        for pilot_doc in pilot_docs:
            pid = pilot_doc['uid']
            pd  = pilot_doc['description']
<<<<<<< HEAD
            uid = self._uid
=======
>>>>>>> 4448f16b

            self._pilot_send_hb(pid)
            self._pilot_prepare_env(pid, pd.get('prepare_env'))

        # Only after the insert/update can we hand the pilots over to the next
        # components (ie. advance state).
        for pd in pilot_docs:
            pd['state'] = rps.PMGR_LAUNCHING_PENDING
            self._update_pilot(pd, advance=False)
        self.advance(pilot_docs, publish=True, push=True)


        self._rep.ok('>>ok\n')

        if ret_list: return pilots
        else       : return pilots[0]


    # --------------------------------------------------------------------------
    #
    def get_pilots(self, uids=None):
        """Returns one or more compute pilots identified by their IDs.

        **Arguments:**
            * **uids** [`string` or `list of strings`]: The IDs of the
              compute pilot objects to return.

        **Returns:**
              * A list of :class:`rp.ComputePilot` objects.
        """

        if not uids:
            with self._pilots_lock:
                ret = list(self._pilots.values())
            return ret


        ret_list = True
        if (not isinstance(uids, list)) and (uids is not None):
            ret_list = False
            uids = [uids]

        ret = list()
        with self._pilots_lock:
            for uid in uids:
                if uid not in self._pilots:
                    raise ValueError('pilot %s not known' % uid)
                ret.append(self._pilots[uid])

        if ret_list: return ret
        else       : return ret[0]


    # --------------------------------------------------------------------------
    #
    def wait_pilots(self, uids=None, state=None, timeout=None):
        """
        Returns when one or more :class:`rp.ComputePilots` reach a
        specific state.

        If `pilot_uids` is `None`, `wait_pilots` returns when **all**
        ComputePilots reach the state defined in `state`.  This may include
        pilots which have previously terminated or waited upon.

        **Example**::

            # TODO -- add example

        **Arguments:**

            * **pilot_uids** [`string` or `list of strings`]
              If pilot_uids is set, only the ComputePilots with the specified
              uids are considered. If pilot_uids is `None` (default), all
              ComputePilots are considered.

            * **state** [`string`]
              The state that ComputePilots have to reach in order for the call
              to return.

              By default `wait_pilots` waits for the ComputePilots to
              reach a terminal state, which can be one of the following:

              * :data:`rp.rps.DONE`
              * :data:`rp.rps.FAILED`
              * :data:`rp.rps.CANCELED`

            * **timeout** [`float`]
              Timeout in seconds before the call returns regardless of Pilot
              state changes. The default value **None** waits forever.
        """

        if not uids:
            with self._pilots_lock:
                uids = list()
                for uid,pilot in self._pilots.items():
                    if pilot.state not in rps.FINAL:
                        uids.append(uid)

        if not state:
            states = rps.FINAL
        elif isinstance(state, list):
            states = state
        else:
            states = [state]

        ret_list = True
        if not isinstance(uids, list):
            ret_list = False
            uids     = [uids]

        self._rep.info('<<wait for %d pilot(s)\n\t' % len(uids))

        start    = time.time()
        to_check = None

        with self._pilots_lock:

            for uid in uids:
                if uid not in self._pilots:
                    raise ValueError('pilot %s not known' % uid)

            to_check = [self._pilots[uid] for uid in uids]

        # We don't want to iterate over all pilots again and again, as that
        # would duplicate checks on pilots which were found in matching states.
        # So we create a list from which we drop the pilots as we find them in
        # a matching state
        self._rep.idle(mode='start')
        while to_check and not self._terminate.is_set():

            self._rep.idle()

            to_check = [pilot for pilot in to_check
                               if pilot.state not in states and
                                  pilot.state not in rps.FINAL]

            if to_check:

                if timeout and (timeout <= (time.time() - start)):
                    self._log.debug ("wait timed out")
                    break

            time.sleep (0.1)

        self._rep.idle(mode='stop')

        if to_check: self._rep.warn('>>timeout\n')
        else       : self._rep.ok  ('>>ok\n')

        # grab the current states to return
        state = None
        with self._pilots_lock:
            states = [self._pilots[uid].state for uid in uids]

        # done waiting
        if ret_list: return states
        else       : return states[0]


    # --------------------------------------------------------------------------
    #
    def _fail_missing_pilots(self):
        '''
        During termination, fail all pilots for which we did not manage to
        obtain a final state - we trust that they'll follow up on their
        cancellation command in due time, if they can
        '''

        with self._pilots_lock:
            for pid in self._pilots:
                pilot = self._pilots[pid]
                if pilot.state not in rps.FINAL:
                    self.advance(pilot.as_dict(), rps.FAILED,
                                 publish=True, push=False)


    # --------------------------------------------------------------------------
    #
    def cancel_pilots(self, uids=None, _timeout=None):
        """
        Cancel one or more :class:`rp.ComputePilots`.

        **Arguments:**
            * **uids** [`string` or `list of strings`]: The IDs of the
              compute pilot objects to cancel.
        """

        if not uids:
            with self._pilots_lock:
                uids = list(self._pilots.keys())

        if not isinstance(uids, list):
            uids = [uids]

        with self._pilots_lock:
            for uid in uids:
                if uid not in self._pilots:
                    raise ValueError('pilot %s not known' % uid)

        self._log.debug('pilot(s).need(s) cancellation %s', uids)

        # send the cancelation request to the pilots
        # FIXME: the cancellation request should not go directly to the DB, but
        #        through the DB abstraction layer...
        self._session._dbs.pilot_command('cancel_pilot', [], uids)

        # inform pmgr.launcher - it will force-kill the pilot after some delay
        self.publish(rpc.CONTROL_PUBSUB, {'cmd' : 'cancel_pilots',
                                          'arg' : {'pmgr' : self.uid,
                                                   'uids' : uids}})

        self.wait_pilots(uids=uids, timeout=_timeout)


    # --------------------------------------------------------------------------
    #
    def register_callback(self, cb, cb_data=None, metric=rpc.PILOT_STATE):
        """
        Registers a new callback function with the PilotManager.  Manager-level
        callbacks get called if the specified metric changes.  The default
        metric `PILOT_STATE` fires the callback if any of the ComputePilots
        managed by the PilotManager change their state.

        All callback functions need to have the same signature::

            def cb(obj, value, cb_data)

        where ``object`` is a handle to the object that triggered the callback,
        ``value`` is the metric, and ``data`` is the data provided on
        callback registration..  In the example of `PILOT_STATE` above, the
        object would be the pilot in question, and the value would be the new
        state of the pilot.

        Available metrics are:

          * `PILOT_STATE`: fires when the state of any of the pilots which are
            managed by this pilot manager instance is changing.  It communicates
            the pilot object instance and the pilots new state.
        """

        # FIXME: the signature should be (self, metrics, cb, cb_data)

        if metric not in rpc.PMGR_METRICS :
            raise ValueError ("invalid pmgr metric '%s'" % metric)

        with self._pcb_lock:
            cb_name = cb.__name__
            self._callbacks[metric][cb_name] = {'cb'      : cb,
                                                'cb_data' : cb_data}


    # --------------------------------------------------------------------------
    #
    def unregister_callback(self, cb, metric=rpc.PILOT_STATE):

        if metric and metric not in rpc.PMGR_METRICS :
            raise ValueError ("invalid pmgr metric '%s'" % metric)

        if not metric:
            metrics = rpc.PMGR_METRICS
        elif isinstance(metric, list):
            metrics =  metric
        else:
            metrics = [metric]

        with self._pcb_lock:

            for metric in metrics:

                if cb:
                    to_delete = [cb.__name__]
                else:
                    to_delete = list(self._callbacks[metric].keys())

                for cb_name in to_delete:

                    if cb_name not in self._callbacks[metric]:
                        raise ValueError("unknown callback '%s'" % cb_name)

                    del(self._callbacks[metric][cb_name])


# ------------------------------------------------------------------------------
<|MERGE_RESOLUTION|>--- conflicted
+++ resolved
@@ -399,12 +399,7 @@
     #
     def _pilot_send_hb(self, pid=None):
 
-<<<<<<< HEAD
-            self._session._dbs.pilot_command('heartbeat', 
-                                             {'pmgr': self._uid}, pid)
-=======
         self._session._dbs.pilot_command('heartbeat', {'pmgr': self._uid}, pid)
->>>>>>> 4448f16b
 
 
     # --------------------------------------------------------------------------
@@ -619,10 +614,6 @@
         for pilot_doc in pilot_docs:
             pid = pilot_doc['uid']
             pd  = pilot_doc['description']
-<<<<<<< HEAD
-            uid = self._uid
-=======
->>>>>>> 4448f16b
 
             self._pilot_send_hb(pid)
             self._pilot_prepare_env(pid, pd.get('prepare_env'))
