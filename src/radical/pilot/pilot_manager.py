
__copyright__ = "Copyright 2013-2016, http://radical.rutgers.edu"
__license__   = "MIT"


import os
import copy
import time
import pprint
import threading as mt

import radical.utils as ru

from .  import utils     as rpu
from .  import states    as rps
from .  import constants as rpc

from .staging_directives import expand_staging_directives


# ------------------------------------------------------------------------------
#
class PilotManager(rpu.Component):
    """
    A PilotManager manages :class:`radical.pilot.ComputePilot` instances that are
    submitted via the :func:`radical.pilot.PilotManager.submit_pilots` method.

    It is possible to attach one or more :ref:`chapter_machconf`
    to a PilotManager to outsource machine specific configuration
    parameters to an external configuration file.

    **Example**::

        s = radical.pilot.Session(database_url=DBURL)

        pm = radical.pilot.PilotManager(session=s)

        pd = radical.pilot.ComputePilotDescription()
        pd.resource = "futuregrid.alamo"
        pd.cpus = 16

        p1 = pm.submit_pilots(pd)  # create first  pilot with 16 cores
        p2 = pm.submit_pilots(pd)  # create second pilot with 16 cores

        # Create a workload of 128 '/bin/sleep' compute units
        compute_units = []
        for unit_count in range(0, 128):
            cu = radical.pilot.ComputeUnitDescription()
            cu.executable = "/bin/sleep"
            cu.arguments = ['60']
            compute_units.append(cu)

        # Combine the two pilots, the workload and a scheduler via
        # a UnitManager.
        um = radical.pilot.UnitManager(session=session,
                                       scheduler=radical.pilot.SCHEDULER_ROUND_ROBIN)
        um.add_pilot(p1)
        um.submit_units(compute_units)


    The pilot manager can issue notification on pilot state changes.  Whenever
    state notification arrives, any callback registered for that notification is
    fired.

    NOTE: State notifications can arrive out of order wrt the pilot state model!
    """

    # --------------------------------------------------------------------------
    #
    def __init__(self, session):
        """
        Creates a new PilotManager and attaches is to the session.

        **Arguments:**
            * session [:class:`radical.pilot.Session`]:
              The session instance to use.

        **Returns:**
            * A new `PilotManager` object [:class:`radical.pilot.PilotManager`].
        """

        self._bridges     = dict()
        self._components  = dict()
        self._pilots      = dict()
        self._pilots_lock = mt.RLock()
        self._callbacks   = dict()
        self._pcb_lock    = mt.RLock()
        self._terminate   = mt.Event()
        self._closed      = False
        self._rec_id      = 0       # used for session recording

        for m in rpc.PMGR_METRICS:
            self._callbacks[m] = dict()

        cfg = ru.read_json("%s/configs/pmgr_%s.json" \
                % (os.path.dirname(__file__),
                   os.environ.get('RADICAL_PILOT_PMGR_CFG', 'default')))

        assert(cfg['db_poll_sleeptime']), 'db_poll_sleeptime not configured'

        # initialize the base class (with no intent to fork)
        self._uid    = ru.generate_id('pmgr.%(item_counter)04d', ru.ID_CUSTOM,
                                      namespace=session.uid)
        cfg['owner'] = self.uid
        rpu.Component.__init__(self, cfg, session)
        self.start(spawn=False)

        # only now we have a logger... :/
        self._rep.info('<<create pilot manager')

        # The output queue is used to forward submitted pilots to the
        # launching component.
        self.register_output(rps.PMGR_LAUNCHING_PENDING,
                             rpc.PMGR_LAUNCHING_QUEUE)

        # we also listen on the control pubsub, to learn about completed staging
        # directives
        self.register_subscriber(rpc.CONTROL_PUBSUB, self._staging_ack_cb)
        self._active_sds = dict()
        self._sds_lock = mt.Lock()

        # register the state notification pull cb
        # FIXME: we may want to have the frequency configurable
        # FIXME: this should be a tailing cursor in the update worker
        self.register_timed_cb(self._state_pull_cb,
                               timer=self._cfg['db_poll_sleeptime'])

        # also listen to the state pubsub for pilot state changes
        self.register_subscriber(rpc.STATE_PUBSUB, self._state_sub_cb)

        # let session know we exist
        self._session._register_pmgr(self)

        self._prof.prof('setup_done', uid=self._uid)
        self._rep.ok('>>ok\n')


    # --------------------------------------------------------------------------
    #
    def initialize_common(self):

        # the manager must not carry bridge and component handles across forks
        ru.atfork(self._atfork_prepare, self._atfork_parent, self._atfork_child)


    # --------------------------------------------------------------------------
    #
    def _atfork_prepare(self): pass
    def _atfork_parent(self) : pass
    def _atfork_child(self)  :
        self._bridges    = dict()
        self._components = dict()


    # --------------------------------------------------------------------------
    #
    def finalize_parent(self):

        self._fail_missing_pilots()

        # terminate pmgr components
        for c in self._components:
            c.stop()
            c.join()

        # terminate pmgr bridges
        for b in self._bridges:
            b.stop()
            b.join()


    # --------------------------------------------------------------------------
    #
    def close(self, terminate=True):
        """
        Shuts down the PilotManager.

        **Arguments:**
            * **terminate** [`bool`]: cancel non-final pilots if True (default)
        """

        if self._closed:
            return
        self._terminate.set()

        self._rep.info('<<close pilot manager')

        # we don't want any callback invokations during shutdown
        # FIXME: really?
        with self._pcb_lock:
            for m in rpc.PMGR_METRICS:
                self._callbacks[m] = dict()

        # If terminate is set, we cancel all pilots.
        if terminate:
            self.cancel_pilots(_timeout=10)
            # if this cancel op fails and the pilots are s till alive after
            # timeout, the pmgr.launcher termination will kill them

        self.stop()

        self._log.info("Closed PilotManager %s." % self._uid)

        self._closed = True
        self._rep.ok('>>ok\n')


    # --------------------------------------------------------------------------
    #
    def is_valid(self, term=True):

        # don't check during termination
        if self._closed:
            return True

        return super(PilotManager, self).is_valid(term)


    # --------------------------------------------------------------------------
    #
    def as_dict(self):
        """
        Returns a dictionary representation of the PilotManager object.
        """

        ret = {
            'uid': self.uid,
            'cfg': self.cfg
        }

        return ret


    # --------------------------------------------------------------------------
    #
    def __str__(self):

        """
        Returns a string representation of the PilotManager object.
        """

        return str(self.as_dict())


    #---------------------------------------------------------------------------
    #
    def _state_pull_cb(self):

        if self._terminate.is_set():
            return False

        # pull all pilot states from the DB, and compare to the states we know
        # about.  If any state changed, update the known pilot instances and
        # push an update message to the state pubsub.
        # pubsub.
        # FIXME: we also pull for dead pilots.  That is not efficient...
        # FIXME: this needs to be converted into a tailed cursor in the update
        #        worker
        # FIXME: this is a big and frequently invoked lock
        pilot_dicts = self._session._dbs.get_pilots(pmgr_uid=self.uid)

        for pilot_dict in pilot_dicts:
            if not self._update_pilot(pilot_dict, publish=True):
                return False

        return True


    # --------------------------------------------------------------------------
    #
    def _state_sub_cb(self, topic, msg):

        if self._terminate.is_set():
            return False


        self._log.debug('state event: %s', msg)

        cmd = msg.get('cmd')
        arg = msg.get('arg')

        if cmd != 'update':
            self._log.debug('ignore state cb msg with cmd %s', cmd)
            return True

        if isinstance(arg, list): things =  arg
        else                    : things = [arg]

        for thing in things:

            if 'type' in thing and thing['type'] == 'pilot':

                # we got the state update from the state callback - don't
                # publish it again
                if not self._update_pilot(thing, publish=False):
                    return False

        return True


    # --------------------------------------------------------------------------
    #
    def _update_pilot(self, pilot_dict, publish=False, advance=True):

        # FIXME: this is breaking the bulk!

        pid   = pilot_dict['uid']
        state = pilot_dict['state']

        with self._pilots_lock:

            # we don't care about pilots we don't know
            if pid not in self._pilots:
                return True  # this is not an error

            # only update on state changes
            current = self._pilots[pid].state
            target  = pilot_dict['state']
            if current == target:
                return True

            target, passed = rps._pilot_state_progress(pid, current, target)
          # print '%s current: %s' % (pid, current)
          # print '%s target : %s' % (pid, target )
          # print '%s passed : %s' % (pid, passed )

            if target in [rps.CANCELED, rps.FAILED]:
                # don't replay intermediate states
                passed = passed[-1:]

            for s in passed:
              # print '%s advance: %s' % (pid, s )
                # we got state from either pubsub or DB, so don't publish again.
                # we also don't need to maintain bulks for that reason.
                pilot_dict['state'] = s
                self._pilots[pid]._update(pilot_dict)

                if advance:
                    self.advance(pilot_dict, s, publish=publish, push=False)

                if s in [rps.PMGR_ACTIVE]:
                    self._log.info('pilot %s is %s: %s [%s]', \
                            pid, s, pilot_dict.get('lm_info'),
                                    pilot_dict.get('lm_detail'))

            return True


    # --------------------------------------------------------------------------
    #
    def _call_pilot_callbacks(self, pilot_obj, state):

        with self._pcb_lock:
            for cb_name, cb_val in self._callbacks[rpc.PILOT_STATE].items():

                cb      = cb_val['cb']
                cb_data = cb_val['cb_data']

              # print ' ~~~ call PCBS: %s -> %s : %s' % (self.uid, self.state, cb_name)
                self._log.debug('pmgr calls cb %s for %s', pilot_obj.uid, cb)

                if cb_data: cb(pilot_obj, state, cb_data)
                else      : cb(pilot_obj, state)
          # print ' ~~~~ done PCBS'


    # --------------------------------------------------------------------------
    #
    def _pilot_staging_input(self, pilot, directives):
        '''
        Run some staging directives for a pilot.  We pass this request on to
        the launcher, and wait until the launcher confirms completion on the
        command pubsub.
        '''

        # add uid, ensure its a list, general cleanup
        sds  = expand_staging_directives(directives)
        uids = [sd['uid'] for sd in sds]
        self._active_sds = dict()

        self.publish(rpc.CONTROL_PUBSUB, {'cmd' : 'pilot_staging_input_request',
                                          'arg' : {'pilot' : pilot,
                                                   'sds'   : sds}})
        # keep track of SDS we sent off
        for sd in sds:
            sd['state'] = rps.NEW
            self._active_sds[sd['uid']] = sd

        # and wait for their completion
        with self._sds_lock:
<<<<<<< HEAD
            sd_states = [sd['pmgr_state'] for sd
                                          in  list(self._active_sds.values())
                                          if  sd['uid'] in uids]
        while rps.NEW in sd_states:
            time.sleep(1.0)
            with self._sds_lock:
                sd_states = [sd['pmgr_state'] for sd
                                              in  list(self._active_sds.values())
                                              if  sd['uid'] in uids]
=======
            sd_states = [sd['state'] for sd in self._active_sds.values()
                                            if sd['uid'] in uids]
        while rps.NEW in sd_states:
            time.sleep(1.0)
            with self._sds_lock:
                sd_states = [sd['state'] for sd in self._active_sds.values()
                                                if sd['uid'] in uids]
>>>>>>> d79b290f

        if rps.FAILED in sd_states:
            raise RuntimeError('pilot staging failed')


    # --------------------------------------------------------------------------
    #
    def _pilot_staging_output(self, pilot, directives):
        '''
        Run some staging directives for a pilot.  We pass this request on to
        the launcher, and wait until the launcher confirms completion on the
        command pubsub.
        '''

        # add uid, ensure its a list, general cleanup
        sds  = expand_staging_directives(directives)
        uids = [sd['uid'] for sd in sds]
        self._active_sds = dict()

        self.publish(rpc.CONTROL_PUBSUB, {'cmd' : 'pilot_staging_output_request',
                                          'arg' : {'pilot' : pilot,
                                                   'sds'   : sds}})
        # keep track of SDS we sent off
        for sd in sds:
            sd['state'] = rps.NEW
            self._active_sds[sd['uid']] = sd

        # and wait for their completion
        with self._sds_lock:
            sd_states = [sd['state'] for sd in self._active_sds.values()
                                            if sd['uid'] in uids]
        while rps.NEW in sd_states:
            time.sleep(1.0)
            with self._sds_lock:
                sd_states = [sd['state'] for sd in self._active_sds.values()
                                                if sd['uid'] in uids]

        if rps.FAILED in sd_states:
            raise RuntimeError('pilot staging failed')


    # --------------------------------------------------------------------------
    #
    def _staging_ack_cb(self, topic, msg):
        '''
        update staging directive state information
        '''

        cmd = msg.get('cmd')
        arg = msg.get('arg')

        if cmd in ['pilot_staging_input_result', 'pilot_staging_output_result']:
            with self._sds_lock:
                for sd in arg['sds']:
                    if sd['uid'] in self._active_sds:
                        self._active_sds[sd['uid']]['state'] = sd['state']

        return True


    # --------------------------------------------------------------------------
    #
    @property
    def uid(self):
        """
        Returns the unique id.
        """
        return self._uid


    # --------------------------------------------------------------------------
    #
    def list_pilots(self):
        """
        Returns the UIDs of the :class:`radical.pilot.ComputePilots` managed by
        this pilot manager.

        **Returns:**
              * A list of :class:`radical.pilot.ComputePilot` UIDs [`string`].
        """

        self.is_valid()

        with self._pilots_lock:
            ret = list(self._pilots.keys())

        return ret


    # --------------------------------------------------------------------------
    #
    def submit_pilots(self, descriptions):
        """
        Submits on or more :class:`radical.pilot.ComputePilot` instances to the
        pilot manager.

        **Arguments:**
            * **descriptions** [:class:`radical.pilot.ComputePilotDescription`
              or list of :class:`radical.pilot.ComputePilotDescription`]: The
              description of the compute pilot instance(s) to create.

        **Returns:**
              * A list of :class:`radical.pilot.ComputePilot` objects.
        """

        from .compute_pilot import ComputePilot

        self.is_valid()

        ret_list = True
        if not isinstance(descriptions, list):
            ret_list     = False
            descriptions = [descriptions]

        if len(descriptions) == 0:
            raise ValueError('cannot submit no pilot descriptions')


        self._rep.info('<<submit %d pilot(s)\n\t' % len(descriptions))

        # create the pilot instance
        pilots     = list()
        pilot_docs = list()
        for pd in descriptions :

            if not pd.runtime:
                raise ValueError('pilot runtime must be defined')

            if pd.runtime <= 0:
                raise ValueError('pilot runtime must be positive')

            if not pd.cores:
                raise ValueError('pilot size must be defined')

            if not pd.resource:
                raise ValueError('pilot target resource must be defined')

            pilot = ComputePilot(pmgr=self, descr=pd)
            pilots.append(pilot)
            pilot_doc = pilot.as_dict()
            pilot_docs.append(pilot_doc)

            # keep pilots around
            with self._pilots_lock:
                self._pilots[pilot.uid] = pilot

            if self._session._rec:
                ru.write_json(pd.as_dict(), "%s/%s.batch.%03d.json" \
                        % (self._session._rec, pilot.uid, self._rec_id))

            if 'resource' in pd and 'cores' in pd:
                self._rep.plain('[%s:%s]\n\t' % (pd['resource'], pd['cores']))
            elif 'resource' in pd:
                self._rep.plain('[%s]\n\t' % pd['resource'])


        # initial state advance to 'NEW'
        # FIXME: we should use update_pilot(), but that will not trigger an
        #        advance, since the state did not change.  We would then miss
        #        the profile entry for the advance to NEW.  So we here basically
        #        only trigger the profile entry for NEW.
        self.advance(pilot_docs, state=rps.NEW, publish=False, push=False)

        if self._session._rec:
            self._rec_id += 1

        # insert pilots into the database, as a bulk.
        self._session._dbs.insert_pilots(pilot_docs)

        # Only after the insert can we hand the pilots over to the next
        # components (ie. advance state).
        for pd in pilot_docs:
            pd['state'] = rps.PMGR_LAUNCHING_PENDING
            self._update_pilot(pd, advance=False)
        self.advance(pilot_docs, publish=True, push=True)

        self._rep.ok('>>ok\n')

        if ret_list: return pilots
        else       : return pilots[0]


    # --------------------------------------------------------------------------
    #
    def get_pilots(self, uids=None):
        """Returns one or more compute pilots identified by their IDs.

        **Arguments:**
            * **uids** [`string` or `list of strings`]: The IDs of the
              compute pilot objects to return.

        **Returns:**
              * A list of :class:`radical.pilot.ComputePilot` objects.
        """

        self.is_valid()

        if not uids:
            with self._pilots_lock:
                ret = list(self._pilots.values())
            return ret


        ret_list = True
        if (not isinstance(uids, list)) and (uids is not None):
            ret_list = False
            uids = [uids]

        ret = list()
        with self._pilots_lock:
            for uid in uids:
                if uid not in self._pilots:
                    raise ValueError('pilot %s not known' % uid)
                ret.append(self._pilots[uid])

        if ret_list: return ret
        else       : return ret[0]


    # --------------------------------------------------------------------------
    #
    def wait_pilots(self, uids=None, state=None, timeout=None):
        """
        Returns when one or more :class:`radical.pilot.ComputePilots` reach a
        specific state.

        If `pilot_uids` is `None`, `wait_pilots` returns when **all**
        ComputePilots reach the state defined in `state`.  This may include
        pilots which have previously terminated or waited upon.

        **Example**::

            # TODO -- add example

        **Arguments:**

            * **pilot_uids** [`string` or `list of strings`]
              If pilot_uids is set, only the ComputePilots with the specified
              uids are considered. If pilot_uids is `None` (default), all
              ComputePilots are considered.

            * **state** [`string`]
              The state that ComputePilots have to reach in order for the call
              to return.

              By default `wait_pilots` waits for the ComputePilots to
              reach a terminal state, which can be one of the following:

              * :data:`radical.pilot.rps.DONE`
              * :data:`radical.pilot.rps.FAILED`
              * :data:`radical.pilot.rps.CANCELED`

            * **timeout** [`float`]
              Timeout in seconds before the call returns regardless of Pilot
              state changes. The default value **None** waits forever.
        """

        self.is_valid()

        if not uids:
            with self._pilots_lock:
                uids = list()
                for uid,pilot in self._pilots.items():
                    if pilot.state not in rps.FINAL:
                        uids.append(uid)

        if not state:
            states = rps.FINAL
        elif isinstance(state, list):
            states = state
        else:
            states = [state]

        ret_list = True
        if not isinstance(uids, list):
            ret_list = False
            uids     = [uids]

        self._rep.info('<<wait for %d pilot(s)\n\t' % len(uids))

        start    = time.time()
        to_check = None

        with self._pilots_lock:

            for uid in uids:
                if uid not in self._pilots:
                    raise ValueError('pilot %s not known' % uid)

            to_check = [self._pilots[uid] for uid in uids]

        # We don't want to iterate over all pilots again and again, as that would
        # duplicate checks on pilots which were found in matching states.  So we
        # create a list from which we drop the pilots as we find them in
        # a matching state
        self._rep.idle(mode='start')
        while to_check and not self._terminate.is_set():

            self._rep.idle()

            to_check = [pilot for pilot in to_check \
                               if pilot.state not in states and \
                                  pilot.state not in rps.FINAL]

            if to_check:

                if timeout and (timeout <= (time.time() - start)):
                    self._log.debug ("wait timed out")
                    break

                time.sleep (0.1)


        self._rep.idle(mode='stop')

        if to_check: self._rep.warn('>>timeout\n')
        else       : self._rep.ok(  '>>ok\n')

        # grab the current states to return
        state = None
        with self._pilots_lock:
            states = [self._pilots[uid].state for uid in uids]

        # done waiting
        if ret_list: return states
        else       : return states[0]


    # --------------------------------------------------------------------------
    #
    def _fail_missing_pilots(self):
        '''
        During termination, fail all pilots for which we did not manage to
        obtain a final state - we trust that they'll follow up on their
        cancellation command in due time, if they can
        '''

        with self._pilots_lock:
            for pid in self._pilots:
                pilot = self._pilots[pid]
                if pilot.state not in rps.FINAL:
                    self.advance(pilot.as_dict(), rps.FAILED,
                                 publish=True, push=False)


    # --------------------------------------------------------------------------
    #
    def cancel_pilots(self, uids=None, _timeout=None):
        """
        Cancel one or more :class:`radical.pilot.ComputePilots`.

        **Arguments:**
            * **uids** [`string` or `list of strings`]: The IDs of the
              compute pilot objects to cancel.
        """
        self.is_valid()

        self._log.debug('in cancel_pilots: %s', ru.get_stacktrace())

        if not uids:
            with self._pilots_lock:
                uids = list(self._pilots.keys())

        if not isinstance(uids, list):
            uids = [uids]

        with self._pilots_lock:
            for uid in uids:
                if uid not in self._pilots:
                    raise ValueError('pilot %s not known' % uid)

        self.publish(rpc.CONTROL_PUBSUB, {'cmd' : 'cancel_pilots',
                                          'arg' : {'pmgr' : self.uid,
                                                   'uids' : uids}})

        self.wait_pilots(uids=uids, timeout=_timeout)


    # --------------------------------------------------------------------------
    #
    def register_callback(self, cb, metric=rpc.PILOT_STATE, cb_data=None):
        """
        Registers a new callback function with the PilotManager.  Manager-level
        callbacks get called if the specified metric changes.  The default
        metric `PILOT_STATE` fires the callback if any of the ComputePilots
        managed by the PilotManager change their state.

        All callback functions need to have the same signature::

            def cb(obj, value, cb_data)

        where ``object`` is a handle to the object that triggered the callback,
        ``value`` is the metric, and ``data`` is the data provided on
        callback registration..  In the example of `PILOT_STATE` above, the
        object would be the pilot in question, and the value would be the new
        state of the pilot.

        Available metrics are:

          * `PILOT_STATE`: fires when the state of any of the pilots which are
            managed by this pilot manager instance is changing.  It communicates
            the pilot object instance and the pilots new state.
        """

        # FIXME: the signature should be (self, metrics, cb, cb_data)

        if metric not in rpc.PMGR_METRICS :
            raise ValueError ("Metric '%s' is not available on the pilot manager" % metric)

        with self._pcb_lock:
            cb_name = cb.__name__
            self._callbacks[metric][cb_name] = {'cb'      : cb,
                                                'cb_data' : cb_data}


    # --------------------------------------------------------------------------
    #
    def unregister_callback(self, cb, metric=rpc.PILOT_STATE):

        if metric and metric not in rpc.PMGR_METRICS :
            raise ValueError ("Metric '%s' is not available on the pilot manager" % metric)

        if not metric:
            metrics = rpc.PMGR_METRICS
        elif isinstance(metric, list):
            metrics =  metric
        else:
            metrics = [metric]

        with self._pcb_lock:

            for metric in metrics:

                if cb:
                    to_delete = [cb.__name__]
                else:
                    to_delete = list(self._callbacks[metric].keys())

                for cb_name in to_delete:

                    if cb_name not in self._callbacks[metric]:
                        raise ValueError("Callback '%s' is not registered" % cb_name)

                    del(self._callbacks[metric][cb_name])


# ------------------------------------------------------------------------------
<|MERGE_RESOLUTION|>--- conflicted
+++ resolved
@@ -388,17 +388,6 @@
 
         # and wait for their completion
         with self._sds_lock:
-<<<<<<< HEAD
-            sd_states = [sd['pmgr_state'] for sd
-                                          in  list(self._active_sds.values())
-                                          if  sd['uid'] in uids]
-        while rps.NEW in sd_states:
-            time.sleep(1.0)
-            with self._sds_lock:
-                sd_states = [sd['pmgr_state'] for sd
-                                              in  list(self._active_sds.values())
-                                              if  sd['uid'] in uids]
-=======
             sd_states = [sd['state'] for sd in self._active_sds.values()
                                             if sd['uid'] in uids]
         while rps.NEW in sd_states:
@@ -406,7 +395,6 @@
             with self._sds_lock:
                 sd_states = [sd['state'] for sd in self._active_sds.values()
                                                 if sd['uid'] in uids]
->>>>>>> d79b290f
 
         if rps.FAILED in sd_states:
             raise RuntimeError('pilot staging failed')
