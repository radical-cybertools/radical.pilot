--- conflicted
+++ resolved
@@ -285,48 +285,12 @@
 
     # --------------------------------------------------------------------------
     #
-<<<<<<< HEAD
-    def _state_pull_cb(self):
+    def _state_sub_cb(self, topic, msg):
 
         if self._terminate.is_set():
             return False
 
-        # pull all pilot states from the DB, and compare to the states we know
-        # about.  If any state changed, update the known pilot instances and
-        # push an update message to the state pubsub.
-        # pubsub.
-        # FIXME: we also pull for dead pilots.  That is not efficient...
-        # FIXME: this needs to be converted into a tailed cursor in the update
-        #        worker
-        # FIXME: this is a big and frequently invoked lock
-        pilot_dicts = self._session._dbs.get_pilots(pmgr_uid=self.uid)
-
-
-        for pilot_dict in pilot_dicts:
-            self._log.debug('state pulled: %s: %s', pilot_dict['uid'],
-                                                    pilot_dict['state'])
-            self._log.debug('=== url (state pull): %s : %s', pilot_dict.get('rest_url'), pilot_dict['state'])
-            if not self._update_pilot(pilot_dict, publish=True):
-                return False
-
-        return True
-
-
-    # --------------------------------------------------------------------------
-    #
-=======
->>>>>>> e51680f4
-    def _state_sub_cb(self, topic, msg):
-
-        if self._terminate.is_set():
-            return False
-
-<<<<<<< HEAD
         self._log.debug('state event: %s', msg)
-=======
-
-      # self._log.debug('state event: %s', msg)
->>>>>>> e51680f4
 
         cmd = msg.get('cmd')
         arg = msg.get('arg')
@@ -347,15 +311,11 @@
 
                 # we got the state update from the state callback - don't
                 # publish it again
-<<<<<<< HEAD
                 if thing['state'] == rps.PMGR_ACTIVE:
                     self._log.debug('pilot rest url (state sub): %s',
                                     thing.get('rest_url'))
                 if not self._update_pilot(thing, publish=False):
                     return False
-=======
-                self._update_pilot(thing, publish=False)
->>>>>>> e51680f4
 
         return True
 
