--- conflicted
+++ resolved
@@ -808,17 +808,7 @@
         self._log.debug('pilot(s).need(s) cancellation %s', uids)
 
         # send the cancelation request to the pilots
-<<<<<<< HEAD
-        # the pmgr.launcher will also force-kill the pilot after some delay
-        self.publish(rpc.CONTROL_PUBSUB, {'cmd' : 'cancel_pilots',
-=======
-        # FIXME: the cancellation request should not go directly to the DB, but
-        #        through the DB abstraction layer...
-        self._session._dbs.pilot_command('cancel_pilot', [], uids)
-
-        # inform pmgr.launcher - it will force-kill the pilot after some delay
         self.publish(rpc.CONTROL_PUBSUB, {'cmd' : 'kill_pilots',
->>>>>>> 5a7795e4
                                           'arg' : {'pmgr' : self.uid,
                                                    'uids' : uids}})
 
