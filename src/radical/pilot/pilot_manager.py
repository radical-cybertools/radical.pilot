--- conflicted
+++ resolved
@@ -161,12 +161,6 @@
         # also listen to the state pubsub for pilot state changes
         self.register_subscriber(rpc.STATE_PUBSUB, self._state_sub_cb)
 
-<<<<<<< HEAD
-        # also listen to the state control for pilot activation
-        self.register_subscriber(rpc.CONTROL_PUBSUB, self._control_sub_cb)
-
-=======
->>>>>>> ef06deb3
         # let session know we exist
         self._session._register_pmgr(self)
 
@@ -314,11 +308,7 @@
             if 'type' in thing and thing['type'] == 'pilot':
 
                 self._log.debug('state push: %s: %s %s', thing['uid'],
-<<<<<<< HEAD
-                                                      thing['state'], thing.get('resources'))
-=======
                                 thing['state'], thing.get('resources'))
->>>>>>> ef06deb3
 
                 # we got the state update from the state callback - don't
                 # publish it again
@@ -329,11 +319,7 @@
 
     # --------------------------------------------------------------------------
     #
-<<<<<<< HEAD
-    def _control_sub_cb(self, topic, msg):
-=======
     def control_cb(self, topic, msg):
->>>>>>> ef06deb3
 
         if self._terminate.is_set():
             return False
@@ -846,11 +832,7 @@
         # send the cancellation request to the pilots
         # FIXME: MongoDB
         # self._session._dbs.pilot_command('cancel_pilot', [], uids)
-<<<<<<< HEAD
-        self._log.debug('=== issue cancel_pilots for %s', uids)
-=======
         self._log.debug('issue cancel_pilots for %s', uids)
->>>>>>> ef06deb3
         self.publish(rpc.CONTROL_PUBSUB, {'cmd' : 'cancel_pilots',
                                           'arg' : {'pmgr' : self.uid,
                                                    'uids' : uids}})
