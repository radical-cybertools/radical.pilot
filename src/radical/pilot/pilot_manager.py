
__copyright__ = "Copyright 2013-2016, http://radical.rutgers.edu"
__license__   = "MIT"


import os
import time
import threading as mt

import radical.utils as ru

from .  import utils     as rpu
from .  import states    as rps
from .  import constants as rpc

from .staging_directives import expand_staging_directives


# ------------------------------------------------------------------------------
#
class PilotManager(rpu.Component):
    """
    A PilotManager manages :class:`radical.pilot.ComputePilot` instances that are
    submitted via the :func:`radical.pilot.PilotManager.submit_pilots` method.

    It is possible to attach one or more :ref:`chapter_machconf`
    to a PilotManager to outsource machine specific configuration
    parameters to an external configuration file.

    **Example**::

        s = radical.pilot.Session(database_url=DBURL)

        pm = radical.pilot.PilotManager(session=s)

        pd = radical.pilot.ComputePilotDescription()
        pd.resource = "futuregrid.alamo"
        pd.cpus = 16

        p1 = pm.submit_pilots(pd)  # create first  pilot with 16 cores
        p2 = pm.submit_pilots(pd)  # create second pilot with 16 cores

        # Create a workload of 128 '/bin/sleep' compute units
        compute_units = []
        for unit_count in range(0, 128):
            cu = radical.pilot.ComputeUnitDescription()
            cu.executable = "/bin/sleep"
            cu.arguments = ['60']
            compute_units.append(cu)

        # Combine the two pilots, the workload and a scheduler via
        # a UnitManager.
        um = radical.pilot.UnitManager(session=session,
                                       scheduler=radical.pilot.SCHEDULER_ROUND_ROBIN)
        um.add_pilot(p1)
        um.submit_units(compute_units)


    The pilot manager can issue notification on pilot state changes.  Whenever
    state notification arrives, any callback registered for that notification is
    fired.

    NOTE: State notifications can arrive out of order wrt the pilot state model!
    """

    # --------------------------------------------------------------------------
    #
    def __init__(self, session, uid=None):
        """
        Creates a new PilotManager and attaches is to the session.

        **Arguments:**
            * session [:class:`radical.pilot.Session`]:
              The session instance to use.
            * uid (`string`):
              ID for pilot manager, to be used for reconnect

        **Returns:**
            * A new `PilotManager` object [:class:`radical.pilot.PilotManager`].
        """

        self._bridges     = dict()
        self._components  = dict()
        self._pilots      = dict()
        self._pilots_lock = mt.RLock()
        self._callbacks   = dict()
        self._pcb_lock    = mt.RLock()
        self._terminate   = mt.Event()
        self._closed      = False
        self._rec_id      = 0       # used for session recording

        for m in rpc.PMGR_METRICS:
            self._callbacks[m] = dict()

        cfg = ru.read_json("%s/configs/pmgr_%s.json" \
                % (os.path.dirname(__file__),
                   os.environ.get('RADICAL_PILOT_PMGR_CFG', 'default')))

        assert(cfg['db_poll_sleeptime']), 'db_poll_sleeptime not configured'

        # initialize the base class (with no intent to fork)
<<<<<<< HEAD
        if uid:
            self._reconnect = True
            self._uid       = uid
        else:
            self._reconnect = False
            self._uid       = ru.generate_id('pmgr')

=======
        self._uid    = ru.generate_id('pmgr.%(item_counter)04d', ru.ID_CUSTOM,
                                      namespace=session.uid)
>>>>>>> 951c6f47
        cfg['owner'] = self.uid
        rpu.Component.__init__(self, cfg, session)
        self.start(spawn=False)

        # only now we have a logger... :/
        self._rep.info('<<create pilot manager')

        if self._reconnect:
            self._session._reconnect_pmgr(self)
            self._reconnect_pilots()
        else:
            self._session._register_pmgr(self)

        # The output queue is used to forward submitted pilots to the
        # launching component.
        self.register_output(rps.PMGR_LAUNCHING_PENDING,
                             rpc.PMGR_LAUNCHING_QUEUE)

        # we also listen on the control pubsub, to learn about completed staging
        # directives
        self.register_subscriber(rpc.CONTROL_PUBSUB, self._staging_ack_cb)
        self._active_sds = dict()
        self._sds_lock = mt.Lock()

        # register the state notification pull cb
        # FIXME: we may want to have the frequency configurable
        # FIXME: this should be a tailing cursor in the update worker
        self.register_timed_cb(self._state_pull_cb,
                               timer=self._cfg['db_poll_sleeptime'])

        # also listen to the state pubsub for pilot state changes
        self.register_subscriber(rpc.STATE_PUBSUB, self._state_sub_cb)

        self._prof.prof('setup_done', uid=self._uid)
        self._rep.ok('>>ok\n')


    # --------------------------------------------------------------------------
    #
    def initialize_common(self):

        # the manager must not carry bridge and component handles across forks
        ru.atfork(self._atfork_prepare, self._atfork_parent, self._atfork_child)


    # --------------------------------------------------------------------------
    #
    def _atfork_prepare(self): pass
    def _atfork_parent(self) : pass
    def _atfork_child(self)  :
        self._bridges    = dict()
        self._components = dict()


    # --------------------------------------------------------------------------
    #
    def finalize_parent(self):

        self._fail_missing_pilots()

        # terminate pmgr components
        for c in self._components:
            c.stop()
            c.join()

        # terminate pmgr bridges
        for b in self._bridges:
            b.stop()
            b.join()


    # --------------------------------------------------------------------------
    #
    def close(self, terminate=True):
        """
        Shuts down the PilotManager.

        **Arguments:**
            * **terminate** [`bool`]: cancel non-final pilots if True (default)
        """

        if self._closed:
            return
        self._terminate.set()

        self._rep.info('<<close pilot manager')

        # we don't want any callback invokations during shutdown
        # FIXME: really?
        with self._pcb_lock:
            for m in rpc.PMGR_METRICS:
                self._callbacks[m] = dict()

<<<<<<< HEAD
      # # If terminate is set, we cancel all pilots.
      # if terminate:
      #     self.cancel_pilots(_timeout=10)
      #     # if this cancel op fails and the pilots are s till alive after
      #     # timeout, the pmgr.launcher termination will kill them
=======
        # If terminate is set, we cancel all pilots.
        if terminate:
            self.cancel_pilots(_timeout=10)
            # if this cancel op fails and the pilots are s till alive after
            # timeout, the pmgr.launcher termination will kill them
>>>>>>> 951c6f47

        self.stop()

        self._log.info("Closed PilotManager %s." % self._uid)

        self._closed = True
        self._rep.ok('>>ok\n')


    # --------------------------------------------------------------------------
    #
    def is_valid(self, term=True):

        # don't check during termination
        if self._closed:
            return True

        return super(PilotManager, self).is_valid(term)


    # --------------------------------------------------------------------------
    #
    def as_dict(self):
        """
        Returns a dictionary representation of the PilotManager object.
        """

        ret = {
            'uid': self.uid,
            'cfg': self.cfg
        }

        return ret


    # --------------------------------------------------------------------------
    #
    def __str__(self):

        """
        Returns a string representation of the PilotManager object.
        """

        return str(self.as_dict())


    #---------------------------------------------------------------------------
    #
    def _state_pull_cb(self):

        if self._terminate.is_set():
            return False

        # pull all pilot states from the DB, and compare to the states we know
        # about.  If any state changed, update the known pilot instances and
        # push an update message to the state pubsub.
        # pubsub.
        # FIXME: we also pull for dead pilots.  That is not efficient...
        # FIXME: this needs to be converted into a tailed cursor in the update
        #        worker
        # FIXME: this is a big and frequently invoked lock
        pilot_dicts = self._session._dbs.get_pilots(pmgr_uid=self.uid)

        for pilot_dict in pilot_dicts:
            if not self._update_pilot(pilot_dict, publish=True):
                return False

        return True


    # --------------------------------------------------------------------------
    #
    def _state_sub_cb(self, topic, msg):

        if self._terminate.is_set():
            return False


        self._log.debug('state event: %s', msg)

        cmd = msg.get('cmd')
        arg = msg.get('arg')

        if cmd != 'update':
            self._log.debug('ignore state cb msg with cmd %s', cmd)
            return True

        if isinstance(arg, list): things =  arg
        else                    : things = [arg]

        for thing in things:

            if 'type' in thing and thing['type'] == 'pilot':

                # we got the state update from the state callback - don't
                # publish it again
                if not self._update_pilot(thing, publish=False):
                    return False

        return True


    # --------------------------------------------------------------------------
    #
    def _update_pilot(self, pilot_dict, publish=False, advance=True):

        # FIXME: this is breaking the bulk!

        pid   = pilot_dict['uid']
        state = pilot_dict['state']

        with self._pilots_lock:

            # we don't care about pilots we don't know
            if pid not in self._pilots:
                return True  # this is not an error

            # only update on state changes
            current = self._pilots[pid].state
            target  = pilot_dict['state']
            if current == target:
                return True

            target, passed = rps._pilot_state_progress(pid, current, target)
          # print '%s current: %s' % (pid, current)
          # print '%s target : %s' % (pid, target )
          # print '%s passed : %s' % (pid, passed )

            if target in [rps.CANCELED, rps.FAILED]:
                # don't replay intermediate states
                passed = passed[-1:]

            for s in passed:
              # print '%s advance: %s' % (pid, s )
                # we got state from either pubsub or DB, so don't publish again.
                # we also don't need to maintain bulks for that reason.
                pilot_dict['state'] = s
                self._pilots[pid]._update(pilot_dict)

                if advance:
                    self.advance(pilot_dict, s, publish=publish, push=False)

                if s in [rps.PMGR_ACTIVE]:
                    self._log.info('pilot %s is %s: %s [%s]', \
                            pid, s, pilot_dict.get('lm_info'),
                                    pilot_dict.get('lm_detail'))

            return True


    # --------------------------------------------------------------------------
    #
    def _call_pilot_callbacks(self, pilot_obj, state):

        with self._pcb_lock:
            for cb_name, cb_val in self._callbacks[rpc.PILOT_STATE].iteritems():

                cb      = cb_val['cb']
                cb_data = cb_val['cb_data']

              # print ' ~~~ call PCBS: %s -> %s : %s' % (self.uid, self.state, cb_name)
                self._log.debug('pmgr calls cb %s for %s', pilot_obj.uid, cb)

                if cb_data: cb(pilot_obj, state, cb_data)
                else      : cb(pilot_obj, state)
          # print ' ~~~~ done PCBS'


    # --------------------------------------------------------------------------
    #
    def _pilot_staging_input(self, pilot, directives):
        '''
        Run some staging directives for a pilot.  We pass this request on to
        the launcher, and wait until the launcher confirms completion on the
        command pubsub.
        '''

        # add uid, ensure its a list, general cleanup
        sds  = expand_staging_directives(directives)
        uids = [sd['uid'] for sd in sds]

        self.publish(rpc.CONTROL_PUBSUB, {'cmd' : 'pilot_staging_input_request',
                                          'arg' : {'pilot' : pilot,
                                                   'sds'   : sds}})
        # keep track of SDS we sent off
        for sd in sds:
            sd['pmgr_state'] = rps.NEW
            self._active_sds[sd['uid']] = sd

        # and wait for their completion
        with self._sds_lock:
            sd_states = [sd['pmgr_state'] for sd
                                          in  self._active_sds.values()
                                          if  sd['uid'] in uids]
        while rps.NEW in sd_states:
            time.sleep(1.0)
            with self._sds_lock:
                sd_states = [sd['pmgr_state'] for sd
                                              in  self._active_sds.values()
                                              if  sd['uid'] in uids]

        if rps.FAILED in sd_states:
            raise RuntimeError('pilot staging failed')


    # --------------------------------------------------------------------------
    #
    def _staging_ack_cb(self, topic, msg):
        '''
        update staging directive state information
        '''

        cmd = msg.get('cmd')
        arg = msg.get('arg')

        if cmd != 'pilot_staging_input_result':
            return True

        with self._sds_lock:
            for sd in arg['sds']:
                if sd['uid'] in self._active_sds:
                    self._active_sds[sd['uid']]['pmgr_state'] = sd['pmgr_state']

        return True


    # --------------------------------------------------------------------------
    #
    @property
    def uid(self):
        """
        Returns the unique id.
        """
        return self._uid


    # --------------------------------------------------------------------------
    #
    def list_pilots(self):
        """
        Returns the UIDs of the :class:`radical.pilot.ComputePilots` managed by
        this pilot manager.

        **Returns:**
              * A list of :class:`radical.pilot.ComputePilot` UIDs [`string`].
        """

        self.is_valid()

        with self._pilots_lock:
            ret = self._pilots.keys()

        return ret


    # --------------------------------------------------------------------------
    #
    def submit_pilots(self, descriptions):
        """
        Submits on or more :class:`radical.pilot.ComputePilot` instances to the
        pilot manager.

        **Arguments:**
            * **descriptions** [:class:`radical.pilot.ComputePilotDescription`
              or list of :class:`radical.pilot.ComputePilotDescription`]: The
              description of the compute pilot instance(s) to create.

        **Returns:**
              * A list of :class:`radical.pilot.ComputePilot` objects.
        """

        from .compute_pilot import ComputePilot

        self.is_valid()

        ret_list = True
        if not isinstance(descriptions, list):
            ret_list     = False
            descriptions = [descriptions]

        if len(descriptions) == 0:
            raise ValueError('cannot submit no pilot descriptions')


        self._rep.info('<<submit %d pilot(s)\n\t' % len(descriptions))

        # create the pilot instance
        pilots     = list()
        pilot_docs = list()
        for pd in descriptions :

            if not pd.runtime:
                raise ValueError('pilot runtime must be defined')

            if pd.runtime <= 0:
                raise ValueError('pilot runtime must be positive')

            if not pd.cores:
                raise ValueError('pilot size must be defined')

            if not pd.resource:
                raise ValueError('pilot target resource must be defined')

            pilot = ComputePilot(pmgr=self, descr=pd)
            pilots.append(pilot)
            pilot_doc = pilot.as_dict()
            pilot_docs.append(pilot_doc)

            # keep pilots around
            with self._pilots_lock:
                self._pilots[pilot.uid] = pilot

            if self._session._rec:
                ru.write_json(pd.as_dict(), "%s/%s.batch.%03d.json" \
                        % (self._session._rec, pilot.uid, self._rec_id))

            if 'resource' in pd and 'cores' in pd:
                self._rep.plain('[%s:%s]\n\t' % (pd['resource'], pd['cores']))
            elif 'resource' in pd:
                self._rep.plain('[%s]\n\t' % pd['resource'])


        # initial state advance to 'NEW'
        # FIXME: we should use update_pilot(), but that will not trigger an
        #        advance, since the state did not change.  We would then miss
        #        the profile entry for the advance to NEW.  So we here basically
        #        only trigger the profile entry for NEW.
        self.advance(pilot_docs, state=rps.NEW, publish=False, push=False)

        if self._session._rec:
            self._rec_id += 1

        # insert pilots into the database, as a bulk.
        self._session._dbs.insert_pilots(pilot_docs)

        # Only after the insert can we hand the pilots over to the next
        # components (ie. advance state).
        for pd in pilot_docs:
            pd['state'] = rps.PMGR_LAUNCHING_PENDING
            self._update_pilot(pd, advance=False)
        self.advance(pilot_docs, publish=True, push=True)

        self._rep.ok('>>ok\n')

        if ret_list: return pilots
        else       : return pilots[0]


    # --------------------------------------------------------------------------
    #
    def _reconnect_pilots(self):
        '''
        When reconnecting, we need to dig information about all pilots from the
        DB for which this pmgr is responsible.
        '''

        from .compute_pilot             import ComputePilot
        from .compute_pilot_description import ComputePilotDescription

        self.is_valid()

        pilot_docs = self._session._dbs.get_pilots(pmgr_uid=self.uid)

        with self._pilots_lock:
            for ud in pilot_docs:

                descr = ComputePilotDescription(ud['description'])
                pilot = ComputePilot(pmgr=self, descr=descr)

                self._pilots[pilot.uid] = pilot


    # --------------------------------------------------------------------------
    #
    def get_pilots(self, uids=None):
        """Returns one or more compute pilots identified by their IDs.

        **Arguments:**
            * **uids** [`string` or `list of strings`]: The IDs of the
              compute pilot objects to return.

        **Returns:**
              * A list of :class:`radical.pilot.ComputePilot` objects.
        """

        self.is_valid()

        if not uids:
            with self._pilots_lock:
                ret = self._pilots.values()
            return ret


        ret_list = True
        if (not isinstance(uids, list)) and (uids is not None):
            ret_list = False
            uids = [uids]

        ret = list()
        with self._pilots_lock:
            for uid in uids:
                if uid not in self._pilots:
                    raise ValueError('pilot %s not known' % uid)
                ret.append(self._pilots[uid])

        if ret_list: return ret
        else       : return ret[0]


    # --------------------------------------------------------------------------
    #
    def wait_pilots(self, uids=None, state=None, timeout=None):
        """
        Returns when one or more :class:`radical.pilot.ComputePilots` reach a
        specific state.

        If `pilot_uids` is `None`, `wait_pilots` returns when **all**
        ComputePilots reach the state defined in `state`.  This may include
        pilots which have previously terminated or waited upon.

        **Example**::

            # TODO -- add example

        **Arguments:**

            * **pilot_uids** [`string` or `list of strings`]
              If pilot_uids is set, only the ComputePilots with the specified
              uids are considered. If pilot_uids is `None` (default), all
              ComputePilots are considered.

            * **state** [`string`]
              The state that ComputePilots have to reach in order for the call
              to return.

              By default `wait_pilots` waits for the ComputePilots to
              reach a terminal state, which can be one of the following:

              * :data:`radical.pilot.rps.DONE`
              * :data:`radical.pilot.rps.FAILED`
              * :data:`radical.pilot.rps.CANCELED`

            * **timeout** [`float`]
              Timeout in seconds before the call returns regardless of Pilot
              state changes. The default value **None** waits forever.
        """

        self.is_valid()

        if not uids:
            with self._pilots_lock:
                uids = list()
                for uid,pilot in self._pilots.iteritems():
                    if pilot.state not in rps.FINAL:
                        uids.append(uid)

        if not state:
            states = rps.FINAL
        elif isinstance(state, list):
            states = state
        else:
            states = [state]

        ret_list = True
        if not isinstance(uids, list):
            ret_list = False
            uids     = [uids]

        self._rep.info('<<wait for %d pilot(s)\n\t' % len(uids))

        start    = time.time()
        to_check = None

        with self._pilots_lock:

            for uid in uids:
                if uid not in self._pilots:
                    raise ValueError('pilot %s not known' % uid)

            to_check = [self._pilots[uid] for uid in uids]

        # We don't want to iterate over all pilots again and again, as that would
        # duplicate checks on pilots which were found in matching states.  So we
        # create a list from which we drop the pilots as we find them in
        # a matching state
        self._rep.idle(mode='start')
        while to_check and not self._terminate.is_set():

            self._rep.idle()

            to_check = [pilot for pilot in to_check \
                               if pilot.state not in states and \
                                  pilot.state not in rps.FINAL]

            if to_check:

                if timeout and (timeout <= (time.time() - start)):
                    self._log.debug ("wait timed out")
                    break

                time.sleep (0.1)


        self._rep.idle(mode='stop')

        if to_check: self._rep.warn('>>timeout\n')
        else       : self._rep.ok(  '>>ok\n')

        # grab the current states to return
        state = None
        with self._pilots_lock:
            states = [self._pilots[uid].state for uid in uids]

        # done waiting
        if ret_list: return states
        else       : return states[0]


    # --------------------------------------------------------------------------
    #
    def _fail_missing_pilots(self):
        '''
        During termination, fail all pilots for which we did not manage to
        obtain a final state - we trust that they'll follow up on their
        cancellation command in due time, if they can
        '''

        with self._pilots_lock:
            for pid in self._pilots:
                pilot = self._pilots[pid]
                if pilot.state not in rps.FINAL:
                    self.advance(pilot.as_dict(), rps.FAILED,
                                 publish=True, push=False)


    # --------------------------------------------------------------------------
    #
    def cancel_pilots(self, uids=None, _timeout=None):
        """
        Cancel one or more :class:`radical.pilot.ComputePilots`.

        **Arguments:**
            * **uids** [`string` or `list of strings`]: The IDs of the
              compute pilot objects to cancel.
        """
        self.is_valid()

        self._log.debug('in cancel_pilots: %s', ru.get_stacktrace())

        if not uids:
            with self._pilots_lock:
                uids = self._pilots.keys()

        if not isinstance(uids, list):
            uids = [uids]

        with self._pilots_lock:
            for uid in uids:
                if uid not in self._pilots:
                    raise ValueError('pilot %s not known' % uid)

        self.publish(rpc.CONTROL_PUBSUB, {'cmd' : 'cancel_pilots',
                                          'arg' : {'pmgr' : self.uid,
                                                   'uids' : uids}})

        self.wait_pilots(uids=uids, timeout=_timeout)


    # --------------------------------------------------------------------------
    #
    def register_callback(self, cb, metric=rpc.PILOT_STATE, cb_data=None):
        """
        Registers a new callback function with the PilotManager.  Manager-level
        callbacks get called if the specified metric changes.  The default
        metric `PILOT_STATE` fires the callback if any of the ComputePilots
        managed by the PilotManager change their state.

        All callback functions need to have the same signature::

            def cb(obj, value, cb_data)

        where ``object`` is a handle to the object that triggered the callback,
        ``value`` is the metric, and ``data`` is the data provided on
        callback registration..  In the example of `PILOT_STATE` above, the
        object would be the pilot in question, and the value would be the new
        state of the pilot.

        Available metrics are:

          * `PILOT_STATE`: fires when the state of any of the pilots which are
            managed by this pilot manager instance is changing.  It communicates
            the pilot object instance and the pilots new state.
        """

        # FIXME: the signature should be (self, metrics, cb, cb_data)

        if metric not in rpc.PMGR_METRICS :
            raise ValueError ("Metric '%s' is not available on the pilot manager" % metric)

        with self._pcb_lock:
            cb_name = cb.__name__
            self._callbacks[metric][cb_name] = {'cb'      : cb,
                                                'cb_data' : cb_data}


    # --------------------------------------------------------------------------
    #
    def unregister_callback(self, cb, metric=rpc.PILOT_STATE):

        if metric and metric not in rpc.PMGR_METRICS :
            raise ValueError ("Metric '%s' is not available on the pilot manager" % metric)

        if not metric:
            metrics = rpc.PMGR_METRICS
        elif isinstance(metric, list):
            metrics =  metric
        else:
            metrics = [metric]

        with self._pcb_lock:

            for metric in metrics:

                if cb:
                    to_delete = [cb.__name__]
                else:
                    to_delete = self._callbacks[metric].keys()

                for cb_name in to_delete:

                    if cb_name not in self._callbacks[metric]:
                        raise ValueError("Callback '%s' is not registered" % cb_name)

                    del(self._callbacks[metric][cb_name])


# ------------------------------------------------------------------------------
<|MERGE_RESOLUTION|>--- conflicted
+++ resolved
@@ -99,18 +99,15 @@
         assert(cfg['db_poll_sleeptime']), 'db_poll_sleeptime not configured'
 
         # initialize the base class (with no intent to fork)
-<<<<<<< HEAD
         if uid:
             self._reconnect = True
             self._uid       = uid
         else:
             self._reconnect = False
             self._uid       = ru.generate_id('pmgr')
-
-=======
-        self._uid    = ru.generate_id('pmgr.%(item_counter)04d', ru.ID_CUSTOM,
-                                      namespace=session.uid)
->>>>>>> 951c6f47
+            self._uid       = ru.generate_id('pmgr.%(item_counter)04d',
+                                            ru.ID_CUSTOM, namespace=session.uid)
+
         cfg['owner'] = self.uid
         rpu.Component.__init__(self, cfg, session)
         self.start(spawn=False)
@@ -204,19 +201,11 @@
             for m in rpc.PMGR_METRICS:
                 self._callbacks[m] = dict()
 
-<<<<<<< HEAD
       # # If terminate is set, we cancel all pilots.
       # if terminate:
       #     self.cancel_pilots(_timeout=10)
       #     # if this cancel op fails and the pilots are s till alive after
       #     # timeout, the pmgr.launcher termination will kill them
-=======
-        # If terminate is set, we cancel all pilots.
-        if terminate:
-            self.cancel_pilots(_timeout=10)
-            # if this cancel op fails and the pilots are s till alive after
-            # timeout, the pmgr.launcher termination will kill them
->>>>>>> 951c6f47
 
         self.stop()
 
