
__copyright__ = "Copyright 2013-2016, http://radical.rutgers.edu"
__license__   = "MIT"


import os
import copy
import time
import pprint
import threading

import radical.utils as ru

from .  import utils     as rpu
from .  import states    as rps
from .  import constants as rpc
from .  import types     as rpt


# ------------------------------------------------------------------------------
#
class PilotManager(rpu.Component):
    """
    A PilotManager manages :class:`radical.pilot.ComputePilot` instances that are
    submitted via the :func:`radical.pilot.PilotManager.submit_pilots` method.

    It is possible to attach one or more :ref:`chapter_machconf`
    to a PilotManager to outsource machine specific configuration
    parameters to an external configuration file.

    **Example**::

        s = radical.pilot.Session(database_url=DBURL)

        pm = radical.pilot.PilotManager(session=s)

        pd = radical.pilot.ComputePilotDescription()
        pd.resource = "futuregrid.alamo"
        pd.cores = 16

        p1 = pm.submit_pilots(pd) # create first pilot with 16 cores
        p2 = pm.submit_pilots(pd) # create second pilot with 16 cores

        # Create a workload of 128 '/bin/sleep' compute units
        compute_units = []
        for unit_count in range(0, 128):
            cu = radical.pilot.ComputeUnitDescription()
            cu.executable = "/bin/sleep"
            cu.arguments = ['60']
            compute_units.append(cu)

        # Combine the two pilots, the workload and a scheduler via
        # a UnitManager.
        um = radical.pilot.UnitManager(session=session,
                                       scheduler=radical.pilot.SCHED_ROUND_ROBIN)
        um.add_pilot(p1)
        um.submit_units(compute_units)


    The pilot manager can issue notification on pilot state changes.  Whenever
    state notification arrives, any callback registered for that notification is
    fired.  
    
    NOTE: State notifications can arrive out of order wrt the pilot state model!
    """

    # --------------------------------------------------------------------------
    #
    def __init__(self, session):
        """
        Creates a new PilotManager and attaches is to the session.

        **Arguments:**
            * session [:class:`radical.pilot.Session`]:
              The session instance to use.

        **Returns:**
            * A new `PilotManager` object [:class:`radical.pilot.PilotManager`].
        """

        self._bridges     = dict()
        self._components  = dict()
        self._pilots      = dict()
        self._pilots_lock = threading.RLock()
        self._callbacks   = dict()
        self._pcb_lock    = threading.RLock()
        self._terminate   = threading.Event()
        self._closed      = False
        self._rec_id      = 0       # used for session recording

        for m in rpt.PMGR_METRICS:
            self._callbacks[m] = dict()

        cfg = ru.read_json("%s/configs/pmgr_%s.json" \
                % (os.path.dirname(__file__),
                   os.environ.get('RADICAL_PILOT_PMGR_CFG', 'default')))

        assert(cfg['db_poll_sleeptime']), 'db_poll_sleeptime not configured'

        # initialize the base class (with no intent to fork)
        self._uid    = ru.generate_id('pmgr')
        cfg['owner'] = self.uid
        rpu.Component.__init__(self, cfg, session)
        self.start(spawn=False)

        # only now we have a logger... :/
        self._log.report.info('<<create pilot manager')

        # The output queue is used to forward submitted pilots to the
        # launching component.
        self.register_output(rps.PMGR_LAUNCHING_PENDING,
                             rpc.PMGR_LAUNCHING_QUEUE)

        # register the state notification pull cb
        # FIXME: we may want to have the frequency configurable
        # FIXME: this should be a tailing cursor in the update worker
        self.register_timed_cb(self._state_pull_cb, 
                               timer=self._cfg['db_poll_sleeptime'])

        # also listen to the state pubsub for pilot state changes
        self.register_subscriber(rpc.STATE_PUBSUB, self._state_sub_cb)

        # let session know we exist
        self._session._register_pmgr(self)

<<<<<<< HEAD
=======
        self._prof.prof('PMGR setup done')
>>>>>>> 7e7e2855
        self._log.report.ok('>>ok\n')


    # --------------------------------------------------------------------------
    # 
    def initialize_common(self):

        # the manager must not carry bridge and component handles across forks
        ru.atfork(self._atfork_prepare, self._atfork_parent, self._atfork_child)


    # --------------------------------------------------------------------------
    #
    def _atfork_prepare(self): pass
    def _atfork_parent(self) : pass
    def _atfork_child(self)  : 
        self._bridges    = dict()
        self._components = dict()


    # --------------------------------------------------------------------------
    # 
    def finalize_parent(self):

        # terminate pmgr components
        for c in self._components:
            c.stop()
            c.join()

        # terminate pmgr bridges
        for b in self._bridges:
            b.stop()
            b.join()


    # --------------------------------------------------------------------------
    #
    def close(self, terminate=True):
        """
        Shuts down the PilotManager.

        **Arguments:**
            * **terminate** [`bool`]: cancel non-final pilots if True (default)
        """

        if self._closed:
            return
        self._terminate.set()

        self._log.report.info('<<close pilot manager')

        # we don't want any callback invokations during shutdown
        # FIXME: really?
        with self._pcb_lock:
            for m in rpt.PMGR_METRICS:
                self._callbacks[m] = dict()

        # If terminate is set, we cancel all pilots. 
        if terminate:
            self.cancel_pilots(_timeout=10)
            # if this cancel op fails and the pilots are s till alive after
            # timeout, the pmgr.launcher termination will kill them

        self.stop()

<<<<<<< HEAD
        self._log.info("Closed PilotManager %s." % self._uid)
=======
        self._session.prof.prof('closed pmgr', uid=self._uid)
        self._log.info("Closed PilotManager %s." % self._uid)

        self._closed = True
>>>>>>> 7e7e2855
        self._log.report.ok('>>ok\n')


    # --------------------------------------------------------------------------
    #
    def is_valid(self, term=True):

        # don't check during termination
        if self._closed:
            return True

        return super(PilotManager, self).is_valid(term)


    # --------------------------------------------------------------------------
    #
    def as_dict(self):
        """
        Returns a dictionary representation of the PilotManager object.
        """

        ret = {
            'uid': self.uid,
            'cfg': self.cfg
        }

        return ret


    # --------------------------------------------------------------------------
    #
    def __str__(self):

        """
        Returns a string representation of the PilotManager object.
        """

        return str(self.as_dict())


    #---------------------------------------------------------------------------
    #
    def _state_pull_cb(self):

        if self._terminate.is_set():
            return False

        # pull all pilot states from the DB, and compare to the states we know
        # about.  If any state changed, update the known pilot instances and 
        # push an update message to the state pubsub.
        # pubsub.
        # FIXME: we also pull for dead pilots.  That is not efficient...
        # FIXME: this needs to be converted into a tailed cursor in the update
        #        worker
        # FIXME: this is a big and frequently invoked lock
        pilot_dicts = self._session._dbs.get_pilots(pmgr_uid=self.uid)

        for pilot_dict in pilot_dicts:
            if not self._update_pilot(pilot_dict, publish=True):
                return False

        return True


    # --------------------------------------------------------------------------
    #
    def _state_sub_cb(self, topic, msg):

        if self._terminate.is_set():
            return False

        cmd = msg.get('cmd')
        arg = msg.get('arg')

        if cmd != 'update':
            self._log.debug('ignore state cb msg with cmd %s', cmd)
            return True

        if isinstance(arg, list): things =  arg
        else                    : things = [arg]

        for thing in things:

            if 'type' in thing and thing['type'] == 'pilot':

                # we got the state update from the state callback - don't
                # publish it again
                if not self._update_pilot(thing, publish=False):
                    return False

        return True


    # --------------------------------------------------------------------------
    #
    def _update_pilot(self, pilot_dict, publish=False, advance=True):

        # FIXME: this is breaking the bulk!

        pid   = pilot_dict['uid']
        state = pilot_dict['state']

        with self._pilots_lock:

            # we don't care about pilots we don't know
            if pid not in self._pilots:
                return True  # this is not an error

            # only update on state changes
            current = self._pilots[pid].state
            target  = pilot_dict['state']
            if current == target:
                return True

            target, passed = rps._pilot_state_progress(pid, current, target)
          # print '%s current: %s' % (pid, current)
          # print '%s target : %s' % (pid, target )
          # print '%s passed : %s' % (pid, passed )

            if target in [rps.CANCELED, rps.FAILED]:
                # don't replay intermediate states
                passed = passed[-1:]

            for s in passed:
              # print '%s advance: %s' % (pid, s )
                # we got state from either pubsub or DB, so don't publish again.
                # we also don't need to maintain bulks for that reason.
                pilot_dict['state'] = s
                self._pilots[pid]._update(pilot_dict)

                if advance:
                    self.advance(pilot_dict, s, publish=publish, push=False)

                if s in [rps.PMGR_ACTIVE]:
                    self._log.info('pilot %s is %s: %s [%s]', \
                            pid, s, pilot_dict.get('lm_info'), 
                                    pilot_dict.get('lm_detail')) 

            return True


    # --------------------------------------------------------------------------
    #
    def _call_pilot_callbacks(self, pilot_obj, state):

        with self._pcb_lock:
            for cb_name, cb_val in self._callbacks[rpt.PILOT_STATE].iteritems():

                cb      = cb_val['cb']
                cb_data = cb_val['cb_data']
                
              # print ' ~~~ call PCBS: %s -> %s : %s' % (self.uid, self.state, cb_name)

                if cb_data: cb(pilot_obj, state, cb_data)
                else      : cb(pilot_obj, state)
          # print ' ~~~~ done PCBS'


    # --------------------------------------------------------------------------
    #
    @property
    def uid(self):
        """
        Returns the unique id.
        """
        return self._uid


    # --------------------------------------------------------------------------
    #
    def list_pilots(self):
        """
        Returns the UIDs of the :class:`radical.pilot.ComputePilots` managed by
        this pilot manager.

        **Returns:**
              * A list of :class:`radical.pilot.ComputePilot` UIDs [`string`].
        """

        self.is_valid()

        with self._pilots_lock:
            ret = self._pilots.keys()

        return ret


    # --------------------------------------------------------------------------
    #
    def submit_pilots(self, descriptions):
        """
        Submits on or more :class:`radical.pilot.ComputePilot` instances to the
        pilot manager.

        **Arguments:**
            * **descriptions** [:class:`radical.pilot.ComputePilotDescription`
              or list of :class:`radical.pilot.ComputePilotDescription`]: The
              description of the compute pilot instance(s) to create.

        **Returns:**
              * A list of :class:`radical.pilot.ComputePilot` objects.
        """

        from .compute_pilot import ComputePilot

        self.is_valid()

        ret_list = True
        if not isinstance(descriptions, list):
            ret_list     = False
            descriptions = [descriptions]

        if len(descriptions) == 0:
            raise ValueError('cannot submit no pilot descriptions')


        self._log.report.info('<<submit %d pilot(s)\n\t' % len(descriptions))

        # create the pilot instance
        pilots     = list()
        pilot_docs = list()
        for pd in descriptions :

            if not pd.runtime:
                raise ValueError('pilot runtime must be defined')

            if pd.runtime <= 0:
                raise ValueError('pilot runtime must be positive')

            if not pd.cores:
                raise ValueError('pilot core size must be defined')

            if not pd.resource:
                raise ValueError('pilot target resource must be defined')

            pilot = ComputePilot(pmgr=self, descr=pd)
            pilots.append(pilot)
            pilot_doc = pilot.as_dict()
            pilot_docs.append(pilot_doc)

            # keep pilots around
            with self._pilots_lock:
                self._pilots[pilot.uid] = pilot

            if self._session._rec:
                ru.write_json(pd.as_dict(), "%s/%s.batch.%03d.json" \
                        % (self._session._rec, pilot.uid, self._rec_id))
            self._log.report.progress()

        # initial state advance to 'NEW'
        # FIXME: we should use update_pilot(), but that will not trigger an
        #        advance, since the state did not change.  We would then miss
        #        the profile entry for the advance to NEW.  So we here basically
        #        only trigger the profile entry for NEW.
        self.advance(pilot_docs, state=rps.NEW, publish=False, push=False)

        if self._session._rec:
            self._rec_id += 1

        # insert pilots into the database, as a bulk.
        self._session._dbs.insert_pilots(pilot_docs)

        # Only after the insert can we hand the pilots over to the next
        # components (ie. advance state).
        for pd in pilot_docs:
            pd['state'] = rps.PMGR_LAUNCHING_PENDING
            self._update_pilot(pd, advance=False)
        self.advance(pilot_docs, publish=True, push=True)

        self._log.report.ok('>>ok\n')

        if ret_list: return pilots
        else       : return pilots[0]


    # --------------------------------------------------------------------------
    #
    def get_pilots(self, uids=None):
        """Returns one or more compute pilots identified by their IDs.

        **Arguments:**
            * **uids** [`string` or `list of strings`]: The IDs of the
              compute pilot objects to return.

        **Returns:**
              * A list of :class:`radical.pilot.ComputePilot` objects.
        """
        
        self.is_valid()

        if not uids:
            with self._pilots_lock:
                ret = self._pilots.values()
            return ret


        ret_list = True
        if (not isinstance(uids, list)) and (uids is not None):
            ret_list = False
            uids = [uids]

        ret = list()
        with self._pilots_lock:
            for uid in uids:
                if uid not in self._pilots:
                    raise ValueError('pilot %s not known' % uid)
                ret.append(self._pilots[uid])

        if ret_list: return ret
        else       : return ret[0]


    # --------------------------------------------------------------------------
    #
    def wait_pilots(self, uids=None, state=None, timeout=None):
        """
        Returns when one or more :class:`radical.pilot.ComputePilots` reach a
        specific state.

        If `pilot_uids` is `None`, `wait_pilots` returns when **all**
        ComputePilots reach the state defined in `state`.  This may include
        pilots which have previously terminated or waited upon.

        **Example**::

            # TODO -- add example

        **Arguments:**

            * **pilot_uids** [`string` or `list of strings`]
              If pilot_uids is set, only the ComputePilots with the specified
              uids are considered. If pilot_uids is `None` (default), all
              ComputePilots are considered.

            * **state** [`string`]
              The state that ComputePilots have to reach in order for the call
              to return.

              By default `wait_pilots` waits for the ComputePilots to
              reach a terminal state, which can be one of the following:

              * :data:`radical.pilot.rps.DONE`
              * :data:`radical.pilot.rps.FAILED`
              * :data:`radical.pilot.rps.CANCELED`

            * **timeout** [`float`]
              Timeout in seconds before the call returns regardless of Pilot
              state changes. The default value **None** waits forever.
        """

        self.is_valid()

        if not uids:
            with self._pilots_lock:
                uids = list()
                for uid,pilot in self._pilots.iteritems():
                    if pilot.state not in rps.FINAL:
                        uids.append(uid)

        if not state:
            states = rps.FINAL
        elif isinstance(state, list):
            states = state
        else:
            states = [state]

        ret_list = True
        if not isinstance(uids, list):
            ret_list = False
            uids     = [uids]

        self._log.report.info('<<wait for %d pilot(s)\n\t' % len(uids))

        start    = time.time()
        to_check = None

        with self._pilots_lock:

            for uid in uids:
                if uid not in self._pilots:
                    raise ValueError('pilot %s not known' % uid)

            to_check = [self._pilots[uid] for uid in uids]

        # We don't want to iterate over all pilots again and again, as that would
        # duplicate checks on pilots which were found in matching states.  So we
        # create a list from which we drop the pilots as we find them in
        # a matching state
        self._log.report.idle(mode='start')
        while to_check and not self._terminate.is_set():

            self._log.report.idle()

            to_check = [pilot for pilot in to_check \
                               if pilot.state not in states and \
                                  pilot.state not in rps.FINAL]

            if to_check:

                if timeout and (timeout <= (time.time() - start)):
                    self._log.debug ("wait timed out")
                    break

                time.sleep (0.1)


        self._log.report.idle(mode='stop')

        if to_check: self._log.report.warn('>>timeout\n')
        else       : self._log.report.ok(  '>>ok\n')

        # grab the current states to return
        state = None
        with self._pilots_lock:
            states = [self._pilots[uid].state for uid in uids]

        # done waiting
        if ret_list: return states
        else       : return states[0]


    # --------------------------------------------------------------------------
    #
    def cancel_pilots(self, uids=None, _timeout=None):
        """
        Cancel one or more :class:`radical.pilot.ComputePilots`.

        **Arguments:**
            * **uids** [`string` or `list of strings`]: The IDs of the
              compute pilot objects to cancel.
        """
        self.is_valid()

        if not uids:
            with self._pilots_lock:
                uids = self._pilots.keys()

        if not isinstance(uids, list):
            uids = [uids]

        with self._pilots_lock:
            for uid in uids:
                if uid not in self._pilots:
                    raise ValueError('pilot %s not known' % uid)

        self.publish(rpc.CONTROL_PUBSUB, {'cmd' : 'cancel_pilots', 
                                          'arg' : {'pmgr' : self.uid,
                                                   'uids' : uids}})

        self.wait_pilots(uids=uids, timeout=_timeout)


    # --------------------------------------------------------------------------
    #
    def register_callback(self, cb, metric=rpt.PILOT_STATE, cb_data=None):
        """
        Registers a new callback function with the PilotManager.  Manager-level
        callbacks get called if the specified metric changes.  The default
        metric `PILOT_STATE` fires the callback if any of the ComputePilots
        managed by the PilotManager change their state.

        All callback functions need to have the same signature::

            def cb(obj, value, cb_data)

        where ``object`` is a handle to the object that triggered the callback,
        ``value`` is the metric, and ``data`` is the data provided on
        callback registration..  In the example of `PILOT_STATE` above, the
        object would be the pilot in question, and the value would be the new
        state of the pilot.

        Available metrics are:

          * `PILOT_STATE`: fires when the state of any of the pilots which are
            managed by this pilot manager instance is changing.  It communicates
            the pilot object instance and the pilots new state.
        """

        # FIXME: the signature should be (self, metrics, cb, cb_data)

        if metric not in rpt.PMGR_METRICS :
            raise ValueError ("Metric '%s' is not available on the pilot manager" % metric)

        with self._pcb_lock:
            cb_name = cb.__name__
            self._callbacks[metric][cb_name] = {'cb'      : cb, 
                                                'cb_data' : cb_data}


    # --------------------------------------------------------------------------
    #
    def unregister_callback(self, cb, metric=rpt.PILOT_STATE):

        if metric and metric not in rpt.PMGR_METRICS :
            raise ValueError ("Metric '%s' is not available on the pilot manager" % metric)

        if not metric:
            metrics = rpt.PMGR_METRICS
        elif isinstance(metric, list):
            metrics =  metric
        else:
            metrics = [metric]

        with self._pcb_lock:

            for metric in metrics:

                if cb:
                    to_delete = [cb.__name__]
                else:
                    to_delete = self._callbacks[metric].keys()

                for cb_name in to_delete:

                    if cb_name not in self._callbacks[metric]:
                        raise ValueError("Callback '%s' is not registered" % cb_name)

                    del(self._callbacks[metric][cb_name])


# ------------------------------------------------------------------------------
<|MERGE_RESOLUTION|>--- conflicted
+++ resolved
@@ -123,10 +123,7 @@
         # let session know we exist
         self._session._register_pmgr(self)
 
-<<<<<<< HEAD
-=======
-        self._prof.prof('PMGR setup done')
->>>>>>> 7e7e2855
+        self._prof.prof('setup_done', uid=self._uid)
         self._log.report.ok('>>ok\n')
 
 
@@ -192,14 +189,10 @@
 
         self.stop()
 
-<<<<<<< HEAD
+        self._prof.prof('close', uid=self._uid)
         self._log.info("Closed PilotManager %s." % self._uid)
-=======
-        self._session.prof.prof('closed pmgr', uid=self._uid)
-        self._log.info("Closed PilotManager %s." % self._uid)
 
         self._closed = True
->>>>>>> 7e7e2855
         self._log.report.ok('>>ok\n')
 
 
