<<<<<<< HEAD
{
  "xsede-virt-clust"     : {
    "enabled"            : false,
    "description"        : "XSEDE OSG Virtual Cluster is a Condor pool overlay on top of OSG resources. (https://portal.xsede.org/OSG-User-Guide).",
    "notes"              : "Always set the ``project`` attribute in the ComputePilotDescription or the pilot will fail.",
    "schemas"            : ["ssh", "gsissh"],
    "mandatory_args"     : ["project"],
    "ssh"                : {
      "job_manager_endpoint": "condor+ssh://xd-login.opensciencegrid.org",
      "filesystem_endpoint" : "sftp://xd-login.opensciencegrid.org/"
    },
    "gsissh"             : {
      "job_manager_endpoint": "condor+gsissh://xd-login.opensciencegrid.org",
      "filesystem_endpoint" : "gsisftp://xd-login.opensciencegrid.org/"
    },
    "lrms"               : "FORK",
    "agent_type"         : "multicore",
    "shared_filesystem"  : false,
    "health_check"       : false,
    "agent_scheduler"    : "CONTINUOUS",
    "agent_spawner"      : "POPEN",
    "agent_config"       : "osg",
    "agent_launch_method": "FORK",
    "task_launch_method" : "FORK",
    "pre_bootstrap_1"    : [
      # Allow to load modules
      "source /cvmfs/oasis.opensciencegrid.org/osg/modules/lmod/current/init/bash",
      # Unset env var otherwise tempfile conflicts with other VO
      "unset GLOBUS_TCP_PORT_RANGE_STATE_FILE",
      # Load the OASIS CVMFS config if it is available
      "SETUPSH=/cvmfs/oasis.opensciencegrid.org/osg-software/osg-wn-client/3.3/current/el6-x86_64/setup.sh",
      "if test -r $SETUPSH; then source $SETUPSH; fi",
      # Make sure the GFAL directories are setup
      "if test -z $GFAL_CONFIG_DIR; then export GFAL_CONFIG_DIR=$OSG_LOCATION/etc/gfal2.d/; fi",
      "if test -z $GFAL_PLUGIN_DIR; then export GFAL_PLUGIN_DIR=$OSG_LOCATION/usr/lib64/gfal2-plugins/; fi",
      # Export this path here to be loaded for PB2
      "export PB2PATH=$PATH",
      "module load python/2.7"
    ],
    "pre_bootstrap_2"    : [
      "export HOME=$HOME",
      "export PATH=$PB2PATH",
      "export LD_LIBRARY_PATH=$LD_LIBRARY_PATH"
    ],
    "rp_version"         : "local",
    "virtenv"            : "./ve_xd-login",
    "virtenv_mode"       : "create",
    "python_dist"        : "default"
  },

  "connect": {
    "enabled"            : false,
    "description"        : "OSG Connect. (https://osgconnect.net).",
    "notes"              : "Always set the ``project`` attribute in the ComputePilotDescription or the pilot will fail.",
    "schemas"            : ["ssh", "gsissh"],
    "mandatory_args"     : ["project"],
    "ssh"                : {
      "job_manager_endpoint": "condor+ssh://login.osgconnect.net",
      "filesystem_endpoint" : "sftp://login.osgconnect.net/"
    },
    "gsissh"             : {
      "job_manager_endpoint": "condor+gsissh://login.osgconnect.net",
      "filesystem_endpoint" : "gsisftp://login.osgconnect.net/"
    },
    "lrms"               : "FORK",
    "agent_type"         : "multicore",
    "shared_filesystem"  : false,
    "health_check"       : false,
    "agent_scheduler"    : "CONTINUOUS",
    "agent_spawner"      : "POPEN",
    "agent_config"       : "osg",
    "agent_launch_method": "FORK",
    "task_launch_method" : "FORK",
    "pre_bootstrap_1"    : [
      "source /cvmfs/oasis.opensciencegrid.org/osg/modules/lmod/current/init/bash",
      "module load python/2.7"
    ],
    "rp_version"         : "debug",
    "virtenv"            : "./ve_osgconnect",
    "virtenv_mode"       : "create",
    "python_dist"        : "default"
  }
}
=======
# {
#   "xsede-virt-clust"     : {
#     "description"        : "XSEDE OSG Virtual Cluster is a Condor pool overlay on top of OSG resources. (https://portal.xsede.org/OSG-User-Guide).",
#     "notes"              : "Always set the ``project`` attribute in the ComputePilotDescription or the pilot will fail.",
#     "schemas"            : ["ssh", "gsissh"],
#     "mandatory_args"     : ["project"],
#     "ssh"                : {
#       "job_manager_endpoint": "condor+ssh://xd-login.opensciencegrid.org",
#       "filesystem_endpoint" : "sftp://xd-login.opensciencegrid.org/"
#     },
#     "gsissh"             : {
#       "job_manager_endpoint": "condor+gsissh://xd-login.opensciencegrid.org",
#       "filesystem_endpoint" : "gsisftp://xd-login.opensciencegrid.org/"
#     },
#     "lrms"               : "FORK",
#     "agent_type"         : "multicore",
#     "shared_filesystem"  : false,
#     "health_check"       : false,
#     "agent_scheduler"    : "CONTINUOUS",
#     "agent_spawner"      : "POPEN",
#     "agent_config"       : "osg",
#     "agent_launch_method": "FORK",
#     "task_launch_method" : "FORK",
#     "pre_bootstrap_1"    : [
#       # Allow to load modules
#       "source /cvmfs/oasis.opensciencegrid.org/osg/modules/lmod/current/init/bash",
#       # Unset env var otherwise tempfile conflicts with other VO
#       "unset GLOBUS_TCP_PORT_RANGE_STATE_FILE",
#       # Load the OASIS CVMFS config if it is available
#       "SETUPSH=/cvmfs/oasis.opensciencegrid.org/osg-software/osg-wn-client/3.3/current/el6-x86_64/setup.sh",
#       "if test -r $SETUPSH; then source $SETUPSH; fi",
#       # Make sure the GFAL directories are setup
#       "if test -z $GFAL_CONFIG_DIR; then export GFAL_CONFIG_DIR=$OSG_LOCATION/etc/gfal2.d/; fi",
#       "if test -z $GFAL_PLUGIN_DIR; then export GFAL_PLUGIN_DIR=$OSG_LOCATION/usr/lib64/gfal2-plugins/; fi",
#       # Export this path here to be loaded for PB2
#       "export PB2PATH=$PATH",
#       "module load python/2.7"
#     ],
#     "pre_bootstrap_2"    : [
#       "export HOME=$HOME",
#       "export PATH=$PB2PATH",
#       "export LD_LIBRARY_PATH=$LD_LIBRARY_PATH"
#     ],
#     "rp_version"         : "local",
#     "virtenv"            : "./ve_xd-login",
#     "virtenv_mode"       : "create",
#     "python_dist"        : "default"
#   },
# 
#   "connect": {
#     "description"        : "OSG Connect. (https://osgconnect.net).",
#     "notes"              : "Always set the ``project`` attribute in the ComputePilotDescription or the pilot will fail.",
#     "schemas"            : ["ssh", "gsissh"],
#     "mandatory_args"     : ["project"],
#     "ssh"                : {
#       "job_manager_endpoint": "condor+ssh://login.osgconnect.net",
#       "filesystem_endpoint" : "sftp://login.osgconnect.net/"
#     },
#     "gsissh"             : {
#       "job_manager_endpoint": "condor+gsissh://login.osgconnect.net",
#       "filesystem_endpoint" : "gsisftp://login.osgconnect.net/"
#     },
#     "lrms"               : "FORK",
#     "agent_type"         : "multicore",
#     "shared_filesystem"  : false,
#     "health_check"       : false,
#     "agent_scheduler"    : "CONTINUOUS",
#     "agent_spawner"      : "POPEN",
#     "agent_config"       : "osg",
#     "agent_launch_method": "FORK",
#     "task_launch_method" : "FORK",
#     "pre_bootstrap_1"    : [
#       "source /cvmfs/oasis.opensciencegrid.org/osg/modules/lmod/current/init/bash",
#       "module load python/2.7"
#     ],
#     "rp_version"         : "debug",
#     "virtenv"            : "./ve_osgconnect",
#     "virtenv_mode"       : "create",
#     "python_dist"        : "default"
#   }
# }
>>>>>>> b43e3fb8
<|MERGE_RESOLUTION|>--- conflicted
+++ resolved
@@ -1,4 +1,3 @@
-<<<<<<< HEAD
 {
   "xsede-virt-clust"     : {
     "enabled"            : false,
@@ -81,87 +80,4 @@
     "virtenv_mode"       : "create",
     "python_dist"        : "default"
   }
-}
-=======
-# {
-#   "xsede-virt-clust"     : {
-#     "description"        : "XSEDE OSG Virtual Cluster is a Condor pool overlay on top of OSG resources. (https://portal.xsede.org/OSG-User-Guide).",
-#     "notes"              : "Always set the ``project`` attribute in the ComputePilotDescription or the pilot will fail.",
-#     "schemas"            : ["ssh", "gsissh"],
-#     "mandatory_args"     : ["project"],
-#     "ssh"                : {
-#       "job_manager_endpoint": "condor+ssh://xd-login.opensciencegrid.org",
-#       "filesystem_endpoint" : "sftp://xd-login.opensciencegrid.org/"
-#     },
-#     "gsissh"             : {
-#       "job_manager_endpoint": "condor+gsissh://xd-login.opensciencegrid.org",
-#       "filesystem_endpoint" : "gsisftp://xd-login.opensciencegrid.org/"
-#     },
-#     "lrms"               : "FORK",
-#     "agent_type"         : "multicore",
-#     "shared_filesystem"  : false,
-#     "health_check"       : false,
-#     "agent_scheduler"    : "CONTINUOUS",
-#     "agent_spawner"      : "POPEN",
-#     "agent_config"       : "osg",
-#     "agent_launch_method": "FORK",
-#     "task_launch_method" : "FORK",
-#     "pre_bootstrap_1"    : [
-#       # Allow to load modules
-#       "source /cvmfs/oasis.opensciencegrid.org/osg/modules/lmod/current/init/bash",
-#       # Unset env var otherwise tempfile conflicts with other VO
-#       "unset GLOBUS_TCP_PORT_RANGE_STATE_FILE",
-#       # Load the OASIS CVMFS config if it is available
-#       "SETUPSH=/cvmfs/oasis.opensciencegrid.org/osg-software/osg-wn-client/3.3/current/el6-x86_64/setup.sh",
-#       "if test -r $SETUPSH; then source $SETUPSH; fi",
-#       # Make sure the GFAL directories are setup
-#       "if test -z $GFAL_CONFIG_DIR; then export GFAL_CONFIG_DIR=$OSG_LOCATION/etc/gfal2.d/; fi",
-#       "if test -z $GFAL_PLUGIN_DIR; then export GFAL_PLUGIN_DIR=$OSG_LOCATION/usr/lib64/gfal2-plugins/; fi",
-#       # Export this path here to be loaded for PB2
-#       "export PB2PATH=$PATH",
-#       "module load python/2.7"
-#     ],
-#     "pre_bootstrap_2"    : [
-#       "export HOME=$HOME",
-#       "export PATH=$PB2PATH",
-#       "export LD_LIBRARY_PATH=$LD_LIBRARY_PATH"
-#     ],
-#     "rp_version"         : "local",
-#     "virtenv"            : "./ve_xd-login",
-#     "virtenv_mode"       : "create",
-#     "python_dist"        : "default"
-#   },
-# 
-#   "connect": {
-#     "description"        : "OSG Connect. (https://osgconnect.net).",
-#     "notes"              : "Always set the ``project`` attribute in the ComputePilotDescription or the pilot will fail.",
-#     "schemas"            : ["ssh", "gsissh"],
-#     "mandatory_args"     : ["project"],
-#     "ssh"                : {
-#       "job_manager_endpoint": "condor+ssh://login.osgconnect.net",
-#       "filesystem_endpoint" : "sftp://login.osgconnect.net/"
-#     },
-#     "gsissh"             : {
-#       "job_manager_endpoint": "condor+gsissh://login.osgconnect.net",
-#       "filesystem_endpoint" : "gsisftp://login.osgconnect.net/"
-#     },
-#     "lrms"               : "FORK",
-#     "agent_type"         : "multicore",
-#     "shared_filesystem"  : false,
-#     "health_check"       : false,
-#     "agent_scheduler"    : "CONTINUOUS",
-#     "agent_spawner"      : "POPEN",
-#     "agent_config"       : "osg",
-#     "agent_launch_method": "FORK",
-#     "task_launch_method" : "FORK",
-#     "pre_bootstrap_1"    : [
-#       "source /cvmfs/oasis.opensciencegrid.org/osg/modules/lmod/current/init/bash",
-#       "module load python/2.7"
-#     ],
-#     "rp_version"         : "debug",
-#     "virtenv"            : "./ve_osgconnect",
-#     "virtenv_mode"       : "create",
-#     "python_dist"        : "default"
-#   }
-# }
->>>>>>> b43e3fb8
+}