
{
    "tutorial": {
        "description"                 : "Our private tutorial VM on EC2",
        "notes"                       : "None",
        "schemas"                     : ["ssh", "local"],
        "ssh"                         : 
        {
            "job_manager_endpoint"    : "torque+ssh://23.23.136.91/",
            "filesystem_endpoint"     : "sftp://23.23.136.91/"
        },
        "local"                       : 
        {
            "job_manager_endpoint"    : "torque://localhost/",
            "filesystem_endpoint"     : "file://localhost/"
        },
        "lrms"                        : "TORQUE",
        "agent_scheduler"             : "CONTINUOUS",
        "agent_spawner"               : "POPEN",
        "agent_launch_method"         : "FORK",
        "task_launch_method"          : "FORK",
        "mpi_launch_method"           : "MPIRUN",
        "default_queue"               : "batch",
        "python_interpreter"          : "/usr/bin/python",
        "pre_bootstrap_1"             : [],
        "valid_roots"                 : ["/home/","/tmp/"],
        "rp_version"                  : "local",
        "virtenv"                     : "%(resource_sandbox)s/ve_tutorial",
<<<<<<< HEAD
        "virtenv_mode"                : "update",
        "python_dist"                 : "default"
    },
    "one": {
        "description"                 : "radical server 1",
        "notes"                       : "None",
        "schemas"                     : ["ssh", "local"],
        "ssh"                         : 
        {
            "job_manager_endpoint"    : "ssh://144.76.72.175/",
            "filesystem_endpoint"     : "sftp://144.76.72.175/"
        },
        "local"                       : 
        {
            "job_manager_endpoint"    : "fork://localhost/",
            "filesystem_endpoint"     : "file://localhost/"
        },
        "lrms"                        : "FORK",
        "agent_scheduler"             : "CONTINUOUS",
        "agent_spawner"               : "POPEN",
        "agent_launch_method"         : "FORK",
        "task_launch_method"          : "FORK",
        "mpi_launch_method"           : "MPIRUN",
        "default_queue"               : "batch",
        "python_interpreter"          : "/usr/bin/python",
        "pre_bootstrap_1"             : [],
        "valid_roots"                 : ["/home/","/tmp/"],
        "rp_version"                  : "local",
        "virtenv"                     : "%(resource_sandbox)s/ve_one",
        "virtenv_mode"                : "update",
        "python_dist"                 : "default"
    },
    "two": {
        "description"                 : "radical server 2",
        "notes"                       : "None",
        "schemas"                     : ["ssh", "local"],
        "ssh"                         : 
        {
            "job_manager_endpoint"    : "ssh://138.201.86.166/",
            "filesystem_endpoint"     : "sftp://138.201.86.166/"
        },
        "local"                       : 
        {
            "job_manager_endpoint"    : "fork://localhost/",
            "filesystem_endpoint"     : "file://localhost/"
        },
        "lrms"                        : "FORK",
        "agent_scheduler"             : "CONTINUOUS",
        "agent_spawner"               : "POPEN",
        "agent_launch_method"         : "FORK",
        "task_launch_method"          : "FORK",
        "mpi_launch_method"           : "MPIRUN",
        "default_queue"               : "batch",
        "python_interpreter"          : "/usr/bin/python",
        "pre_bootstrap_1"             : [],
        "valid_roots"                 : ["/home/","/tmp/"],
        "rp_version"                  : "local",
        "virtenv"                     : "%(resource_sandbox)s/ve_one",
=======
>>>>>>> f44bbd11
        "virtenv_mode"                : "update",
        "python_dist"                 : "default"
    }
}
<|MERGE_RESOLUTION|>--- conflicted
+++ resolved
@@ -26,7 +26,6 @@
         "valid_roots"                 : ["/home/","/tmp/"],
         "rp_version"                  : "local",
         "virtenv"                     : "%(resource_sandbox)s/ve_tutorial",
-<<<<<<< HEAD
         "virtenv_mode"                : "update",
         "python_dist"                 : "default"
     },
@@ -55,7 +54,6 @@
         "pre_bootstrap_1"             : [],
         "valid_roots"                 : ["/home/","/tmp/"],
         "rp_version"                  : "local",
-        "virtenv"                     : "%(resource_sandbox)s/ve_one",
         "virtenv_mode"                : "update",
         "python_dist"                 : "default"
     },
@@ -84,9 +82,6 @@
         "pre_bootstrap_1"             : [],
         "valid_roots"                 : ["/home/","/tmp/"],
         "rp_version"                  : "local",
-        "virtenv"                     : "%(resource_sandbox)s/ve_one",
-=======
->>>>>>> f44bbd11
         "virtenv_mode"                : "update",
         "python_dist"                 : "default"
     }
