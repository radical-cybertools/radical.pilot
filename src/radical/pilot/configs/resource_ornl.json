
{
    "titan_aprun": {
        "description"                 : "The Cray XK7 supercomputer located at the Oak Ridge Leadership Computing Facility (OLCF), (https://www.olcf.ornl.gov/titan/)",
        "notes"                       : "Requires the use of an RSA SecurID on every connection.",
        "schemas"                     : ["local"],
        "local"                       : {
            "job_manager_hop"         : "fork://localhost/",
            "job_manager_endpoint"    : "torque://localhost/",
            "filesystem_endpoint"     : "file://localhost/"
        },
        "default_queue"               : "batch",
        "lrms"                        : "TORQUE",
        "lfs_per_node"                : "/tmp",
        "agent_type"                  : "multicore",
        "agent_config"                : "cray_aprun",
        "agent_scheduler"             : "CONTINUOUS",
        "agent_spawner"               : "POPEN",
        "agent_launch_method"         : "APRUN",
        "task_launch_method"          : "APRUN",
        "mpi_launch_method"           : "APRUN",
        "pre_bootstrap_0"             : [
            "module unload PrgEnv-pgi",
            "module load PrgEnv-gnu",
            "module load xalt",
            "module load python",
            "module load python_pip",
            "module load python_virtualenv",
            # Workaround for ZMQ runtime failure
            "export LD_PRELOAD=/lib64/librt.so.1"
        ],
        "pre_bootstrap_1"             : [
          # "export PATH=$PATH",
          # "export LD_LIBRARY_PATH=$LD_LIBRARY_PATH",
            "module load xalt"
        ],
        "default_remote_workdir"      : "$MEMBERWORK/`groups | cut -d' ' -f2`",
        "valid_roots"                 : ["/lustre/atlas/scratch"],
        "rp_version"                  : "local",
        "virtenv_mode"                : "use",
        "virtenv"                     : "/lustre/atlas2/bip149/world-shared/ve.rp.titan.2018.05.23",
        "stage_cacerts"               : true,
        "python_dist"                 : "default",
        "virtenv_dist"                : "system",
        "gpus_per_node"               : 1
     #  "saga_jd_supplement"          : {"candidate_hosts" : ["titan"]}
    },

    "rhea_aprun": {
        "description"                 : "The Cray XK7 supercomputer located at the Oak Ridge Leadership Computing Facility (OLCF), (https://www.olcf.ornl.gov/titan/)",
        "notes"                       : "Requires the use of an RSA SecurID on every connection.",
        "schemas"                     : ["local"],
        "local"                       : {
            "job_manager_endpoint"    : "torque://localhost",
            "filesystem_endpoint"     : "file://localhost/"
        },
        "default_queue"               : "batch",
        "lrms"                        : "TORQUE",
        "agent_type"                  : "multicore",
        "agent_config"                : "rhea",
        "agent_scheduler"             : "CONTINUOUS",
        "agent_spawner"               : "POPEN",
        "agent_launch_method"         : "APRUN",
        "task_launch_method"          : "APRUN",
        "mpi_launch_method"           : "APRUN",
        "pre_bootstrap_0"             : [
            "module purge",
            "module load PE-gnu",
            "module load python",
            "module load python_pip",
            "module load python_virtualenv",
            # Workaround for ZMQ runtime failure
            "export LD_PRELOAD=/lib64/librt.so.1"
        ],
        "default_remote_workdir"      : "$MEMBERWORK/`groups | cut -d' ' -f2`",
        "valid_roots"                 : ["/lustre/atlas/scratch"],
        "rp_version"                  : "local",
        "virtenv_mode"                : "use",
        "virtenv"                     : "/lustre/atlas2/bip149/world-shared/ve.rp.titan.2018.05.23",
        "stage_cacerts"               : true,
        "python_dist"                 : "default",
        "virtenv_dist"                : "system",
        "gpus_per_node"               : 1,
        "saga_jd_supplement"          : {"candidate_hosts" : ["rhea"]},
        "forward_tunnel_endpoint"     : "rhea-login4g.ccs.ornl.gov"
    },

    "titan_orte": {
        "description"                 : "The Cray XK7 supercomputer located at the Oak Ridge Leadership Computing Facility (OLCF), (https://www.olcf.ornl.gov/titan/)",
        "notes"                       : "Requires the use of an RSA SecurID on every connection.",
        "schemas"                     : ["local"],
        "local"                       : {
            "job_manager_hop"         : "fork://localhost/",
            "job_manager_endpoint"    : "torque://localhost",
            "filesystem_endpoint"     : "file://localhost/"
        },
        "default_queue"               : "batch",
        "lrms"                        : "TORQUE",
        "lfs_per_node"                : "/tmp",
        "agent_type"                  : "multicore",
        "agent_config"                : "cray",
        "agent_scheduler"             : "CONTINUOUS",
        "agent_spawner"               : "SHELLFS",
        "agent_launch_method"         : "ORTE",
        "task_launch_method"          : "ORTE",
        "mpi_launch_method"           : "ORTE",
        "cores_per_node"              : "16",
        "gpus_per_node"               : 1,
        "pre_bootstrap_0"             : [
            "module swap PrgEnv-pgi PrgEnv-gnu",
            "module load python",
            "module use --append /lustre/atlas/world-shared/csc230/openmpi/modules/",
            "module load openmpi/2018_10_24_539f71d",
            # Workaround for ZMQ runtime failure
            "export LD_PRELOAD=/lib64/librt.so.1"
        ],
     #  "default_remote_workdir"      : "$MEMBERWORK/%(pd.project)s",
        "default_remote_workdir"      : "$MEMBERWORK/`groups | cut -d' ' -f2`",
        "valid_roots"                 : ["/lustre/atlas/scratch"],
        "rp_version"                  : "local",
        "virtenv_mode"                : "use",
        "virtenv"                     : "/lustre/atlas2/bip149/world-shared/ve.rp.titan.2018.05.23",
        "stage_cacerts"               : true,
        "python_dist"                 : "default",
        "virtenv_dist"                : "system"
    },

    "titan_ortelib": {
        "description"                 : "The Cray XK7 supercomputer located at the Oak Ridge Leadership Computing Facility (OLCF), (https://www.olcf.ornl.gov/titan/)",
        "notes"                       : "Requires the use of an RSA SecurID on every connection.",
        "schemas"                     : ["local"],
        "local"                       : {
            "job_manager_hop"         : "fork://localhost/",
            "job_manager_endpoint"    : "torque://localhost",
            "filesystem_endpoint"     : "file://localhost/"
        },
        "default_queue"               : "batch",
        "lrms"                        : "TORQUE",
        "lfs_per_node"                : "/tmp",
        "agent_type"                  : "multicore",
        "agent_config"                : "cray",
        "agent_scheduler"             : "CONTINUOUS",
        "agent_spawner"               : "ORTE",
        "agent_launch_method"         : "ORTE",
        "task_launch_method"          : "ORTE_LIB",
        "mpi_launch_method"           : "ORTE_LIB",
        "gpus_per_node"               : 1,
        "pre_bootstrap_0"             : [
            "module swap PrgEnv-pgi PrgEnv-gnu",
            "module load python",
            "module use --append /lustre/atlas/world-shared/csc230/openmpi/modules/",
            "module load openmpi/2018_07_26_539f71d",
            # Workaround for ZMQ runtime failure
            "export LD_PRELOAD=/lib64/librt.so.1"
        ],
        "default_remote_workdir"      : "$MEMBERWORK/`groups | cut -d' ' -f2`",
        "valid_roots"                 : ["/lustre/atlas/scratch"],
        "rp_version"                  : "local",
        "virtenv_mode"                : "use",
        "virtenv"                     : "/lustre/atlas2/bip149/world-shared/ve.rp.titan.2018.05.23",
        "stage_cacerts"               : true,
        "python_dist"                 : "default",
        "virtenv_dist"                : "system"
    },


    "rhea": {
        "description"                 : "The Cray XK7 supercomputer located at the Oak Ridge Leadership Computing Facility (OLCF), (https://www.olcf.ornl.gov/rhea/)",
        "notes"                       : "Requires the use of an RSA SecurID on every connection.",
        "schemas"                     : ["local", "ssh", "go"],
        "ssh"                         : {
            "job_manager_endpoint"    : "torque+ssh://rhea.ccs.ornl.gov",
            "filesystem_endpoint"     : "sftp://rhea.ccs.ornl.gov/"
        },
        "local"                       : {
            "job_manager_endpoint"    : "torque://localhost",
            "filesystem_endpoint"     : "file://localhost/"
        },
        "go"                          : {
            "job_manager_endpoint"    : "torque+ssh://rhea.ccs.ornl.gov",
            "filesystem_endpoint"     : "go://olcf#dtn/"
        },
        "default_queue"               : "batch",
        "cores_per_node"              : "16",
        "gpus_per_node"               : 1,
        "lrms"                        : "TORQUE",
        #"agent_type"                  : "multicore",
        #"agent_config"                : "mpirun",
        "agent_scheduler"             : "CONTINUOUS",
        "agent_spawner"               : "POPEN",
        "agent_launch_method"         : "SSH",
        "task_launch_method"          : "SSH",
        "mpi_launch_method"           : "MPIRUN",
        "pre_bootstrap_0"             : [
            "module load python",
            # Workaround for ZMQ runtime failure
            "export LD_PRELOAD=/lib64/librt.so.1"
        ],
        "default_remote_workdir"      : "$MEMBERWORK/`groups | cut -d' ' -f2`",
        "valid_roots"                 : ["/lustre/atlas/scratch"],
        "rp_version"                  : "local",
        "virtenv_mode"                : "create",
        "stage_cacerts"               : true,
        "python_dist"                 : "default",
        "virtenv_dist"                : "system"
    },

    "summitdev": {
        "description"                 : "The Cray XK7 supercomputer located at the Oak Ridge Leadership Computing Facility (OLCF), (https://www.olcf.ornl.gov/titan/)",
        "notes"                       : "Requires the use of an RSA SecurID on every connection.",
        "schemas"                     : ["local"],
        "local"                       : {
            "job_manager_hop"         : "fork://localhost/",
            "job_manager_endpoint"    : "lsf://localhost/",
            "filesystem_endpoint"     : "file://localhost/"
        },
        "default_queue"               : "batch",
        "lrms"                        : "LSF_SUMMIT",
        "lfs_per_node"                : "/tmp",
        "agent_type"                  : "multicore",
        "agent_config"                : "default",
        "agent_scheduler"             : "CONTINUOUS_SUMMIT",
        "agent_spawner"               : "POPEN",
        "agent_launch_method"         : "JSRUN",
        "task_launch_method"          : "JSRUN",
        "mpi_launch_method"           : "JSRUN",
        "pre_bootstrap_0"             : ["module load DefApps",
                                         "module load spectrum-mpi/10.2.0.7-20180830",
                                         "module load xalt/1.1.3",
                                         "module load gcc/6.4.0",
                                         "module load lsf-tools/2.0",
                                         "module load hsi/5.0.2.p5"
                                        ],
        "pre_bootstrap_1"             : [
                                        "module load xalt"
                                        ],
        "valid_roots"                 : ["/ccs/home/$USER"],
        "rp_version"                  : "local",
        "virtenv_mode"                : "create",
        "stage_cacerts"               : true,
        "python_dist"                 : "default",
        "virtenv_dist"                : "default",
        "gpus_per_node"               : 6,
        "sockets_per_node"            : 2
    },

    "summit": {
        "description"                 : "The Cray XK7 supercomputer located at the Oak Ridge Leadership Computing Facility (OLCF), (https://www.olcf.ornl.gov/titan/)",
        "notes"                       : "Requires the use of an RSA SecurID on every connection.",
        "schemas"                     : ["local"],
        "local"                       : {
            "job_manager_hop"         : "fork://localhost/",
            "job_manager_endpoint"    : "lsf://localhost/",
            "filesystem_endpoint"     : "file://localhost/"
        },
        "default_queue"               : "batch",
        "lrms"                        : "LSF_SUMMIT",
        "lfs_per_node"                : "/tmp",
        "agent_type"                  : "multicore",
        "agent_config"                : "summit_sa",
        "agent_scheduler"             : "CONTINUOUS",
        "agent_spawner"               : "POPEN",
        "agent_launch_method"         : "JSRUN",
        "task_launch_method"          : "JSRUN",
        "mpi_launch_method"           : "JSRUN",
        "pre_bootstrap_0"             : [
                                         "module unload xl",
                                         "module unload xalt",
                                         "module unload spectrum-mpi",
                                         "module load   gcc/6.4.0",
                                         "module load   python/2.7.15",
                                         "module load   py-virtualenv/16.0.0-py2",
                                         "module load   py-pip/10.0.1-py2",
                                         "module load   py-setuptools/40.2.0-py2",
                                         "module load   zeromq/4.2.5"
                                        ],
        "pre_bootstrap_1"             : [
                                         "module unload xl",
                                         "module unload xalt",
                                         "module unload spectrum-mpi",
                                         "module load   gcc/6.4.0",
                                         "module load   python/2.7.15",
                                         "module load   py-virtualenv/16.0.0-py2",
                                         "module load   py-pip/10.0.1-py2",
                                         "module load   py-setuptools/40.2.0-py2",
                                         "module load   zeromq/4.2.5",
<<<<<<< HEAD
                                         "module use    /gpfs/alpine/stf010/world-shared/naughton/olcf/summit/modulefiles",
                                         "module load   prrte/master",
                                         "export PRRTE_PREFIX=$PRRTE_DIR",
=======
>>>>>>> 09cec6a1
                                         "ulimit -u 65536"
                                        ],
        "valid_roots"                 : ["$MEMBERWORK/"],
        "default_remote_workdir"      : "$MEMBERWORK/bip178",
        "rp_version"                  : "local",
        "virtenv_mode"                : "create",
        "stage_cacerts"               : true,
        "python_dist"                 : "default",
        "virtenv_dist"                : "default",
        "gpus_per_node"               : 6,
        "sockets_per_node"            : 2
    },

    "summit_prte": {
        "description"                 : "The Cray XK7 supercomputer located at the Oak Ridge Leadership Computing Facility (OLCF), (https://www.olcf.ornl.gov/titan/)",
        "notes"                       : "Requires the use of an RSA SecurID on every connection.",
        "schemas"                     : ["local"],
        "local"                       : {
            "job_manager_hop"         : "fork://localhost/",
            "job_manager_endpoint"    : "lsf://localhost/",
            "filesystem_endpoint"     : "file://localhost/"
        },
        "default_queue"               : "batch",
        "lrms"                        : "LSF_SUMMIT",
        "lfs_per_node"                : "/tmp",
        "agent_type"                  : "multicore",
        "agent_config"                : "summit_sa",
        "agent_scheduler"             : "CONTINUOUS",
        "agent_spawner"               : "POPEN",
        "agent_launch_method"         : "SSH",
        "task_launch_method"          : "PRTE",
        "mpi_launch_method"           : "PRTE",
        "pre_bootstrap_0"             : [
                                         "module unload xl",
                                         "module unload xalt",
                                         "module unload spectrum-mpi",
                                         "module load   gcc/6.4.0",
                                         "module load   python/2.7.15",
                                         "module load   py-virtualenv/16.0.0-py2",
                                         "module load   py-pip/10.0.1-py2",
                                         "module load   py-setuptools/40.2.0-py2",
                                         "module load   zeromq/4.2.5",
                                         "module use    /sw/summit/ums/ompix/gcc/6.4.0/modules",
                                         "module load   prrte/1.0.0_devtiming",
                                         "export PRRTE_PREFIX=$PRRTE_DIR"
                                        ],
        "pre_bootstrap_1"             : [
                                         "module unload xl",
                                         "module unload xalt",
                                         "module unload spectrum-mpi",
                                         "module load   gcc/6.4.0",
                                         "module load   python/2.7.15",
                                         "module load   py-virtualenv/16.0.0-py2",
                                         "module load   py-pip/10.0.1-py2",
                                         "module load   py-setuptools/40.2.0-py2",
                                         "module load   zeromq/4.2.5",
<<<<<<< HEAD
                                         "module use    /gpfs/alpine/stf010/world-shared/naughton/olcf/summit/modulefiles",
                                         "module load   prrte/master",
=======
                                         "module use    /sw/summit/ums/ompix/gcc/6.4.0/modules",
                                         "module load   prrte/1.0.0_devtiming",
>>>>>>> 09cec6a1
                                         "export PRRTE_PREFIX=$PRRTE_DIR",
                                         "ulimit -u 65536"
                                        ],
        "valid_roots"                 : ["$MEMBERWORK/"],
        "default_remote_workdir"      : "$MEMBERWORK/bip178",
        "rp_version"                  : "local",
        "virtenv_mode"                : "create",
        "stage_cacerts"               : true,
        "python_dist"                 : "default",
        "virtenv_dist"                : "default",
        "gpus_per_node"               : 6,
        "sockets_per_node"            : 2
    }
}
<|MERGE_RESOLUTION|>--- conflicted
+++ resolved
@@ -283,14 +283,7 @@
                                          "module load   py-virtualenv/16.0.0-py2",
                                          "module load   py-pip/10.0.1-py2",
                                          "module load   py-setuptools/40.2.0-py2",
-                                         "module load   zeromq/4.2.5",
-<<<<<<< HEAD
-                                         "module use    /gpfs/alpine/stf010/world-shared/naughton/olcf/summit/modulefiles",
-                                         "module load   prrte/master",
-                                         "export PRRTE_PREFIX=$PRRTE_DIR",
-=======
->>>>>>> 09cec6a1
-                                         "ulimit -u 65536"
+                                         "module load   zeromq/4.2.5"
                                         ],
         "valid_roots"                 : ["$MEMBERWORK/"],
         "default_remote_workdir"      : "$MEMBERWORK/bip178",
@@ -346,13 +339,8 @@
                                          "module load   py-pip/10.0.1-py2",
                                          "module load   py-setuptools/40.2.0-py2",
                                          "module load   zeromq/4.2.5",
-<<<<<<< HEAD
-                                         "module use    /gpfs/alpine/stf010/world-shared/naughton/olcf/summit/modulefiles",
-                                         "module load   prrte/master",
-=======
                                          "module use    /sw/summit/ums/ompix/gcc/6.4.0/modules",
                                          "module load   prrte/1.0.0_devtiming",
->>>>>>> 09cec6a1
                                          "export PRRTE_PREFIX=$PRRTE_DIR",
                                          "ulimit -u 65536"
                                         ],
