--- conflicted
+++ resolved
@@ -109,10 +109,7 @@
         "gpus_per_node"               : 6,
         "sockets_per_node"            : 2,
         "lfs_path_per_node"           : "/tmp",
-<<<<<<< HEAD
         "lfs_size_per_node"           : 0,
-=======
->>>>>>> ceccd186
         "system_architecture"         : {"smt": 4,
                                          "options": ["gpumps", "nvme"]}
     },
@@ -162,10 +159,7 @@
         "gpus_per_node"               : 6,
         "sockets_per_node"            : 2,
         "lfs_path_per_node"           : "/tmp",
-<<<<<<< HEAD
         "lfs_size_per_node"           : 0,
-=======
->>>>>>> ceccd186
         "system_architecture"         : {"smt": 4,
                                          "options": ["gpumps", "nvme"]},
         "dvm_count"                   : 1
