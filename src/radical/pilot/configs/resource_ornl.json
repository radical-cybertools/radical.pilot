--- conflicted
+++ resolved
@@ -103,10 +103,7 @@
         "task_launch_method"          : "ORTE",
         "mpi_launch_method"           : "ORTE",
         "cores_per_node"              : "16",
-<<<<<<< HEAD
-=======
-        "gpus_per_node"               : 1,
->>>>>>> c5dc296f
+        "gpus_per_node"               : 1,
         "pre_bootstrap_0"             : [
             "module swap PrgEnv-pgi PrgEnv-gnu",
             "module load python",
@@ -115,12 +112,8 @@
             # Workaround for ZMQ runtime failure
             "export LD_PRELOAD=/lib64/librt.so.1"
         ],
-<<<<<<< HEAD
-        "default_sandbox_base"        : "$MEMBERWORK/`groups | cut -d' ' -f2`",
-=======
-     #  "default_remote_workdir"      : "$MEMBERWORK/%(pd.project)s",
-        "default_remote_workdir"      : "$MEMBERWORK/`groups | cut -d' ' -f2`",
->>>>>>> c5dc296f
+        "default_sandbox_base"        : "$MEMBERWORK/`groups | cut -d' ' -f2`",
+     #  "default_sandbox_base"        : "$MEMBERWORK/%(pd.project)s",
         "valid_roots"                 : ["/lustre/atlas/scratch"],
         "rp_version"                  : "local",
         "virtenv_mode"                : "use",
@@ -148,10 +141,7 @@
         "agent_launch_method"         : "ORTE",
         "task_launch_method"          : "ORTE_LIB",
         "mpi_launch_method"           : "ORTE_LIB",
-<<<<<<< HEAD
-=======
-        "gpus_per_node"               : 1,
->>>>>>> c5dc296f
+        "gpus_per_node"               : 1,
         "pre_bootstrap_0"             : [
             "module swap PrgEnv-pgi PrgEnv-gnu",
             "module load python",
