--- conflicted
+++ resolved
@@ -150,24 +150,16 @@
                                              "pre_exec_cached": [
                                                  "module load flux",
                                                  "module load rocm",
-<<<<<<< HEAD
                                                  "module load craype-accel-amd-gfx90a",
                                                  "export MPICH_GPU_SUPPORT_ENABLED=1"
-=======
-                                                 "module load flux"
->>>>>>> 9350e7a5
                                              ]
                                          }
                                         },
         "pre_bootstrap_0"             : [
                                          "module load flux",
                                          "module load rocm",
-<<<<<<< HEAD
                                          "module load craype-accel-amd-gfx90a",
                                          "export MPICH_GPU_SUPPORT_ENABLED=1",
-=======
-                                         "module load flux",
->>>>>>> 9350e7a5
                                          "module load cray-python"
                                         ],
         "default_remote_workdir"      : "$MEMBERWORK/%(pd.project)s",
@@ -181,7 +173,8 @@
                                                             32,  40,  48,  56,
                                                             64,  72,  80,  88,
                                                             96, 104, 112, 120],
-                                         "blocked_gpus"  : []
+                                         "blocked_gpus"  : [],
+					 "n_partitions"  : 2
                                         }
     },
 
