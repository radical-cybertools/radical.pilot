
{
    "titan_aprun": {
        "description"                 : "The Cray XK7 supercomputer located at the Oak Ridge Leadership Computing Facility (OLCF), (https://www.olcf.ornl.gov/titan/)",
        "notes"                       : "Requires the use of an RSA SecurID on every connection.",
        "schemas"                     : ["local"],
        "local"                       : {
            "job_manager_hop"         : "fork://localhost/",
            "job_manager_endpoint"    : "torque://localhost/",
            "filesystem_endpoint"     : "file://localhost/"
        },
        "default_queue"               : "batch",
        "lrms"                        : "TORQUE",
        "lfs_per_node"                : "/tmp",
        "agent_type"                  : "multicore",
        "agent_config"                : "cray_aprun",
        "agent_scheduler"             : "CONTINUOUS",
        "agent_spawner"               : "POPEN",
        "agent_launch_method"         : "APRUN",
        "task_launch_method"          : "APRUN",
        "mpi_launch_method"           : "APRUN",
        "pre_bootstrap_0"             : [
            "module unload PrgEnv-pgi",
            "module load PrgEnv-gnu",
            "module load xalt",
            "module load python",
            "module load python_pip",
            "module load python_virtualenv",
            # Workaround for ZMQ runtime failure
            "export LD_PRELOAD=/lib64/librt.so.1"
        ],
        "pre_bootstrap_1"             : [
          # "export PATH=$PATH",
          # "export LD_LIBRARY_PATH=$LD_LIBRARY_PATH",
            "module load xalt"
        ],
        "default_remote_workdir"      : "$MEMBERWORK/`groups | cut -d' ' -f2`",
        "valid_roots"                 : ["/lustre/atlas/scratch"],
        "rp_version"                  : "local",
        "virtenv_mode"                : "use",
        "virtenv"                     : "/lustre/atlas2/bip149/world-shared/ve.rp.titan.2018.05.23",
        "stage_cacerts"               : true,
        "python_dist"                 : "default",
        "virtenv_dist"                : "system",
        "gpus_per_node"               : 1
     #  "saga_jd_supplement"          : {"candidate_hosts" : ["titan"]}
    },

    "rhea_aprun": {
        "description"                 : "The Cray XK7 supercomputer located at the Oak Ridge Leadership Computing Facility (OLCF), (https://www.olcf.ornl.gov/titan/)",
        "notes"                       : "Requires the use of an RSA SecurID on every connection.",
        "schemas"                     : ["local"],
        "local"                       : {
            "job_manager_endpoint"    : "torque://localhost",
            "filesystem_endpoint"     : "file://localhost/"
        },
        "default_queue"               : "batch",
        "lrms"                        : "TORQUE",
        "agent_type"                  : "multicore",
        "agent_config"                : "rhea",
        "agent_scheduler"             : "CONTINUOUS",
        "agent_spawner"               : "POPEN",
        "agent_launch_method"         : "APRUN",
        "task_launch_method"          : "APRUN",
        "mpi_launch_method"           : "APRUN",
        "pre_bootstrap_0"             : [
            "module purge",
            "module load PE-gnu",
            "module load python",
            "module load python_pip",
            "module load python_virtualenv",
            # Workaround for ZMQ runtime failure
            "export LD_PRELOAD=/lib64/librt.so.1"
        ],
        "default_remote_workdir"      : "$MEMBERWORK/`groups | cut -d' ' -f2`",
        "valid_roots"                 : ["/lustre/atlas/scratch"],
        "rp_version"                  : "local",
        "virtenv_mode"                : "use",
        "virtenv"                     : "/lustre/atlas2/bip149/world-shared/ve.rp.titan.2018.05.23",
        "stage_cacerts"               : true,
        "python_dist"                 : "default",
        "virtenv_dist"                : "system",
        "gpus_per_node"               : 1,
        "saga_jd_supplement"          : {"candidate_hosts" : ["rhea"]},
        "forward_tunnel_endpoint"     : "rhea-login4g.ccs.ornl.gov"
    },

    "titan_orte": {
        "description"                 : "The Cray XK7 supercomputer located at the Oak Ridge Leadership Computing Facility (OLCF), (https://www.olcf.ornl.gov/titan/)",
        "notes"                       : "Requires the use of an RSA SecurID on every connection.",
        "schemas"                     : ["local"],
        "local"                       : {
            "job_manager_hop"         : "fork://localhost/",
            "job_manager_endpoint"    : "torque://localhost",
            "filesystem_endpoint"     : "file://localhost/"
        },
        "default_queue"               : "batch",
        "lrms"                        : "TORQUE",
        "lfs_per_node"                : "/tmp",
        "agent_type"                  : "multicore",
        "agent_config"                : "cray",
        "agent_scheduler"             : "CONTINUOUS",
        "agent_spawner"               : "SHELLFS",
        "agent_launch_method"         : "ORTE",
        "task_launch_method"          : "ORTE",
        "mpi_launch_method"           : "ORTE",
        "cores_per_node"              : "16",
        "gpus_per_node"               : 1,
        "pre_bootstrap_0"             : [
            "module swap PrgEnv-pgi PrgEnv-gnu",
            "module load python",
            "module use --append /lustre/atlas/world-shared/csc230/openmpi/modules/",
            "module load openmpi/2018_10_24_539f71d",
            # Workaround for ZMQ runtime failure
            "export LD_PRELOAD=/lib64/librt.so.1"
        ],
     #  "default_remote_workdir"      : "$MEMBERWORK/%(pd.project)s",
        "default_remote_workdir"      : "$MEMBERWORK/`groups | cut -d' ' -f2`",
        "valid_roots"                 : ["/lustre/atlas/scratch"],
        "rp_version"                  : "local",
        "virtenv_mode"                : "use",
        "virtenv"                     : "/lustre/atlas2/bip149/world-shared/ve.rp.titan.2018.05.23",
        "stage_cacerts"               : true,
        "python_dist"                 : "default",
        "virtenv_dist"                : "system"
    },

    "titan_ortelib": {
        "description"                 : "The Cray XK7 supercomputer located at the Oak Ridge Leadership Computing Facility (OLCF), (https://www.olcf.ornl.gov/titan/)",
        "notes"                       : "Requires the use of an RSA SecurID on every connection.",
        "schemas"                     : ["local"],
        "local"                       : {
            "job_manager_hop"         : "fork://localhost/",
            "job_manager_endpoint"    : "torque://localhost",
            "filesystem_endpoint"     : "file://localhost/"
        },
        "default_queue"               : "batch",
        "lrms"                        : "TORQUE",
        "lfs_per_node"                : "/tmp",
        "agent_type"                  : "multicore",
        "agent_config"                : "cray",
        "agent_scheduler"             : "CONTINUOUS",
        "agent_spawner"               : "ORTE",
        "agent_launch_method"         : "ORTE",
        "task_launch_method"          : "ORTE_LIB",
        "mpi_launch_method"           : "ORTE_LIB",
        "gpus_per_node"               : 1,
        "pre_bootstrap_0"             : [
            "module swap PrgEnv-pgi PrgEnv-gnu",
            "module load python",
            "module use --append /lustre/atlas/world-shared/csc230/openmpi/modules/",
            "module load openmpi/2018_07_26_539f71d",
            # Workaround for ZMQ runtime failure
            "export LD_PRELOAD=/lib64/librt.so.1"
        ],
        "default_remote_workdir"      : "$MEMBERWORK/`groups | cut -d' ' -f2`",
        "valid_roots"                 : ["/lustre/atlas/scratch"],
        "rp_version"                  : "local",
        "virtenv_mode"                : "use",
        "virtenv"                     : "/lustre/atlas2/bip149/world-shared/ve.rp.titan.2018.05.23",
        "stage_cacerts"               : true,
        "python_dist"                 : "default",
        "virtenv_dist"                : "system"
    },


    "rhea": {
        "description"                 : "The Cray XK7 supercomputer located at the Oak Ridge Leadership Computing Facility (OLCF), (https://www.olcf.ornl.gov/rhea/)",
        "notes"                       : "Requires the use of an RSA SecurID on every connection.",
        "schemas"                     : ["local", "ssh", "go"],
        "ssh"                         : {
            "job_manager_endpoint"    : "torque+ssh://rhea.ccs.ornl.gov",
            "filesystem_endpoint"     : "sftp://rhea.ccs.ornl.gov/"
        },
        "local"                       : {
            "job_manager_endpoint"    : "torque://localhost",
            "filesystem_endpoint"     : "file://localhost/"
        },
        "go"                          : {
            "job_manager_endpoint"    : "torque+ssh://rhea.ccs.ornl.gov",
            "filesystem_endpoint"     : "go://olcf#dtn/"
        },
        "default_queue"               : "batch",
        "cores_per_node"              : "16",
        "gpus_per_node"               : 1,
        "lrms"                        : "TORQUE",
        #"agent_type"                  : "multicore",
        #"agent_config"                : "mpirun",
        "agent_scheduler"             : "CONTINUOUS",
        "agent_spawner"               : "POPEN",
        "agent_launch_method"         : "SSH",
        "task_launch_method"          : "SSH",
        "mpi_launch_method"           : "MPIRUN",
        "pre_bootstrap_0"             : [
            "module load python",
            # Workaround for ZMQ runtime failure
            "export LD_PRELOAD=/lib64/librt.so.1"
        ],
        "default_remote_workdir"      : "$MEMBERWORK/`groups | cut -d' ' -f2`",
        "valid_roots"                 : ["/lustre/atlas/scratch"],
        "rp_version"                  : "local",
        "virtenv_mode"                : "create",
        "stage_cacerts"               : true,
        "python_dist"                 : "default",
        "virtenv_dist"                : "system"
    },

    "summitdev": {
        "description"                 : "The Cray XK7 supercomputer located at the Oak Ridge Leadership Computing Facility (OLCF), (https://www.olcf.ornl.gov/titan/)",
        "notes"                       : "Requires the use of an RSA SecurID on every connection.",
        "schemas"                     : ["local"],
        "local"                       : {
            "job_manager_hop"         : "fork://localhost/",
            "job_manager_endpoint"    : "lsf://localhost/",
            "filesystem_endpoint"     : "file://localhost/"
        },
        "default_queue"               : "batch",
        "lrms"                        : "LSF_SUMMIT",
        "lfs_per_node"                : "/tmp",
        "agent_type"                  : "multicore",
        "agent_config"                : "default",
        "agent_scheduler"             : "CONTINUOUS_SUMMIT",
        "agent_spawner"               : "POPEN",
        "agent_launch_method"         : "JSRUN",
        "task_launch_method"          : "JSRUN",
        "mpi_launch_method"           : "JSRUN",
        "pre_bootstrap_0"             : ["module load DefApps",
                                         "module load spectrum-mpi/10.2.0.7-20180830",
                                         "module load xalt/1.1.3",
                                         "module load gcc/6.4.0",
                                         "module load lsf-tools/2.0",
                                         "module load hsi/5.0.2.p5"
                                        ],
        "pre_bootstrap_1"             : [
                                        "module load xalt"
                                        ],
        "valid_roots"                 : ["/ccs/home/$USER"],
        "rp_version"                  : "local",
        "virtenv_mode"                : "create",
        "stage_cacerts"               : true,
        "python_dist"                 : "default",
        "virtenv_dist"                : "default",
        "gpus_per_node"               : 6,
        "sockets_per_node"            : 2
    },

    "summit": {
        "description"                 : "The Cray XK7 supercomputer located at the Oak Ridge Leadership Computing Facility (OLCF), (https://www.olcf.ornl.gov/titan/)",
        "notes"                       : "Requires the use of an RSA SecurID on every connection.",
        "schemas"                     : ["local"],
        "local"                       : {
            "job_manager_hop"         : "fork://localhost/",
            "job_manager_endpoint"    : "lsf://localhost/",
            "filesystem_endpoint"     : "file://localhost/"
        },
        "default_queue"               : "batch",
        "lrms"                        : "LSF_SUMMIT",
        "lfs_per_node"                : "/tmp",
        "agent_type"                  : "multicore",
        "agent_config"                : "summit_sa",
        "agent_scheduler"             : "CONTINUOUS",
        "agent_spawner"               : "POPEN",
        "agent_launch_method"         : "JSRUN",
        "task_launch_method"          : "JSRUN",
        "mpi_launch_method"           : "JSRUN",
        "pre_bootstrap_0"             : [
                                         "module unload xl",
                                         "module unload xalt",
                                         "module unload spectrum-mpi",
                                         "module load   gcc/6.4.0",
                                         "module load   python/2.7.15",
                                         "module load   py-virtualenv/16.0.0-py2",
                                         "module load   py-pip/10.0.1-py2",
                                         "module load   py-setuptools/40.2.0-py2",
                                         "module load   zeromq/4.2.5"
                                        ],
        "pre_bootstrap_1"             : [
                                         "module unload xl",
                                         "module unload xalt",
                                         "module unload spectrum-mpi",
                                         "module load   gcc/6.4.0",
                                         "module load   python/2.7.15",
                                         "module load   py-virtualenv/16.0.0-py2",
                                         "module load   py-pip/10.0.1-py2",
                                         "module load   py-setuptools/40.2.0-py2",
<<<<<<< HEAD
                                         "module load   zeromq/4.2.5"
=======
                                         "module load   zeromq/4.2.5",
                                         "ulimit -u 65536"
>>>>>>> fa4d6f30
                                        ],
        "valid_roots"                 : ["$MEMBERWORK/"],
        "default_remote_workdir"      : "$MEMBERWORK/bip178",
        "rp_version"                  : "local",
        "virtenv_mode"                : "create",
        "stage_cacerts"               : true,
        "python_dist"                 : "default",
        "virtenv_dist"                : "default",
        "gpus_per_node"               : 6,
        "sockets_per_node"            : 2
    },

    "summit_prte": {
        "description"                 : "The Cray XK7 supercomputer located at the Oak Ridge Leadership Computing Facility (OLCF), (https://www.olcf.ornl.gov/titan/)",
        "notes"                       : "Requires the use of an RSA SecurID on every connection.",
        "schemas"                     : ["local"],
        "local"                       : {
            "job_manager_hop"         : "fork://localhost/",
            "job_manager_endpoint"    : "lsf://localhost/",
            "filesystem_endpoint"     : "file://localhost/"
        },
        "default_queue"               : "batch",
        "lrms"                        : "LSF_SUMMIT",
        "lfs_per_node"                : "/tmp",
        "agent_type"                  : "multicore",
        "agent_config"                : "summit_sa",
        "agent_scheduler"             : "CONTINUOUS",
        "agent_spawner"               : "POPEN",
        "agent_launch_method"         : "SSH",
        "task_launch_method"          : "PRTE",
        "mpi_launch_method"           : "PRTE",
        "pre_bootstrap_0"             : [
                                         "module unload xl",
                                         "module unload xalt",
                                         "module unload spectrum-mpi",
                                         "module load   gcc/6.4.0",
                                         "module load   python/2.7.15",
                                         "module load   py-virtualenv/16.0.0-py2",
                                         "module load   py-pip/10.0.1-py2",
                                         "module load   py-setuptools/40.2.0-py2",
                                         "module load   zeromq/4.2.5",
                                         "module use    /sw/summit/ums/ompix/gcc/6.4.0/modules",
                                         "module load   prrte/1.0.0_devtiming",
                                         "export PRRTE_PREFIX=$PRRTE_DIR"
                                        ],
        "pre_bootstrap_1"             : [
                                         "module unload xl",
                                         "module unload xalt",
                                         "module unload spectrum-mpi",
                                         "module load   gcc/6.4.0",
                                         "module load   python/2.7.15",
                                         "module load   py-virtualenv/16.0.0-py2",
                                         "module load   py-pip/10.0.1-py2",
                                         "module load   py-setuptools/40.2.0-py2",
                                         "module load   zeromq/4.2.5",
                                         "module use    /sw/summit/ums/ompix/gcc/6.4.0/modules",
                                         "module load   prrte/1.0.0_devtiming",
                                         "export PRRTE_PREFIX=$PRRTE_DIR",
                                         "ulimit -u 65536"
                                        ],
        "valid_roots"                 : ["$MEMBERWORK/"],
        "default_remote_workdir"      : "$MEMBERWORK/bip178",
        "rp_version"                  : "local",
        "virtenv_mode"                : "create",
        "stage_cacerts"               : true,
        "python_dist"                 : "default",
        "virtenv_dist"                : "default",
        "gpus_per_node"               : 6,
        "sockets_per_node"            : 2
    }
}
<|MERGE_RESOLUTION|>--- conflicted
+++ resolved
@@ -283,12 +283,8 @@
                                          "module load   py-virtualenv/16.0.0-py2",
                                          "module load   py-pip/10.0.1-py2",
                                          "module load   py-setuptools/40.2.0-py2",
-<<<<<<< HEAD
-                                         "module load   zeromq/4.2.5"
-=======
                                          "module load   zeromq/4.2.5",
                                          "ulimit -u 65536"
->>>>>>> fa4d6f30
                                         ],
         "valid_roots"                 : ["$MEMBERWORK/"],
         "default_remote_workdir"      : "$MEMBERWORK/bip178",
