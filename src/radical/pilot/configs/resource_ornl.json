{
    "titan_aprun": {
        "description"                 : "The Cray XK7 supercomputer located at the Oak Ridge Leadership Computing Facility (OLCF), (https://www.olcf.ornl.gov/titan/)",
        "notes"                       : "Requires the use of an RSA SecurID on every connection.",
        "schemas"                     : ["local", "ssh", "go"],
        "ssh"                         : {
            "job_manager_endpoint"    : "torque+ssh://titan.ccs.ornl.gov",
            "filesystem_endpoint"     : "sftp://titan.ccs.ornl.gov/"
        },
        "local"                       : {
            "job_manager_endpoint"    : "torque://localhost",
            "filesystem_endpoint"     : "file://localhost/"
        },
        "go"                          : {
            "job_manager_endpoint"    : "torque+ssh://titan.ccs.ornl.gov",
            "filesystem_endpoint"     : "go://olcf#dtn/"
        },
        "default_queue"               : "batch",
        "lrms"                        : "TORQUE",
        "agent_type"                  : "multicore",
        "agent_config"                : "cray_aprun",
        "agent_scheduler"             : "CONTINUOUS",
        "agent_spawner"               : "POPEN",
        "agent_launch_method"         : "APRUN",
        "task_launch_method"          : "APRUN",
        "mpi_launch_method"           : "APRUN",
        "pre_bootstrap_1"             : [
            "module swap PrgEnv-pgi PrgEnv-gnu",
            "module load python",
            # Workaround for ZMQ runtime failure
            "export LD_PRELOAD=/lib64/librt.so.1"
        ],
        "default_remote_workdir"      : "$MEMBERWORK/`groups | cut -d' ' -f2`",
        "valid_roots"                 : ["/lustre/atlas/scratch"],
        "rp_version"                  : "local",
<<<<<<< HEAD
        "virtenv"                     : "%(resource_sandbox)s/ve_titan",
=======
>>>>>>> 053c58c9
        "virtenv_mode"                : "create",
        "stage_cacerts"               : true,
        "python_dist"                 : "default"
    },

    "titan_orte": {
        "description"                 : "The Cray XK7 supercomputer located at the Oak Ridge Leadership Computing Facility (OLCF), (https://www.olcf.ornl.gov/titan/)",
        "notes"                       : "Requires the use of an RSA SecurID on every connection.",
        "schemas"                     : ["ssh", "local", "go"],
        "ssh"                         : {
            "job_manager_endpoint"    : "torque+ssh://titan.ccs.ornl.gov",
            "filesystem_endpoint"     : "sftp://titan.ccs.ornl.gov/"
        },
        "local"                       : {
            "job_manager_endpoint"    : "torque://localhost",
            "filesystem_endpoint"     : "file://localhost/"
        },
        "go"                          : {
            "job_manager_endpoint"    : "torque+ssh://titan.ccs.ornl.gov",
            "filesystem_endpoint"     : "go://olcf#dtn/"
        },
        "default_queue"               : "batch",
        "lrms"                        : "TORQUE",
        "agent_type"                  : "multicore",
        "agent_config"                : "cray",
        "agent_scheduler"             : "CONTINUOUS",
        "agent_spawner"               : "POPEN",
        "agent_launch_method"         : "ORTE",
        "task_launch_method"          : "ORTE",
        "mpi_launch_method"           : "ORTE",
        "pre_bootstrap_1"             : [
            "module swap PrgEnv-pgi PrgEnv-gnu",
            "module load python",
            "module use --append /lustre/atlas/world-shared/csc230/openmpi/modules/",
            "module load openmpi/2017_05_04_539f71d",
            # Workaround for ZMQ runtime failure
            "export LD_PRELOAD=/lib64/librt.so.1"
        ],
        "default_remote_workdir"      : "$MEMBERWORK/`groups | cut -d' ' -f2`",
        "valid_roots"                 : ["/lustre/atlas/scratch"],
        "rp_version"                  : "local",
<<<<<<< HEAD
        "virtenv"                     : "%(resource_sandbox)s/ve_titan",
=======
>>>>>>> 053c58c9
        "virtenv_mode"                : "create",
        "stage_cacerts"               : true,
        "python_dist"                 : "default"
    },

    "titan_ortelib": {
        "description"                 : "The Cray XK7 supercomputer located at the Oak Ridge Leadership Computing Facility (OLCF), (https://www.olcf.ornl.gov/titan/)",
        "notes"                       : "Requires the use of an RSA SecurID on every connection.",
        "schemas"                     : ["ssh", "local", "go"],
        "ssh"                         : {
            "job_manager_endpoint"    : "torque+ssh://titan.ccs.ornl.gov",
            "filesystem_endpoint"     : "sftp://titan.ccs.ornl.gov/"
        },
        "local"                       : {
            "job_manager_endpoint"    : "torque://localhost",
            "filesystem_endpoint"     : "file://localhost/"
        },
        "go"                          : {
            "job_manager_endpoint"    : "torque+ssh://titan.ccs.ornl.gov",
            "filesystem_endpoint"     : "go://olcf#dtn/"
        },
        "default_queue"               : "batch",
        "lrms"                        : "TORQUE",
        "agent_type"                  : "multicore",
        "agent_config"                : "cray",
        "agent_scheduler"             : "CONTINUOUS",
        "agent_spawner"               : "ORTE",
        "agent_launch_method"         : "ORTE",
        "task_launch_method"          : "ORTE_LIB",
        "mpi_launch_method"           : "ORTE_LIB",
        "pre_bootstrap_1"             : [
            "module swap PrgEnv-pgi PrgEnv-gnu",
            "module load python",
            "module use --append /lustre/atlas/world-shared/csc230/openmpi/modules/",
            "module load openmpi/2017_05_04_539f71d",
            # Workaround for ZMQ runtime failure
            "export LD_PRELOAD=/lib64/librt.so.1"
        ],
        "default_remote_workdir"      : "$MEMBERWORK/`groups | cut -d' ' -f2`",
        "valid_roots"                 : ["/lustre/atlas/scratch"],
        "rp_version"                  : "debug",
        "rp_version"                  : "local",
<<<<<<< HEAD
        "virtenv"                     : "%(resource_sandbox)s/ve_titan",
=======
>>>>>>> 053c58c9
        "virtenv_mode"                : "create",
        "stage_cacerts"               : true,
        "python_dist"                 : "default"
    }
}
<|MERGE_RESOLUTION|>--- conflicted
+++ resolved
@@ -33,10 +33,6 @@
         "default_remote_workdir"      : "$MEMBERWORK/`groups | cut -d' ' -f2`",
         "valid_roots"                 : ["/lustre/atlas/scratch"],
         "rp_version"                  : "local",
-<<<<<<< HEAD
-        "virtenv"                     : "%(resource_sandbox)s/ve_titan",
-=======
->>>>>>> 053c58c9
         "virtenv_mode"                : "create",
         "stage_cacerts"               : true,
         "python_dist"                 : "default"
@@ -78,10 +74,6 @@
         "default_remote_workdir"      : "$MEMBERWORK/`groups | cut -d' ' -f2`",
         "valid_roots"                 : ["/lustre/atlas/scratch"],
         "rp_version"                  : "local",
-<<<<<<< HEAD
-        "virtenv"                     : "%(resource_sandbox)s/ve_titan",
-=======
->>>>>>> 053c58c9
         "virtenv_mode"                : "create",
         "stage_cacerts"               : true,
         "python_dist"                 : "default"
@@ -124,10 +116,6 @@
         "valid_roots"                 : ["/lustre/atlas/scratch"],
         "rp_version"                  : "debug",
         "rp_version"                  : "local",
-<<<<<<< HEAD
-        "virtenv"                     : "%(resource_sandbox)s/ve_titan",
-=======
->>>>>>> 053c58c9
         "virtenv_mode"                : "create",
         "stage_cacerts"               : true,
         "python_dist"                 : "default"
