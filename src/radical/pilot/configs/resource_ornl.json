--- conflicted
+++ resolved
@@ -131,12 +131,7 @@
         "default_queue"               : "batch",
         "lrms"                        : "LSF_SUMMIT",
         "lfs_per_node"                : "/tmp",
-<<<<<<< HEAD
-        "agent_type"                  : "multicore",
-        "agent_config"                : "summit_sa",
-=======
         "agent_config"                : "default",
->>>>>>> 3165d464
         "agent_scheduler"             : "CONTINUOUS",
         "agent_spawner"               : "POPEN",
         "agent_launch_method"         : "JSRUN",
@@ -188,12 +183,7 @@
         "default_queue"               : "batch",
         "lrms"                        : "LSF_SUMMIT",
         "lfs_per_node"                : "/tmp",
-<<<<<<< HEAD
-        "agent_type"                  : "multicore",
-        "agent_config"                : "summit_sa",
-=======
         "agent_config"                : "default",
->>>>>>> 3165d464
         "agent_scheduler"             : "CONTINUOUS",
         "agent_spawner"               : "POPEN",
         "agent_launch_method"         : "SSH",
