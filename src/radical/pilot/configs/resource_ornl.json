--- conflicted
+++ resolved
@@ -18,11 +18,7 @@
         "agent_launch_method"         : "APRUN",
         "task_launch_method"          : "APRUN",
         "mpi_launch_method"           : "APRUN",
-<<<<<<< HEAD
-        "pre_bootstrap_1"             : [
-=======
-        "pre_bootstrap_0"             : [
->>>>>>> 29c62012
+        "pre_bootstrap_0"             : [
             "module unload PrgEnv-pgi",
             "module load PrgEnv-gnu",
             "module load xalt",
@@ -32,11 +28,7 @@
             # Workaround for ZMQ runtime failure
             "export LD_PRELOAD=/lib64/librt.so.1"
         ],
-<<<<<<< HEAD
-        "pre_bootstrap_2"             : [
-=======
         "pre_bootstrap_1"             : [
->>>>>>> 29c62012
           # "export PATH=$PATH",
           # "export LD_LIBRARY_PATH=$LD_LIBRARY_PATH",
             "module load xalt"
@@ -70,11 +62,7 @@
         "agent_launch_method"         : "APRUN",
         "task_launch_method"          : "APRUN",
         "mpi_launch_method"           : "APRUN",
-<<<<<<< HEAD
-        "pre_bootstrap_1"             : [
-=======
-        "pre_bootstrap_0"             : [
->>>>>>> 29c62012
+        "pre_bootstrap_0"             : [
             "module purge",
             "module load PE-gnu",
             "module load python",
@@ -115,12 +103,8 @@
         "task_launch_method"          : "ORTE",
         "mpi_launch_method"           : "ORTE",
         "cores_per_node"              : "16",
-<<<<<<< HEAD
-        "gpus_per_node"               : 1,
-        "pre_bootstrap_1"             : [
-=======
-        "pre_bootstrap_0"             : [
->>>>>>> 29c62012
+        "gpus_per_node"               : 1,
+        "pre_bootstrap_0"             : [
             "module swap PrgEnv-pgi PrgEnv-gnu",
             "module load python",
             "module use --append /lustre/atlas/world-shared/csc230/openmpi/modules/",
@@ -156,12 +140,8 @@
         "agent_launch_method"         : "ORTE",
         "task_launch_method"          : "ORTE_LIB",
         "mpi_launch_method"           : "ORTE_LIB",
-<<<<<<< HEAD
-        "gpus_per_node"               : 1,
-        "pre_bootstrap_1"             : [
-=======
-        "pre_bootstrap_0"             : [
->>>>>>> 29c62012
+        "gpus_per_node"               : 1,
+        "pre_bootstrap_0"             : [
             "module swap PrgEnv-pgi PrgEnv-gnu",
             "module load python",
             "module use --append /lustre/atlas/world-shared/csc230/openmpi/modules/",
@@ -198,10 +178,7 @@
         },
         "default_queue"               : "batch",
         "cores_per_node"              : "16",
-<<<<<<< HEAD
-        "gpus_per_node"               : 1,
-=======
->>>>>>> 29c62012
+        "gpus_per_node"               : 1,
         "lrms"                        : "TORQUE",
         #"agent_type"                  : "multicore",
         #"agent_config"                : "mpirun",
@@ -210,11 +187,7 @@
         "agent_launch_method"         : "SSH",
         "task_launch_method"          : "SSH",
         "mpi_launch_method"           : "MPIRUN",
-<<<<<<< HEAD
-        "pre_bootstrap_1"             : [
-=======
-        "pre_bootstrap_0"             : [
->>>>>>> 29c62012
+        "pre_bootstrap_0"             : [
             "module load python",
             # Workaround for ZMQ runtime failure
             "export LD_PRELOAD=/lib64/librt.so.1"
