--- conflicted
+++ resolved
@@ -35,13 +35,10 @@
         "rp_version"                  : "local",
         "virtenv_mode"                : "create",
         "stage_cacerts"               : true,
-<<<<<<< HEAD
         "python_dist"                 : "default", 
+        "python_dist"                 : "default",
+        "virtenv_dist"                : "system",
         "gpus_per_node"               : 1
-=======
-        "python_dist"                 : "default",
-        "virtenv_dist"                : "system"
->>>>>>> 4b025391
     },
 
     "titan_orte": {
