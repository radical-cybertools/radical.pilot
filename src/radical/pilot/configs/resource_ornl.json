{
    "titan_aprun": {
        "description"                 : "The Cray XK7 supercomputer located at the Oak Ridge Leadership Computing Facility (OLCF), (https://www.olcf.ornl.gov/titan/)",
        "notes"                       : "Requires the use of an RSA SecurID on every connection.",
        "schemas"                     : ["local", "ssh", "go"],
        "ssh"                         : {
            "job_manager_endpoint"    : "torque+ssh://titan.ccs.ornl.gov",
            "filesystem_endpoint"     : "sftp://titan.ccs.ornl.gov/"
        },
        "local"                       : {
            "job_manager_endpoint"    : "torque://localhost",
            "filesystem_endpoint"     : "file://localhost/"
        },
        "go"                          : {
            "job_manager_endpoint"    : "pbs+ssh://titan.ccs.ornl.gov",
            "filesystem_endpoint"     : "go://olcf#dtn/"
        },
        "default_queue"               : "batch",
        "lrms"                        : "TORQUE",
        "agent_type"                  : "multicore",
<<<<<<< HEAD
        "agent_config"                : "cray",
=======
>>>>>>> 9e2f445f
        "agent_scheduler"             : "CONTINUOUS",
        "agent_spawner"               : "POPEN",
        "agent_launch_method"         : "APRUN",
        "task_launch_method"          : "APRUN",
        "mpi_launch_method"           : "APRUN",
        "pre_bootstrap_1"             : [
            "module swap PrgEnv-pgi PrgEnv-gnu",
            "module load python",
            # Workaround for ZMQ runtime failure
            "export LD_PRELOAD=/lib64/librt.so.1"
        ],
        "default_remote_workdir"      : "$MEMBERWORK/`groups | cut -d' ' -f2`",
        "valid_roots"                 : ["/lustre/atlas/scratch"],
        "rp_version"                  : "local",
        "virtenv"                     : "%(global_sandbox)s/ve_titan",
        "virtenv_mode"                : "create",
        "stage_cacerts"               : true,
        "python_dist"                 : "default"
    },
    "titan": {
        "description"                 : "The Cray XK7 supercomputer located at the Oak Ridge Leadership Computing Facility (OLCF), (https://www.olcf.ornl.gov/titan/)",
        "notes"                       : "Requires the use of an RSA SecurID on every connection.",
        "schemas"                     : ["ssh", "local", "go"],
        "ssh"                         : {
            "job_manager_endpoint"    : "torque+ssh://titan.ccs.ornl.gov",
            "filesystem_endpoint"     : "sftp://titan.ccs.ornl.gov/"
        },
        "local"                       : {
            "job_manager_endpoint"    : "torque://localhost",
            "filesystem_endpoint"     : "file://localhost/"
        },
        "go"                          : {
            "job_manager_endpoint"    : "pbs+ssh://titan.ccs.ornl.gov",
            "filesystem_endpoint"     : "go://olcf#dtn/"
        },
        "default_queue"               : "batch",
        "lrms"                        : "TORQUE",
        "agent_type"                  : "multicore",
        "agent_config"                : "cray",
        "agent_scheduler"             : "CONTINUOUS",
        "agent_spawner"               : "POPEN",
        "agent_launch_method"         : "ORTE",
        "task_launch_method"          : "ORTE",
        "mpi_launch_method"           : "ORTE",
        "pre_bootstrap_1"             : [
            "module swap PrgEnv-pgi PrgEnv-gnu",
            "module use --append /lustre/atlas/world-shared/bip103/modules",
            "module load openmpi/STATIC",
            "module load python",
            # Workaround for ZMQ runtime failure
            "export LD_PRELOAD=/lib64/librt.so.1"
        ],
        "default_remote_workdir"      : "$MEMBERWORK/`groups | cut -d' ' -f2`",
        "valid_roots"                 : ["/lustre/atlas/scratch"],
        "rp_version"                  : "local",
        "virtenv"                     : "%(global_sandbox)s/ve_titan",
        "virtenv_mode"                : "create",
        "stage_cacerts"               : true,
        "python_dist"                 : "default"
    },
    "titan_lib": {
        "description"                 : "The Cray XK7 supercomputer located at the Oak Ridge Leadership Computing Facility (OLCF), (https://www.olcf.ornl.gov/titan/)",
        "notes"                       : "Requires the use of an RSA SecurID on every connection.",
        "schemas"                     : ["ssh", "local", "go"],
        "ssh"                         : {
            "job_manager_endpoint"    : "torque+ssh://titan.ccs.ornl.gov",
            "filesystem_endpoint"     : "sftp://titan.ccs.ornl.gov/"
        },
        "local"                       : {
            "job_manager_endpoint"    : "torque://localhost",
            "filesystem_endpoint"     : "file://localhost/"
        },
        "go"                          : {
            "job_manager_endpoint"    : "pbs+ssh://titan.ccs.ornl.gov",
            "filesystem_endpoint"     : "go://olcf#dtn/"
        },
        "default_queue"               : "batch",
        "lrms"                        : "TORQUE",
        "agent_type"                  : "multicore",
        "agent_config"                : "cray",
        "agent_scheduler"             : "CONTINUOUS",
        "agent_spawner"               : "ORTE",
        "agent_launch_method"         : "ORTE",
        "task_launch_method"          : "ORTE_LIB",
        "mpi_launch_method"           : "ORTE_LIB",
        "pre_bootstrap_1"             : [
            "module swap PrgEnv-pgi PrgEnv-gnu",
            "module use --append /lustre/atlas/world-shared/bip103/modules",
            "module load openmpi/DEVEL-STATIC",
            "module load python",
            # Workaround for ZMQ runtime failure
            "export LD_PRELOAD=/lib64/librt.so.1",
            # Workaround for missing system libffi-devel
            "export PKG_CONFIG_PATH=$PKG_CONFIG_PATH:/lustre/atlas/world-shared/bip103/ffi/pkgconfig",
            # Workaround for timer issue
            "export OMPI_MCA_timer_require_monotonic=false"
        ],
        "default_remote_workdir"      : "$MEMBERWORK/`groups | cut -d' ' -f2`",
        "valid_roots"                 : ["/lustre/atlas/scratch"],
        "rp_version"                  : "debug",
        "rp_version"                  : "local",
        "virtenv"                     : "%(global_sandbox)s/ve_titan",
        "virtenv_mode"                : "create",
        "stage_cacerts"               : true,
        "python_dist"                 : "default"
  # },
  # "titan_lib": {
  #     "enabled"                     : false,
  #     "description"                 : "The Cray XK7 supercomputer located at the Oak Ridge Leadership Computing Facility (OLCF), (https://www.olcf.ornl.gov/titan/)",
  #     "notes"                       : "Requires the use of an RSA SecurID on every connection.",
  #     "schemas"                     : ["ssh", "local", "go"],
  #     "ssh"                         : {
  #         "job_manager_endpoint"    : "torque+ssh://titan.ccs.ornl.gov",
  #         "filesystem_endpoint"     : "sftp://titan.ccs.ornl.gov/"
  #     },
  #     "local"                       : {
  #         "job_manager_endpoint"    : "torque://localhost",
  #         "filesystem_endpoint"     : "file://localhost/"
  #     },
  #     "go"                          : {
  #         "job_manager_endpoint"    : "pbs+ssh://titan.ccs.ornl.gov",
  #         "filesystem_endpoint"     : "go://olcf#dtn/"
  #     },
  #     "default_queue"               : "batch",
  #     "lrms"                        : "TORQUE",
  #     "agent_type"                  : "multicore",
  #     "agent_config"                : "cray",
  #     "agent_scheduler"             : "CONTINUOUS",
  #     "agent_spawner"               : "ORTE",
  #     "agent_launch_method"         : "ORTE",
  #     "task_launch_method"          : "ORTE_LIB",
  #     "mpi_launch_method"           : "ORTE_LIB",
  #     "pre_bootstrap_1"             : [
  #         "module swap PrgEnv-pgi PrgEnv-gnu",
  #         "module use --append /lustre/atlas/world-shared/bip103/modules",
  #         "module load openmpi/STATIC",
  #         "module load python",
  #         # Workaround for ZMQ runtime failure
  #         "export LD_PRELOAD=/lib64/librt.so.1",
  #         # Workaround for missing system libffi-devel
  #         "export PKG_CONFIG_PATH=$PKG_CONFIG_PATH:/lustre/atlas/world-shared/bip103/ffi/pkgconfig",
  #         # Workaround for timer issue
  #         "export OMPI_MCA_timer_require_monotonic=false"
  #     ],
  #     "default_remote_workdir"      : "$MEMBERWORK/`groups | cut -d' ' -f2`",
  #     "valid_roots"                 : ["/lustre/atlas/scratch"],
  #     "rp_version"                  : "debug",
  #     "virtenv"                     : "%(global_sandbox)s/ve_titan",
  #     "virtenv_mode"                : "create",
  #     "stage_cacerts"               : "True",
  #     "python_dist"                 : "default"
    }
}<|MERGE_RESOLUTION|>--- conflicted
+++ resolved
@@ -18,10 +18,6 @@
         "default_queue"               : "batch",
         "lrms"                        : "TORQUE",
         "agent_type"                  : "multicore",
-<<<<<<< HEAD
-        "agent_config"                : "cray",
-=======
->>>>>>> 9e2f445f
         "agent_scheduler"             : "CONTINUOUS",
         "agent_spawner"               : "POPEN",
         "agent_launch_method"         : "APRUN",
