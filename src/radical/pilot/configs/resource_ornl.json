--- conflicted
+++ resolved
@@ -242,13 +242,8 @@
         #  "virtenv"                     : "/lustre/atlas2/csc230/world-shared/ve.rp.titan.20017.10.06",
         "stage_cacerts"               : true,
         "python_dist"                 : "default",
-<<<<<<< HEAD
         "virtenv_dist"                : "system",
         "gpus_per_socket"             : 6
-=======
-        "virtenv_dist"                : "default",
-        "gpus_per_node"               : 1
->>>>>>> 7cb1376a
      #  "saga_jd_supplement"          : {"candidate_hosts" : ["titan"]}
     },
 
@@ -258,39 +253,35 @@
         "schemas"                     : ["local"],
         "local"                       : {
             "job_manager_hop"         : "fork://localhost/",
-            "job_manager_endpoint"    : "lsf://localhost/",
+            "job_manager_endpoint"    : "lsfsummit://localhost/",
             "filesystem_endpoint"     : "file://localhost/"
         },
         "default_queue"               : "batch",
         "lrms"                        : "LSF_SUMMIT",
-        "lfs_per_node"                : "/tmp", 
-        "agent_type"                  : "multicore",
-        "agent_config"                : "cray",
+        "lfs_per_node"                : "/tmp",
+        "agent_type"                  : "multicore",
+        "agent_config"                : "default",
         "agent_scheduler"             : "CONTINUOUS_SUMMIT",
         "agent_spawner"               : "POPEN",
         "agent_launch_method"         : "JSRUN",
         "task_launch_method"          : "JSRUN",
         "mpi_launch_method"           : "JSRUN",
-        "pre_bootstrap_0"             : [
-            "module load python",
-            "module load python_pip",
-            "module load python_virtualenv",
-            # Workaround for ZMQ runtime failure
-            "export LD_PRELOAD=/lib64/librt.so.1"
-        ],
+        "pre_bootstrap_0"             : ["module load DefApps",
+                                         "module load spectrum-mpi/10.2.0.0-20180110",
+                                         "module load xalt/1.1.3",
+                                         "module load gcc/6.4.0",
+                                         "module load lsf-tools/2.0",
+                                         "module load hsi/5.0.2.p5"
+                                        ],
         "pre_bootstrap_1"             : [
-          # "export PATH=$PATH",
-          # "export LD_LIBRARY_PATH=$LD_LIBRARY_PATH",
-            "module load xalt"
-        ],
-        "default_remote_workdir"      : "$MEMBERWORK/`groups | cut -d' ' -f2`",
-        "valid_roots"                 : ["/lustre/atlas/scratch"],
+                                        "module load xalt"
+                                        ],
+        "valid_roots"                 : ["/ccs/home/iparask2"],
         "rp_version"                  : "local",
         "virtenv_mode"                : "create",
-        #  "virtenv"                     : "/lustre/atlas2/csc230/world-shared/ve.rp.titan.20017.10.06",
-        "stage_cacerts"               : true,
-        "python_dist"                 : "default",
-        "virtenv_dist"                : "system",
+        "stage_cacerts"               : true,
+        "python_dist"                 : "default",
+        "virtenv_dist"                : "default",
         "gpus_per_socket"             : 6,
         "sockets_per_node"            : 2
     }
