--- conflicted
+++ resolved
@@ -108,11 +108,7 @@
             "module swap PrgEnv-pgi PrgEnv-gnu",
             "module load python",
             "module use --append /lustre/atlas/world-shared/csc230/openmpi/modules/",
-<<<<<<< HEAD
-            "module load openmpi/2018_03_11_04ec013da9",
-=======
             "module load openmpi/2018_07_26_539f71d",
->>>>>>> c5dc296f
             # Workaround for ZMQ runtime failure
             "export LD_PRELOAD=/lib64/librt.so.1"
         ],
@@ -150,11 +146,7 @@
             "module swap PrgEnv-pgi PrgEnv-gnu",
             "module load python",
             "module use --append /lustre/atlas/world-shared/csc230/openmpi/modules/",
-<<<<<<< HEAD
-            "module load openmpi/2018_03_11_04ec013da9",
-=======
             "module load openmpi/2018_07_26_539f71d",
->>>>>>> c5dc296f
             # Workaround for ZMQ runtime failure
             "export LD_PRELOAD=/lib64/librt.so.1"
         ],
