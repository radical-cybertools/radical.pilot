--- conflicted
+++ resolved
@@ -35,12 +35,6 @@
         "rp_version"                  : "local",
         "virtenv_mode"                : "create",
         "python_dist"                 : "default",
-<<<<<<< HEAD
-=======
-        "export_to_task"              : ["LMOD_CMD",
-                                         "LMOD_SYSTEM_DEFAULT_MODULES",
-                                         "LD_LIBRARY_PATH"],
->>>>>>> ceccd186
         "task_pre_exec"               : []
     },
 
@@ -80,12 +74,6 @@
         "rp_version"                  : "local",
         "virtenv_mode"                : "create",
         "python_dist"                 : "default",
-<<<<<<< HEAD
-=======
-        "export_to_task"              : ["LMOD_CMD",
-                                         "LMOD_SYSTEM_DEFAULT_MODULES",
-                                         "LD_LIBRARY_PATH"],
->>>>>>> ceccd186
         "task_pre_exec"               : []
     },
 
@@ -110,32 +98,24 @@
         "agent_config"                : "default",
         "agent_scheduler"             : "CONTINUOUS",
         "agent_spawner"               : "POPEN",
-<<<<<<< HEAD
         "launch_methods"              : {
-                                         "order": ["FORK", "SSH", "PRTE"],
-                                         "FORK" : {},
+                                         "order": ["SSH", "PRTE2"],
                                          "SSH"  : {},
                                          "PRTE" : {
                                              "pre_exec_cached": [
-                                                 "module unload xalt",
+                                                 "module unload pmix hwloc impi xalt",
                                                  "module load gcc/6.3.0",
-                                                 "module use /work/05445/naughton/rp/ums/ompix/gcc/6.3.0/modules",
+                                                 "module use /work2/05445/naughton/rp/ums/ompix/gcc/6.3.0/modules",
                                                  "module load prrte/master"
                                              ]
                                          }
                                         },
-        "pre_bootstrap_0"             : [],
-=======
-        "agent_launch_method"         : "SSH",
-        "task_launch_method"          : "PRTE2",
-        "mpi_launch_method"           : "PRTE2",
         "pre_bootstrap_0"             : [
             "module unload pmix hwloc impi xalt",
             "module load gcc/6.3.0",
             "module use /work2/05445/naughton/rp/ums/ompix/gcc/6.3.0/modules",
             "module load prrte/master"
         ],
->>>>>>> ceccd186
         "default_remote_workdir"      : "$SCRATCH",
         "valid_roots"                 : ["$SCRATCH", "$WORK"],
         "python_dist"                 : "default",
@@ -189,14 +169,6 @@
         "valid_roots"                 : ["$SCRATCH", "$WORK"],
         "rp_version"                  : "local",
         "virtenv_mode"                : "create",
-<<<<<<< HEAD
         "python_dist"                 : "default"
-=======
-        "python_dist"                 : "default",
-        "export_to_task"              : ["LMOD_CMD",
-                                         "LMOD_SYSTEM_DEFAULT_MODULES",
-                                         "LD_LIBRARY_PATH"
-                                        ]
->>>>>>> ceccd186
     }
 }