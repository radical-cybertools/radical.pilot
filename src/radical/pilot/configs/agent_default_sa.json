--- conflicted
+++ resolved
@@ -61,13 +61,9 @@
     "components" : {
         # the update worker must live in agent.0, since only that agent is
         # sure to have connectivity toward the DB.
-<<<<<<< HEAD
-      # "update"               : {"count" : 1},
-=======
         "update"               : {"count"        : 1
                                   "db_bulk_time" : 1.0,
                                   "db_bulk_size" : 1024 },
->>>>>>> 935b509f
         "agent_staging_input"  : {"count" : 1},
         "agent_scheduling"     : {"count" : 1},
       # "agent_executing"      : {"count" : 1},
