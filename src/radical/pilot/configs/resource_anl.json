
{
    "theta": {
        "description"                 : "Cray XC40, 4392 nodes (Intel KNL 7230)",
        "notes"                       : "Local instance of MongoDB and pre-set VE should be used.",
        "schemas"                     : ["local"],
        "local"                       :
        {
            "job_manager_hop"         : "cobalt://localhost/",
            "job_manager_endpoint"    : "cobalt://localhost/",
            "filesystem_endpoint"     : "file://localhost/"
        },
        "default_queue"               : "debug-flat-quad",
        "resource_manager"            : "COBALT",
        "agent_config"                : "default",
        "agent_scheduler"             : "CONTINUOUS",
        "agent_spawner"               : "POPEN",
<<<<<<< HEAD
        "launch_methods"              : {
                                         "order"  : ["FORK", "MPIEXEC"],
                                         "FORK"   : {},
                                         "MPIEXEC": {}
                                        },
=======
        "agent_launch_method"         : "SSH",
        "task_launch_method"          : "APRUN",
        "mpi_launch_method"           : "APRUN",
>>>>>>> ceccd186
        "pre_bootstrap_0"             : [
                                         "module load miniconda-3"
                                        ],
        "valid_roots"                 : ["$HOME"],
        "default_remote_workdir"      : "$HOME",
        "virtenv_mode"                : "local",
        "stage_cacerts"               : true,
        "cores_per_node"              : 64,
        "lfs_path_per_node"           : "/tmp",
        "lfs_size_per_node"           : 0
    },

    "theta_gpu": {
        "description"                 : "Extension of Theta, 24 NVIDIA DGX A100 nodes",
        "notes"                       : "Local instance of MongoDB and pre-set VE should be used.",
        "schemas"                     : ["local"],
        "local"                       :
        {
            "job_manager_hop"         : "cobalt://localhost/",
            "job_manager_endpoint"    : "cobalt://localhost/",
            "filesystem_endpoint"     : "file://localhost/"
        },
        "default_queue"               : "full-node",
        "resource_manager"            : "COBALT",
        "agent_config"                : "default",
        "agent_scheduler"             : "CONTINUOUS",
        "agent_spawner"               : "POPEN",
        "agent_launch_method"         : "SSH",
        "task_launch_method"          : "MPIRUN",
        "mpi_launch_method"           : "MPIRUN",
        "pre_bootstrap_0"             : [
                                         ". /home/$USER/.miniconda3/etc/profile.d/conda.sh"
                                        ],
        "valid_roots"                 : ["$HOME"],
        "default_remote_workdir"      : "$HOME",
        "virtenv_mode"                : "local",
        "stage_cacerts"               : true,
<<<<<<< HEAD
        "python_dist"                 : "default",
        "virtenv_dist"                : "default",
        "gpus_per_node"               : 0,
        "cores_per_node"              : 64,
=======
        "cores_per_node"              : 128,
        "gpus_per_node"               : 8,
        "system_architecture"         : {"options": ["mig-mode=True"]},
>>>>>>> ceccd186
        "lfs_path_per_node"           : "/tmp",
        "lfs_size_per_node"           : 0
    }
}<|MERGE_RESOLUTION|>--- conflicted
+++ resolved
@@ -15,17 +15,9 @@
         "agent_config"                : "default",
         "agent_scheduler"             : "CONTINUOUS",
         "agent_spawner"               : "POPEN",
-<<<<<<< HEAD
         "launch_methods"              : {
-                                         "order"  : ["FORK", "MPIEXEC"],
-                                         "FORK"   : {},
-                                         "MPIEXEC": {}
+                                         "APRUN": {}
                                         },
-=======
-        "agent_launch_method"         : "SSH",
-        "task_launch_method"          : "APRUN",
-        "mpi_launch_method"           : "APRUN",
->>>>>>> ceccd186
         "pre_bootstrap_0"             : [
                                          "module load miniconda-3"
                                         ],
@@ -63,16 +55,11 @@
         "default_remote_workdir"      : "$HOME",
         "virtenv_mode"                : "local",
         "stage_cacerts"               : true,
-<<<<<<< HEAD
         "python_dist"                 : "default",
         "virtenv_dist"                : "default",
-        "gpus_per_node"               : 0,
-        "cores_per_node"              : 64,
-=======
         "cores_per_node"              : 128,
         "gpus_per_node"               : 8,
         "system_architecture"         : {"options": ["mig-mode=True"]},
->>>>>>> ceccd186
         "lfs_path_per_node"           : "/tmp",
         "lfs_size_per_node"           : 0
     }
