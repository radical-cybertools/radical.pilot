--- conflicted
+++ resolved
@@ -31,10 +31,6 @@
             "/home"
         ],
         "rp_version"                  : "local",
-<<<<<<< HEAD
-        "virtenv"                     : "%(resource_sandbox)s/ve_shark",
-=======
->>>>>>> 053c58c9
         "virtenv_mode"                : "create",
         "python_dist"                 : "default"
     },
@@ -68,10 +64,6 @@
             "/home"
         ],
         "rp_version"                  : "local",
-<<<<<<< HEAD
-        "virtenv"                     : "%(resource_sandbox)s/ve_gb-ui",
-=======
->>>>>>> 053c58c9
         "virtenv_mode"                : "create",
         "python_dist"                 : "anaconda"
     }
