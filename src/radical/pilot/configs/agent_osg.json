
# this is the OSG agent config.  It is very similar to the default config, 
# but forces te ZMQ bridges to bind to the local network interface 'lo'.

{
    # directory for staging files inside the agent sandbox
    "staging_area"         : "staging_area",

    # url schema to indicate the use of staging_area
    "staging_schema"       : "staging",

    # max number of cu out/err chars to push to db
    "max_io_loglength"     : 1024,

    # max number of updates to put into a db bulk
    "bulk_collection_size" :  100,

    # max time period to collect db notifications into bulks (seconds)
    "bulk_collection_time" : 1.0,

    # time to sleep between database polls (seconds)
    "db_poll_sleeptime"    : 1.0,

    # interface for binding zmq to
    "network_interface"    : "lo",

    # agent_0 must always have target 'local' at this point
    # mode 'shared'   : local node is also used for CUs
    # mode 'reserved' : local node is reserved for the agent
    "target" : "local",
    "mode"   : "shared",

    "agents"   : {
        "agent_1" : {
            "target"     : "local",
            "components" : {
                "AgentStagingInputComponent"  : {"count" : 1},
                "AgentSchedulingComponent"    : {"count" : 1},
                "AgentExecutingComponent"     : {"count" : 1},
                "AgentStagingOutputComponent" : {"count" : 1}
            }
        }
    },


    # Bridges they are started by the session.
    #
    # Bridges can be configured to stall for a certain batch of messages,
    # releasing them then as bulks of a certain size.  Default for both
    # stall_hwm and batch_size is 1 (no stalling).  
    #
    "bridges" : {
        "agent_staging_input_queue" : {
            "log_level" : "error",
            "stall_hwm" : 1,
            "bulk_size" : 0
        },
        "agent_scheduling_queue" : {
            "log_level" : "error",
            "stall_hwm" : 1,
            "bulk_size" : 0
        },
        "agent_executing_queue" : {
            "log_level" : "error",
            "stall_hwm" : 1,
            "bulk_size" : 0
        },
        "agent_staging_output_queue" : {
            "log_level" : "error",
            "stall_hwm" : 1,
            "bulk_size" : 0
        },

        "agent_unschedule_pubsub" : {
            "log_level" : "error",
            "stall_hwm" : 1,
            "bulk_size" : 0
        },
<<<<<<< HEAD
        "agent_schedule_pubsub" : {
            "log_level" : "debug",
=======
        "agent_reschedule_pubsub" : {
            "log_level" : "error",
>>>>>>> 925d27af
            "stall_hwm" : 1,
            "bulk_size" : 0
        },
        "log_pubsub" : {
            "log_level" : "error",
            "stall_hwm" : 1,
            "bulk_size" : 0
        },
        "state_pubsub" : {
            "log_level" : "error",
            "stall_hwm" : 1,
            "bulk_size" : 0
        },
        "control_pubsub" : {
            "log_level" : "error",
            "stall_hwm" : 1,
            "bulk_size" : 0
        }
    },

    "components" : {
        # the update worker must live in agent_0, since only that agent is 
        # sure to have connectivity toward the DB.
        "UpdateWorker" : {
            "count" : 1
        }
    }
}
<|MERGE_RESOLUTION|>--- conflicted
+++ resolved
@@ -76,13 +76,8 @@
             "stall_hwm" : 1,
             "bulk_size" : 0
         },
-<<<<<<< HEAD
         "agent_schedule_pubsub" : {
-            "log_level" : "debug",
-=======
-        "agent_reschedule_pubsub" : {
             "log_level" : "error",
->>>>>>> 925d27af
             "stall_hwm" : 1,
             "bulk_size" : 0
         },
