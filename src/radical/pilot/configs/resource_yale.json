--- conflicted
+++ resolved
@@ -22,10 +22,6 @@
         "pre_bootstrap_2"             : [],
         "valid_roots"                 : ["/"],
         "rp_version"                  : "local",
-<<<<<<< HEAD
-        "virtenv"                     : "%(resource_sandbox)s/ve_grace",
-=======
->>>>>>> 053c58c9
         "virtenv_mode"                : "create",
         "python_dist"                 : "default"
     }
