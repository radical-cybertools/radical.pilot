--- conflicted
+++ resolved
@@ -102,70 +102,5 @@
         "lfs_size_per_node"           : 1024,
         "cores_per_node"              : 8,
         "gpus_per_node"               : 1
-<<<<<<< HEAD
-    },
-
-    "localhost_funcs": {
-        "description"                 : "",
-        "notes"                       : "",
-        "schemas"                     : ["local", "ssh"],
-        "ssh"                         :
-        {
-           "job_manager_endpoint"    : "ssh://localhost/",
-           "filesystem_endpoint"     : "sftp://localhost/"
-        },
-        "local"                       :
-        {
-           "job_manager_endpoint"    : "fork://localhost/",
-           "filesystem_endpoint"     : "file://localhost/"
-        },
-        "default_remote_workdir"      : "$HOME",
-        "resource_manager"            : "FORK",
-        "agent_scheduler"             : "NOOP",
-        "agent_spawner"               : "FUNCS",
-        "launch_methods"              : {
-                                         "order": ["FORK", "FUNCS"],
-                                         "FORK" : {}
-                                         "FUNCS": {}
-                                        },
-        "rp_version"                  : "local",
-        "virtenv_mode"                : "create",
-        "python_dist"                 : "default",
-        "pre_bootstrap_0"             : [],
-        "cores_per_node"              : 8,
-        "gpus_per_node"               : 1
-    },
-
-    "localhost_funcs_mpi": {
-        "description"                 : "",
-        "notes"                       : "",
-        "schemas"                     : ["local", "ssh"],
-        "ssh"                         :
-        {
-           "job_manager_endpoint"    : "ssh://localhost/",
-           "filesystem_endpoint"     : "sftp://localhost/"
-        },
-        "local"                       :
-        {
-           "job_manager_endpoint"    : "fork://localhost/",
-           "filesystem_endpoint"     : "file://localhost/"
-        },
-        "default_remote_workdir"      : "$HOME",
-        "resource_manager"            : "FORK",
-        "agent_scheduler"             : "NOOP",
-        "agent_spawner"               : "MPIFUNCS",
-        "launch_methods"              : {
-                                         "order"   : ["FORK", "MPIFUNCS"],
-                                         "FORK"    : {}
-                                         "MPIFUNCS": {}
-                                        },
-        "rp_version"                  : "local",
-        "virtenv_mode"                : "create",
-        "python_dist"                 : "default",
-        "pre_bootstrap_0"             : [],
-        "cores_per_node"              : 8,
-        "gpus_per_node"               : 1
-=======
->>>>>>> 3d2e2710
     }
 }
