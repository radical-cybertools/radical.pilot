--- conflicted
+++ resolved
@@ -1,46 +1,10 @@
 
 {
     "localhost": {
-<<<<<<< HEAD
         "resource" : {
             "agent_layout"   : "default",
           # "agent_config"   : "default",
           # "agent_tuning"   : "default",
-=======
-        "description"                 : "Your local machine.",
-        "notes"                       : "To use the ssh schema, make sure that ssh access to localhost is enabled.",
-        "schemas"                     : ["local", "ssh"],
-        "ssh"                         :
-        {
-            "job_manager_endpoint"    : "ssh://localhost/",
-            "filesystem_endpoint"     : "sftp://localhost/"
-        },
-        "local"                       :
-        {
-            "job_manager_endpoint"    : "fork://localhost/",
-            "filesystem_endpoint"     : "file://localhost/"
-        },
-        "pre_bootstrap_1"             : [
-            "export RP_APP_TUNNEL_ADDR=144.76.72.175:27017",
-            "echo  $RP_APP_TUNNEL_ADDR"
-        ],
-        "default_remote_workdir"      : "$HOME",
-        "lrms"                        : "FORK",
-        "agent_scheduler"             : "CONTINUOUS",
-        "agent_spawner"               : "POPEN",
-        "agent_launch_method"         : "FORK",
-        "task_launch_method"          : "FORK",
-        "mpi_launch_method"           : "MPIRUN",
-        "rp_version"                  : "local",
-        "virtenv_mode"                : "create",
-        "python_dist"                 : "default",
-        "cores_per_node"              : 8,
-        "gpus_per_node"               : 1,
-        "lfs_path_per_node"           : "/tmp",
-        "lfs_size_per_node"           : 1024,
-        "memory_per_node"             : 4096
-    },
->>>>>>> 8b88cf7e
 
             "description"    : "localhost",
             "lrms"           : "FORK",
@@ -73,6 +37,7 @@
                                              "echo  $RP_APP_TUNNEL_ADDR"],
                 "export_to_cu"            : [], 
                 "cu_pre_exec"             : [], 
+
                 "options" : {
                     "prte" : {
                         "pre_bootstrap_1" : ["export OMPI=/home/merzky/radical/prte/installed/2017_09_18_539f71d",
