--- conflicted
+++ resolved
@@ -234,11 +234,7 @@
         "mpi_launch_method"           : "PRTE",
         "rp_version"                  : "installed",
         "virtenv_mode"                : "use",
-<<<<<<< HEAD
-        "virtenv"                     : "$HOME/radical/radical.pilot.merge/ve/",
-=======
         "virtenv"                     : "$HOME/radical/radical.pilot.test/ve/",
->>>>>>> ebc34e36
         "python_dist"                 : "default",
         "pre_bootstrap_0"             : [
             "export PRTE_HOME=$HOME/radical/ompi/src/prrte/install/",
