
{
    "localhost": {
        "description"                 : "Your local machine.",
        "notes"                       : "To use the ssh schema, make sure that ssh access to localhost is enabled.",
        "schemas"                     : ["local", "ssh"],
        "ssh"                         :
        {
            "job_manager_endpoint"    : "ssh://localhost/",
            "filesystem_endpoint"     : "sftp://localhost/"
        },
        "local"                       :
        {
            "job_manager_endpoint"    : "fork://localhost/",
            "filesystem_endpoint"     : "file://localhost/"
        },
        "pre_bootstrap_1"             : [
            "export RP_APP_TUNNEL_ADDR=144.76.72.175:27017",
            "echo  $RP_APP_TUNNEL_ADDR"
        ],
        "default_remote_workdir"      : "$HOME",
        "resource_manager"            : "FORK",
        "agent_config"                : "default",
        "agent_scheduler"             : "CONTINUOUS",
      # "agent_scheduler"             : "CONTINUOUS_COLO",
        "agent_spawner"               : "POPEN",
        "launch_methods"              : {
                                         "order"  : ["FORK", "MPIEXEC", "MPIRUN"],
                                         "FORK"   : {},
                                         "MPIEXEC": {},
                                         "MPIRUN" : {}
                                        },
        "rp_version"                  : "local",
      # "virtenv_mode"                : "local",
        "virtenv_mode"                : "create",
        "python_dist"                 : "default",
        "cores_per_node"              : 8,
        "gpus_per_node"               : 1,
        "lfs_path_per_node"           : "/tmp",
        "lfs_size_per_node"           : 1024,
        "mem_per_node"                : 4096,
        "fake_resources"              : true
    },

    "localhost_test": {
        "description"                 : "Your local machine.",
        "notes"                       : "To use the ssh schema, make sure that ssh access to localhost is enabled.",
        "schemas"                     : ["local"],
        "local"                       :
        {
            "job_manager_endpoint"    : "fork://localhost/",
            "filesystem_endpoint"     : "file://localhost/"
        },
        "default_remote_workdir"      : "$HOME",
        "resource_manager"            : "FORK",
        "agent_config"                : "default",
        "agent_scheduler"             : "CONTINUOUS",
        "agent_spawner"               : "POPEN",
        "launch_methods"              : {
                                         "order"  : ["FORK", "MPIEXEC"],
                                         "FORK"   : {},
                                         "MPIEXEC": {}
        },
        "python_dist"                 : "default",
        "virtenv_mode"                : "local",
        "rp_version"                  : "installed",
        "cores_per_node"              : 2,
        "gpus_per_node"               : 1,
        "lfs_path_per_node"           : "/tmp",
        "lfs_size_per_node"           : 1024,
        "memory_per_node"             : 4096,
        "fake_resources"              : true
    },

    "localhost_anaconda": {
        "description"                 : "Your local machine.",
        "notes"                       : "To use the ssh schema, make sure that ssh access to localhost is enabled.",
        "schemas"                     : ["local", "ssh"],
        "ssh"                         :
        {
            "job_manager_endpoint"    : "ssh://localhost/",
            "filesystem_endpoint"     : "sftp://localhost/"
        },
        "local"                       :
        {
            "job_manager_endpoint"    : "fork://localhost/",
            "filesystem_endpoint"     : "file://localhost/"
        },
        "default_remote_workdir"      : "$HOME",
        "resource_manager"            : "FORK",
        "agent_scheduler"             : "CONTINUOUS",
        "agent_spawner"               : "POPEN",
        "launch_methods"              : {
                                         "order"  : ["FORK", "MPIEXEC"],
                                         "FORK"   : {},
                                         "MPIEXEC": {}
                                        },
        "rp_version"                  : "local",
        "virtenv_mode"                : "create",
        "python_dist"                 : "anaconda",
        "lfs_path_per_node"           : "/tmp",
        "lfs_size_per_node"           : 1024,
        "cores_per_node"              : 8,
        "gpus_per_node"               : 1
    },

    "localhost_funcs": {
        "description"                 : "",
        "notes"                       : "",
        "schemas"                     : ["local", "ssh"],
        "ssh"                         :
        {
           "job_manager_endpoint"    : "ssh://localhost/",
           "filesystem_endpoint"     : "sftp://localhost/"
        },
        "local"                       :
        {
           "job_manager_endpoint"    : "fork://localhost/",
           "filesystem_endpoint"     : "file://localhost/"
        },
        "default_remote_workdir"      : "$HOME",
        "resource_manager"            : "FORK",
        "agent_scheduler"             : "NOOP",
        "agent_spawner"               : "FUNCS",
<<<<<<< HEAD
        "agent_launch_method"         : "FORK",
        "task_launch_method"          : "FUNCS",
      # "mpi_launch_method"           : "MPIRUN",
=======
        "launch_methods"              : {
                                         "order": ["FUNCS"],
                                         "FUNCS": {}
                                        },
>>>>>>> 205af480
        "rp_version"                  : "local",
        "virtenv_mode"                : "create",
        "python_dist"                 : "default",
        "pre_bootstrap_0"             : [],
        "cores_per_node"              : 8,
        "gpus_per_node"               : 1
  },

    "localhost_funcs_mpi": {
        "description"                 : "",
        "notes"                       : "",
        "schemas"                     : ["local", "ssh"],
        "ssh"                         :
        {
           "job_manager_endpoint"    : "ssh://localhost/",
           "filesystem_endpoint"     : "sftp://localhost/"
        },
        "local"                       :
        {
           "job_manager_endpoint"    : "fork://localhost/",
           "filesystem_endpoint"     : "file://localhost/"
        },
        "default_remote_workdir"      : "$HOME",
        "resource_manager"            : "FORK",
        "agent_scheduler"             : "NOOP",
        "agent_spawner"               : "MPIFUNCS",
        "agent_launch_method"         : "FORK",
        "task_launch_method"          : "MPIFUNCS",
      # "mpi_launch_method"           : "MPIRUN",
        "rp_version"                  : "local",
        "virtenv_mode"                : "create",
        "python_dist"                 : "default",
        "pre_bootstrap_0"             : [],
        "cores_per_node"              : 8,
        "gpus_per_node"               : 1
  }

}
<|MERGE_RESOLUTION|>--- conflicted
+++ resolved
@@ -122,23 +122,18 @@
         "resource_manager"            : "FORK",
         "agent_scheduler"             : "NOOP",
         "agent_spawner"               : "FUNCS",
-<<<<<<< HEAD
-        "agent_launch_method"         : "FORK",
-        "task_launch_method"          : "FUNCS",
-      # "mpi_launch_method"           : "MPIRUN",
-=======
         "launch_methods"              : {
-                                         "order": ["FUNCS"],
+                                         "order": ["FORK", "FUNCS"],
+                                         "FORK" : {}
                                          "FUNCS": {}
                                         },
->>>>>>> 205af480
         "rp_version"                  : "local",
         "virtenv_mode"                : "create",
         "python_dist"                 : "default",
         "pre_bootstrap_0"             : [],
         "cores_per_node"              : 8,
         "gpus_per_node"               : 1
-  },
+    },
 
     "localhost_funcs_mpi": {
         "description"                 : "",
@@ -158,15 +153,16 @@
         "resource_manager"            : "FORK",
         "agent_scheduler"             : "NOOP",
         "agent_spawner"               : "MPIFUNCS",
-        "agent_launch_method"         : "FORK",
-        "task_launch_method"          : "MPIFUNCS",
-      # "mpi_launch_method"           : "MPIRUN",
+        "launch_methods"              : {
+                                         "order"   : ["FORK", "MPIFUNCS"],
+                                         "FORK"    : {}
+                                         "MPIFUNCS": {}
+                                        },
         "rp_version"                  : "local",
         "virtenv_mode"                : "create",
         "python_dist"                 : "default",
         "pre_bootstrap_0"             : [],
         "cores_per_node"              : 8,
         "gpus_per_node"               : 1
-  }
-
+    }
 }
