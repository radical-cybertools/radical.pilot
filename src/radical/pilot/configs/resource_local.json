
{
    "localhost": {
        "description"                 : "Your local machine.",
        "notes"                       : "To use the ssh schema, make sure that ssh access to localhost is enabled.",
        "schemas"                     : ["local", "ssh"],
        "ssh"                         :
        {
            "job_manager_endpoint"    : "ssh://localhost/",
            "filesystem_endpoint"     : "sftp://localhost/"
        },
        "local"                       :
        {
            "job_manager_endpoint"    : "fork://localhost/",
            "filesystem_endpoint"     : "file://localhost/"
        },
        "default_remote_workdir"      : "$HOME",
        "lrms"                        : "FORK",
        "agent_type"                  : "multicore",
        "agent_scheduler"             : "CONTINUOUS",
        "agent_spawner"               : "POPEN",
        "agent_launch_method"         : "FORK",
        "task_launch_method"          : "FORK",
        "mpi_launch_method"           : "MPIEXEC",
        "rp_version"                  : "debug",
        "virtenv"                     : "%(global_sandbox)s/ve_localhost",
<<<<<<< HEAD
        "virtenv_mode"                : "create",
        "python_dist"                 : "default"
    },
    "localhost_anaconda": {
        "description"                 : "Your local machine.",
        "notes"                       : "To use the ssh schema, make sure that ssh access to localhost is enabled.",
        "schemas"                     : ["local", "ssh"],
        "ssh"                         : 
=======
        "virtenv_mode"                : "create"
    },

    "localhost_yarn": {
        "description"                 : "Your local machine.",
        "notes"                       : "To use the ssh schema, make sure that ssh access to localhost is enabled.",
        "schemas"                     : ["local", "ssh"],
        "ssh"                         :
>>>>>>> e51f0b76
        {
            "job_manager_endpoint"    : "ssh://localhost/",
            "filesystem_endpoint"     : "sftp://localhost/"
        },
<<<<<<< HEAD
        "local"                       : 
=======
        "local"                       :
>>>>>>> e51f0b76
        {
            "job_manager_endpoint"    : "fork://localhost/",
            "filesystem_endpoint"     : "file://localhost/"
        },
        "default_remote_workdir"      : "$HOME",
<<<<<<< HEAD
        "lrms"                        : "FORK",
        "agent_type"                  : "multicore",
        "agent_scheduler"             : "CONTINUOUS",
        "agent_spawner"               : "POPEN",
        "agent_launch_method"         : "FORK",
        "task_launch_method"          : "FORK",
        "mpi_launch_method"           : "MPIEXEC",
        "rp_version"                  : "debug",
        "virtenv"                     : "%(global_sandbox)s/ve_localhost",
        "virtenv_mode"                : "create",
        "python_dist"                 : "anaconda"
=======
        "lrms"                        : "YARN",
        "agent_type"                  : "multicore",
        "agent_scheduler"             : "YARN",
        "agent_spawner"               : "ABDS",
        "agent_launch_method"         : "FORK",
        "task_launch_method"          : "YARN",
        "mpi_launch_method"           : "MPIEXEC",
        "rp_version"                  : "debug",
        "virtenv"                     : "%(global_sandbox)s/ve_localhost",
        "virtenv_mode"                : "create"
>>>>>>> e51f0b76
    }

}
<|MERGE_RESOLUTION|>--- conflicted
+++ resolved
@@ -24,17 +24,8 @@
         "mpi_launch_method"           : "MPIEXEC",
         "rp_version"                  : "debug",
         "virtenv"                     : "%(global_sandbox)s/ve_localhost",
-<<<<<<< HEAD
         "virtenv_mode"                : "create",
         "python_dist"                 : "default"
-    },
-    "localhost_anaconda": {
-        "description"                 : "Your local machine.",
-        "notes"                       : "To use the ssh schema, make sure that ssh access to localhost is enabled.",
-        "schemas"                     : ["local", "ssh"],
-        "ssh"                         : 
-=======
-        "virtenv_mode"                : "create"
     },
 
     "localhost_yarn": {
@@ -42,22 +33,44 @@
         "notes"                       : "To use the ssh schema, make sure that ssh access to localhost is enabled.",
         "schemas"                     : ["local", "ssh"],
         "ssh"                         :
->>>>>>> e51f0b76
         {
             "job_manager_endpoint"    : "ssh://localhost/",
             "filesystem_endpoint"     : "sftp://localhost/"
         },
-<<<<<<< HEAD
-        "local"                       : 
-=======
         "local"                       :
->>>>>>> e51f0b76
         {
             "job_manager_endpoint"    : "fork://localhost/",
             "filesystem_endpoint"     : "file://localhost/"
         },
         "default_remote_workdir"      : "$HOME",
-<<<<<<< HEAD
+        "lrms"                        : "YARN",
+        "agent_type"                  : "multicore",
+        "agent_scheduler"             : "YARN",
+        "agent_spawner"               : "ABDS",
+        "agent_launch_method"         : "FORK",
+        "task_launch_method"          : "YARN",
+        "mpi_launch_method"           : "MPIEXEC",
+        "rp_version"                  : "debug",
+        "virtenv"                     : "%(global_sandbox)s/ve_localhost",
+        "virtenv_mode"                : "create",
+        "python_dist"                 : "default"
+    },
+
+    "localhost_anaconda": {
+        "description"                 : "Your local machine.",
+        "notes"                       : "To use the ssh schema, make sure that ssh access to localhost is enabled.",
+        "schemas"                     : ["local", "ssh"],
+        "ssh"                         : 
+        {
+            "job_manager_endpoint"    : "ssh://localhost/",
+            "filesystem_endpoint"     : "sftp://localhost/"
+        },
+        "local"                       : 
+        {
+            "job_manager_endpoint"    : "fork://localhost/",
+            "filesystem_endpoint"     : "file://localhost/"
+        },
+        "default_remote_workdir"      : "$HOME",
         "lrms"                        : "FORK",
         "agent_type"                  : "multicore",
         "agent_scheduler"             : "CONTINUOUS",
@@ -69,18 +82,5 @@
         "virtenv"                     : "%(global_sandbox)s/ve_localhost",
         "virtenv_mode"                : "create",
         "python_dist"                 : "anaconda"
-=======
-        "lrms"                        : "YARN",
-        "agent_type"                  : "multicore",
-        "agent_scheduler"             : "YARN",
-        "agent_spawner"               : "ABDS",
-        "agent_launch_method"         : "FORK",
-        "task_launch_method"          : "YARN",
-        "mpi_launch_method"           : "MPIEXEC",
-        "rp_version"                  : "debug",
-        "virtenv"                     : "%(global_sandbox)s/ve_localhost",
-        "virtenv_mode"                : "create"
->>>>>>> e51f0b76
     }
-
 }
