--- conflicted
+++ resolved
@@ -14,15 +14,11 @@
             "job_manager_endpoint"    : "fork://localhost/",
             "filesystem_endpoint"     : "file://localhost/"
         },
-<<<<<<< HEAD
-        "default_sandbox_base"        : "$HOME",
-=======
         "pre_bootstrap_1"             : [
             "export RP_APP_TUNNEL_ADDR=144.76.72.175:27017",
             "echo  $RP_APP_TUNNEL_ADDR"
         ],
-        "default_remote_workdir"      : "$HOME",
->>>>>>> c5dc296f
+        "default_sandbox_base"        : "$HOME",
         "lrms"                        : "FORK",
         "agent_scheduler"             : "CONTINUOUS",
         "agent_spawner"               : "POPEN",
