--- conflicted
+++ resolved
@@ -20,13 +20,8 @@
         ],
         "default_remote_workdir"      : "$HOME",
         "lrms"                        : "FORK",
-<<<<<<< HEAD
-        "agent_scheduler"             : "HOMBRE",
-        "agent_spawner"               : "SHELLFS",
-=======
-        "agent_scheduler"             : "CONTINUOUS",
-        "agent_spawner"               : "POPEN",
->>>>>>> c75fc4a9
+        "agent_scheduler"             : "CONTINUOUS",
+        "agent_spawner"               : "POPEN",
         "agent_launch_method"         : "FORK",
         "task_launch_method"          : "FORK",
         "mpi_launch_method"           : "MPIRUN",
