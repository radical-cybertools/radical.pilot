--- conflicted
+++ resolved
@@ -243,13 +243,10 @@
                                          "export PATH=$OMPI/bin/:$PATH",
                                          "export LD_LIBRARY_PATH=$OMPI/lib/:$LD_LIBRARY_PATH",
                                          "export PKG_CONFIG_PATH=$OMPI/share/pkgconfig/:$PKG_CONFIG_PATH"],
-<<<<<<< HEAD
         "pre_bootstrap_2"             : ["echo ==================== cffi",
                                          "which python",
-                                         "python -c 'from orte_cffi import ffi, lib as orte_lib'"]
-=======
-        "cores_per_node"              : 8,
-        "gpus_per_node"               : 1
->>>>>>> dcf9c69b
+                                         "python -c 'from orte_cffi import ffi, lib as orte_lib'"],
+        "cores_per_node"              : 8,
+        "gpus_per_node"               : 1
   }
 }
