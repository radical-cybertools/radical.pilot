
# this is the default agent config which is used if no other config is
# specified for an agent.  It contains the minimal set of settings required for
# a functional pilot agent, without any component redundency.

{
    # agent_0 must always have target 'local' at this point
    # mode 'shared'   : local node is also used for CUs
    # mode 'reserved' : local node is reserved for the agent
    # FIXME: mode is unused
    "target" : "local",
    "mode"   : "shared",

    "heartbeat"    : {
        "interval" :  10.0,
        "timeout"  : 600.0
    },

    # Bridges usually run in the main agent
    #
    # Bridges can be configured to stall for a certain batch of messages,
    # releasing them then as bulks of a certain size.  Default for both
    # stall_hwm and batch_size is 1 (no stalling, no bulking).
    #
    "bridges" : {
        "agent_staging_input_queue"  : {"kind": "queue"},
        "agent_scheduling_queue"     : {"kind": "queue"},
        "agent_executing_queue"      : {"kind": "queue"},
        "agent_staging_output_queue" : {"kind": "queue"},
        "agent_collecting_queue"     : {"kind": "queue"},

        "raptor_scheduling_queue"    : {"kind": "queue"},

        "agent_unschedule_pubsub"    : {"kind": "pubsub"},
        "agent_schedule_pubsub"      : {"kind": "pubsub"},

        "control_pubsub"             : {"kind": "pubsub"},
        "state_pubsub"               : {"kind": "pubsub"},

<<<<<<< HEAD
        "tracer_pubsub"              : {"kind": "pubsub", "log_lvl": "error"}
      # "log_pubsub"                 : {"kind": "pubsub", "log_lvl": "error"}
=======
        "client_pubsub"              : {"kind": "pubsub"},
        "client_queue"               : {"kind": "queue"}

      # "log_pubsub"                 : {"kind": "pubsub"}
>>>>>>> 72b74879
    },

    "components" : {
        "agent_staging_input"  : {"count" : 1},
        "agent_scheduling"     : {"count" : 1},
        "agent_executing"      : {"count" : 1},
        "agent_staging_output" : {"count" : 1}
    }
}
<|MERGE_RESOLUTION|>--- conflicted
+++ resolved
@@ -37,15 +37,12 @@
         "control_pubsub"             : {"kind": "pubsub"},
         "state_pubsub"               : {"kind": "pubsub"},
 
-<<<<<<< HEAD
-        "tracer_pubsub"              : {"kind": "pubsub", "log_lvl": "error"}
-      # "log_pubsub"                 : {"kind": "pubsub", "log_lvl": "error"}
-=======
+        "tracer_pubsub"              : {"kind": "pubsub"}
+
         "client_pubsub"              : {"kind": "pubsub"},
         "client_queue"               : {"kind": "queue"}
 
       # "log_pubsub"                 : {"kind": "pubsub"}
->>>>>>> 72b74879
     },
 
     "components" : {
