
# this is the default agent config which is used if no other config is
# specified for an agent.  It contains the minimal set of settings required for
# a functional pilot agent, without any component redundency.

# we should call this `pilot_config` instead of `agent_config`, since it 
# *contains* the agent layout for a pilot.

{
    # directory for staging files inside the agent sandbox
    # FIXME: should be a module define, not a config option
    "staging_area"         : "staging_area",

    # url schema to indicate the use of staging_area
    # FIXME: should be a module define, not a config option
    "staging_schema"       : "staging",

    # max number of cu out/err chars to push to db
    # FIXME: should be a module define, not a per-pilot config option
    "max_io_loglength"     : 1024,

    # max number of updates to put into a db bulk
    "bulk_collection_size" :  100,

    # max time period to collect db notifications into bulks (seconds)
    "bulk_collection_time" : 1.0,

    # time to sleep between database polls (seconds)
    "db_poll_sleeptime"    : 1.0,

<<<<<<< HEAD
  # "agent_scheduler_cfg" : {
  #     "partitions" : {
  #         "monitor" : 1
  #     }
  # },

    "agent_layout" : {
        "agent_1"   : {
=======
    # agent_0 must always have target 'local' at this point
    # mode 'shared'   : local node is also used for CUs
    # mode 'reserved' : local node is reserved for the agent
    "target" : "local",
    "mode"   : "shared",

    "agents"   : {
        "agent_1" : {
>>>>>>> 1d2fc610
            "target"     : "local",
            "components" : {
                "AgentStagingInputComponent"  : {"count" : 1},
                "AgentSchedulingComponent"    : {"count" : 1},
                "AgentExecutingComponent"     : {"count" : 1},
                "AgentStagingOutputComponent" : {"count" : 1}
            }
        }
    },


    # Bridges they are started by the session.
    #
    # Bridges can be configured to stall for a certain batch of messages,
    # releasing them then as bulks of a certain size.  Default for both
    # stall_hwm and batch_size is 1 (no stalling).  
    #
    "bridges" : {
        "agent_staging_input_queue" : {
            "log_level" : "debug",
            "stall_hwm" : 1,
            "bulk_size" : 0
        },
        "agent_scheduling_queue" : {
            "log_level" : "debug",
            "stall_hwm" : 1,
            "bulk_size" : 0
        },
        "agent_executing_queue" : {
            "log_level" : "debug",
            "stall_hwm" : 1,
            "bulk_size" : 0
        },
        "agent_staging_output_queue" : {
            "log_level" : "debug",
            "stall_hwm" : 1,
            "bulk_size" : 0
        },

        "agent_unschedule_pubsub" : {
            "log_level" : "debug",
            "stall_hwm" : 1,
            "bulk_size" : 0
        },
        "agent_reschedule_pubsub" : {
            "log_level" : "debug",
            "stall_hwm" : 1,
            "bulk_size" : 0
        },
        "log_pubsub" : {
            "log_level" : "debug",
            "stall_hwm" : 1,
            "bulk_size" : 0
        },
        "state_pubsub" : {
            "log_level" : "debug",
            "stall_hwm" : 1,
            "bulk_size" : 0
        },
        "control_pubsub" : {
            "log_level" : "debug",
            "stall_hwm" : 1,
            "bulk_size" : 0
        }
    },

    "components" : {
        # the update worker must live in agent_0, since only that agent is 
        # sure to have connectivity toward the DB.
        "UpdateWorker" : {
            "count" : 1
        }
    }
}
<|MERGE_RESOLUTION|>--- conflicted
+++ resolved
@@ -28,16 +28,12 @@
     # time to sleep between database polls (seconds)
     "db_poll_sleeptime"    : 1.0,
 
-<<<<<<< HEAD
   # "agent_scheduler_cfg" : {
   #     "partitions" : {
   #         "monitor" : 1
   #     }
   # },
 
-    "agent_layout" : {
-        "agent_1"   : {
-=======
     # agent_0 must always have target 'local' at this point
     # mode 'shared'   : local node is also used for CUs
     # mode 'reserved' : local node is reserved for the agent
@@ -46,7 +42,6 @@
 
     "agents"   : {
         "agent_1" : {
->>>>>>> 1d2fc610
             "target"     : "local",
             "components" : {
                 "AgentStagingInputComponent"  : {"count" : 1},
