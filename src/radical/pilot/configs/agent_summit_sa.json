
<<<<<<< HEAD
# this is the default agent config which is used if no other config is
# specified for an agent.  It contains the minimal set of settings required for
# a functional pilot agent, without any component redundency.

=======
>>>>>>> ffa92803
{
    "staging_area"         : "staging_area",
    "staging_schema"       : "staging",
    "max_io_loglength"     : 1024,
    "bulk_collection_size" : 1024,
    "bulk_collection_time" :  5.0,
    "db_poll_sleeptime"    :  5.0,
  # "network_interface"    : "ipogif0",

    "target"  : "local",
    "bridges" : {
        "agent_staging_input_queue"  : { "log_level" : "error",
                                         "stall_hwm" : 1,
                                         "bulk_size" : 1},
        "agent_scheduling_queue"     : { "log_level" : "error",
                                         "stall_hwm" : 1,
                                         "bulk_size" : 1},
        "agent_executing_queue"      : { "log_level" : "error",
                                         "stall_hwm" : 1,
                                         "bulk_size" : 1},
        "agent_staging_output_queue" : { "log_level" : "error",
                                         "stall_hwm" : 1,
                                         "bulk_size" : 1},

        "agent_unschedule_pubsub"    : {"log_level" : "error"},
        "agent_schedule_pubsub"      : {"log_level" : "error"},

        "control_pubsub"             : {"log_level" : "error"},
        "state_pubsub"               : {"log_level" : "error"},
        "log_pubsub"                 : {"log_level" : "error"}
    },

    "components" : {
        # the update worker must live in agent_0, since only that agent is
        # sure to have connectivity toward the DB.
      # "AgentStagingInputComponent"  : {"count" : 1},
      # "AgentSchedulingComponent"    : {"count" : 1},
      # "AgentExecutingComponent"     : {"count" : 1},
      # "AgentStagingOutputComponent" : {"count" : 1},
        "UpdateWorker"                : {"count" : 1}
    },
<<<<<<< HEAD
   
=======

>>>>>>> ffa92803
    "agents": {
        "agent_1": {
            "target": "node",
            "components": {
                "AgentSchedulingComponent"    : {"count" : 1},
                "AgentStagingInputComponent"  : {"count" : 1},
                "AgentStagingOutputComponent" : {"count" : 1},
                "AgentExecutingComponent"     : {"count" : 1}
            }
      # },
      # "agent_2": {
      #     "target": "node",
      #     "components": {
<<<<<<< HEAD
      #         "AgentStagingOutputComponent" : {"count" : 1},
      #         "AgentExecutingComponent"     : {"count" : 1}
      #     }
      # },
      # "agent_3": {
      #     "target": "node",
      #     "components": {
      #         "AgentExecutingComponent"     : {"count" : 1}
      #     }
      # },
      # "agent_4": {
      #     "target": "node",
      #     "components": {
      #         "AgentExecutingComponent"     : {"count" : 1}
      #     }
      # },
      # "agent_5": {
      #     "target": "node",
      #     "components": {
      #         "AgentExecutingComponent"     : {"count" : 1}
      #     }
      # },
      # "agent_6": {
      #     "target": "node",
      #     "components": {
=======
>>>>>>> ffa92803
      #         "AgentExecutingComponent"     : {"count" : 1}
      #     }
        }
    }
}
<|MERGE_RESOLUTION|>--- conflicted
+++ resolved
@@ -1,11 +1,8 @@
 
-<<<<<<< HEAD
 # this is the default agent config which is used if no other config is
 # specified for an agent.  It contains the minimal set of settings required for
 # a functional pilot agent, without any component redundency.
 
-=======
->>>>>>> ffa92803
 {
     "staging_area"         : "staging_area",
     "staging_schema"       : "staging",
@@ -42,44 +39,43 @@
         # the update worker must live in agent_0, since only that agent is
         # sure to have connectivity toward the DB.
       # "AgentStagingInputComponent"  : {"count" : 1},
-      # "AgentSchedulingComponent"    : {"count" : 1},
+        "AgentSchedulingComponent"    : {"count" : 1},
       # "AgentExecutingComponent"     : {"count" : 1},
       # "AgentStagingOutputComponent" : {"count" : 1},
         "UpdateWorker"                : {"count" : 1}
     },
-<<<<<<< HEAD
    
-=======
-
->>>>>>> ffa92803
     "agents": {
         "agent_1": {
             "target": "node",
             "components": {
-                "AgentSchedulingComponent"    : {"count" : 1},
                 "AgentStagingInputComponent"  : {"count" : 1},
                 "AgentStagingOutputComponent" : {"count" : 1},
-                "AgentExecutingComponent"     : {"count" : 1}
+                "AgentExecutingComponent"     : {"count" : 4}
             }
       # },
       # "agent_2": {
       #     "target": "node",
       #     "components": {
-<<<<<<< HEAD
+      #         "AgentStagingInputComponent"  : {"count" : 1},
       #         "AgentStagingOutputComponent" : {"count" : 1},
-      #         "AgentExecutingComponent"     : {"count" : 1}
+      #         "AgentExecutingComponent"     : {"count" : 4}
       #     }
       # },
       # "agent_3": {
       #     "target": "node",
       #     "components": {
-      #         "AgentExecutingComponent"     : {"count" : 1}
+      #         "AgentStagingInputComponent"  : {"count" : 1},
+      #         "AgentStagingOutputComponent" : {"count" : 1},
+      #         "AgentExecutingComponent"     : {"count" : 4}
       #     }
       # },
       # "agent_4": {
       #     "target": "node",
       #     "components": {
-      #         "AgentExecutingComponent"     : {"count" : 1}
+      #         "AgentStagingInputComponent"  : {"count" : 1},
+      #         "AgentStagingOutputComponent" : {"count" : 1},
+      #         "AgentExecutingComponent"     : {"count" : 4}
       #     }
       # },
       # "agent_5": {
@@ -91,8 +87,6 @@
       # "agent_6": {
       #     "target": "node",
       #     "components": {
-=======
->>>>>>> ffa92803
       #         "AgentExecutingComponent"     : {"count" : 1}
       #     }
         }
