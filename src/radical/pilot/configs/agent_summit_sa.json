--- conflicted
+++ resolved
@@ -1,11 +1,8 @@
 
-<<<<<<< HEAD
-=======
 # this is the default agent config which is used if no other config is
 # specified for an agent.  It contains the minimal set of settings required for
 # a functional pilot agent, without any component redundency.
 
->>>>>>> 09cec6a1
 {
     "staging_area"         : "staging_area",
     "staging_schema"       : "staging",
@@ -47,11 +44,7 @@
       # "AgentStagingOutputComponent" : {"count" : 1},
         "UpdateWorker"                : {"count" : 1}
     },
-<<<<<<< HEAD
-
-=======
    
->>>>>>> 09cec6a1
     "agents": {
         "agent_1": {
             "target": "node",
@@ -65,8 +58,6 @@
       # "agent_2": {
       #     "target": "node",
       #     "components": {
-<<<<<<< HEAD
-=======
       #         "AgentStagingOutputComponent" : {"count" : 1},
       #         "AgentExecutingComponent"     : {"count" : 1}
       #     }
@@ -92,7 +83,6 @@
       # "agent_6": {
       #     "target": "node",
       #     "components": {
->>>>>>> 09cec6a1
       #         "AgentExecutingComponent"     : {"count" : 1}
       #     }
         }
