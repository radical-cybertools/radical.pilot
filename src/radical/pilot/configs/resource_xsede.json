--- conflicted
+++ resolved
@@ -312,23 +312,11 @@
         "resource_manager"            : "SLURM",
         "lfs_path_per_node"           : "${LOCAL}",
         "lfs_size_per_node"           : 2516582,
-<<<<<<< HEAD
         "agent_scheduler"             : "NOOP",
         "agent_spawner"               : "MPIFUNCS",
-        "agent_launch_method"         : "MPIRUN",
-        "task_launch_method"          : "FUNCS",
-        "pre_bootstrap_0"             : ["module reset",
-                                         "module load gcc",
-                                         "module load openmpi/3.1.6-gcc8.3.1",
-                                         "module load anaconda3"
-                                        ],
-=======
-        "agent_scheduler"             : "CONTINUOUS",
-        "agent_spawner"               : "POPEN",
-        "launch_methods"              : {
-                                         "order" : ["FORK", "SSH", "MPIRUN"],
-                                         "FORK"  : {},
-                                         "SSH"   : {},
+        "launch_methods"              : {
+                                         "order" : ["MPIRUN", "FUNCS"],
+                                         "FUNCS" : {},
                                          "MPIRUN": {
                                              "pre_exec_cached": [
                                                  "module load gcc",
@@ -336,8 +324,9 @@
                                              ]
                                          }
                                         },
-        "pre_bootstrap_0"             : ["module load anaconda3"],
->>>>>>> e6fc67da
+        "pre_bootstrap_0"             : ["module reset",
+                                         "module load anaconda3"
+                                        ],
         "default_remote_workdir"      : "$PROJECT",
         "valid_roots"                 : ["/home", "/ocean"],
         "rp_version"                  : "local",
