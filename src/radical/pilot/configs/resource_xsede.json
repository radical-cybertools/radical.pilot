
{

    "wrangler_ssh": {
        "description"                 : "The XSEDE 'Wrangler' cluster at TACC (https://www.tacc.utexas.edu/wrangler/).",
        "notes"                       : "Always set the ``project`` attribute in the ComputePilotDescription or the pilot will fail.",
        "schemas"                     : ["gsissh", "ssh", "go"],
        "mandatory_args"              : ["project"],
        "gsissh"                      :
        {
            "job_manager_endpoint"    : "slurm+gsissh://wrangler.tacc.utexas.edu:2222/",
            "filesystem_endpoint"     : "gsisftp://wrangler.tacc.utexas.edu:2222/"
        },
        "ssh"                         :
        {
            "job_manager_endpoint"    : "slurm+ssh://wrangler.tacc.utexas.edu/",
            "filesystem_endpoint"     : "sftp://wrangler.tacc.utexas.edu/"
        },
        "go":
        {
            "job_manager_endpoint"    : "slurm+ssh://wrangler.tacc.utexas.edu/",
            "filesystem_endpoint"     : "go://xsede#wrangler/"
        },
        "default_queue"               : "normal",
        "resource_manager"            : "SLURM",
        "agent_type"                  : "multicore",
        "agent_scheduler"             : "CONTINUOUS",
        "agent_spawner"               : "POPEN",
        "agent_launch_method"         : "SSH",
        "task_launch_method"          : "SSH",
        "mpi_launch_method"           : "MPIRUN_RSH",
        "pre_bootstrap_0"             : [
                                       # "module load python",
                                         "export TACC_DELETE_FILES=TRUE"
                                        ],
        "pre_bootstrap_1"             : ["export PATH=$PATH",
                                         "export LD_LIBRARY_PATH=$LD_LIBRARY_PATH"
                                        ],
        "default_remote_workdir"      : "$WORK",
        "valid_roots"                 : ["/work", "$WORK", "/data", "$DATA"],
        "rp_version"                  : "local",
        "virtenv_mode"                : "create",
        "python_dist"                 : "default"
    },

    "wrangler_yarn": {
        "description"                 : "The XSEDE 'Wrangler' cluster at TACC (https://www.tacc.utexas.edu/wrangler/).",
        "notes"                       : "Always set the ``project`` attribute in the ComputePilotDescription or the pilot will fail.",
        "schemas"                     : ["gsissh", "ssh", "go"],
        "mandatory_args"              : ["project"],
        "gsissh"                      :
        {
            "job_manager_endpoint"    : "slurm+gsissh://wrangler.tacc.utexas.edu:2222/",
            "filesystem_endpoint"     : "gsisftp://wrangler.tacc.utexas.edu:2222/"
        },
        "ssh"                         :
        {
            "job_manager_endpoint"    : "slurm+ssh://wrangler.tacc.utexas.edu/",
            "filesystem_endpoint"     : "sftp://wrangler.tacc.utexas.edu/"
        },
        "go":
        {
            "job_manager_endpoint"    : "slurm+ssh://wrangler.tacc.utexas.edu/",
            "filesystem_endpoint"     : "go://xsede#wrangler/"
        },
        "default_queue"               : "hadoop",
        "resource_manager"            : "YARN",
        "agent_type"                  : "multicore",
        "agent_scheduler"             : "YARN",
        "agent_spawner"               : "ABDS",
        "agent_launch_method"         : "SSH",
        "task_launch_method"          : "YARN",
        "mpi_launch_method"           : "MPIRUN_RSH",
        "pre_bootstrap_0"             : ["module load python",
                                         "export TACC_DELETE_FILES=TRUE"
                                        ],
        "pre_bootstrap_1"             : ["export PATH=$PATH",
                                         "export LD_LIBRARY_PATH=$LD_LIBRARY_PATH"
                                        ],
        "default_remote_workdir"      : "$WORK",
        "valid_roots"                 : ["/work", "$WORK"],
        "rp_version"                  : "local",
        "virtenv_mode"                : "create",
        "python_dist"                 : "default"
    },

    "wrangler_spark": {
        "description"                 : "The XSEDE 'Wrangler' cluster at TACC (https://www.tacc.utexas.edu/wrangler/).",
        "notes"                       : "Always set the ``project`` attribute in the ComputePilotDescription or the pilot will fail.",
        "schemas"                     : ["gsissh", "ssh", "go"],
        "mandatory_args"              : ["project"],
        "ssh"                         :
        {
            "job_manager_endpoint"    : "slurm+ssh://wrangler.tacc.utexas.edu/",
            "filesystem_endpoint"     : "sftp://wrangler.tacc.utexas.edu/"
        },
        "gsissh"                      :
        {
            "job_manager_endpoint"    : "slurm+gsissh://wrangler.tacc.utexas.edu:2222/",
            "filesystem_endpoint"     : "gsisftp://wrangler.tacc.utexas.edu:2222/"
        },
        "go":
        {
            "job_manager_endpoint"    : "slurm+ssh://wrangler.tacc.utexas.edu/",
            "filesystem_endpoint"     : "go://xsede#wrangler/"
        },
        "default_queue"               : "normal",
        "resource_manager"            : "SLURM",
        "agent_type"                  : "multicore",
        "agent_scheduler"             : "CONTINUOUS",
        "agent_spawner"               : "POPEN",
        "agent_launch_method"         : "SSH",
        "task_launch_method"          : "SPARK",
        "mpi_launch_method"           : "MPIRUN_RSH",
        "pre_bootstrap_0"             : [
                                        "module load python" ,
                                        "export TACC_DELETE_FILES=TRUE",
                                        "module load jdk64/1.8.0"
                                        ],
        "pre_bootstrap_1"             : ["export PATH=$PATH",
                                         "export LD_LIBRARY_PATH=$LD_LIBRARY_PATH"
                                        ],
        "default_remote_workdir"      : "$WORK",
        "valid_roots"                 : ["/work", "$WORK"],
        "rp_version"                  : "local",
        "virtenv_mode"                : "create",
        "python_dist"                 : "default"
    },

    "stampede2_ssh": {
        "description"                 : "The XSEDE 'Stampede' cluster at TACC (https://www.tacc.utexas.edu/stampede/).",
        "notes"                       : "Always set the ``project`` attribute in the ComputePilotDescription or the pilot will fail.",
        "schemas"                     : ["local", "gsissh", "ssh"],
        "mandatory_args"              : ["project"],
        "gsissh"                      :
        {
            "job_manager_endpoint"    : "slurm+gsissh://stampede2.tacc.utexas.edu:2222/",
            "filesystem_endpoint"     : "gsisftp://stampede2.tacc.utexas.edu:2222/"
        },
        "ssh"                         :
        {
            "job_manager_endpoint"    : "slurm+ssh://stampede2.tacc.utexas.edu/",
            "filesystem_endpoint"     : "sftp://stampede2.tacc.utexas.edu/"
        },
        "local"                       :
        {
            "job_manager_endpoint"    : "slurm://stampede2.tacc.utexas.edu/",
            "filesystem_endpoint"     : "file://stampede2.tacc.utexas.edu/"
        },
        "default_queue"               : "normal",
        "resource_manager"            : "SLURM",
        "agent_scheduler"             : "CONTINUOUS",
        "agent_spawner"               : "POPEN",
        "agent_launch_method"         : "SSH",
        "task_launch_method"          : "SSH",
        "mpi_launch_method"           : "IBRUN",
        "pre_bootstrap_0"             :["module load TACC",
                                         "module load intel/18.0.0",
                                         "module load python3/3.7.0"
                                        ],
        "default_remote_workdir"      : "$WORK",
        "valid_roots"                 : ["/scratch", "$SCRATCH", "/work", "$WORK"],
        "rp_version"                  : "local",
        "virtenv_mode"                : "create",
        "python_dist"                 : "default",
        "export_to_cu"                : ["LMOD_CMD",
                                         "LMOD_SYSTEM_DEFAULT_MODULES",
                                         "LD_LIBRARY_PATH"],
        "cu_pre_exec"                 : ["module restore"]
    },

    "stampede2_ibrun": {
        "description"                 : "The XSEDE 'Stampede' cluster at TACC (https://www.tacc.utexas.edu/stampede/).",
        "notes"                       : "Always set the ``project`` attribute in the ComputePilotDescription or the pilot will fail.",
        "schemas"                     : ["local", "gsissh", "ssh"],
        "mandatory_args"              : ["project"],
        "gsissh"                      :
        {
            "job_manager_endpoint"    : "slurm+gsissh://stampede2.tacc.utexas.edu:2222/",
            "filesystem_endpoint"     : "gsisftp://stampede2.tacc.utexas.edu:2222/"
        },
        "ssh"                         :
        {
            "job_manager_endpoint"    : "slurm+ssh://stampede2.tacc.utexas.edu/",
            "filesystem_endpoint"     : "sftp://stampede2.tacc.utexas.edu/"
        },
        "local"                       :
        {
            "job_manager_endpoint"    : "slurm://stampede2.tacc.utexas.edu/",
            "filesystem_endpoint"     : "file://stampede2.tacc.utexas.edu/"
        },
        "default_queue"               : "normal",
        "resource_manager"            : "SLURM",
        "agent_scheduler"             : "CONTINUOUS",
        "agent_spawner"               : "POPEN",
        "agent_launch_method"         : "IBRUN",
        "task_launch_method"          : "IBRUN",
        "mpi_launch_method"           : "IBRUN",
        "pre_bootstrap_0"             :["module load TACC",
                                         "module load intel/18.0.0",
                                         "module load python3/3.7.0"
                                        ],
        "default_remote_workdir"      : "$WORK",
        "valid_roots"                 : ["/scratch", "$SCRATCH", "/work", "$WORK"],
        "rp_version"                  : "local",
        "virtenv_mode"                : "create",
        "python_dist"                 : "default",
        "export_to_cu"                : ["LMOD_CMD",
                                         "LMOD_SYSTEM_DEFAULT_MODULES",
                                         "LD_LIBRARY_PATH"],
        "cu_pre_exec"                 : ["module restore"]
    },

    "stampede2_ibrun": {
        "description"                 : "The XSEDE 'Stampede' cluster at TACC (https://www.tacc.utexas.edu/stampede/).",
        "notes"                       : "Always set the ``project`` attribute in the ComputePilotDescription or the pilot will fail.",
        "schemas"                     : ["local", "gsissh", "ssh"],
        "mandatory_args"              : ["project"],
        "gsissh"                      :
        {
            "job_manager_endpoint"    : "slurm+gsissh://stampede2.tacc.utexas.edu:2222/",
            "filesystem_endpoint"     : "gsisftp://stampede2.tacc.utexas.edu:2222/"
        },
        "ssh"                         :
        {
            "job_manager_endpoint"    : "slurm+ssh://stampede2.tacc.utexas.edu/",
            "filesystem_endpoint"     : "sftp://stampede2.tacc.utexas.edu/"
        },
        "local"                       :
        {
            "job_manager_endpoint"    : "slurm://stampede2.tacc.utexas.edu/",
            "filesystem_endpoint"     : "file://stampede2.tacc.utexas.edu/"
        },
        "cores_per_node"              : 68,
        "default_queue"               : "normal",
        "resource_manager"            : "SLURM",
        "agent_scheduler"             : "CONTINUOUS",
        "agent_spawner"               : "POPEN",
        "agent_launch_method"         : "IBRUN",
        "task_launch_method"          : "IBRUN",
        "mpi_launch_method"           : "IBRUN",
        "blocked_cores"               : [64, 65, 66, 67],
        "pre_bootstrap_0"             :["module load TACC",
                                        "module load intel/18.0.0",
                                        "module load python3/3.7.0"
                                        ],
        "default_remote_workdir"      : "$WORK",
        "valid_roots"                 : ["/scratch", "$SCRATCH", "/work", "$WORK"],
        "rp_version"                  : "local",
        "virtenv_mode"                : "create",
        "python_dist"                 : "default",
        "export_to_cu"                : ["LMOD_CMD",
                                         "LMOD_SYSTEM_DEFAULT_MODULES",
                                         "LD_LIBRARY_PATH"],
        "cu_pre_exec"                 : ["module restore"]
    },

    "stampede2_srun": {
        "description"                 : "The XSEDE 'Stampede' cluster at TACC (https://www.tacc.utexas.edu/stampede/).",
        "notes"                       : "Always set the ``project`` attribute in the ComputePilotDescription or the pilot will fail.",
        "schemas"                     : ["local", "gsissh", "ssh"],
        "mandatory_args"              : ["project"],
        "gsissh"                      :
        {
            "job_manager_endpoint"    : "slurm+gsissh://stampede2.tacc.utexas.edu:2222/",
            "filesystem_endpoint"     : "gsisftp://stampede2.tacc.utexas.edu:2222/"
        },
        "ssh"                         :
        {
            "job_manager_endpoint"    : "slurm+ssh://stampede2.tacc.utexas.edu/",
            "filesystem_endpoint"     : "sftp://stampede2.tacc.utexas.edu/"
        },
        "local"                       :
        {
            "job_manager_endpoint"    : "slurm://stampede2.tacc.utexas.edu/",
            "filesystem_endpoint"     : "file://stampede2.tacc.utexas.edu/"
        },
        "default_queue"               : "normal",
        "resource_manager"            : "SLURM",
        "agent_scheduler"             : "CONTINUOUS",
        "agent_spawner"               : "POPEN",
        "agent_launch_method"         : "SRUN",
        "task_launch_method"          : "SRUN",
        "mpi_launch_method"           : "SRUN",
        "pre_bootstrap_0"             :["module load TACC",
                                         "module load intel/18.0.0",
                                         "module load python3/3.7.0"
                                        ],
        "default_remote_workdir"      : "$WORK",
        "valid_roots"                 : ["/scratch", "$SCRATCH", "/work", "$WORK"],
        "rp_version"                  : "local",
        "virtenv_mode"                : "create",
        "python_dist"                 : "default",
        "export_to_cu"                : ["LMOD_CMD",
                                         "LMOD_SYSTEM_DEFAULT_MODULES",
                                         "LD_LIBRARY_PATH"],
        "cu_pre_exec"                 : ["module restore"]
    },

    "comet_ssh": {
        "description"                 : "The Comet HPC resource at SDSC 'HPC for the 99%%' (http://www.sdsc.edu/services/hpc/hpc_systems.html#comet).",
        "notes"                       : "Always set the ``project`` attribute in the ComputePilotDescription or the pilot will fail.",
        "schemas"                     : ["ssh", "gsissh"],
        "mandatory_args"              : ["project"],
        "ssh"                         :
        {
            "job_manager_endpoint"    : "slurm+ssh://comet.sdsc.xsede.org/",
            "filesystem_endpoint"     : "sftp://comet.sdsc.xsede.org/"
        },
        "gsissh"                      :
        {
            "job_manager_endpoint"    : "slurm+gsissh://comet.sdsc.xsede.org/",
            "filesystem_endpoint"     : "gsisftp://comet.sdsc.xsede.org/"
        },
        "default_queue"               : "compute",
        "cores_per_node"              : 24,
        "lfs_path_per_node"           : "/scratch/$USER/$SLURM_JOB_ID",
        "lfs_size_per_node"           : 176105,
        "resource_manager"            : "SLURM",
        "agent_scheduler"             : "CONTINUOUS",
        "agent_spawner"               : "POPEN",
        "agent_launch_method"         : "SSH",
        "task_launch_method"          : "SSH",
        "mpi_launch_method"           : "IBRUN",
        "pre_bootstrap_0"             : ["module load python"],
        "default_remote_workdir"      : "/oasis/scratch/comet/$USER/temp_project",
        "valid_roots"                 : ["/oasis/scratch/comet"],
      # "valid_roots"                 : ["/home"],
        "rp_version"                  : "local",
        "virtenv_mode"                : "create",
        "python_dist"                 : "default",
        "cu_tmp"                      : "/scratch/$USER/$SLURM_JOBID"
    },

    "comet_ssh_funcs": {
        "description"                 : "The Comet HPC resource at SDSC 'HPC for the 99%%' (http://www.sdsc.edu/services/hpc/hpc_systems.html#comet).",
        "notes"                       : "Always set the ``project`` attribute in the ComputePilotDescription or the pilot will fail.",
        "schemas"                     : ["ssh", "gsissh"],
        "mandatory_args"              : ["project"],
        "ssh"                         :
        {
            "job_manager_endpoint"    : "slurm+ssh://comet.sdsc.xsede.org/",
            "filesystem_endpoint"     : "sftp://comet.sdsc.xsede.org/"
        },
        "gsissh"                      :
        {
            "job_manager_endpoint"    : "slurm+gsissh://comet.sdsc.xsede.org/",
            "filesystem_endpoint"     : "gsisftp://comet.sdsc.xsede.org/"
        },
        "default_queue"               : "compute",
        "cores_per_node"              : 24,
        "lfs_path_per_node"           : "/scratch/$USER/$SLURM_JOB_ID",
        "lfs_size_per_node"           : 176105,
        "resource_manager"            : "SLURM",
        "agent_scheduler"             : "NOOP",
        "agent_spawner"               : "FUNCS",
        "agent_launch_method"         : "SSH",
        "task_launch_method"          : "FUNCS",
        "pre_bootstrap_0"             : ["module load python"],
        "default_remote_workdir"      : "/oasis/scratch/comet/$USER/temp_project",
        "valid_roots"                 : ["/oasis/scratch/comet"],
      # "valid_roots"                 : ["/home"],
        "rp_version"                  : "local",
        "virtenv_mode"                : "create",
        "python_dist"                 : "default",
        "cu_tmp"                      : "/scratch/$USER/$SLURM_JOBID"
    },

    "comet_spark": {
        "description"                 : "The Comet HPC resource at SDSC 'HPC for the 99%%' (http://www.sdsc.edu/services/hpc/hpc_systems.html#comet).",
        "notes"                       : "Always set the ``project`` attribute in the ComputePilotDescription or the pilot will fail.",
        "schemas"                     : ["ssh", "gsissh"],
        "mandatory_args"              : ["project"],
        "ssh"                         :
        {
            "job_manager_endpoint"    : "slurm+ssh://comet.sdsc.xsede.org/",
            "filesystem_endpoint"     : "sftp://comet.sdsc.xsede.org/"
        },
        "gsissh"                      :
        {
            "job_manager_endpoint"    : "slurm+gsissh://comet.sdsc.xsede.org/",
            "filesystem_endpoint"     : "gsisftp://comet.sdsc.xsede.org/"
        },
        "default_queue"               : "compute",
        "cores_per_node"              : 24,
        "lfs_path_per_node"           : "/scratch/$USER/$SLURM_JOB_ID",
        "lfs_size_per_node"           : 176105,
        "resource_manager"            : "SLURM",
        "agent_type"                  : "multicore",
        "agent_scheduler"             : "CONTINUOUS",
        "agent_spawner"               : "POPEN",
        "agent_launch_method"         : "FORK",
        "task_launch_method"          : "SPARK",
        "mpi_launch_method"           : "MPIRUN_RSH",
        "pre_bootstrap_0"             : ["module load python"],
        "pre_bootstrap_1"             : [
            "export PATH=$PATH",
            "export LD_LIBRARY_PATH=$LD_LIBRARY_PATH"
        ],
        "default_remote_workdir"      : "/oasis/scratch/comet/$USER/temp_project",
        "valid_roots"                 : ["/oasis/scratch/comet"],
      # "valid_roots"                 : ["/home"],
        "rp_version"                  : "local",
        "virtenv_mode"                : "create",
        "python_dist"                 : "default"
    },

    "comet_mpirun": {
        "description"                 : "The Comet HPC resource at SDSC 'HPC for the 99%%' (http://www.sdsc.edu/services/hpc/hpc_systems.html#comet).",
        "notes"                       : "Always set the ``project`` attribute in the ComputePilotDescription or the pilot will fail.",
        "schemas"                     : ["ssh", "gsissh"],
        "mandatory_args"              : ["project"],
        "ssh"                         :
        {
            "job_manager_endpoint"    : "slurm+ssh://comet.sdsc.xsede.org/",
            "filesystem_endpoint"     : "sftp://comet.sdsc.xsede.org/"
        },
        "gsissh"                      :
        {
            "job_manager_endpoint"    : "slurm+gsissh://comet.sdsc.xsede.org/",
            "filesystem_endpoint"     : "gsisftp://comet.sdsc.xsede.org/"
        },
        "default_queue"               : "compute",
        "cores_per_node"              : 24,
        "lfs_path_per_node"           : "/scratch/$USER/$SLURM_JOB_ID",
        "lfs_size_per_node"           : 176105,
        "resource_manager"            : "SLURM",
        "agent_scheduler"             : "CONTINUOUS",
        "agent_spawner"               : "POPEN",
        "agent_launch_method"         : "SSH",
        "task_launch_method"          : "SSH",
        "mpi_launch_method"           : "MPIRUN",
        "pre_bootstrap_0"             : ["module reset",
                                         "module load intel",
                                         "module load python"
                                        ],
        "pre_bootstrap_1"             : ["export PATH=/opt/intel/2018.1.163/compilers_and_libraries_2018.1.163/linux/mpi/intel64/bin/:$PATH",
                                         "export LD_LIBRARY_PATH=/opt/intel/2018.1.163/compilers_and_libraries_2018.1.163/linux/mpi/intel64/lib:$LD_LIBRARY_PATH"
                                        ],
        "default_remote_workdir"      : "/oasis/scratch/comet/$USER/temp_project",
        "valid_roots"                 : ["/oasis/scratch/comet"],
      # "valid_roots"                 : ["/home"],
        "rp_version"                  : "local",
        "virtenv_mode"                : "create",
        "python_dist"                 : "default",
        "cu_tmp"                      : "/scratch/$USER/$SLURM_JOBID"
    },

    "supermic_ssh": {
        "description"                 : "SuperMIC (pronounced 'Super Mick') is Louisiana State University's (LSU) newest supercomputer funded by the National Science Foundation's (NSF) Major Research Instrumentation (MRI) award to the Center for Computation & Technology. (https://portal.xsede.org/lsu-supermic)",
        "notes"                       : "Partially allocated through XSEDE. Primary access through GSISSH. Allows SSH key authentication too.",
        "schemas"                     : ["gsissh", "ssh"],
        "gsissh"                      : {
            "job_manager_endpoint"    : "torque+gsissh://supermic.cct-lsu.xsede.org:2222/",
            "filesystem_endpoint"     : "gsisftp://supermic.cct-lsu.xsede.org:2222/"
        },
        "ssh"                         : {
            "job_manager_endpoint"    : "torque+ssh://supermic.cct-lsu.xsede.org/",
            "filesystem_endpoint"     : "sftp://supermic.cct-lsu.xsede.org/"
        },
        "default_queue"               : "workq",
        "cores_per_node"              : 20,
        "lfs_path_per_node"           : "/var/scratch/",
        "lfs_size_per_node"           : 200496,
        "resource_manager"            : "TORQUE",
        "agent_scheduler"             : "CONTINUOUS",
        "agent_spawner"               : "POPEN",
        "agent_launch_method"         : "SSH",
        "task_launch_method"          : "SSH",
        "mpi_launch_method"           : "MPIEXEC",
        "pre_bootstrap_0"             : ["module load python/2.7.7-anaconda"],
        "default_remote_workdir"      : "/work/$USER",
        "valid_roots"                 : ["/work"],
        "rp_version"                  : "local",
        "virtenv_mode"                : "create",
        "python_dist"                 : "default"
    },

    "supermic_orte": {
        "description"                 : "SuperMIC (pronounced 'Super Mick') is Louisiana State University's (LSU) newest supercomputer funded by the National Science Foundation's (NSF) Major Research Instrumentation (MRI) award to the Center for Computation & Technology. (https://portal.xsede.org/lsu-supermic)",
        "notes"                       : "Partially allocated through XSEDE. Primary access through GSISSH. Allows SSH key authentication too.",
        "schemas"                     : ["local", "gsissh", "ssh"],
        "local"                      : {
            "job_manager_endpoint"    : "torque://localhost/",
            "filesystem_endpoint"     : "file://localhost/"
        },
        "gsissh"                      : {
            "job_manager_endpoint"    : "torque+gsissh://supermic.cct-lsu.xsede.org:2222/",
            "filesystem_endpoint"     : "gsisftp://supermic.cct-lsu.xsede.org:2222/"
        },
        "ssh"                         : {
            "job_manager_endpoint"    : "torque+ssh://supermic.cct-lsu.xsede.org/",
            "filesystem_endpoint"     : "sftp://supermic.cct-lsu.xsede.org/"
        },
        "default_queue"               : "workq",
        "cores_per_node"              : 20,
        "lfs_path_per_node"           : "/var/scratch/",
        "lfs_size_per_node"           : 200496,
        "resource_manager"            : "TORQUE",
        "agent_scheduler"             : "CONTINUOUS",
        "agent_spawner"               : "POPEN",
        "agent_launch_method"         : "ORTE",
        "task_launch_method"          : "ORTE",
        "mpi_launch_method"           : "ORTE",
        "pre_bootstrap_0"             : [
            "module load python/2.7.7-anaconda",
            "module use -a /worka/work/amerzky/radical.pilot.sandbox/openmpi/modules/",
            "module load openmpi/2017_03_13_6da4dbb"
        ],
        "pre_bootstrap_1"             : ["export PATH=$PATH",
            "export LD_LIBRARY_PATH=$LD_LIBRARY_PATH"
        ],
        "default_remote_workdir"      : "/work/$USER",
        "valid_roots"                 : ["/work"],
        "rp_version"                  : "local",
        "virtenv_mode"                : "create",
        "python_dist"                 : "default"
    },

    "supermic_ortelib": {
        "description"                 : "SuperMIC (pronounced 'Super Mick') is Louisiana State University's (LSU) newest supercomputer funded by the National Science Foundation's (NSF) Major Research Instrumentation (MRI) award to the Center for Computation & Technology. (https://portal.xsede.org/lsu-supermic)",
        "notes"                       : "Partially allocated through XSEDE. Primary access through GSISSH. Allows SSH key authentication too.",
        "schemas"                     : ["gsissh", "ssh"],
        "gsissh"                      : {
            "job_manager_endpoint"    : "torque+gsissh://supermic.cct-lsu.xsede.org:2222/",
            "filesystem_endpoint"     : "gsisftp://supermic.cct-lsu.xsede.org:2222/"
        },
        "ssh"                         : {
            "job_manager_endpoint"    : "torque+ssh://supermic.cct-lsu.xsede.org/",
            "filesystem_endpoint"     : "sftp://supermic.cct-lsu.xsede.org/"
        },
        "default_queue"               : "workq",
        "cores_per_node"              : 20,
        "lfs_path_per_node"           : "/var/scratch/",
        "lfs_size_per_node"           : 200496,
        "resource_manager"            : "TORQUE",
        "agent_scheduler"             : "CONTINUOUS",
        "agent_spawner"               : "ORTE",
        "agent_launch_method"         : "ORTE",
        "task_launch_method"          : "ORTE_LIB",
        "mpi_launch_method"           : "ORTE_LIB",
        "pre_bootstrap_0"             : [
            "module load python/2.7.7-anaconda",
            "module use -a /worka/work/amerzky/radical.pilot.sandbox/openmpi/modules/",
            "module load openmpi/2017_03_13_6da4dbb"
        ],
        "pre_bootstrap_1"             : ["export PATH=$PATH",
            "export LD_LIBRARY_PATH=$LD_LIBRARY_PATH"
        ],
        "default_remote_workdir"      : "/work/$USER",
        "valid_roots"                 : ["/work"],
        "rp_version"                  : "local",
        "virtenv_mode"                : "create",
        "python_dist"                 : "default"
    },

    "bridges": {
        "description"                 : "The XSEDE 'Bridges' cluster at PSC (https://portal.xsede.org/psc-bridges/).",
        "notes"                       : "Always set the ``project`` attribute in the ComputePilotDescription.",
        "schemas"                     : ["gsissh", "ssh", "go", "local"],
      # "mandatory_args"              : [],
        "local"                      :
        {
            "job_manager_endpoint"    : "slurm://bridges.psc.xsede.org/",
            "filesystem_endpoint"     : "file://bridges.psc.xsede.org/"
        },
        "gsissh"                      :
        {
            "job_manager_endpoint"    : "slurm+gsissh://bridges.psc.xsede.org:2222/",
            "filesystem_endpoint"     : "gsisftp://bridges.psc.xsede.org:2222/"
        },
        "ssh"                         :
        {
            "job_manager_endpoint"    : "slurm+ssh://bridges.psc.xsede.org/",
            "filesystem_endpoint"     : "sftp://bridges.psc.xsede.org/"
        },
        "go":
        {
            "job_manager_endpoint"    : "slurm+ssh://bridges.psc.xsede.org/",
            "filesystem_endpoint"     : "go://xsede#bridges/"
        },
        "default_queue"               : "RM",
        "resource_manager"            : "SLURM",
        "lfs_path_per_node"           : "$LOCAL",
        "lfs_size_per_node"           : 3713368,
        "agent_scheduler"             : "CONTINUOUS",
        "agent_spawner"               : "POPEN",
        "agent_launch_method"         : "SSH",
<<<<<<< HEAD
        "task_launch_method"          : "MPIRUN",
        "mpi_launch_method"           : "MPIRUN",
        "pre_bootstrap_0"             : ["module purge",
                                         "module intel/19.3"
=======
        "task_launch_method"          : "MPIEXEC",
        "mpi_launch_method"           : "MPIEXEC",
        "pre_bootstrap_0"             : ["module purge",
                                         "module load intel/19.3",
                                       # "module load gromacs/2018_cpu",
                                         "module load python3conda/3.7.1"
>>>>>>> fb254afa
                                        ],
      # "pre_bootstrap_0"             : ["module reset",
      #                                  "module load gcc",
      #                                  "module load mpi/gcc_openmpi",
      #                                  "module load slurm",
      #                                  "module load anaconda3"
      #                                 ],
        "default_remote_workdir"      : "$SCRATCH",
        "valid_roots"                 : ["/home", "/pylon1", "/pylon5"],
        "rp_version"                  : "installed",
        "virtenv_mode"                : "use",
        "python_dist"                 : "default",
        "export_to_cu"                : [],
        "cu_pre_exec"                 : [],
        "saga_jd_supplement"          : {"cpu_architecture" : ["p100"]},
        "gpus_per_node"               : 2
    },

    "supermic_spark": {
        "description"                 : "SuperMIC (pronounced 'Super Mick') is Louisiana State University's (LSU) newest supercomputer funded by the National Science Foundation's (NSF) Major Research Instrumentation (MRI) award to the Center for Computation & Technology. (https://portal.xsede.org/lsu-supermic)",
        "notes"                       : "Partially allocated through XSEDE. Primary access through GSISSH. Allows SSH key authentication too.",
        "schemas"                     : ["gsissh", "ssh"],
        "gsissh"                      : {
            "job_manager_endpoint"    : "torque+gsissh://supermic.cct-lsu.xsede.org:2222/",
            "filesystem_endpoint"     : "gsisftp://supermic.cct-lsu.xsede.org:2222/"
        },
        "ssh"                         : {
            "job_manager_endpoint"    : "torque+ssh://supermic.cct-lsu.xsede.org/",
            "filesystem_endpoint"     : "sftp://supermic.cct-lsu.xsede.org/"
        },
        "default_queue"               : "workq",
        "cores_per_node"              : 20,
        "lfs_path_per_node"           : "/var/scratch/",
        "lfs_size_per_node"           : 200496,
        "resource_manager"            : "TORQUE",
        "agent_scheduler"             : "CONTINUOUS",
        "agent_spawner"               : "POPEN",
        "agent_launch_method"         : "SSH",
        "task_launch_method"          : "SPARK",
        "mpi_launch_method"           : "MPIEXEC",
        "pre_bootstrap_0"             : ["module load python"],
        "default_remote_workdir"      : "/work/$USER",
        "valid_roots"                 : ["/work"],
        "rp_version"                  : "local",
        "virtenv_mode"                : "create",
        "python_dist"                 : "default"
    }
}
<|MERGE_RESOLUTION|>--- conflicted
+++ resolved
@@ -586,19 +586,13 @@
         "agent_scheduler"             : "CONTINUOUS",
         "agent_spawner"               : "POPEN",
         "agent_launch_method"         : "SSH",
-<<<<<<< HEAD
-        "task_launch_method"          : "MPIRUN",
-        "mpi_launch_method"           : "MPIRUN",
-        "pre_bootstrap_0"             : ["module purge",
-                                         "module intel/19.3"
-=======
         "task_launch_method"          : "MPIEXEC",
         "mpi_launch_method"           : "MPIEXEC",
         "pre_bootstrap_0"             : ["module purge",
                                          "module load intel/19.3",
+                                       # "module load intel/19.5",
                                        # "module load gromacs/2018_cpu",
                                          "module load python3conda/3.7.1"
->>>>>>> fb254afa
                                         ],
       # "pre_bootstrap_0"             : ["module reset",
       #                                  "module load gcc",
