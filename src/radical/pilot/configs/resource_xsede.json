
{
    
    "wrangler_ssh": {
        "description"                 : "The XSEDE 'Wrangler' cluster at TACC (https://www.tacc.utexas.edu/wrangler/).",
        "notes"                       : "Always set the ``project`` attribute in the ComputePilotDescription or the pilot will fail.",
        "schemas"                     : ["gsissh", "ssh", "go"],
        "mandatory_args"              : ["project"],
        "gsissh"                      :
        {
            "job_manager_endpoint"    : "slurm+gsissh://wrangler.tacc.utexas.edu:2222/",
            "filesystem_endpoint"     : "gsisftp://wrangler.tacc.utexas.edu:2222/"
        },
<<<<<<< HEAD
        "default_queue"               : "normal",
        "lrms"                        : "SLURM",
        "agent_type"                  : "multicore",
        "agent_scheduler"             : "CONTINUOUS",
        "agent_spawner"               : "POPEN",
        "agent_launch_method"         : "FORK",
        "task_launch_method"          : "SPARK",
        "mpi_launch_method"           : "MPIRUN_RSH",
        "pre_bootstrap_1"             : ["module purge",
                                         "module load TACC",
                                         "module load intel/15.0.2",
                                         "module load python/2.7.12",
                                         "module use /scratch/projects/xsede/modulefiles",
                                         "module load jdk64/1.8.0",
                                         # Load ICC license so we can build during bootstrap
                                         "source ~train00/ssi_sourceme",
                                         "export TACC_DELETE_FILES=TRUE"
                                        ],
        "pre_bootstrap_2"             : ["export PATH=$PATH",
                                         "export LD_LIBRARY_PATH=$LD_LIBRARY_PATH"
                                        ],
        "default_remote_workdir"      : "$WORK",
        "valid_roots"                 : ["/scratch", "$SCRATCH", "/work", "$WORK"],
        "rp_version"                  : "local",
        "virtenv"                     : "%(global_sandbox)s/ve_stampede",
        "virtenv_mode"                : "create",
        "python_dist"                 : "default"
    },

    "stampede_streaming": {
        "description"                 : "The XSEDE 'Stampede' cluster at TACC (https://www.tacc.utexas.edu/stampede/).",
        "notes"                       : "Always set the ``project`` attribute in the ComputePilotDescription or the pilot will fail.",
        "schemas"                     : ["gsissh", "ssh", "go"],
        "mandatory_args"              : ["project"],
        "gsissh"                      :
        {
            "job_manager_endpoint"    : "slurm+gsissh://stampede.tacc.utexas.edu:2222/",
            "filesystem_endpoint"     : "gsisftp://stampede.tacc.utexas.edu:2222/"
        },
        "ssh"                         :
        {
            "job_manager_endpoint"    : "slurm+ssh://stampede.tacc.utexas.edu/",
            "filesystem_endpoint"     : "sftp://stampede.tacc.utexas.edu/"
        },
        "go":
        {
            "job_manager_endpoint"    : "slurm+ssh://stampede.tacc.utexas.edu/",
            "filesystem_endpoint"     : "go://xsede#stampede/"
        },
        "default_queue"               : "normal",
        "lrms"                        : "SLURM",
        "agent_type"                  : "multicore",
        "agent_scheduler"             : "CONTINUOUS",
        "agent_spawner"               : "POPEN",
        "agent_launch_method"         : "FORK",
        "task_launch_method"          : "KAFKA",
        "mpi_launch_method"           : "MPIRUN_RSH",
        "pre_bootstrap_1"             : ["module purge",
                                         "module load TACC",
                                         "module load intel/15.0.2",
                                         "module load python/2.7.12",
                                         "module use /scratch/projects/xsede/modulefiles",
                                         "module load  jdk64/1.8.0",
                                         # Load ICC license so we can build during bootstrap
                                         "source ~train00/ssi_sourceme",
                                         "export TACC_DELETE_FILES=TRUE"
                                        ],
        "pre_bootstrap_2"             : ["export PATH=$PATH",
                                         "export LD_LIBRARY_PATH=$LD_LIBRARY_PATH"
                                        ],
        "default_remote_workdir"      : "$WORK",
        "valid_roots"                 : ["/scratch", "$SCRATCH", "/work", "$WORK"],
        "rp_version"                  : "local",
        "virtenv"                     : "%(global_sandbox)s/ve_stampede",
        "virtenv_mode"                : "create",
        "python_dist"                 : "default"
    },

       "wrangler": {
        "description"                 : "The XSEDE 'Wrangler' cluster at TACC (https://www.tacc.utexas.edu/wrangler/).",
        "notes"                       : "Always set the ``project`` attribute in the ComputePilotDescription or the pilot will fail.",
        "schemas"                     : ["ssh", "gsissh", "go"],
        "mandatory_args"              : ["project"],
=======
>>>>>>> c75fc4a9
        "ssh"                         :
        {
            "job_manager_endpoint"    : "slurm+ssh://wrangler.tacc.utexas.edu/",
            "filesystem_endpoint"     : "sftp://wrangler.tacc.utexas.edu/"
        },
        "go":
        {
            "job_manager_endpoint"    : "slurm+ssh://wrangler.tacc.utexas.edu/",
            "filesystem_endpoint"     : "go://xsede#wrangler/"
        },
        "default_queue"               : "normal",
        "lrms"                        : "SLURM",
        "agent_type"                  : "multicore",
        "agent_scheduler"             : "CONTINUOUS",
        "agent_spawner"               : "POPEN",
        "agent_launch_method"         : "SSH",
        "task_launch_method"          : "SSH",
        "mpi_launch_method"           : "MPIRUN_RSH",
        "pre_bootstrap_0"             : [
                                       # "module load python",
                                         "export TACC_DELETE_FILES=TRUE"
                                        ],
        "pre_bootstrap_1"             : ["export PATH=$PATH",
                                         "export LD_LIBRARY_PATH=$LD_LIBRARY_PATH"
                                        ],
        "default_remote_workdir"      : "$WORK",
        "valid_roots"                 : ["/work", "$WORK", "/data", "$DATA"],
        "rp_version"                  : "local",
        "virtenv_mode"                : "create",
        "python_dist"                 : "default"
    },

    "wrangler_yarn": {
        "description"                 : "The XSEDE 'Wrangler' cluster at TACC (https://www.tacc.utexas.edu/wrangler/).",
        "notes"                       : "Always set the ``project`` attribute in the ComputePilotDescription or the pilot will fail.",
        "schemas"                     : ["gsissh", "ssh", "go"],
        "mandatory_args"              : ["project"],
        "gsissh"                      :
        {
            "job_manager_endpoint"    : "slurm+gsissh://wrangler.tacc.utexas.edu:2222/",
            "filesystem_endpoint"     : "gsisftp://wrangler.tacc.utexas.edu:2222/"
        },
        "ssh"                         :
        {
            "job_manager_endpoint"    : "slurm+ssh://wrangler.tacc.utexas.edu/",
            "filesystem_endpoint"     : "sftp://wrangler.tacc.utexas.edu/"
        },
        "go":
        {
            "job_manager_endpoint"    : "slurm+ssh://wrangler.tacc.utexas.edu/",
            "filesystem_endpoint"     : "go://xsede#wrangler/"
        },
        "default_queue"               : "hadoop",
        "lrms"                        : "YARN",
        "agent_type"                  : "multicore",
        "agent_scheduler"             : "YARN",
        "agent_spawner"               : "ABDS",
        "agent_launch_method"         : "SSH",
        "task_launch_method"          : "YARN",
        "mpi_launch_method"           : "MPIRUN_RSH",
        "pre_bootstrap_0"             : ["module load python",
                                         "export TACC_DELETE_FILES=TRUE"
                                        ],
        "pre_bootstrap_1"             : ["export PATH=$PATH",
                                         "export LD_LIBRARY_PATH=$LD_LIBRARY_PATH"
                                        ],
        "default_remote_workdir"      : "$WORK",
        "valid_roots"                 : ["/work", "$WORK"],
        "rp_version"                  : "local",
        "virtenv_mode"                : "create",
        "python_dist"                 : "default"
    },


    "wrangler_spark": {
        "description"                 : "The XSEDE 'Wrangler' cluster at TACC (https://www.tacc.utexas.edu/wrangler/).",
        "notes"                       : "Always set the ``project`` attribute in the ComputePilotDescription or the pilot will fail.",
        "schemas"                     : ["gsissh", "ssh", "go"],
        "mandatory_args"              : ["project"],
        "ssh"                         :
        {
            "job_manager_endpoint"    : "slurm+ssh://wrangler.tacc.utexas.edu/",
            "filesystem_endpoint"     : "sftp://wrangler.tacc.utexas.edu/"
        },
        "gsissh"                      :
        {
            "job_manager_endpoint"    : "slurm+gsissh://wrangler.tacc.utexas.edu:2222/",
            "filesystem_endpoint"     : "gsisftp://wrangler.tacc.utexas.edu:2222/"
        },
        "go":
        {
            "job_manager_endpoint"    : "slurm+ssh://wrangler.tacc.utexas.edu/",
            "filesystem_endpoint"     : "go://xsede#wrangler/"
        },
        "default_queue"               : "normal",
        "lrms"                        : "SLURM",
        "agent_type"                  : "multicore",
        "agent_scheduler"             : "CONTINUOUS",
        "agent_spawner"               : "POPEN",
        "agent_launch_method"         : "SSH",
        "task_launch_method"          : "SPARK",
        "mpi_launch_method"           : "MPIRUN_RSH",
        "pre_bootstrap_0"             : [ 
                                        "module load python" ,
                                        "export TACC_DELETE_FILES=TRUE",
                                        "module load jdk64/1.8.0"
                                        ],
        "pre_bootstrap_1"             : ["export PATH=$PATH",
                                         "export LD_LIBRARY_PATH=$LD_LIBRARY_PATH"
                                        ],
        "default_remote_workdir"      : "$WORK",
        "valid_roots"                 : ["/work", "$WORK"],
        "rp_version"                  : "local",
        "virtenv_mode"                : "create",
        "python_dist"                 : "default"
    },

    "wrangler_streaming": {
        "description"                 : "The XSEDE 'Wrangler' cluster at TACC (https://www.tacc.utexas.edu/wrangler/).",
        "notes"                       : "Always set the ``project`` attribute in the ComputePilotDescription or the pilot will fail.",
        "schemas"                     : ["gsissh", "ssh", "go"],
        "mandatory_args"              : ["project"],
        "ssh"                         :
        {
            "job_manager_endpoint"    : "slurm+ssh://wrangler.tacc.utexas.edu/",
            "filesystem_endpoint"     : "sftp://wrangler.tacc.utexas.edu/"
        },
        "gsissh"                      :
        {
            "job_manager_endpoint"    : "slurm+gsissh://wrangler.tacc.utexas.edu:2222/",
            "filesystem_endpoint"     : "gsisftp://wrangler.tacc.utexas.edu:2222/"
        },
        "go":
        {
            "job_manager_endpoint"    : "slurm+ssh://wrangler.tacc.utexas.edu/",
            "filesystem_endpoint"     : "go://xsede#wrangler/"
        },
        "default_queue"               : "normal",
        "lrms"                        : "SLURM",
        "agent_type"                  : "multicore",
        "agent_scheduler"             : "CONTINUOUS",
        "agent_spawner"               : "POPEN",
        "agent_launch_method"         : "SSH",
        "task_launch_method"          : "KAFKA",
        "mpi_launch_method"           : "MPIRUN_RSH",
        "pre_bootstrap_1"             : [ 
                                        "module load python/2.7.9",
                                        "export TACC_DELETE_FILES=TRUE",
                                        "module load jdk64/1.8.0",
                                        "module unload xalt"
                                        ],
        "pre_bootstrap_2"             : ["export PATH=$PATH",
                                         "export LD_LIBRARY_PATH=$LD_LIBRARY_PATH"
                                        ],
        "default_remote_workdir"      : "$WORK",
        "valid_roots"                 : ["/work", "$WORK"],
        "rp_version"                  : "local",
        "virtenv"                     : "%(global_sandbox)s/ve_wrangler",
        "virtenv_mode"                : "create",
        "python_dist"                 : "default"
    },

    "lonestar_ssh": {
        "description"                 : "The XSEDE 'Lonestar' cluster at TACC (https://www.tacc.utexas.edu/resources/hpc/lonestar).",
        "notes"                       : "Always set the ``project`` attribute in the ComputePilotDescription or the pilot will fail.",
        "schemas"                     : ["ssh", "gsissh"],
        "ssh"                         :
        {
            "job_manager_endpoint"    : "sge+ssh://lonestar.tacc.utexas.edu/",
            "filesystem_endpoint"     : "sftp://lonestar.tacc.utexas.edu/"
        },
        "gsissh"                      :
        {
            "job_manager_endpoint"    : "sge+gsissh://lonestar.tacc.utexas.edu/",
            "filesystem_endpoint"     : "gsisftp://lonestar.tacc.utexas.edu/"
        },
        "default_queue"               : "normal",
        "lrms"                        : "SGE",
        "agent_scheduler"             : "CONTINUOUS",
        "agent_spawner"               : "POPEN",
        "agent_launch_method"         : "SSH",
        "task_launch_method"          : "SSH",
        "mpi_launch_method"           : "IBRUN",
        "spmd_variation"              : "24way",
        "pre_bootstrap_0"             : ["module purge",
                                         "module load TACC",
                                         "module load cluster",
                                         "module load mvapich2",
                                         "module load python",
                                         "export TACC_DELETE_FILES=TRUE"
                                        ],
        "valid_roots"                 : ["/home1", "/scratch", "/work"],
        "rp_version"                  : "local",
        "virtenv_mode"                : "create",
        "python_dist"                 : "default"
    },
    "stampede2_ssh": {
        "description"                 : "The XSEDE 'Stampede' cluster at TACC (https://www.tacc.utexas.edu/stampede/).",
        "notes"                       : "Always set the ``project`` attribute in the ComputePilotDescription or the pilot will fail.",
        "schemas"                     : ["gsissh", "ssh"],
        "mandatory_args"              : ["project"],
        "gsissh"                      :
        {
            "job_manager_endpoint"    : "slurm+gsissh://stampede2.tacc.utexas.edu:2222/",
            "filesystem_endpoint"     : "gsisftp://stampede2.tacc.utexas.edu:2222/"
        },
        "ssh"                         :
        {
            "job_manager_endpoint"    : "slurm+ssh://stampede2.tacc.utexas.edu/",
            "filesystem_endpoint"     : "sftp://stampede2.tacc.utexas.edu/"
        },
        "default_queue"               : "normal",
        "lrms"                        : "SLURM",
        "cores_per_node"              : 68,
        "agent_scheduler"             : "CONTINUOUS",
        "agent_spawner"               : "POPEN",
        "agent_launch_method"         : "SSH",
        "task_launch_method"          : "SSH",
        "mpi_launch_method"           : "IBRUN",
        "pre_bootstrap_0"             :["module load TACC",
                                         "module load intel/17.0.4",
                                         "module load python/2.7.13"
                                        ],
        "default_remote_workdir"      : "$WORK",
        "valid_roots"                 : ["/scratch", "$SCRATCH", "/work", "$WORK"],
        "rp_version"                  : "local",
        "virtenv_mode"                : "create",
        "python_dist"                 : "default",
        "export_to_cu"                : ["LMOD_CMD",
                                         "LMOD_SYSTEM_DEFAULT_MODULES",
                                         "LD_LIBRARY_PATH"],
        "cu_pre_exec"                 : ["module restore"]
    },

    "trestles_ssh": {
        "description"                 : "The XSEDE 'Trestles' cluster at SDSC (http://www.sdsc.edu/us/resources/trestles/).",
        "notes"                       : "Always set the ``project`` attribute in the ComputePilotDescription or the pilot will fail.",
        "schemas"                     : ["ssh", "gsissh"],
        "ssh"                         :
        {
            "job_manager_endpoint"    : "torque+ssh://trestles.sdsc.xsede.org/",
            "filesystem_endpoint"     : "sftp://trestles.sdsc.xsede.org/"
        },
        "gsissh"                      :
        {
            "job_manager_endpoint"    : "torque+gsissh://trestles.sdsc.xsede.org/",
            "filesystem_endpoint"     : "gsisftp://trestles.sdsc.xsede.org/"
        },
        "default_queue"               : "normal",
        "lrms"                        : "TORQUE",
        "agent_scheduler"             : "CONTINUOUS",
        "agent_spawner"               : "POPEN",
        "agent_launch_method"         : "SSH",
        "task_launch_method"          : "SSH",
        "mpi_launch_method"           : "MPIRUN_RSH",
        "pre_bootstrap_0"             : ["module purge", 
                                         "module load python pgi mvapich2_ib gnubase"],
        "valid_roots"                 : ["/home"],
        "rp_version"                  : "local",
        "virtenv_mode"                : "create",
        "python_dist"                 : "default"
    },

    "gordon_ssh": {
        "description"                 : "The XSEDE 'Gordon' cluster at SDSC (http://www.sdsc.edu/us/resources/gordon/).",
        "notes"                       : "Always set the ``project`` attribute in the ComputePilotDescription or the pilot will fail.",
        "schemas"                     : ["ssh", "gsissh"],
        "ssh"                         :
        {
            "job_manager_endpoint"    : "torque+ssh://gordon.sdsc.xsede.org/",
            "filesystem_endpoint"     : "sftp://gordon.sdsc.xsede.org/"
        },
        "gsissh"                      :
        {
            "job_manager_endpoint"    : "torque+gsissh://gordon.sdsc.xsede.org/",
            "filesystem_endpoint"     : "gsisftp://gordon.sdsc.xsede.org/"
        },
        "default_queue"               : "normal",
        "lrms"                        : "TORQUE",
        "agent_scheduler"             : "CONTINUOUS",
        "agent_spawner"               : "POPEN",
        "agent_launch_method"         : "SSH",
        "task_launch_method"          : "SSH",
        "mpi_launch_method"           : "MPIRUN_RSH",
        "pre_bootstrap_0"             : ["module purge", 
                                         "module load python intel mvapich2_ib gnubase"],
        "valid_roots"                 : ["/home"],
        "rp_version"                  : "local",
        "virtenv_mode"                : "create",
        "python_dist"                 : "default"
    },

    "blacklight_ssh": {
        "description"                 : "The XSEDE 'Blacklight' cluster at PSC (https://www.psc.edu/index.php/computing-resources/blacklight).",
        "notes"                       : "Always set the ``project`` attribute in the ComputePilotDescription or the pilot will fail.",
        "schemas"                     : ["ssh", "gsissh"],
        "ssh"                         :
        {
            "job_manager_endpoint"    : "torque+ssh://blacklight.psc.xsede.org",
            "filesystem_endpoint"     : "sftp://blacklight.psc.xsede.org/"
        },
        "gsissh"                      :
        {
            "job_manager_endpoint"    : "torque+gsissh://blacklight.psc.xsede.org",
            "filesystem_endpoint"     : "gsisftp://blacklight.psc.xsede.org/"
        },
        "default_queue"               : "batch",
        "cores_per_node"              : 16,
        "lrms"                        : "TORQUE",
        "agent_scheduler"             : "CONTINUOUS",
        "agent_spawner"               : "POPEN",
        "agent_launch_method"         : "DPLACE",
        "task_launch_method"          : "DPLACE",
        "mpi_launch_method"           : "MPIRUN_DPLACE",
        "pre_bootstrap_0"             : ["source /usr/share/modules/init/bash",
                                         "module load python",
                                         "unset PYTHONPATH"
                                        ],
        "valid_roots"                 : ["/usr/users", "/brashear"],
        "stage_cacerts"               : "True",
        "rp_version"                  : "local",
        "virtenv_mode"                : "create",
        "python_dist"                 : "default"
    },

    "greenfield": {
        "description"                 : "The XSEDE 'Greenfield' cluster at PSC (https://www.psc.edu/index.php/computing-resources/greenfield).",
        "notes"                       : "Always set the ``project`` attribute in the ComputePilotDescription or the pilot will fail.",
        "schemas"                     : ["ssh", "gsissh"],
        "ssh"                         :
        {
            "job_manager_endpoint"    : "torque+ssh://greenfield.psc.xsede.org",
            "filesystem_endpoint"     : "sftp://greenfield.psc.xsede.org/"
        },
        "gsissh"                      :
        {
            "job_manager_endpoint"    : "torque+gsissh://greenfield.psc.xsede.org",
            "filesystem_endpoint"     : "gsisftp://greenfield.psc.xsede.org/"
        },
        "default_queue"               : "batch",
        "cores_per_node"              : 15,
        "lrms"                        : "TORQUE",
        "agent_type"                  : "multicore",
        "agent_scheduler"             : "CONTINUOUS",
        "agent_spawner"               : "POPEN",
        "agent_launch_method"         : "FORK",
        "task_launch_method"          : "FORK",
        "mpi_launch_method"           : "MPIEXEC",
        "pre_bootstrap_0"             : ["source /usr/share/Modules/init/bash",
                                         "module load python",
                                         "unset PYTHONPATH"
                                        ],
        "valid_roots"                 : ["/home", "/crucible", "/arc"],
        "stage_cacerts"               : "True",
        "rp_version"                  : "local",
        "virtenv_mode"                : "create",
        "python_dist"                 : "default"
    },

    "comet_ssh": {
        "description"                 : "The Comet HPC resource at SDSC 'HPC for the 99%' (http://www.sdsc.edu/services/hpc/hpc_systems.html#comet).",
        "notes"                       : "Always set the ``project`` attribute in the ComputePilotDescription or the pilot will fail.",
        "schemas"                     : ["ssh", "gsissh"],
        "mandatory_args"              : ["project"],
        "ssh"                         :
        {
            "job_manager_endpoint"    : "slurm+ssh://comet.sdsc.xsede.org/",
            "filesystem_endpoint"     : "sftp://comet.sdsc.xsede.org/"
        },
        "gsissh"                      :
        {
            "job_manager_endpoint"    : "slurm+gsissh://comet.sdsc.xsede.org/",
            "filesystem_endpoint"     : "gsisftp://comet.sdsc.xsede.org/"
        },
        "default_queue"               : "compute",
        "cores_per_node"              : 24,
        "lfs_path_per_node"           : "/scratch/$USER/$SLURM_JOB_ID",
        "lfs_size_per_node"           : 176105,
        "lrms"                        : "SLURM",
        "agent_scheduler"             : "CONTINUOUS",
        "agent_spawner"               : "POPEN",
        "agent_launch_method"         : "SSH",
        "task_launch_method"          : "SSH",
        "mpi_launch_method"           : "IBRUN",
        "pre_bootstrap_0"             : ["module load python"],
       #"default_remote_workdir"      : "/oasis/scratch/comet/$USER/temp_project",
       #"valid_roots"                 : ["/oasis/scratch/comet"],
        "valid_roots"                 : ["/home"],
        "rp_version"                  : "local",
        "virtenv_mode"                : "create",
        "python_dist"                 : "default",
        "cu_tmp"                      : "/scratch/$USER/$SLURM_JOBID"
    },

    "comet_orte": {
        "description"                 : "The Comet HPC resource at SDSC 'HPC for the 99%' (http://www.sdsc.edu/services/hpc/hpc_systems.html#comet).",
        "notes"                       : "Always set the ``project`` attribute in the ComputePilotDescription or the pilot will fail.",
        "schemas"                     : ["ssh", "gsissh"],
        "mandatory_args"              : ["project"],
        "ssh"                         :
        {
            "job_manager_endpoint"    : "slurm+ssh://comet.sdsc.xsede.org/",
            "filesystem_endpoint"     : "sftp://comet.sdsc.xsede.org/"
        },
        "gsissh"                      :
        {
            "job_manager_endpoint"    : "slurm+gsissh://comet.sdsc.xsede.org/",
            "filesystem_endpoint"     : "gsisftp://comet.sdsc.xsede.org/"
        },
        "default_queue"               : "compute",
        "cores_per_node"              : 24,
        "lfs_path_per_node"           : "/scratch/$USER/$SLURM_JOB_ID",
        "lfs_size_per_node"           : 176105,
        "lrms"                        : "SLURM",
        "agent_config"                : "default",
        "agent_scheduler"             : "CONTINUOUS",
        "agent_spawner"               : "POPEN",
        "agent_launch_method"         : "ORTE",
        "task_launch_method"          : "ORTE",
        "mpi_launch_method"           : "ORTE",
        "pre_bootstrap_0"             : ["module use --append /home/amerzky/ompi/modules",
                                         "module load python",
                                         "module load openmpi/2017_02_17_6da4dbb"
        ],
        "valid_roots"                 : ["/home"],
        "rp_version"                  : "local",
        "virtenv_mode"                : "create",
        "python_dist"                 : "default"
    },

    "comet_ortelib": {
        "description"                 : "The Comet HPC resource at SDSC 'HPC for the 99%' (http://www.sdsc.edu/services/hpc/hpc_systems.html#comet).",
        "notes"                       : "Always set the ``project`` attribute in the ComputePilotDescription or the pilot will fail.",
        "schemas"                     : ["ssh", "gsissh"],
        "mandatory_args"              : ["project"],
        "ssh"                         :
        {
            "job_manager_endpoint"    : "slurm+ssh://comet.sdsc.xsede.org/",
            "filesystem_endpoint"     : "sftp://comet.sdsc.xsede.org/"
        },
        "gsissh"                      :
        {
            "job_manager_endpoint"    : "slurm+gsissh://comet.sdsc.xsede.org/",
            "filesystem_endpoint"     : "gsisftp://comet.sdsc.xsede.org/"
        },
        "default_queue"               : "compute",
        "cores_per_node"              : 24,
        "lfs_path_per_node"           : "/scratch/$USER/$SLURM_JOB_ID",
        "lfs_size_per_node"           : 176105,
        "lrms"                        : "SLURM",
        "agent_config"                : "default",
        "agent_scheduler"             : "CONTINUOUS",
        "agent_spawner"               : "ORTE",
        "agent_launch_method"         : "ORTE",
        "task_launch_method"          : "ORTE_LIB",
        "mpi_launch_method"           : "ORTE_LIB",
        "pre_bootstrap_0"             : ["module use --append /home/amerzky/ompi/modules",
                                         "module load python",
                                         "module load openmpi/2017_02_17_6da4dbb"
        ],
        "valid_roots"                 : ["/home"],
        "rp_version"                  : "local",
        "virtenv_mode"                : "create",
        "python_dist"                 : "default"
    },

    "comet_spark": {
        "description"                 : "The Comet HPC resource at SDSC 'HPC for the 99%' (http://www.sdsc.edu/services/hpc/hpc_systems.html#comet).",
        "notes"                       : "Always set the ``project`` attribute in the ComputePilotDescription or the pilot will fail.",
        "schemas"                     : ["ssh", "gsissh"],
        "mandatory_args"              : ["project"],
        "ssh"                         :
        {
            "job_manager_endpoint"    : "slurm+ssh://comet.sdsc.xsede.org/",
            "filesystem_endpoint"     : "sftp://comet.sdsc.xsede.org/"
        },
        "gsissh"                      :
        {
            "job_manager_endpoint"    : "slurm+gsissh://comet.sdsc.xsede.org/",
            "filesystem_endpoint"     : "gsisftp://comet.sdsc.xsede.org/"
        },
        "default_queue"               : "compute",
        "cores_per_node"              : 24,
        "lfs_path_per_node"           : "/scratch/$USER/$SLURM_JOB_ID",
        "lfs_size_per_node"           : 176105,
        "lrms"                        : "SLURM",
        "agent_type"                  : "multicore",
        "agent_scheduler"             : "CONTINUOUS",
        "agent_spawner"               : "POPEN",
        "agent_launch_method"         : "FORK",
        "task_launch_method"          : "SPARK",
        "mpi_launch_method"           : "MPIRUN_RSH",
<<<<<<< HEAD
        "pre_bootstrap_1"             : ["module load python",
                                         "module load scipy"
                                        ],
        "pre_bootstrap_2"             : [
=======
        "pre_bootstrap_0"             : ["module load python"],
        "pre_bootstrap_1"             : [
>>>>>>> c75fc4a9
            "export PATH=$PATH",
            "export LD_LIBRARY_PATH=$LD_LIBRARY_PATH"
        ],
       #"default_remote_workdir"      : "/oasis/scratch/comet/$USER/temp_project",
       #"valid_roots"                 : ["/oasis/scratch/comet"],
        "valid_roots"                 : ["/home"],
        "rp_version"                  : "local",
        "virtenv_mode"                : "create",
        "python_dist"                 : "default"
    },

<<<<<<< HEAD
    "comet_streaming": {
        "description"                 : "The Comet HPC resource at SDSC 'HPC for the 99%' (http://www.sdsc.edu/services/hpc/hpc_systems.html#comet).",
        "notes"                       : "Always set the ``project`` attribute in the ComputePilotDescription or the pilot will fail.",
        "schemas"                     : ["ssh", "gsissh"],
        "mandatory_args"              : ["project"],
        "ssh"                         :
        {
            "job_manager_endpoint"    : "slurm+ssh://comet.sdsc.xsede.org/",
            "filesystem_endpoint"     : "sftp://comet.sdsc.xsede.org/"
        },
        "gsissh"                      :
        {
            "job_manager_endpoint"    : "slurm+gsissh://comet.sdsc.xsede.org/",
            "filesystem_endpoint"     : "gsisftp://comet.sdsc.xsede.org/"
        },
        "default_queue"               : "compute",
        "cores_per_node"              : "24",
        "lrms"                        : "SLURM",
        "agent_type"                  : "multicore",
        "agent_config"                : "default",
        "agent_scheduler"             : "CONTINUOUS",
        "agent_spawner"               : "POPEN",
        "agent_launch_method"         : "ORTE",
        "task_launch_method"          : "KAFKA",
        "mpi_launch_method"           : "ORTE",
        "pre_bootstrap_1"             : [
            "module use --append /home/marksant/privatemodules",
            "module load python",
            "module load openmpi",
            "module load mpi4py",
            "module load scipy"
        ],
        "valid_roots"                 : ["/home"],
        "rp_version"                  : "local",
        "virtenv"                     : "%(global_sandbox)s/ve_comet",
=======
    "supermic_ssh": {
        "description"                 : "SuperMIC (pronounced 'Super Mick') is Louisiana State University's (LSU) newest supercomputer funded by the National Science Foundation's (NSF) Major Research Instrumentation (MRI) award to the Center for Computation & Technology. (https://portal.xsede.org/lsu-supermic)",
        "notes"                       : "Partially allocated through XSEDE. Primary access through GSISSH. Allows SSH key authentication too.",
        "schemas"                     : ["gsissh", "ssh"],
        "gsissh"                      : {
            "job_manager_endpoint"    : "torque+gsissh://supermic.cct-lsu.xsede.org:2222/",
            "filesystem_endpoint"     : "gsisftp://supermic.cct-lsu.xsede.org:2222/"
        },
        "ssh"                         : {
            "job_manager_endpoint"    : "torque+ssh://supermic.cct-lsu.xsede.org/",
            "filesystem_endpoint"     : "sftp://supermic.cct-lsu.xsede.org/"
        },
        "default_queue"               : "workq",
        "cores_per_node"              : 20,
        "lfs_path_per_node"           : "/var/scratch/",
        "lfs_size_per_node"           : 200496,
        "lrms"                        : "TORQUE",
        "agent_scheduler"             : "CONTINUOUS",
        "agent_spawner"               : "POPEN",
        "agent_launch_method"         : "SSH",
        "task_launch_method"          : "SSH",
        "mpi_launch_method"           : "MPIEXEC",
        "pre_bootstrap_0"             : ["module load python/2.7.7-anaconda"],
        "default_remote_workdir"      : "/work/$USER",
        "valid_roots"                 : ["/work"],
        "rp_version"                  : "local",
        "virtenv_mode"                : "create",
        "python_dist"                 : "default"
    },

    "supermic_orte": {
        "description"                 : "SuperMIC (pronounced 'Super Mick') is Louisiana State University's (LSU) newest supercomputer funded by the National Science Foundation's (NSF) Major Research Instrumentation (MRI) award to the Center for Computation & Technology. (https://portal.xsede.org/lsu-supermic)",
        "notes"                       : "Partially allocated through XSEDE. Primary access through GSISSH. Allows SSH key authentication too.",
        "schemas"                     : ["gsissh", "ssh"],
        "gsissh"                      : {
            "job_manager_endpoint"    : "torque+gsissh://supermic.cct-lsu.xsede.org:2222/",
            "filesystem_endpoint"     : "gsisftp://supermic.cct-lsu.xsede.org:2222/"
        },
        "ssh"                         : {
            "job_manager_endpoint"    : "torque+ssh://supermic.cct-lsu.xsede.org/",
            "filesystem_endpoint"     : "sftp://supermic.cct-lsu.xsede.org/"
        },
        "default_queue"               : "workq",
        "cores_per_node"              : 20,
        "lfs_path_per_node"           : "/var/scratch/",
        "lfs_size_per_node"           : 200496,
        "lrms"                        : "TORQUE",
        "agent_scheduler"             : "CONTINUOUS",
        "agent_spawner"               : "POPEN",
        "agent_launch_method"         : "ORTE",
        "task_launch_method"          : "ORTE",
        "mpi_launch_method"           : "ORTE",
        "pre_bootstrap_0"             : [
            "module load python/2.7.7-anaconda",
            "module use -a /worka/work/amerzky/radical.pilot.sandbox/openmpi/modules/",
            "module load openmpi/2017_03_13_6da4dbb"
        ],
        "pre_bootstrap_1"             : ["export PATH=$PATH",
            "export LD_LIBRARY_PATH=$LD_LIBRARY_PATH"
        ],
        "default_remote_workdir"      : "/work/$USER",
        "valid_roots"                 : ["/work"],
        "rp_version"                  : "local",
>>>>>>> c75fc4a9
        "virtenv_mode"                : "create",
        "python_dist"                 : "default"
    },

<<<<<<< HEAD
    "supermic": {
=======
    "supermic_ortelib": {
>>>>>>> c75fc4a9
        "description"                 : "SuperMIC (pronounced 'Super Mick') is Louisiana State University's (LSU) newest supercomputer funded by the National Science Foundation's (NSF) Major Research Instrumentation (MRI) award to the Center for Computation & Technology. (https://portal.xsede.org/lsu-supermic)",
        "notes"                       : "Partially allocated through XSEDE. Primary access through GSISSH. Allows SSH key authentication too.",
        "schemas"                     : ["gsissh", "ssh"],
        "gsissh"                      : {
            "job_manager_endpoint"    : "torque+gsissh://supermic.cct-lsu.xsede.org:2222/",
            "filesystem_endpoint"     : "gsisftp://supermic.cct-lsu.xsede.org:2222/"
        },
        "ssh"                         : {
            "job_manager_endpoint"    : "torque+ssh://supermic.cct-lsu.xsede.org/",
            "filesystem_endpoint"     : "sftp://supermic.cct-lsu.xsede.org/"
        },
        "default_queue"               : "workq",
        "cores_per_node"              : 20,
        "lfs_path_per_node"           : "/var/scratch/",
        "lfs_size_per_node"           : 200496,
        "lrms"                        : "TORQUE",
        "agent_scheduler"             : "CONTINUOUS",
        "agent_spawner"               : "ORTE",
        "agent_launch_method"         : "ORTE",
        "task_launch_method"          : "ORTE_LIB",
        "mpi_launch_method"           : "ORTE_LIB",
        "pre_bootstrap_0"             : [
            "module load python/2.7.7-anaconda",
            "module use -a /worka/work/amerzky/radical.pilot.sandbox/openmpi/modules/",
            "module load openmpi/2017_03_13_6da4dbb"
        ],
        "pre_bootstrap_1"             : ["export PATH=$PATH",
            "export LD_LIBRARY_PATH=$LD_LIBRARY_PATH"
        ],
        "default_remote_workdir"      : "/work/$USER",
        "valid_roots"                 : ["/work"],
        "rp_version"                  : "local",
        "virtenv_mode"                : "create",
        "python_dist"                 : "default"
    },

    "bridges": {
        "description"                 : "The XSEDE 'Bridges' cluster at PSC (https://portal.xsede.org/psc-bridges/).",
        "notes"                       : "Always set the ``project`` attribute in the ComputePilotDescription.",
        "schemas"                     : ["gsissh", "ssh", "go"],
      # "mandatory_args"              : [],
        "gsissh"                      :
        {
            "job_manager_endpoint"    : "slurm+gsissh://bridges.psc.xsede.org:2222/",
            "filesystem_endpoint"     : "gsisftp://bridges.psc.xsede.org:2222/"
        },
        "ssh"                         :
        {
            "job_manager_endpoint"    : "slurm+ssh://bridges.psc.xsede.org/",
            "filesystem_endpoint"     : "sftp://bridges.psc.xsede.org/"
        },
        "go":
        {
            "job_manager_endpoint"    : "slurm+ssh://bridges.psc.xsede.org/",
            "filesystem_endpoint"     : "go://xsede#bridges/"
        },
        "default_queue"               : "RM",
        "lrms"                        : "SLURM",
        "lfs_path_per_node"           : "$LOCAL",
        "lfs_size_per_node"           : 3713368,
        "agent_scheduler"             : "CONTINUOUS",
        "agent_spawner"               : "POPEN",
        "agent_launch_method"         : "SSH",
        "task_launch_method"          : "SSH",
        "mpi_launch_method"           : "MPIRUN",
        "pre_bootstrap_0"             : ["module purge",
                                         "module load gcc",
                                         "module load mpi/gcc_openmpi",
                                         "module load slurm",
                                         "module load python2"
                                        ],
        "default_remote_workdir"      : "$SCRATCH",
        "valid_roots"                 : ["/home", "/pylon1", "/pylon5"],
        "rp_version"                  : "local",
        "virtenv_mode"                : "create",
        "python_dist"                 : "default", 
        "export_to_cu"                : [], 
        "cu_pre_exec"                 : [],
        "saga_jd_supplement"          : {"cpu_architecture" : ["p100"]},
        "gpus_per_node"               : 2
    },

    "supermic_spark": {
        "description"                 : "SuperMIC (pronounced 'Super Mick') is Louisiana State University's (LSU) newest supercomputer funded by the National Science Foundation's (NSF) Major Research Instrumentation (MRI) award to the Center for Computation & Technology. (https://portal.xsede.org/lsu-supermic)",
        "notes"                       : "Partially allocated through XSEDE. Primary access through GSISSH. Allows SSH key authentication too.",
        "schemas"                     : ["gsissh", "ssh"],
        "gsissh"                      : {
            "job_manager_endpoint"    : "torque+gsissh://supermic.cct-lsu.xsede.org:2222/",
            "filesystem_endpoint"     : "gsisftp://supermic.cct-lsu.xsede.org:2222/"
        },
        "ssh"                         : {
            "job_manager_endpoint"    : "torque+ssh://supermic.cct-lsu.xsede.org/",
            "filesystem_endpoint"     : "sftp://supermic.cct-lsu.xsede.org/"
        },
        "default_queue"               : "workq",
        "cores_per_node"              : 20,
        "lfs_path_per_node"           : "/var/scratch/",
        "lfs_size_per_node"           : 200496,
        "lrms"                        : "TORQUE",
        "agent_scheduler"             : "CONTINUOUS",
        "agent_spawner"               : "POPEN",
        "agent_launch_method"         : "SSH",
        "task_launch_method"          : "SPARK",
        "mpi_launch_method"           : "MPIEXEC",
        "pre_bootstrap_0"             : ["module load python"],
        "default_remote_workdir"      : "/work/$USER",
        "valid_roots"                 : ["/work"],
        "rp_version"                  : "local",
        "virtenv_mode"                : "create",
        "python_dist"                 : "default"
    }
}
<|MERGE_RESOLUTION|>--- conflicted
+++ resolved
@@ -1,46 +1,6 @@
 
 {
     
-    "wrangler_ssh": {
-        "description"                 : "The XSEDE 'Wrangler' cluster at TACC (https://www.tacc.utexas.edu/wrangler/).",
-        "notes"                       : "Always set the ``project`` attribute in the ComputePilotDescription or the pilot will fail.",
-        "schemas"                     : ["gsissh", "ssh", "go"],
-        "mandatory_args"              : ["project"],
-        "gsissh"                      :
-        {
-            "job_manager_endpoint"    : "slurm+gsissh://wrangler.tacc.utexas.edu:2222/",
-            "filesystem_endpoint"     : "gsisftp://wrangler.tacc.utexas.edu:2222/"
-        },
-<<<<<<< HEAD
-        "default_queue"               : "normal",
-        "lrms"                        : "SLURM",
-        "agent_type"                  : "multicore",
-        "agent_scheduler"             : "CONTINUOUS",
-        "agent_spawner"               : "POPEN",
-        "agent_launch_method"         : "FORK",
-        "task_launch_method"          : "SPARK",
-        "mpi_launch_method"           : "MPIRUN_RSH",
-        "pre_bootstrap_1"             : ["module purge",
-                                         "module load TACC",
-                                         "module load intel/15.0.2",
-                                         "module load python/2.7.12",
-                                         "module use /scratch/projects/xsede/modulefiles",
-                                         "module load jdk64/1.8.0",
-                                         # Load ICC license so we can build during bootstrap
-                                         "source ~train00/ssi_sourceme",
-                                         "export TACC_DELETE_FILES=TRUE"
-                                        ],
-        "pre_bootstrap_2"             : ["export PATH=$PATH",
-                                         "export LD_LIBRARY_PATH=$LD_LIBRARY_PATH"
-                                        ],
-        "default_remote_workdir"      : "$WORK",
-        "valid_roots"                 : ["/scratch", "$SCRATCH", "/work", "$WORK"],
-        "rp_version"                  : "local",
-        "virtenv"                     : "%(global_sandbox)s/ve_stampede",
-        "virtenv_mode"                : "create",
-        "python_dist"                 : "default"
-    },
-
     "stampede_streaming": {
         "description"                 : "The XSEDE 'Stampede' cluster at TACC (https://www.tacc.utexas.edu/stampede/).",
         "notes"                       : "Always set the ``project`` attribute in the ComputePilotDescription or the pilot will fail.",
@@ -90,13 +50,17 @@
         "python_dist"                 : "default"
     },
 
-       "wrangler": {
+
+    "wrangler_ssh": {
         "description"                 : "The XSEDE 'Wrangler' cluster at TACC (https://www.tacc.utexas.edu/wrangler/).",
         "notes"                       : "Always set the ``project`` attribute in the ComputePilotDescription or the pilot will fail.",
-        "schemas"                     : ["ssh", "gsissh", "go"],
-        "mandatory_args"              : ["project"],
-=======
->>>>>>> c75fc4a9
+        "schemas"                     : ["gsissh", "ssh", "go"],
+        "mandatory_args"              : ["project"],
+        "gsissh"                      :
+        {
+            "job_manager_endpoint"    : "slurm+gsissh://wrangler.tacc.utexas.edu:2222/",
+            "filesystem_endpoint"     : "gsisftp://wrangler.tacc.utexas.edu:2222/"
+        },
         "ssh"                         :
         {
             "job_manager_endpoint"    : "slurm+ssh://wrangler.tacc.utexas.edu/",
@@ -589,15 +553,10 @@
         "agent_launch_method"         : "FORK",
         "task_launch_method"          : "SPARK",
         "mpi_launch_method"           : "MPIRUN_RSH",
-<<<<<<< HEAD
         "pre_bootstrap_1"             : ["module load python",
                                          "module load scipy"
                                         ],
-        "pre_bootstrap_2"             : [
-=======
-        "pre_bootstrap_0"             : ["module load python"],
         "pre_bootstrap_1"             : [
->>>>>>> c75fc4a9
             "export PATH=$PATH",
             "export LD_LIBRARY_PATH=$LD_LIBRARY_PATH"
         ],
@@ -609,7 +568,6 @@
         "python_dist"                 : "default"
     },
 
-<<<<<<< HEAD
     "comet_streaming": {
         "description"                 : "The Comet HPC resource at SDSC 'HPC for the 99%' (http://www.sdsc.edu/services/hpc/hpc_systems.html#comet).",
         "notes"                       : "Always set the ``project`` attribute in the ComputePilotDescription or the pilot will fail.",
@@ -645,7 +603,10 @@
         "valid_roots"                 : ["/home"],
         "rp_version"                  : "local",
         "virtenv"                     : "%(global_sandbox)s/ve_comet",
-=======
+        "virtenv_mode"                : "create",
+        "python_dist"                 : "default"
+    },
+
     "supermic_ssh": {
         "description"                 : "SuperMIC (pronounced 'Super Mick') is Louisiana State University's (LSU) newest supercomputer funded by the National Science Foundation's (NSF) Major Research Instrumentation (MRI) award to the Center for Computation & Technology. (https://portal.xsede.org/lsu-supermic)",
         "notes"                       : "Partially allocated through XSEDE. Primary access through GSISSH. Allows SSH key authentication too.",
@@ -709,16 +670,11 @@
         "default_remote_workdir"      : "/work/$USER",
         "valid_roots"                 : ["/work"],
         "rp_version"                  : "local",
->>>>>>> c75fc4a9
-        "virtenv_mode"                : "create",
-        "python_dist"                 : "default"
-    },
-
-<<<<<<< HEAD
+        "virtenv_mode"                : "create",
+        "python_dist"                 : "default"
+    },
+
     "supermic": {
-=======
-    "supermic_ortelib": {
->>>>>>> c75fc4a9
         "description"                 : "SuperMIC (pronounced 'Super Mick') is Louisiana State University's (LSU) newest supercomputer funded by the National Science Foundation's (NSF) Major Research Instrumentation (MRI) award to the Center for Computation & Technology. (https://portal.xsede.org/lsu-supermic)",
         "notes"                       : "Partially allocated through XSEDE. Primary access through GSISSH. Allows SSH key authentication too.",
         "schemas"                     : ["gsissh", "ssh"],
