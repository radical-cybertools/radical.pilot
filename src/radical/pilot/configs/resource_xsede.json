
{
<<<<<<< HEAD

    "wrangler_ssh": {
        "description"                 : "The XSEDE 'Wrangler' cluster at TACC (https://www.tacc.utexas.edu/wrangler/).",
        "notes"                       : "Always set the ``project`` attribute in the PilotDescription or the pilot will fail.",
        "schemas"                     : ["gsissh", "ssh", "go"],
        "mandatory_args"              : ["project"],
        "gsissh"                      :
        {
            "job_manager_endpoint"    : "slurm+gsissh://wrangler.tacc.utexas.edu:2222/",
            "filesystem_endpoint"     : "gsisftp://wrangler.tacc.utexas.edu:2222/"
        },
        "ssh"                         :
        {
            "job_manager_endpoint"    : "slurm+ssh://wrangler.tacc.utexas.edu/",
            "filesystem_endpoint"     : "sftp://wrangler.tacc.utexas.edu/"
        },
        "go":
        {
            "job_manager_endpoint"    : "slurm+ssh://wrangler.tacc.utexas.edu/",
            "filesystem_endpoint"     : "go://xsede#wrangler/"
        },
        "default_queue"               : "normal",
        "resource_manager"            : "SLURM",
        "agent_type"                  : "multicore",
        "agent_scheduler"             : "CONTINUOUS",
        "agent_spawner"               : "POPEN",
        "agent_launch_method"         : "SSH",
        "task_launch_method"          : "SSH",
        "mpi_launch_method"           : "MPIRUN_RSH",
        "pre_bootstrap_0"             : [
                                       # "module load python",
                                         "export TACC_DELETE_FILES=TRUE"
                                        ],
        "pre_bootstrap_1"             : ["export PATH=$PATH",
                                         "export LD_LIBRARY_PATH=$LD_LIBRARY_PATH"
                                        ],
        "default_remote_workdir"      : "$WORK",
        "valid_roots"                 : ["/work", "$WORK", "/data", "$DATA"],
        "rp_version"                  : "local",
        "virtenv_mode"                : "create",
        "python_dist"                 : "default"
    },

    "wrangler_yarn": {
        "description"                 : "The XSEDE 'Wrangler' cluster at TACC (https://www.tacc.utexas.edu/wrangler/).",
        "notes"                       : "Always set the ``project`` attribute in the PilotDescription or the pilot will fail.",
        "schemas"                     : ["gsissh", "ssh", "go"],
        "mandatory_args"              : ["project"],
        "gsissh"                      :
        {
            "job_manager_endpoint"    : "slurm+gsissh://wrangler.tacc.utexas.edu:2222/",
            "filesystem_endpoint"     : "gsisftp://wrangler.tacc.utexas.edu:2222/"
        },
        "ssh"                         :
        {
            "job_manager_endpoint"    : "slurm+ssh://wrangler.tacc.utexas.edu/",
            "filesystem_endpoint"     : "sftp://wrangler.tacc.utexas.edu/"
        },
        "go":
        {
            "job_manager_endpoint"    : "slurm+ssh://wrangler.tacc.utexas.edu/",
            "filesystem_endpoint"     : "go://xsede#wrangler/"
        },
        "default_queue"               : "hadoop",
        "resource_manager"            : "YARN",
        "agent_type"                  : "multicore",
        "agent_scheduler"             : "YARN",
        "agent_spawner"               : "ABDS",
        "agent_launch_method"         : "SSH",
        "task_launch_method"          : "YARN",
        "mpi_launch_method"           : "MPIRUN_RSH",
        "pre_bootstrap_0"             : ["module load python",
                                         "export TACC_DELETE_FILES=TRUE"
                                        ],
        "pre_bootstrap_1"             : ["export PATH=$PATH",
                                         "export LD_LIBRARY_PATH=$LD_LIBRARY_PATH"
                                        ],
        "default_remote_workdir"      : "$WORK",
        "valid_roots"                 : ["/work", "$WORK"],
        "rp_version"                  : "local",
        "virtenv_mode"                : "create",
        "python_dist"                 : "default"
    },

    "wrangler_spark": {
        "description"                 : "The XSEDE 'Wrangler' cluster at TACC (https://www.tacc.utexas.edu/wrangler/).",
        "notes"                       : "Always set the ``project`` attribute in the PilotDescription or the pilot will fail.",
        "schemas"                     : ["gsissh", "ssh", "go"],
        "mandatory_args"              : ["project"],
        "ssh"                         :
        {
            "job_manager_endpoint"    : "slurm+ssh://wrangler.tacc.utexas.edu/",
            "filesystem_endpoint"     : "sftp://wrangler.tacc.utexas.edu/"
        },
        "gsissh"                      :
        {
            "job_manager_endpoint"    : "slurm+gsissh://wrangler.tacc.utexas.edu:2222/",
            "filesystem_endpoint"     : "gsisftp://wrangler.tacc.utexas.edu:2222/"
        },
        "go":
        {
            "job_manager_endpoint"    : "slurm+ssh://wrangler.tacc.utexas.edu/",
            "filesystem_endpoint"     : "go://xsede#wrangler/"
        },
        "default_queue"               : "normal",
        "resource_manager"            : "SLURM",
        "agent_type"                  : "multicore",
        "agent_scheduler"             : "CONTINUOUS",
        "agent_spawner"               : "POPEN",
        "agent_launch_method"         : "SSH",
        "task_launch_method"          : "SPARK",
        "mpi_launch_method"           : "MPIRUN_RSH",
        "pre_bootstrap_0"             : [
                                        "module load python" ,
                                        "export TACC_DELETE_FILES=TRUE",
                                        "module load jdk64/1.8.0"
                                        ],
        "pre_bootstrap_1"             : ["export PATH=$PATH",
                                         "export LD_LIBRARY_PATH=$LD_LIBRARY_PATH"
                                        ],
        "default_remote_workdir"      : "$WORK",
        "valid_roots"                 : ["/work", "$WORK"],
        "rp_version"                  : "local",
        "virtenv_mode"                : "create",
        "python_dist"                 : "default"
    },

=======
>>>>>>> c0d92715
    "stampede2_ssh": {
        "description"                 : "The XSEDE 'Stampede' cluster at TACC (https://www.tacc.utexas.edu/stampede/).",
        "notes"                       : "Always set the ``project`` attribute in the PilotDescription or the pilot will fail.",
        "schemas"                     : ["local", "gsissh", "ssh"],
        "mandatory_args"              : ["project"],
        "gsissh"                      :
        {
            "job_manager_endpoint"    : "slurm+gsissh://stampede2.tacc.utexas.edu:2222/",
            "filesystem_endpoint"     : "gsisftp://stampede2.tacc.utexas.edu:2222/"
        },
        "ssh"                         :
        {
            "job_manager_endpoint"    : "slurm+ssh://stampede2.tacc.utexas.edu/",
            "filesystem_endpoint"     : "sftp://stampede2.tacc.utexas.edu/"
        },
        "local"                       :
        {
            "job_manager_endpoint"    : "slurm://stampede2.tacc.utexas.edu/",
            "filesystem_endpoint"     : "file://stampede2.tacc.utexas.edu/"
        },
        "default_queue"               : "normal",
        "resource_manager"            : "SLURM",
        "agent_scheduler"             : "CONTINUOUS",
        "agent_spawner"               : "POPEN",
        "agent_launch_method"         : "SSH",
        "task_launch_method"          : "SSH",
        "mpi_launch_method"           : "IBRUN",
        "pre_bootstrap_0"             :["module load TACC",
                                         "module load intel/18.0.0",
                                         "module load python3/3.7.0"
                                        ],
        "default_remote_workdir"      : "$WORK",
        "valid_roots"                 : ["/scratch", "$SCRATCH", "/work", "$WORK"],
        "rp_version"                  : "local",
        "virtenv_mode"                : "create",
        "python_dist"                 : "default",
        "export_to_cu"                : ["LMOD_CMD",
                                         "LMOD_SYSTEM_DEFAULT_MODULES",
                                         "LD_LIBRARY_PATH"],
        "cu_pre_exec"                 : []
    },

    "stampede2_mpirun": {
        "description"                 : "The XSEDE 'Stampede' cluster at TACC (https://www.tacc.utexas.edu/stampede/).",
        "notes"                       : "Always set the ``project`` attribute in the PilotDescription or the pilot will fail.",
        "schemas"                     : ["local", "gsissh", "ssh"],
        "mandatory_args"              : ["project"],
        "gsissh"                      :
        {
            "job_manager_endpoint"    : "slurm+gsissh://stampede2.tacc.utexas.edu:2222/",
            "filesystem_endpoint"     : "gsisftp://stampede2.tacc.utexas.edu:2222/"
        },
        "ssh"                         :
        {
            "job_manager_endpoint"    : "slurm+ssh://stampede2.tacc.utexas.edu/",
            "filesystem_endpoint"     : "sftp://stampede2.tacc.utexas.edu/"
        },
        "local"                       :
        {
            "job_manager_endpoint"    : "slurm://stampede2.tacc.utexas.edu/",
            "filesystem_endpoint"     : "file://stampede2.tacc.utexas.edu/"
        },
        "default_queue"               : "normal",
        "resource_manager"            : "SLURM",
        "agent_scheduler"             : "CONTINUOUS",
        "agent_spawner"               : "POPEN",
        "agent_launch_method"         : "MPIRUN",
        "task_launch_method"          : "MPIRUN",
        "mpi_launch_method"           : "MPIRUN",
        "pre_bootstrap_0"             : ["module load TACC",
                                         "module load intel/18.0.0",
                                         "module load python3/3.7.0"
                                        ],
        "default_remote_workdir"      : "$WORK",
        "valid_roots"                 : ["/scratch", "$SCRATCH", "/work", "$WORK"],
        "rp_version"                  : "local",
        "virtenv_mode"                : "create",
        "python_dist"                 : "default",
        "export_to_cu"                : ["LMOD_CMD",
                                         "LMOD_SYSTEM_DEFAULT_MODULES",
                                         "LD_LIBRARY_PATH"],
        "cu_pre_exec"                 : ["module restore"]
    },

    "stampede2_ibrun": {
        "description"                 : "The XSEDE 'Stampede' cluster at TACC (https://www.tacc.utexas.edu/stampede/).",
        "notes"                       : "Always set the ``project`` attribute in the PilotDescription or the pilot will fail.",
        "schemas"                     : ["local", "gsissh", "ssh"],
        "mandatory_args"              : ["project"],
        "gsissh"                      :
        {
            "job_manager_endpoint"    : "slurm+gsissh://stampede2.tacc.utexas.edu:2222/",
            "filesystem_endpoint"     : "gsisftp://stampede2.tacc.utexas.edu:2222/"
        },
        "ssh"                         :
        {
            "job_manager_endpoint"    : "slurm+ssh://stampede2.tacc.utexas.edu/",
            "filesystem_endpoint"     : "sftp://stampede2.tacc.utexas.edu/"
        },
        "local"                       :
        {
            "job_manager_endpoint"    : "slurm://stampede2.tacc.utexas.edu/",
            "filesystem_endpoint"     : "file://stampede2.tacc.utexas.edu/"
        },
        "cores_per_node"              : 68,
        "default_queue"               : "normal",
        "resource_manager"            : "SLURM",
        "agent_scheduler"             : "CONTINUOUS",
        "agent_spawner"               : "POPEN",
        "agent_launch_method"         : "IBRUN",
        "task_launch_method"          : "IBRUN",
        "mpi_launch_method"           : "IBRUN",
      # "blocked_cores"               : [64, 65, 66, 67],
      # "blocked_gpus"                : [0],
        "pre_bootstrap_0"             : ["module load TACC",
                                         "module load intel/18.0.0",
                                         "module load python3/3.7.0"
                                        ],
        "default_remote_workdir"      : "$WORK",
        "valid_roots"                 : ["/scratch", "$SCRATCH", "/work", "$WORK"],
        "rp_version"                  : "local",
        "virtenv_mode"                : "create",
        "python_dist"                 : "default",
        "export_to_cu"                : ["LMOD_CMD",
                                         "LMOD_SYSTEM_DEFAULT_MODULES",
                                         "LD_LIBRARY_PATH"],
        "cu_pre_exec"                 : []
    },

    "stampede2_srun": {
        "description"                 : "The XSEDE 'Stampede' cluster at TACC (https://www.tacc.utexas.edu/stampede/).",
        "notes"                       : "Always set the ``project`` attribute in the PilotDescription or the pilot will fail.",
        "schemas"                     : ["local", "gsissh", "ssh"],
        "mandatory_args"              : ["project"],
        "gsissh"                      :
        {
            "job_manager_endpoint"    : "slurm+gsissh://stampede2.tacc.utexas.edu:2222/",
            "filesystem_endpoint"     : "gsisftp://stampede2.tacc.utexas.edu:2222/"
        },
        "ssh"                         :
        {
            "job_manager_endpoint"    : "slurm+ssh://stampede2.tacc.utexas.edu/",
            "filesystem_endpoint"     : "sftp://stampede2.tacc.utexas.edu/"
        },
        "local"                       :
        {
            "job_manager_endpoint"    : "slurm://stampede2.tacc.utexas.edu/",
            "filesystem_endpoint"     : "file://stampede2.tacc.utexas.edu/"
        },
        "default_queue"               : "normal",
        "resource_manager"            : "SLURM",
        "agent_scheduler"             : "CONTINUOUS",
        "agent_spawner"               : "POPEN",
        "agent_launch_method"         : "SRUN",
        "task_launch_method"          : "SRUN",
        "mpi_launch_method"           : "SRUN",
        "pre_bootstrap_0"             :["module load TACC",
                                         "module load intel/18.0.0",
                                         "module load python3/3.7.0"
                                        ],
        "default_remote_workdir"      : "$WORK",
        "valid_roots"                 : ["/scratch", "$SCRATCH", "/work", "$WORK"],
        "rp_version"                  : "local",
        "virtenv_mode"                : "create",
        "python_dist"                 : "default",
        "export_to_cu"                : ["LMOD_CMD",
                                         "LMOD_SYSTEM_DEFAULT_MODULES",
                                         "LD_LIBRARY_PATH"],
        "cu_pre_exec"                 : []
    },

    "comet_ssh": {
        "description"                 : "The Comet HPC resource at SDSC 'HPC for the 99%%' (http://www.sdsc.edu/services/hpc/hpc_systems.html#comet).",
        "notes"                       : "Always set the ``project`` attribute in the PilotDescription or the pilot will fail.",
        "schemas"                     : ["ssh", "gsissh"],
        "mandatory_args"              : ["project"],
        "ssh"                         :
        {
            "job_manager_endpoint"    : "slurm+ssh://comet.sdsc.xsede.org/",
            "filesystem_endpoint"     : "sftp://comet.sdsc.xsede.org/"
        },
        "gsissh"                      :
        {
            "job_manager_endpoint"    : "slurm+gsissh://comet.sdsc.xsede.org/",
            "filesystem_endpoint"     : "gsisftp://comet.sdsc.xsede.org/"
        },
        "default_queue"               : "compute",
        "cores_per_node"              : 24,
        "lfs_path_per_node"           : "/scratch/$USER/$SLURM_JOB_ID",
        "lfs_size_per_node"           : 176105,
        "resource_manager"            : "SLURM",
        "agent_scheduler"             : "CONTINUOUS",
        "agent_spawner"               : "POPEN",
        "agent_launch_method"         : "SSH",
        "task_launch_method"          : "SSH",
        "mpi_launch_method"           : "IBRUN",
        "pre_bootstrap_0"             : ["module load python"],
        "default_remote_workdir"      : "/oasis/scratch/comet/$USER/temp_project",
        "valid_roots"                 : ["/oasis/scratch/comet"],
      # "valid_roots"                 : ["/home"],
        "rp_version"                  : "local",
        "virtenv_mode"                : "create",
        "python_dist"                 : "default",
        "cu_tmp"                      : "/scratch/$USER/$SLURM_JOBID"
    },

    "comet_ssh_funcs": {
        "description"                 : "The Comet HPC resource at SDSC 'HPC for the 99%%' (http://www.sdsc.edu/services/hpc/hpc_systems.html#comet).",
        "notes"                       : "Always set the ``project`` attribute in the PilotDescription or the pilot will fail.",
        "schemas"                     : ["ssh", "gsissh"],
        "mandatory_args"              : ["project"],
        "ssh"                         :
        {
            "job_manager_endpoint"    : "slurm+ssh://comet.sdsc.xsede.org/",
            "filesystem_endpoint"     : "sftp://comet.sdsc.xsede.org/"
        },
        "gsissh"                      :
        {
            "job_manager_endpoint"    : "slurm+gsissh://comet.sdsc.xsede.org/",
            "filesystem_endpoint"     : "gsisftp://comet.sdsc.xsede.org/"
        },
        "default_queue"               : "compute",
        "cores_per_node"              : 24,
        "lfs_path_per_node"           : "/scratch/$USER/$SLURM_JOB_ID",
        "lfs_size_per_node"           : 176105,
        "resource_manager"            : "SLURM",
        "agent_scheduler"             : "NOOP",
        "agent_spawner"               : "FUNCS",
        "agent_launch_method"         : "SSH",
        "task_launch_method"          : "FUNCS",
        "pre_bootstrap_0"             : ["module load python"],
        "default_remote_workdir"      : "/oasis/scratch/comet/$USER/temp_project",
        "valid_roots"                 : ["/oasis/scratch/comet"],
      # "valid_roots"                 : ["/home"],
        "rp_version"                  : "local",
        "virtenv_mode"                : "create",
        "python_dist"                 : "default",
        "cu_tmp"                      : "/scratch/$USER/$SLURM_JOBID"
    },

    "comet_spark": {
        "description"                 : "The Comet HPC resource at SDSC 'HPC for the 99%%' (http://www.sdsc.edu/services/hpc/hpc_systems.html#comet).",
        "notes"                       : "Always set the ``project`` attribute in the PilotDescription or the pilot will fail.",
        "schemas"                     : ["ssh", "gsissh"],
        "mandatory_args"              : ["project"],
        "ssh"                         :
        {
            "job_manager_endpoint"    : "slurm+ssh://comet.sdsc.xsede.org/",
            "filesystem_endpoint"     : "sftp://comet.sdsc.xsede.org/"
        },
        "gsissh"                      :
        {
            "job_manager_endpoint"    : "slurm+gsissh://comet.sdsc.xsede.org/",
            "filesystem_endpoint"     : "gsisftp://comet.sdsc.xsede.org/"
        },
        "default_queue"               : "compute",
        "cores_per_node"              : 24,
        "lfs_path_per_node"           : "/scratch/$USER/$SLURM_JOB_ID",
        "lfs_size_per_node"           : 176105,
        "resource_manager"            : "SLURM",
        "agent_type"                  : "multicore",
        "agent_scheduler"             : "CONTINUOUS",
        "agent_spawner"               : "POPEN",
        "agent_launch_method"         : "FORK",
        "task_launch_method"          : "SPARK",
        "mpi_launch_method"           : "MPIRUN_RSH",
        "pre_bootstrap_0"             : ["module load python"],
        "pre_bootstrap_1"             : [
            "export PATH=$PATH",
            "export LD_LIBRARY_PATH=$LD_LIBRARY_PATH"
        ],
        "default_remote_workdir"      : "/oasis/scratch/comet/$USER/temp_project",
        "valid_roots"                 : ["/oasis/scratch/comet"],
      # "valid_roots"                 : ["/home"],
        "rp_version"                  : "local",
        "virtenv_mode"                : "create",
        "python_dist"                 : "default"
    },

    "comet_mpirun": {
        "description"                 : "The Comet HPC resource at SDSC 'HPC for the 99%%' (http://www.sdsc.edu/services/hpc/hpc_systems.html#comet).",
        "notes"                       : "Always set the ``project`` attribute in the PilotDescription or the pilot will fail.",
        "schemas"                     : ["ssh", "gsissh"],
        "mandatory_args"              : ["project"],
        "ssh"                         :
        {
            "job_manager_endpoint"    : "slurm+ssh://comet.sdsc.xsede.org/",
            "filesystem_endpoint"     : "sftp://comet.sdsc.xsede.org/"
        },
        "gsissh"                      :
        {
            "job_manager_endpoint"    : "slurm+gsissh://comet.sdsc.xsede.org/",
            "filesystem_endpoint"     : "gsisftp://comet.sdsc.xsede.org/"
        },
        "default_queue"               : "compute",
        "cores_per_node"              : 24,
        "lfs_path_per_node"           : "/scratch/$USER/$SLURM_JOB_ID",
        "lfs_size_per_node"           : 176105,
        "resource_manager"            : "SLURM",
        "agent_scheduler"             : "CONTINUOUS",
        "agent_spawner"               : "POPEN",
        "agent_launch_method"         : "SSH",
        "task_launch_method"          : "SSH",
        "mpi_launch_method"           : "MPIRUN",
        "pre_bootstrap_0"             : ["module reset",
                                         "module load intel",
                                         "module load python"
                                        ],
        "pre_bootstrap_1"             : ["export PATH=/opt/intel/2018.1.163/compilers_and_libraries_2018.1.163/linux/mpi/intel64/bin/:$PATH",
                                         "export LD_LIBRARY_PATH=/opt/intel/2018.1.163/compilers_and_libraries_2018.1.163/linux/mpi/intel64/lib:$LD_LIBRARY_PATH"
                                        ],
        "default_remote_workdir"      : "/oasis/scratch/comet/$USER/temp_project",
        "valid_roots"                 : ["/oasis/scratch/comet"],
      # "valid_roots"                 : ["/home"],
        "rp_version"                  : "local",
        "virtenv_mode"                : "create",
        "python_dist"                 : "default",
        "cu_tmp"                      : "/scratch/$USER/$SLURM_JOBID"
    },

    "bridges_mpiexec": {
        "description"                 : "The XSEDE 'Bridges' cluster at PSC (https://portal.xsede.org/psc-bridges/).",
        "notes"                       : "Always set the ``project`` attribute in the PilotDescription.",
        "schemas"                     : ["gsissh", "ssh", "go"],
      # "mandatory_args"              : [],
        "gsissh"                      :
        {
            "job_manager_endpoint"    : "slurm+gsissh://bridges.psc.xsede.org:2222/",
            "filesystem_endpoint"     : "gsisftp://bridges.psc.xsede.org:2222/"
        },
        "ssh"                         :
        {
            "job_manager_endpoint"    : "slurm+ssh://bridges.psc.xsede.org/",
            "filesystem_endpoint"     : "sftp://bridges.psc.xsede.org/"
        },
        "go":
        {
            "job_manager_endpoint"    : "slurm+ssh://bridges.psc.xsede.org/",
            "filesystem_endpoint"     : "go://xsede#bridges/"
        },
        "default_queue"               : "RM",
        "resource_manager"            : "SLURM",
        "lfs_path_per_node"           : "$LOCAL",
        "lfs_size_per_node"           : 3713368,
        "agent_scheduler"             : "CONTINUOUS",
        "agent_spawner"               : "POPEN",
        "agent_launch_method"         : "SSH",
        "task_launch_method"          : "MPIEXEC",
        "mpi_launch_method"           : "MPIEXEC",
        "pre_bootstrap_0"             : ["module purge",
                                         "module load slurm",
                                         "module load anaconda3",
                                         "module load intel/19.3",
                                         "module load mpi/intel_openmpi/19.3"
                                        ],
        "default_remote_workdir"      : "$SCRATCH",
        "valid_roots"                 : ["/home", "/pylon1", "/pylon5"],
        "rp_version"                  : "local",
        "virtenv_mode"                : "create",
        "python_dist"                 : "anaconda",
        "export_to_cu"                : [],
        "cu_pre_exec"                 : [],
        "system_architecture"         : {"gpu": "p100"},
        "gpus_per_node"               : 2
    },

    "bridges": {
        "description"                 : "The XSEDE 'Bridges' cluster at PSC (https://portal.xsede.org/psc-bridges/).",
        "notes"                       : "Always set the ``project`` attribute in the PilotDescription.",
        "schemas"                     : ["gsissh", "ssh", "go"],
      # "mandatory_args"              : [],
        "gsissh"                      :
        {
            "job_manager_endpoint"    : "slurm+gsissh://bridges.psc.xsede.org:2222/",
            "filesystem_endpoint"     : "gsisftp://bridges.psc.xsede.org:2222/"
        },
        "ssh"                         :
        {
            "job_manager_endpoint"    : "slurm+ssh://bridges.psc.xsede.org/",
            "filesystem_endpoint"     : "sftp://bridges.psc.xsede.org/"
        },
        "go":
        {
            "job_manager_endpoint"    : "slurm+ssh://bridges.psc.xsede.org/",
            "filesystem_endpoint"     : "go://xsede#bridges/"
        },
        "default_queue"               : "RM",
        "resource_manager"            : "SLURM",
        "lfs_path_per_node"           : "${LOCAL}",
        "lfs_size_per_node"           : 3713368,
        "agent_scheduler"             : "CONTINUOUS",
        "agent_spawner"               : "POPEN",
        "agent_launch_method"         : "SSH",
        "task_launch_method"          : "SSH",
        "mpi_launch_method"           : "MPIRUN",
        "pre_bootstrap_0"             : ["module reset",
                                         "module load gcc",
                                         "module load mpi/gcc_openmpi",
                                         "module load slurm",
                                         "module load anaconda3"
                                        ],
        "default_remote_workdir"      : "$SCRATCH",
        "valid_roots"                 : ["/home", "/pylon1", "/pylon5"],
        "rp_version"                  : "local",
        "virtenv_mode"                : "create",
        "python_dist"                 : "anaconda",
        "export_to_cu"                : [],
        "cu_pre_exec"                 : [],
        "gpus_per_node"               : 2,
        "system_architecture"         : {"gpu": "p100"}
    }
}
<|MERGE_RESOLUTION|>--- conflicted
+++ resolved
@@ -1,135 +1,5 @@
 
 {
-<<<<<<< HEAD
-
-    "wrangler_ssh": {
-        "description"                 : "The XSEDE 'Wrangler' cluster at TACC (https://www.tacc.utexas.edu/wrangler/).",
-        "notes"                       : "Always set the ``project`` attribute in the PilotDescription or the pilot will fail.",
-        "schemas"                     : ["gsissh", "ssh", "go"],
-        "mandatory_args"              : ["project"],
-        "gsissh"                      :
-        {
-            "job_manager_endpoint"    : "slurm+gsissh://wrangler.tacc.utexas.edu:2222/",
-            "filesystem_endpoint"     : "gsisftp://wrangler.tacc.utexas.edu:2222/"
-        },
-        "ssh"                         :
-        {
-            "job_manager_endpoint"    : "slurm+ssh://wrangler.tacc.utexas.edu/",
-            "filesystem_endpoint"     : "sftp://wrangler.tacc.utexas.edu/"
-        },
-        "go":
-        {
-            "job_manager_endpoint"    : "slurm+ssh://wrangler.tacc.utexas.edu/",
-            "filesystem_endpoint"     : "go://xsede#wrangler/"
-        },
-        "default_queue"               : "normal",
-        "resource_manager"            : "SLURM",
-        "agent_type"                  : "multicore",
-        "agent_scheduler"             : "CONTINUOUS",
-        "agent_spawner"               : "POPEN",
-        "agent_launch_method"         : "SSH",
-        "task_launch_method"          : "SSH",
-        "mpi_launch_method"           : "MPIRUN_RSH",
-        "pre_bootstrap_0"             : [
-                                       # "module load python",
-                                         "export TACC_DELETE_FILES=TRUE"
-                                        ],
-        "pre_bootstrap_1"             : ["export PATH=$PATH",
-                                         "export LD_LIBRARY_PATH=$LD_LIBRARY_PATH"
-                                        ],
-        "default_remote_workdir"      : "$WORK",
-        "valid_roots"                 : ["/work", "$WORK", "/data", "$DATA"],
-        "rp_version"                  : "local",
-        "virtenv_mode"                : "create",
-        "python_dist"                 : "default"
-    },
-
-    "wrangler_yarn": {
-        "description"                 : "The XSEDE 'Wrangler' cluster at TACC (https://www.tacc.utexas.edu/wrangler/).",
-        "notes"                       : "Always set the ``project`` attribute in the PilotDescription or the pilot will fail.",
-        "schemas"                     : ["gsissh", "ssh", "go"],
-        "mandatory_args"              : ["project"],
-        "gsissh"                      :
-        {
-            "job_manager_endpoint"    : "slurm+gsissh://wrangler.tacc.utexas.edu:2222/",
-            "filesystem_endpoint"     : "gsisftp://wrangler.tacc.utexas.edu:2222/"
-        },
-        "ssh"                         :
-        {
-            "job_manager_endpoint"    : "slurm+ssh://wrangler.tacc.utexas.edu/",
-            "filesystem_endpoint"     : "sftp://wrangler.tacc.utexas.edu/"
-        },
-        "go":
-        {
-            "job_manager_endpoint"    : "slurm+ssh://wrangler.tacc.utexas.edu/",
-            "filesystem_endpoint"     : "go://xsede#wrangler/"
-        },
-        "default_queue"               : "hadoop",
-        "resource_manager"            : "YARN",
-        "agent_type"                  : "multicore",
-        "agent_scheduler"             : "YARN",
-        "agent_spawner"               : "ABDS",
-        "agent_launch_method"         : "SSH",
-        "task_launch_method"          : "YARN",
-        "mpi_launch_method"           : "MPIRUN_RSH",
-        "pre_bootstrap_0"             : ["module load python",
-                                         "export TACC_DELETE_FILES=TRUE"
-                                        ],
-        "pre_bootstrap_1"             : ["export PATH=$PATH",
-                                         "export LD_LIBRARY_PATH=$LD_LIBRARY_PATH"
-                                        ],
-        "default_remote_workdir"      : "$WORK",
-        "valid_roots"                 : ["/work", "$WORK"],
-        "rp_version"                  : "local",
-        "virtenv_mode"                : "create",
-        "python_dist"                 : "default"
-    },
-
-    "wrangler_spark": {
-        "description"                 : "The XSEDE 'Wrangler' cluster at TACC (https://www.tacc.utexas.edu/wrangler/).",
-        "notes"                       : "Always set the ``project`` attribute in the PilotDescription or the pilot will fail.",
-        "schemas"                     : ["gsissh", "ssh", "go"],
-        "mandatory_args"              : ["project"],
-        "ssh"                         :
-        {
-            "job_manager_endpoint"    : "slurm+ssh://wrangler.tacc.utexas.edu/",
-            "filesystem_endpoint"     : "sftp://wrangler.tacc.utexas.edu/"
-        },
-        "gsissh"                      :
-        {
-            "job_manager_endpoint"    : "slurm+gsissh://wrangler.tacc.utexas.edu:2222/",
-            "filesystem_endpoint"     : "gsisftp://wrangler.tacc.utexas.edu:2222/"
-        },
-        "go":
-        {
-            "job_manager_endpoint"    : "slurm+ssh://wrangler.tacc.utexas.edu/",
-            "filesystem_endpoint"     : "go://xsede#wrangler/"
-        },
-        "default_queue"               : "normal",
-        "resource_manager"            : "SLURM",
-        "agent_type"                  : "multicore",
-        "agent_scheduler"             : "CONTINUOUS",
-        "agent_spawner"               : "POPEN",
-        "agent_launch_method"         : "SSH",
-        "task_launch_method"          : "SPARK",
-        "mpi_launch_method"           : "MPIRUN_RSH",
-        "pre_bootstrap_0"             : [
-                                        "module load python" ,
-                                        "export TACC_DELETE_FILES=TRUE",
-                                        "module load jdk64/1.8.0"
-                                        ],
-        "pre_bootstrap_1"             : ["export PATH=$PATH",
-                                         "export LD_LIBRARY_PATH=$LD_LIBRARY_PATH"
-                                        ],
-        "default_remote_workdir"      : "$WORK",
-        "valid_roots"                 : ["/work", "$WORK"],
-        "rp_version"                  : "local",
-        "virtenv_mode"                : "create",
-        "python_dist"                 : "default"
-    },
-
-=======
->>>>>>> c0d92715
     "stampede2_ssh": {
         "description"                 : "The XSEDE 'Stampede' cluster at TACC (https://www.tacc.utexas.edu/stampede/).",
         "notes"                       : "Always set the ``project`` attribute in the PilotDescription or the pilot will fail.",
