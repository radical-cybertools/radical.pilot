
{
    "stampede2_ssh": {
        "description"                 : "The XSEDE 'Stampede' cluster at TACC (https://www.tacc.utexas.edu/stampede/).",
        "notes"                       : "Always set the ``project`` attribute in the PilotDescription or the pilot will fail.",
        "schemas"                     : ["local", "gsissh", "ssh"],
        "mandatory_args"              : ["project"],
        "gsissh"                      :
        {
            "job_manager_endpoint"    : "slurm+gsissh://stampede2.tacc.utexas.edu:2222/",
            "filesystem_endpoint"     : "gsisftp://stampede2.tacc.utexas.edu:2222/"
        },
        "ssh"                         :
        {
            "job_manager_endpoint"    : "slurm+ssh://stampede2.tacc.utexas.edu/",
            "filesystem_endpoint"     : "sftp://stampede2.tacc.utexas.edu/"
        },
        "local"                       :
        {
            "job_manager_endpoint"    : "slurm://stampede2.tacc.utexas.edu/",
            "filesystem_endpoint"     : "file://stampede2.tacc.utexas.edu/"
        },
        "default_queue"               : "normal",
        "resource_manager"            : "SLURM",
        "agent_scheduler"             : "CONTINUOUS",
        "agent_spawner"               : "POPEN",
        "agent_launch_method"         : "SSH",
        "task_launch_method"          : "SSH",
        "mpi_launch_method"           : "IBRUN",
        "pre_bootstrap_0"             :["module load TACC",
                                         "module load intel/18.0.0",
                                         "module load python3/3.7.0"
                                        ],
        "default_remote_workdir"      : "$WORK",
        "valid_roots"                 : ["/scratch", "$SCRATCH", "/work", "$WORK"],
        "rp_version"                  : "local",
        "virtenv_mode"                : "create",
        "python_dist"                 : "default",
        "export_to_task"                : ["LMOD_CMD",
                                         "LMOD_SYSTEM_DEFAULT_MODULES",
                                         "LD_LIBRARY_PATH"],
        "task_pre_exec"               : []
    },

    "stampede2_mpirun": {
        "description"                 : "The XSEDE 'Stampede' cluster at TACC (https://www.tacc.utexas.edu/stampede/).",
        "notes"                       : "Always set the ``project`` attribute in the PilotDescription or the pilot will fail.",
        "schemas"                     : ["local", "gsissh", "ssh"],
        "mandatory_args"              : ["project"],
        "gsissh"                      :
        {
            "job_manager_endpoint"    : "slurm+gsissh://stampede2.tacc.utexas.edu:2222/",
            "filesystem_endpoint"     : "gsisftp://stampede2.tacc.utexas.edu:2222/"
        },
        "ssh"                         :
        {
            "job_manager_endpoint"    : "slurm+ssh://stampede2.tacc.utexas.edu/",
            "filesystem_endpoint"     : "sftp://stampede2.tacc.utexas.edu/"
        },
        "local"                       :
        {
            "job_manager_endpoint"    : "slurm://stampede2.tacc.utexas.edu/",
            "filesystem_endpoint"     : "file://stampede2.tacc.utexas.edu/"
        },
        "default_queue"               : "normal",
        "resource_manager"            : "SLURM",
        "agent_scheduler"             : "CONTINUOUS",
        "agent_spawner"               : "POPEN",
        "agent_launch_method"         : "MPIRUN",
        "task_launch_method"          : "MPIRUN",
        "mpi_launch_method"           : "MPIRUN",
        "pre_bootstrap_0"             : ["module load TACC",
                                         "module load intel/18.0.0",
                                         "module load python3/3.7.0"
                                        ],
        "default_remote_workdir"      : "$WORK",
        "valid_roots"                 : ["/scratch", "$SCRATCH", "/work", "$WORK"],
        "rp_version"                  : "local",
        "virtenv_mode"                : "create",
        "python_dist"                 : "default",
        "export_to_task"                : ["LMOD_CMD",
                                         "LMOD_SYSTEM_DEFAULT_MODULES",
                                         "LD_LIBRARY_PATH"],
        "task_pre_exec"               : ["module restore"]
    },

    "stampede2_ibrun_repex": {
        "description"                 : "The XSEDE 'Stampede' cluster at TACC (https://www.tacc.utexas.edu/stampede/).",
        "notes"                       : "Always set the ``project`` attribute in the PilotDescription or the pilot will fail.",
        "schemas"                     : ["local", "gsissh", "ssh"],
        "mandatory_args"              : ["project"],
        "gsissh"                      :
        {
            "job_manager_endpoint"    : "slurm+gsissh://stampede2.tacc.utexas.edu:2222/",
            "filesystem_endpoint"     : "gsisftp://stampede2.tacc.utexas.edu:2222/"
        },
        "ssh"                         :
        {
            "job_manager_endpoint"    : "slurm+ssh://stampede2.tacc.utexas.edu/",
            "filesystem_endpoint"     : "sftp://stampede2.tacc.utexas.edu/"
        },
        "local"                       :
        {
            "job_manager_endpoint"    : "slurm://stampede2.tacc.utexas.edu/",
            "filesystem_endpoint"     : "file://stampede2.tacc.utexas.edu/"
        },
        "cores_per_node"              : 68,
        "default_queue"               : "normal",
        "resource_manager"            : "SLURM",
        "agent_scheduler"             : "CONTINUOUS",
        "agent_spawner"               : "POPEN",
        "agent_launch_method"         : "IBRUN",
        "task_launch_method"          : "IBRUN",
        "mpi_launch_method"           : "IBRUN",
      # "blocked_cores"               : [64, 65, 66, 67],
      # "blocked_gpus"                : [0],
        "pre_bootstrap_0"             : ["module load TACC",
                                         "module load intel/18.0.0",
                                         "module load python3/3.7.0"
                                        ],
        "default_remote_workdir"      : "$WORK",
        "valid_roots"                 : ["/scratch", "$SCRATCH", "/work", "$WORK"],
        "rp_version"                  : "local",
        "virtenv_mode"                : "create",
        "python_dist"                 : "default",
        "export_to_task"                : ["LMOD_CMD",
                                         "LMOD_SYSTEM_DEFAULT_MODULES",
                                         "LD_LIBRARY_PATH"],
        "task_pre_exec"               : []
    },

    "stampede2_ibrun": {
        "description"                 : "The XSEDE 'Stampede' cluster at TACC (https://www.tacc.utexas.edu/stampede/).",
        "notes"                       : "Always set the ``project`` attribute in the ComputePilotDescription or the pilot will fail.",
        "schemas"                     : ["local", "gsissh", "ssh"],
        "mandatory_args"              : ["project"],
        "gsissh"                      :
        {
            "job_manager_endpoint"    : "slurm+gsissh://stampede2.tacc.utexas.edu:2222/",
            "filesystem_endpoint"     : "gsisftp://stampede2.tacc.utexas.edu:2222/"
        },
        "ssh"                         :
        {
            "job_manager_endpoint"    : "slurm+ssh://stampede2.tacc.utexas.edu/",
            "filesystem_endpoint"     : "sftp://stampede2.tacc.utexas.edu/"
        },
        "local"                       :
        {
            "job_manager_endpoint"    : "slurm://stampede2.tacc.utexas.edu/",
            "filesystem_endpoint"     : "file://stampede2.tacc.utexas.edu/"
        },
        "cores_per_node"              : 68,
        "default_queue"               : "normal",
        "resource_manager"            : "SLURM",
        "agent_scheduler"             : "CONTINUOUS",
        "agent_spawner"               : "POPEN",
        "agent_launch_method"         : "IBRUN",
        "task_launch_method"          : "IBRUN",
        "mpi_launch_method"           : "IBRUN",
        "pre_bootstrap_0"             :["module load TACC",
                                        "module load intel/18.0.0",
                                        "module load python3/3.7.0"
                                        ],
        "default_remote_workdir"      : "$WORK",
        "valid_roots"                 : ["/scratch", "$SCRATCH", "/work", "$WORK"],
        "rp_version"                  : "local",
        "virtenv_mode"                : "create",
        "python_dist"                 : "default",
        "export_to_cu"                : ["LMOD_CMD",
                                         "LMOD_SYSTEM_DEFAULT_MODULES",
                                         "LD_LIBRARY_PATH"],
        "cu_pre_exec"                 : ["module restore"]
    },

    "stampede2_srun": {
        "description"                 : "The XSEDE 'Stampede' cluster at TACC (https://www.tacc.utexas.edu/stampede/).",
        "notes"                       : "Always set the ``project`` attribute in the PilotDescription or the pilot will fail.",
        "schemas"                     : ["local", "gsissh", "ssh"],
        "mandatory_args"              : ["project"],
        "gsissh"                      :
        {
            "job_manager_endpoint"    : "slurm+gsissh://stampede2.tacc.utexas.edu:2222/",
            "filesystem_endpoint"     : "gsisftp://stampede2.tacc.utexas.edu:2222/"
        },
        "ssh"                         :
        {
            "job_manager_endpoint"    : "slurm+ssh://stampede2.tacc.utexas.edu/",
            "filesystem_endpoint"     : "sftp://stampede2.tacc.utexas.edu/"
        },
        "local"                       :
        {
            "job_manager_endpoint"    : "slurm://stampede2.tacc.utexas.edu/",
            "filesystem_endpoint"     : "file://stampede2.tacc.utexas.edu/"
        },
        "default_queue"               : "normal",
        "resource_manager"            : "SLURM",
        "agent_scheduler"             : "CONTINUOUS",
        "agent_spawner"               : "POPEN",
        "agent_launch_method"         : "SRUN",
        "task_launch_method"          : "SRUN",
        "mpi_launch_method"           : "SRUN",
        "pre_bootstrap_0"             :["module load TACC",
                                         "module load intel/18.0.0",
                                         "module load python3/3.7.0"
                                        ],
        "default_remote_workdir"      : "$WORK",
        "valid_roots"                 : ["/scratch", "$SCRATCH", "/work", "$WORK"],
        "rp_version"                  : "local",
        "virtenv_mode"                : "create",
        "python_dist"                 : "default",
        "export_to_task"                : ["LMOD_CMD",
                                         "LMOD_SYSTEM_DEFAULT_MODULES",
                                         "LD_LIBRARY_PATH"],
        "task_pre_exec"               : []
    },

    "comet_ssh": {
        "description"                 : "The Comet HPC resource at SDSC 'HPC for the 99%%' (http://www.sdsc.edu/services/hpc/hpc_systems.html#comet).",
        "notes"                       : "Always set the ``project`` attribute in the PilotDescription or the pilot will fail.",
        "schemas"                     : ["ssh", "gsissh"],
        "mandatory_args"              : ["project"],
        "ssh"                         :
        {
            "job_manager_endpoint"    : "slurm+ssh://comet.sdsc.xsede.org/",
            "filesystem_endpoint"     : "sftp://comet.sdsc.xsede.org/"
        },
        "gsissh"                      :
        {
            "job_manager_endpoint"    : "slurm+gsissh://comet.sdsc.xsede.org/",
            "filesystem_endpoint"     : "gsisftp://comet.sdsc.xsede.org/"
        },
        "default_queue"               : "compute",
        "cores_per_node"              : 24,
        "lfs_path_per_node"           : "/scratch/$USER/$SLURM_JOB_ID",
        "lfs_size_per_node"           : 176105,
        "resource_manager"            : "SLURM",
        "agent_scheduler"             : "CONTINUOUS",
        "agent_spawner"               : "POPEN",
        "agent_launch_method"         : "SSH",
        "task_launch_method"          : "SSH",
        "mpi_launch_method"           : "IBRUN",
        "pre_bootstrap_0"             : ["module load python"],
        "default_remote_workdir"      : "/oasis/scratch/comet/$USER/temp_project",
        "valid_roots"                 : ["/oasis/scratch/comet"],
      # "valid_roots"                 : ["/home"],
        "rp_version"                  : "local",
        "virtenv_mode"                : "create",
        "python_dist"                 : "default",
        "task_tmp"                      : "/scratch/$USER/$SLURM_JOBID"
    },

    "comet_ssh_funcs": {
        "description"                 : "The Comet HPC resource at SDSC 'HPC for the 99%%' (http://www.sdsc.edu/services/hpc/hpc_systems.html#comet).",
        "notes"                       : "Always set the ``project`` attribute in the PilotDescription or the pilot will fail.",
        "schemas"                     : ["ssh", "gsissh"],
        "mandatory_args"              : ["project"],
        "ssh"                         :
        {
            "job_manager_endpoint"    : "slurm+ssh://comet.sdsc.xsede.org/",
            "filesystem_endpoint"     : "sftp://comet.sdsc.xsede.org/"
        },
        "gsissh"                      :
        {
            "job_manager_endpoint"    : "slurm+gsissh://comet.sdsc.xsede.org/",
            "filesystem_endpoint"     : "gsisftp://comet.sdsc.xsede.org/"
        },
        "default_queue"               : "compute",
        "cores_per_node"              : 24,
        "lfs_path_per_node"           : "/scratch/$USER/$SLURM_JOB_ID",
        "lfs_size_per_node"           : 176105,
        "resource_manager"            : "SLURM",
        "agent_scheduler"             : "NOOP",
        "agent_spawner"               : "FUNCS",
        "agent_launch_method"         : "SSH",
        "task_launch_method"          : "FUNCS",
        "pre_bootstrap_0"             : ["module load python"],
        "default_remote_workdir"      : "/oasis/scratch/comet/$USER/temp_project",
        "valid_roots"                 : ["/oasis/scratch/comet"],
      # "valid_roots"                 : ["/home"],
        "rp_version"                  : "local",
        "virtenv_mode"                : "create",
        "python_dist"                 : "default",
        "task_tmp"                      : "/scratch/$USER/$SLURM_JOBID"
    },

    "comet_spark": {
        "description"                 : "The Comet HPC resource at SDSC 'HPC for the 99%%' (http://www.sdsc.edu/services/hpc/hpc_systems.html#comet).",
        "notes"                       : "Always set the ``project`` attribute in the PilotDescription or the pilot will fail.",
        "schemas"                     : ["ssh", "gsissh"],
        "mandatory_args"              : ["project"],
        "ssh"                         :
        {
            "job_manager_endpoint"    : "slurm+ssh://comet.sdsc.xsede.org/",
            "filesystem_endpoint"     : "sftp://comet.sdsc.xsede.org/"
        },
        "gsissh"                      :
        {
            "job_manager_endpoint"    : "slurm+gsissh://comet.sdsc.xsede.org/",
            "filesystem_endpoint"     : "gsisftp://comet.sdsc.xsede.org/"
        },
        "default_queue"               : "compute",
        "cores_per_node"              : 24,
        "lfs_path_per_node"           : "/scratch/$USER/$SLURM_JOB_ID",
        "lfs_size_per_node"           : 176105,
        "resource_manager"            : "SLURM",
        "agent_type"                  : "multicore",
        "agent_scheduler"             : "CONTINUOUS",
        "agent_spawner"               : "POPEN",
        "agent_launch_method"         : "FORK",
        "task_launch_method"          : "SPARK",
        "mpi_launch_method"           : "MPIRUN_RSH",
        "pre_bootstrap_0"             : ["module load python"],
        "pre_bootstrap_1"             : [
            "export PATH=$PATH",
            "export LD_LIBRARY_PATH=$LD_LIBRARY_PATH"
        ],
        "default_remote_workdir"      : "/oasis/scratch/comet/$USER/temp_project",
        "valid_roots"                 : ["/oasis/scratch/comet"],
      # "valid_roots"                 : ["/home"],
        "rp_version"                  : "local",
        "virtenv_mode"                : "create",
        "python_dist"                 : "default"
    },

    "comet_mpirun": {
        "description"                 : "The Comet HPC resource at SDSC 'HPC for the 99%%' (http://www.sdsc.edu/services/hpc/hpc_systems.html#comet).",
        "notes"                       : "Always set the ``project`` attribute in the PilotDescription or the pilot will fail.",
        "schemas"                     : ["ssh", "gsissh"],
        "mandatory_args"              : ["project"],
        "ssh"                         :
        {
            "job_manager_endpoint"    : "slurm+ssh://comet.sdsc.xsede.org/",
            "filesystem_endpoint"     : "sftp://comet.sdsc.xsede.org/"
        },
        "gsissh"                      :
        {
            "job_manager_endpoint"    : "slurm+gsissh://comet.sdsc.xsede.org/",
            "filesystem_endpoint"     : "gsisftp://comet.sdsc.xsede.org/"
        },
        "default_queue"               : "compute",
        "cores_per_node"              : 24,
        "lfs_path_per_node"           : "/scratch/$USER/$SLURM_JOB_ID",
        "lfs_size_per_node"           : 176105,
        "resource_manager"            : "SLURM",
        "agent_scheduler"             : "CONTINUOUS",
        "agent_spawner"               : "POPEN",
        "agent_launch_method"         : "SSH",
        "task_launch_method"          : "SSH",
        "mpi_launch_method"           : "MPIRUN",
        "pre_bootstrap_0"             : ["module reset",
                                         "module load intel",
                                         "module load python"
                                        ],
        "pre_bootstrap_1"             : ["export PATH=/opt/intel/2018.1.163/compilers_and_libraries_2018.1.163/linux/mpi/intel64/bin/:$PATH",
                                         "export LD_LIBRARY_PATH=/opt/intel/2018.1.163/compilers_and_libraries_2018.1.163/linux/mpi/intel64/lib:$LD_LIBRARY_PATH"
                                        ],
        "default_remote_workdir"      : "/oasis/scratch/comet/$USER/temp_project",
        "valid_roots"                 : ["/oasis/scratch/comet"],
      # "valid_roots"                 : ["/home"],
        "rp_version"                  : "local",
        "virtenv_mode"                : "create",
        "python_dist"                 : "default",
        "task_tmp"                      : "/scratch/$USER/$SLURM_JOBID"
    },

    "bridges_mpiexec": {
        "description"                 : "The XSEDE 'Bridges' cluster at PSC (https://portal.xsede.org/psc-bridges/).",
        "notes"                       : "Always set the ``project`` attribute in the PilotDescription.",
        "schemas"                     : ["gsissh", "ssh", "go"],
      # "mandatory_args"              : [],
        "gsissh"                      :
        {
            "job_manager_endpoint"    : "slurm+gsissh://bridges.psc.xsede.org:2222/",
            "filesystem_endpoint"     : "gsisftp://bridges.psc.xsede.org:2222/"
        },
        "ssh"                         :
        {
            "job_manager_endpoint"    : "slurm+ssh://bridges.psc.xsede.org/",
            "filesystem_endpoint"     : "sftp://bridges.psc.xsede.org/"
        },
        "go":
        {
            "job_manager_endpoint"    : "slurm+ssh://bridges.psc.xsede.org/",
            "filesystem_endpoint"     : "go://xsede#bridges/"
        },
        "default_queue"               : "RM",
        "resource_manager"            : "SLURM",
        "lfs_path_per_node"           : "$LOCAL",
        "lfs_size_per_node"           : 3713368,
        "agent_scheduler"             : "CONTINUOUS",
        "agent_spawner"               : "POPEN",
        "agent_launch_method"         : "SSH",
        "task_launch_method"          : "MPIEXEC",
        "mpi_launch_method"           : "MPIEXEC",
        "pre_bootstrap_0"             : ["module purge",
                                         "module load slurm",
                                         "module load anaconda3",
                                         "module load intel/18.4"
                                        ],
        "default_remote_workdir"      : "$SCRATCH",
        "valid_roots"                 : ["/home", "/pylon1", "/pylon5"],
        "rp_version"                  : "local",
        "virtenv_mode"                : "create",
        "python_dist"                 : "anaconda",
        "export_to_task"                : [],
        "task_pre_exec"               : [],
        "system_architecture"         : {"gpu": "p100"},
        "gpus_per_node"               : 2
    },

    "bridges2": {
        "description"                 : "The XSEDE 'Bridges2' cluster at PSC (https://portal.xsede.org/psc-bridges/).",
        "notes"                       : "Always set the ``project`` attribute in the PilotDescription.",
<<<<<<< HEAD
        "schemas"                     : ["gsissh", "ssh", "go", "local"],
      # "mandatory_args"              : [],
        "local"                      :
        {
            "job_manager_endpoint"    : "slurm://bridges.psc.xsede.org/",
            "filesystem_endpoint"     : "file://bridges.psc.xsede.org/"
        },
        "gsissh"                      :
=======
        "schemas"                     : ["local", "gsissh", "ssh"],
      # "mandatory_args"              : [],
        "local"                      :
>>>>>>> cd3d3ad5
        {
            "job_manager_endpoint"    : "slurm://bridges2.psc.xsede.org/",
            "filesystem_endpoint"     : "file://bridges2.psc.xsede.org/"
        },
        "gsissh"                      :
        {
            "job_manager_endpoint"    : "slurm+gsissh://bridges2.psc.xsede.org:2222/",
            "filesystem_endpoint"     : "gsisftp://bridges2.psc.xsede.org:2222/"
        },
        "ssh"                         :
        {
            "job_manager_endpoint"    : "slurm+ssh://bridges2.psc.xsede.org/",
            "filesystem_endpoint"     : "sftp://bridges2.psc.xsede.org/"
        },
        "default_queue"               : "RM",
        "resource_manager"            : "SLURM",
        "lfs_path_per_node"           : "${LOCAL}",
        "lfs_size_per_node"           : 2516582,
        "agent_scheduler"             : "CONTINUOUS",
        "agent_spawner"               : "POPEN",
        "agent_launch_method"         : "SSH",
<<<<<<< HEAD
        "task_launch_method"          : "SSH",
        "mpi_launch_method"           : "MPIEXEC",
        "pre_bootstrap_0"             : [
                                         "module purge",
=======
        "task_launch_method"          : "MPIRUN",
        "mpi_launch_method"           : "MPIRUN",
        "pre_bootstrap_0"             : ["module reset",
>>>>>>> cd3d3ad5
                                         "module load gcc",
                                         "module load openmpi/3.1.6-gcc8.3.1",
                                         "module load anaconda3"
                                        ],
        "default_remote_workdir"      : "$PROJECT",
        "valid_roots"                 : ["/home", "/ocean"],
        "rp_version"                  : "local",
        "virtenv_mode"                : "create",
        "python_dist"                 : "anaconda",
        "export_to_task"              : [],
        "task_pre_exec"               : [],
        "gpus_per_node"               : 8,
        "system_architecture"         : {"gpu": "v100"}
    }

}
<|MERGE_RESOLUTION|>--- conflicted
+++ resolved
@@ -411,21 +411,10 @@
     "bridges2": {
         "description"                 : "The XSEDE 'Bridges2' cluster at PSC (https://portal.xsede.org/psc-bridges/).",
         "notes"                       : "Always set the ``project`` attribute in the PilotDescription.",
-<<<<<<< HEAD
-        "schemas"                     : ["gsissh", "ssh", "go", "local"],
+        "schemas"                     : ["local", "gsissh", "ssh"],
       # "mandatory_args"              : [],
         "local"                      :
         {
-            "job_manager_endpoint"    : "slurm://bridges.psc.xsede.org/",
-            "filesystem_endpoint"     : "file://bridges.psc.xsede.org/"
-        },
-        "gsissh"                      :
-=======
-        "schemas"                     : ["local", "gsissh", "ssh"],
-      # "mandatory_args"              : [],
-        "local"                      :
->>>>>>> cd3d3ad5
-        {
             "job_manager_endpoint"    : "slurm://bridges2.psc.xsede.org/",
             "filesystem_endpoint"     : "file://bridges2.psc.xsede.org/"
         },
@@ -446,16 +435,9 @@
         "agent_scheduler"             : "CONTINUOUS",
         "agent_spawner"               : "POPEN",
         "agent_launch_method"         : "SSH",
-<<<<<<< HEAD
-        "task_launch_method"          : "SSH",
-        "mpi_launch_method"           : "MPIEXEC",
-        "pre_bootstrap_0"             : [
-                                         "module purge",
-=======
         "task_launch_method"          : "MPIRUN",
         "mpi_launch_method"           : "MPIRUN",
         "pre_bootstrap_0"             : ["module reset",
->>>>>>> cd3d3ad5
                                          "module load gcc",
                                          "module load openmpi/3.1.6-gcc8.3.1",
                                          "module load anaconda3"
