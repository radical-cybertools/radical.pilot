
{
    "expanse": {
        "description"                 : "(https://www.sdsc.edu/support/user_guides/expanse.html).",
        "notes"                       : "Always set the ``project`` attribute in the PilotDescription.",
        "schemas"                     : ["local", "ssh"],
        "local"                       :
        {
            "job_manager_endpoint"    : "slurm://expanse.sdsc.xsede.org",
            "filesystem_endpoint"     : "file://expanse.sdsc.xsede.org"
        },
        "ssh"                         :
        {
            "job_manager_endpoint"    : "slurm+ssh://expanse.sdsc.xsede.org",
            "filesystem_endpoint"     : "sftp://expanse.sdsc.xsede.org"
        },

        "default_remote_workdir"      :  "/expanse/lustre/scratch/$USER/temp_project",
        "valid_roots"                 : ["/expanse/lustre/"],
        "default_queue"               : "compute",

        "resource_manager"            : "SLURM",
        "agent_config"                : "default",
        "agent_scheduler"             : "CONTINUOUS",
        "agent_spawner"               : "POPEN",
        "pre_bootstrap_0"             : ["module load slurm"],
        "rp_version"                  : "local",
        "virtenv_mode"                : "create",
        "python_dist"                 : "default",

        "launch_methods"              : {
                                         "order" : ["MPIRUN"],
                                         "MPIRUN": {"pre_exec_cached": ["module load slurm",
                                                                        "module load gcc",
                                                                        "module load openmpi"]}
                                        },

        "lfs_path_per_node"           : "${LOCAL}",
        "lfs_size_per_node"           : 1000000,
        "mem_per_node"                : 256000,
        "cores_per_node"              : 128
      # "gpus_per_node"               : 0,
      # "system_architecture"         : {"gpu": "v100"}
    },

    "stampede2_ssh": {
        "description"                 : "The XSEDE 'Stampede' cluster at TACC (https://www.tacc.utexas.edu/stampede/).",
        "notes"                       : "Always set the ``project`` attribute in the PilotDescription or the pilot will fail.",
        "schemas"                     : ["local", "gsissh", "ssh"],
        "mandatory_args"              : ["project"],
        "gsissh"                      :
        {
            "job_manager_endpoint"    : "slurm+gsissh://stampede2.tacc.utexas.edu:2222/",
            "filesystem_endpoint"     : "gsisftp://stampede2.tacc.utexas.edu:2222/"
        },
        "ssh"                         :
        {
            "job_manager_endpoint"    : "slurm+ssh://stampede2.tacc.utexas.edu/",
            "filesystem_endpoint"     : "sftp://stampede2.tacc.utexas.edu/"
        },
        "local"                       :
        {
            "job_manager_endpoint"    : "slurm://stampede2.tacc.utexas.edu/",
            "filesystem_endpoint"     : "file://stampede2.tacc.utexas.edu/"
        },
        "default_queue"               : "normal",
        "resource_manager"            : "SLURM",
        "agent_scheduler"             : "CONTINUOUS",
        "agent_spawner"               : "POPEN",
        "launch_methods"              : {
                                         "order": ["SSH", "IBRUN"],
                                         "SSH"  : {
                                             "pre_exec_cached": [
                                                 "module load TACC"
                                             ]
                                         },
                                         "IBRUN": {
                                             "pre_exec_cached": [
                                                 "module load TACC"
                                             ]
                                         }
                                        },
        "pre_bootstrap_0"             :["module load TACC",
                                        "module load intel/18.0.0",
                                        "module load python3/3.7.0"
                                        ],
        "default_remote_workdir"      : "$WORK2",
        "valid_roots"                 : ["/scratch", "$SCRATCH", "/work2", "$WORK2"],
        "rp_version"                  : "local",
        "virtenv_mode"                : "create",
        "python_dist"                 : "default",
        "task_pre_exec"               : []
    },

    "stampede2_mpirun": {
        "description"                 : "The XSEDE 'Stampede' cluster at TACC (https://www.tacc.utexas.edu/stampede/).",
        "notes"                       : "Always set the ``project`` attribute in the PilotDescription or the pilot will fail.",
        "schemas"                     : ["local", "gsissh", "ssh"],
        "mandatory_args"              : ["project"],
        "gsissh"                      :
        {
            "job_manager_endpoint"    : "slurm+gsissh://stampede2.tacc.utexas.edu:2222/",
            "filesystem_endpoint"     : "gsisftp://stampede2.tacc.utexas.edu:2222/"
        },
        "ssh"                         :
        {
            "job_manager_endpoint"    : "slurm+ssh://stampede2.tacc.utexas.edu/",
            "filesystem_endpoint"     : "sftp://stampede2.tacc.utexas.edu/"
        },
        "local"                       :
        {
            "job_manager_endpoint"    : "slurm://stampede2.tacc.utexas.edu/",
            "filesystem_endpoint"     : "file://stampede2.tacc.utexas.edu/"
        },
        "default_queue"               : "normal",
        "resource_manager"            : "SLURM",
        "agent_scheduler"             : "CONTINUOUS",
        "agent_spawner"               : "POPEN",
        "launch_methods"              : {
                                         "order" : ["FORK", "MPIRUN"],
                                         "FORK"  : {},
                                         "MPIRUN": {
                                             "pre_exec_cached": [
                                                 "module load TACC"
                                             ]
                                         }
                                        },
        "pre_bootstrap_0"             : ["module load TACC",
                                         "module load intel/18.0.0",
                                         "module load python3/3.7.0"
                                        ],
        "default_remote_workdir"      : "$WORK2",
        "valid_roots"                 : ["/scratch", "$SCRATCH", "/work2", "$WORK2"],
        "rp_version"                  : "local",
        "virtenv_mode"                : "create",
        "python_dist"                 : "default",
        "task_pre_exec"               : ["module restore"]
    },

    "stampede2_ibrun_repex": {
        "description"                 : "The XSEDE 'Stampede' cluster at TACC (https://www.tacc.utexas.edu/stampede/).",
        "notes"                       : "Always set the ``project`` attribute in the PilotDescription or the pilot will fail.",
        "schemas"                     : ["local", "gsissh", "ssh"],
        "mandatory_args"              : ["project"],
        "gsissh"                      :
        {
            "job_manager_endpoint"    : "slurm+gsissh://stampede2.tacc.utexas.edu:2222/",
            "filesystem_endpoint"     : "gsisftp://stampede2.tacc.utexas.edu:2222/"
        },
        "ssh"                         :
        {
            "job_manager_endpoint"    : "slurm+ssh://stampede2.tacc.utexas.edu/",
            "filesystem_endpoint"     : "sftp://stampede2.tacc.utexas.edu/"
        },
        "local"                       :
        {
            "job_manager_endpoint"    : "slurm://stampede2.tacc.utexas.edu/",
            "filesystem_endpoint"     : "file://stampede2.tacc.utexas.edu/"
        },
        "cores_per_node"              : 68,
        "default_queue"               : "normal",
        "resource_manager"            : "SLURM",
        "agent_scheduler"             : "CONTINUOUS",
        "agent_spawner"               : "POPEN",
        "launch_methods"              : {
                                         "order" : ["FORK", "IBRUN"],
                                         "FORK"  : {},
                                         "IBRUN" : {
                                             "pre_exec_cached": [
                                                 "module load TACC"
                                             ]
                                         }
                                        },
      # "blocked_cores"               : [64, 65, 66, 67],
      # "blocked_gpus"                : [0],
        "pre_bootstrap_0"             : ["module load TACC",
                                         "module load intel/18.0.0",
                                         "module load python3/3.7.0"
                                        ],
        "default_remote_workdir"      : "$WORK2",
        "valid_roots"                 : ["/scratch", "$SCRATCH", "/work2", "$WORK2"],
        "rp_version"                  : "local",
        "virtenv_mode"                : "create",
        "python_dist"                 : "default",
        "task_pre_exec"               : []
    },

    "stampede2_ibrun": {
        "description"                 : "The XSEDE 'Stampede' cluster at TACC (https://www.tacc.utexas.edu/stampede/).",
        "notes"                       : "Always set the ``project`` attribute in the ComputePilotDescription or the pilot will fail.",
        "schemas"                     : ["local", "gsissh", "ssh"],
        "mandatory_args"              : ["project"],
        "gsissh"                      :
        {
            "job_manager_endpoint"    : "slurm+gsissh://stampede2.tacc.utexas.edu:2222/",
            "filesystem_endpoint"     : "gsisftp://stampede2.tacc.utexas.edu:2222/"
        },
        "ssh"                         :
        {
            "job_manager_endpoint"    : "slurm+ssh://stampede2.tacc.utexas.edu/",
            "filesystem_endpoint"     : "sftp://stampede2.tacc.utexas.edu/"
        },
        "local"                       :
        {
            "job_manager_endpoint"    : "slurm://stampede2.tacc.utexas.edu/",
            "filesystem_endpoint"     : "file://stampede2.tacc.utexas.edu/"
        },
        "cores_per_node"              : 68,
        "default_queue"               : "normal",
        "resource_manager"            : "SLURM",
        "agent_scheduler"             : "CONTINUOUS",
        "agent_spawner"               : "POPEN",
        "launch_methods"              : {
                                         "order": ["IBRUN"],
                                         "IBRUN": {
                                             "pre_exec_cached": [
                                                 "module load TACC"
                                             ]
                                         }
                                        },
        "pre_bootstrap_0"             : [
                                         "module load TACC",
                                         "module load intel/18.0.0",
                                         "module load python3/3.7.0"
                                        ],
        "default_remote_workdir"      : "$WORK",
        "valid_roots"                 : ["/scratch", "$SCRATCH", "/work", "$WORK"],
        "rp_version"                  : "local",
        "virtenv_mode"                : "create",
        "python_dist"                 : "default",
        "export_to_cu"                : ["LMOD_CMD",
                                         "LMOD_SYSTEM_DEFAULT_MODULES",
                                         "LD_LIBRARY_PATH"],
        "cu_pre_exec"                 : ["module restore"]
    },

    "stampede2_srun": {
        "description"                 : "The XSEDE 'Stampede' cluster at TACC (https://www.tacc.utexas.edu/stampede/).",
        "notes"                       : "Always set the ``project`` attribute in the PilotDescription or the pilot will fail.",
        "schemas"                     : ["local", "gsissh", "ssh"],
        "mandatory_args"              : ["project"],
        "gsissh"                      :
        {
            "job_manager_endpoint"    : "slurm+gsissh://stampede2.tacc.utexas.edu:2222/",
            "filesystem_endpoint"     : "gsisftp://stampede2.tacc.utexas.edu:2222/"
        },
        "ssh"                         :
        {
            "job_manager_endpoint"    : "slurm+ssh://stampede2.tacc.utexas.edu/",
            "filesystem_endpoint"     : "sftp://stampede2.tacc.utexas.edu/"
        },
        "local"                       :
        {
            "job_manager_endpoint"    : "slurm://stampede2.tacc.utexas.edu/",
            "filesystem_endpoint"     : "file://stampede2.tacc.utexas.edu/"
        },
        "default_queue"               : "normal",
        "resource_manager"            : "SLURM",
        "agent_scheduler"             : "CONTINUOUS",
        "agent_spawner"               : "POPEN",
        "launch_methods"              : {
                                         "order": ["SRUN"],
                                         "SRUN" : {
                                             "pre_exec_cached": [
                                                 "module load TACC",
                                                 "module load intel/18.0.0",
                                                 "module load python3/3.7.0"
                                             ]
                                         }
                                        },
        "pre_bootstrap_0"             : ["module load TACC",
                                         "module load intel/18.0.0",
                                         "module load python3/3.7.0"
                                        ],
        "default_remote_workdir"      : "$WORK2",
        "valid_roots"                 : ["/scratch", "$SCRATCH", "/work2", "$WORK2"],
        "rp_version"                  : "local",
        "virtenv_mode"                : "create",
        "python_dist"                 : "default",
        "task_pre_exec"               : []
    },

    "bridges2": {
<<<<<<< HEAD
        "description"                 : "The XSEDE 'Bridges2' cluster at PSC (https://portal.xsede.org/psc-bridges/).",
        "notes"                       : "Always set the ``project`` attribute in the PilotDescription.",
        "schemas"                     : ["local", "gsissh", "ssh"],
      # "mandatory_args"              : [],
        "local"                      :
        {
            "job_manager_endpoint"    : "slurm://bridges2.psc.xsede.org/",
            "filesystem_endpoint"     : "file://bridges2.psc.xsede.org/"
        },
        "gsissh"                      :
        {
            "job_manager_endpoint"    : "slurm+gsissh://bridges2.psc.xsede.org:2222/",
            "filesystem_endpoint"     : "gsisftp://bridges2.psc.xsede.org:2222/"
        },
        "ssh"                         :
        {
            "job_manager_endpoint"    : "slurm+ssh://bridges2.psc.xsede.org/",
            "filesystem_endpoint"     : "sftp://bridges2.psc.xsede.org/"
        },
        "default_queue"               : "RM",
        "resource_manager"            : "SLURM",
        "lfs_path_per_node"           : "${LOCAL}",
        "lfs_size_per_node"           : 2516582,
        "agent_scheduler"             : "CONTINUOUS",
        "agent_spawner"               : "POPEN",
        "launch_methods"              : {
                                         "order" : ["FORK", "SSH", "MPIRUN"],
                                         "FORK"  : {},
                                         "SSH"   : {},
                                         "MPIRUN": {
                                             "pre_exec_cached": [
                                                 "module load gcc",
                                                 "module load openmpi/3.1.6-gcc8.3.1"
                                             ]
                                         }
                                        },
        "pre_bootstrap_0"             : ["module reset",
                                       # "module load slurm",
                                         "module load anaconda3"
                                        ],
        "default_remote_workdir"      : "$PROJECT",
        "valid_roots"                 : ["/home", "/ocean"],
        "rp_version"                  : "local",
        "virtenv_mode"                : "create",
        "python_dist"                 : "anaconda",
        "task_pre_exec"               : [],
        "gpus_per_node"               : 8,
        "system_architecture"         : {"gpu": "v100"}
    },

    "bridges2_funcs_mpirun": {
=======
>>>>>>> e9c090fd
        "description"                 : "The XSEDE 'Bridges2' cluster at PSC (https://portal.xsede.org/psc-bridges/).",
        "notes"                       : "Always set the ``project`` attribute in the PilotDescription.",
        "schemas"                     : ["local", "gsissh", "ssh"],
      # "mandatory_args"              : [],
        "local"                      :
        {
            "job_manager_endpoint"    : "slurm://bridges2.psc.xsede.org/",
            "filesystem_endpoint"     : "file://bridges2.psc.xsede.org/"
        },
        "gsissh"                      :
        {
            "job_manager_endpoint"    : "slurm+gsissh://bridges2.psc.xsede.org:2222/",
            "filesystem_endpoint"     : "gsisftp://bridges2.psc.xsede.org:2222/"
        },
        "ssh"                         :
        {
            "job_manager_endpoint"    : "slurm+ssh://bridges2.psc.xsede.org/",
            "filesystem_endpoint"     : "sftp://bridges2.psc.xsede.org/"
        },
        "default_queue"               : "RM",
        "resource_manager"            : "SLURM",
        "lfs_path_per_node"           : "${LOCAL}",
        "lfs_size_per_node"           : 2516582,
        "agent_scheduler"             : "NOOP",
        "agent_spawner"               : "MPIFUNCS",
        "launch_methods"              : {
<<<<<<< HEAD
                                         "order" : ["MPIRUN", "FUNCS"],
                                         "FUNCS" : {},
=======
                                         "order" : ["MPIRUN"],
>>>>>>> e9c090fd
                                         "MPIRUN": {
                                             "pre_exec_cached": [
                                                 "module load gcc",
                                                 "module load openmpi"
                                             ]
                                         }
                                        },
        "pre_bootstrap_0"             : ["module reset",
                                         "module load anaconda3"
                                        ],
        "default_remote_workdir"      : "$PROJECT",
        "valid_roots"                 : ["/home", "/ocean"],
        "rp_version"                  : "local",
        "virtenv_mode"                : "create",
        "python_dist"                 : "anaconda",
        "export_to_task"              : [],
        "task_pre_exec"               : [],
        "gpus_per_node"               : 8,
        "system_architecture"         : {"gpu": "v100"}
    },

    "expanse_funcs_mpi": {
        "description"                 : "(https://www.sdsc.edu/support/user_guides/expanse.html).",
        "notes"                       : "Always set the ``project`` attribute in the PilotDescription.",
        "schemas"                     : ["local", "ssh"],
      # "mandatory_args"              : [],
        "local"                      :
        {
            "job_manager_endpoint"    : "slurm://expanse.sdsc.xsede.org",
            "filesystem_endpoint"     : "file://expanse.sdsc.xsede.org"
        },
        "ssh"                         :
        {
            "job_manager_endpoint"    : "slurm+ssh://expanse.sdsc.xsede.org",
            "filesystem_endpoint"     : "sftp://expanse.sdsc.xsede.org"
        },
        "default_queue"               : "compute",
        "resource_manager"            : "SLURM",
        "lfs_path_per_node"           : "${LOCAL}",
        "lfs_size_per_node"           : 1000000,
        "agent_scheduler"             : "NOOP",
        "agent_spawner"               : "MPIFUNCS",
        "launch_methods"              : {
                                         "order" : ["FORK", "MPIRUN"],
                                         "FORK"  : {},
                                         "MPIRUN": {}
                                        },
        "task_launch_method"          : "MPIFUNCS",
        "pre_bootstrap_0"             : ["module purge",
                                         "module load cpu",
                                         "module load slurm",
                                         "module load gcc",
                                         "module load openmpi"
                                        ],
        "default_remote_workdir"      : "$HOME",
        "valid_roots"                 : ["/home"],
        "rp_version"                  : "local",
        "virtenv_mode"                : "create",
        "python_dist"                 : "default",
        "export_to_task"              : [],
        "executor_pre_exec"           : [],
        "gpus_per_node"               : 4,
        "system_architecture"         : {"gpu": "v100"}
    }
}
<|MERGE_RESOLUTION|>--- conflicted
+++ resolved
@@ -281,60 +281,6 @@
     },
 
     "bridges2": {
-<<<<<<< HEAD
-        "description"                 : "The XSEDE 'Bridges2' cluster at PSC (https://portal.xsede.org/psc-bridges/).",
-        "notes"                       : "Always set the ``project`` attribute in the PilotDescription.",
-        "schemas"                     : ["local", "gsissh", "ssh"],
-      # "mandatory_args"              : [],
-        "local"                      :
-        {
-            "job_manager_endpoint"    : "slurm://bridges2.psc.xsede.org/",
-            "filesystem_endpoint"     : "file://bridges2.psc.xsede.org/"
-        },
-        "gsissh"                      :
-        {
-            "job_manager_endpoint"    : "slurm+gsissh://bridges2.psc.xsede.org:2222/",
-            "filesystem_endpoint"     : "gsisftp://bridges2.psc.xsede.org:2222/"
-        },
-        "ssh"                         :
-        {
-            "job_manager_endpoint"    : "slurm+ssh://bridges2.psc.xsede.org/",
-            "filesystem_endpoint"     : "sftp://bridges2.psc.xsede.org/"
-        },
-        "default_queue"               : "RM",
-        "resource_manager"            : "SLURM",
-        "lfs_path_per_node"           : "${LOCAL}",
-        "lfs_size_per_node"           : 2516582,
-        "agent_scheduler"             : "CONTINUOUS",
-        "agent_spawner"               : "POPEN",
-        "launch_methods"              : {
-                                         "order" : ["FORK", "SSH", "MPIRUN"],
-                                         "FORK"  : {},
-                                         "SSH"   : {},
-                                         "MPIRUN": {
-                                             "pre_exec_cached": [
-                                                 "module load gcc",
-                                                 "module load openmpi/3.1.6-gcc8.3.1"
-                                             ]
-                                         }
-                                        },
-        "pre_bootstrap_0"             : ["module reset",
-                                       # "module load slurm",
-                                         "module load anaconda3"
-                                        ],
-        "default_remote_workdir"      : "$PROJECT",
-        "valid_roots"                 : ["/home", "/ocean"],
-        "rp_version"                  : "local",
-        "virtenv_mode"                : "create",
-        "python_dist"                 : "anaconda",
-        "task_pre_exec"               : [],
-        "gpus_per_node"               : 8,
-        "system_architecture"         : {"gpu": "v100"}
-    },
-
-    "bridges2_funcs_mpirun": {
-=======
->>>>>>> e9c090fd
         "description"                 : "The XSEDE 'Bridges2' cluster at PSC (https://portal.xsede.org/psc-bridges/).",
         "notes"                       : "Always set the ``project`` attribute in the PilotDescription.",
         "schemas"                     : ["local", "gsissh", "ssh"],
@@ -361,12 +307,7 @@
         "agent_scheduler"             : "NOOP",
         "agent_spawner"               : "MPIFUNCS",
         "launch_methods"              : {
-<<<<<<< HEAD
-                                         "order" : ["MPIRUN", "FUNCS"],
-                                         "FUNCS" : {},
-=======
                                          "order" : ["MPIRUN"],
->>>>>>> e9c090fd
                                          "MPIRUN": {
                                              "pre_exec_cached": [
                                                  "module load gcc",
