
{

    "wrangler_ssh": {
        "description"                 : "The XSEDE 'Wrangler' cluster at TACC (https://www.tacc.utexas.edu/wrangler/).",
        "notes"                       : "Always set the ``project`` attribute in the ComputePilotDescription or the pilot will fail.",
        "schemas"                     : ["gsissh", "ssh", "go"],
        "mandatory_args"              : ["project"],
        "gsissh"                      :
        {
            "job_manager_endpoint"    : "slurm+gsissh://wrangler.tacc.utexas.edu:2222/",
            "filesystem_endpoint"     : "gsisftp://wrangler.tacc.utexas.edu:2222/"
        },
        "ssh"                         :
        {
            "job_manager_endpoint"    : "slurm+ssh://wrangler.tacc.utexas.edu/",
            "filesystem_endpoint"     : "sftp://wrangler.tacc.utexas.edu/"
        },
        "go":
        {
            "job_manager_endpoint"    : "slurm+ssh://wrangler.tacc.utexas.edu/",
            "filesystem_endpoint"     : "go://xsede#wrangler/"
        },
        "default_queue"               : "normal",
        "resource_manager"            : "SLURM",
        "agent_type"                  : "multicore",
        "agent_scheduler"             : "CONTINUOUS",
        "agent_spawner"               : "POPEN",
        "agent_launch_method"         : "SSH",
        "task_launch_method"          : "SSH",
        "mpi_launch_method"           : "MPIRUN_RSH",
        "pre_bootstrap_0"             : [
                                       # "module load python",
                                         "export TACC_DELETE_FILES=TRUE"
                                        ],
        "pre_bootstrap_1"             : ["export PATH=$PATH",
                                         "export LD_LIBRARY_PATH=$LD_LIBRARY_PATH"
                                        ],
        "default_remote_workdir"      : "$WORK",
        "valid_roots"                 : ["/work", "$WORK", "/data", "$DATA"],
        "rp_version"                  : "local",
        "virtenv_mode"                : "create",
        "python_dist"                 : "default"
    },

    "wrangler_yarn": {
        "description"                 : "The XSEDE 'Wrangler' cluster at TACC (https://www.tacc.utexas.edu/wrangler/).",
        "notes"                       : "Always set the ``project`` attribute in the ComputePilotDescription or the pilot will fail.",
        "schemas"                     : ["gsissh", "ssh", "go"],
        "mandatory_args"              : ["project"],
        "gsissh"                      :
        {
            "job_manager_endpoint"    : "slurm+gsissh://wrangler.tacc.utexas.edu:2222/",
            "filesystem_endpoint"     : "gsisftp://wrangler.tacc.utexas.edu:2222/"
        },
        "ssh"                         :
        {
            "job_manager_endpoint"    : "slurm+ssh://wrangler.tacc.utexas.edu/",
            "filesystem_endpoint"     : "sftp://wrangler.tacc.utexas.edu/"
        },
        "go":
        {
            "job_manager_endpoint"    : "slurm+ssh://wrangler.tacc.utexas.edu/",
            "filesystem_endpoint"     : "go://xsede#wrangler/"
        },
        "default_queue"               : "hadoop",
        "resource_manager"            : "YARN",
        "agent_type"                  : "multicore",
        "agent_scheduler"             : "YARN",
        "agent_spawner"               : "ABDS",
        "agent_launch_method"         : "SSH",
        "task_launch_method"          : "YARN",
        "mpi_launch_method"           : "MPIRUN_RSH",
        "pre_bootstrap_0"             : ["module load python",
                                         "export TACC_DELETE_FILES=TRUE"
                                        ],
        "pre_bootstrap_1"             : ["export PATH=$PATH",
                                         "export LD_LIBRARY_PATH=$LD_LIBRARY_PATH"
                                        ],
        "default_remote_workdir"      : "$WORK",
        "valid_roots"                 : ["/work", "$WORK"],
        "rp_version"                  : "local",
        "virtenv_mode"                : "create",
        "python_dist"                 : "default"
    },

    "wrangler_spark": {
        "description"                 : "The XSEDE 'Wrangler' cluster at TACC (https://www.tacc.utexas.edu/wrangler/).",
        "notes"                       : "Always set the ``project`` attribute in the ComputePilotDescription or the pilot will fail.",
        "schemas"                     : ["gsissh", "ssh", "go"],
        "mandatory_args"              : ["project"],
        "ssh"                         :
        {
            "job_manager_endpoint"    : "slurm+ssh://wrangler.tacc.utexas.edu/",
            "filesystem_endpoint"     : "sftp://wrangler.tacc.utexas.edu/"
        },
        "gsissh"                      :
        {
            "job_manager_endpoint"    : "slurm+gsissh://wrangler.tacc.utexas.edu:2222/",
            "filesystem_endpoint"     : "gsisftp://wrangler.tacc.utexas.edu:2222/"
        },
        "go":
        {
            "job_manager_endpoint"    : "slurm+ssh://wrangler.tacc.utexas.edu/",
            "filesystem_endpoint"     : "go://xsede#wrangler/"
        },
        "default_queue"               : "normal",
        "resource_manager"            : "SLURM",
        "agent_type"                  : "multicore",
        "agent_scheduler"             : "CONTINUOUS",
        "agent_spawner"               : "POPEN",
        "agent_launch_method"         : "SSH",
        "task_launch_method"          : "SPARK",
        "mpi_launch_method"           : "MPIRUN_RSH",
        "pre_bootstrap_0"             : [
                                        "module load python" ,
                                        "export TACC_DELETE_FILES=TRUE",
                                        "module load jdk64/1.8.0"
                                        ],
        "pre_bootstrap_1"             : ["export PATH=$PATH",
                                         "export LD_LIBRARY_PATH=$LD_LIBRARY_PATH"
                                        ],
        "default_remote_workdir"      : "$WORK",
        "valid_roots"                 : ["/work", "$WORK"],
        "rp_version"                  : "local",
        "virtenv_mode"                : "create",
        "python_dist"                 : "default"
    },

    "stampede2_ssh": {
        "description"                 : "The XSEDE 'Stampede' cluster at TACC (https://www.tacc.utexas.edu/stampede/).",
        "notes"                       : "Always set the ``project`` attribute in the ComputePilotDescription or the pilot will fail.",
        "schemas"                     : ["local", "gsissh", "ssh"],
        "mandatory_args"              : ["project"],
        "gsissh"                      :
        {
            "job_manager_endpoint"    : "slurm+gsissh://stampede2.tacc.utexas.edu:2222/",
            "filesystem_endpoint"     : "gsisftp://stampede2.tacc.utexas.edu:2222/"
        },
        "ssh"                         :
        {
            "job_manager_endpoint"    : "slurm+ssh://stampede2.tacc.utexas.edu/",
            "filesystem_endpoint"     : "sftp://stampede2.tacc.utexas.edu/"
        },
        "local"                       :
        {
            "job_manager_endpoint"    : "slurm://stampede2.tacc.utexas.edu/",
            "filesystem_endpoint"     : "file://stampede2.tacc.utexas.edu/"
        },
        "default_queue"               : "normal",
        "resource_manager"            : "SLURM",
        "agent_scheduler"             : "CONTINUOUS",
        "agent_spawner"               : "POPEN",
        "agent_launch_method"         : "SSH",
        "task_launch_method"          : "SSH",
        "mpi_launch_method"           : "IBRUN",
        "pre_bootstrap_0"             :["module load TACC",
                                         "module load intel/18.0.0",
                                         "module load python3/3.7.0"
                                        ],
        "default_remote_workdir"      : "$WORK",
        "valid_roots"                 : ["/scratch", "$SCRATCH", "/work", "$WORK"],
        "rp_version"                  : "local",
        "virtenv_mode"                : "create",
        "python_dist"                 : "default",
        "export_to_cu"                : ["LMOD_CMD",
                                         "LMOD_SYSTEM_DEFAULT_MODULES",
                                         "LD_LIBRARY_PATH"],
        "cu_pre_exec"                 : ["module restore"]
    },

    "stampede2_ibrun": {
        "description"                 : "The XSEDE 'Stampede' cluster at TACC (https://www.tacc.utexas.edu/stampede/).",
        "notes"                       : "Always set the ``project`` attribute in the ComputePilotDescription or the pilot will fail.",
        "schemas"                     : ["local", "gsissh", "ssh"],
        "mandatory_args"              : ["project"],
        "gsissh"                      :
        {
            "job_manager_endpoint"    : "slurm+gsissh://stampede2.tacc.utexas.edu:2222/",
            "filesystem_endpoint"     : "gsisftp://stampede2.tacc.utexas.edu:2222/"
        },
        "ssh"                         :
        {
            "job_manager_endpoint"    : "slurm+ssh://stampede2.tacc.utexas.edu/",
            "filesystem_endpoint"     : "sftp://stampede2.tacc.utexas.edu/"
        },
        "local"                       :
        {
            "job_manager_endpoint"    : "slurm://stampede2.tacc.utexas.edu/",
            "filesystem_endpoint"     : "file://stampede2.tacc.utexas.edu/"
        },
        "default_queue"               : "normal",
        "resource_manager"            : "SLURM",
        "agent_scheduler"             : "CONTINUOUS",
        "agent_spawner"               : "POPEN",
        "agent_launch_method"         : "IBRUN",
        "task_launch_method"          : "IBRUN",
        "mpi_launch_method"           : "IBRUN",
        "pre_bootstrap_0"             :["module load TACC",
                                         "module load intel/18.0.0",
                                         "module load python3/3.7.0"
                                        ],
        "default_remote_workdir"      : "$WORK",
        "valid_roots"                 : ["/scratch", "$SCRATCH", "/work", "$WORK"],
        "rp_version"                  : "local",
        "virtenv_mode"                : "create",
        "python_dist"                 : "default",
        "export_to_cu"                : ["LMOD_CMD",
                                         "LMOD_SYSTEM_DEFAULT_MODULES",
                                         "LD_LIBRARY_PATH"],
        "cu_pre_exec"                 : ["module restore"]
    },

    "stampede2_ibrun": {
        "description"                 : "The XSEDE 'Stampede' cluster at TACC (https://www.tacc.utexas.edu/stampede/).",
        "notes"                       : "Always set the ``project`` attribute in the ComputePilotDescription or the pilot will fail.",
        "schemas"                     : ["local", "gsissh", "ssh"],
        "mandatory_args"              : ["project"],
        "gsissh"                      :
        {
            "job_manager_endpoint"    : "slurm+gsissh://stampede2.tacc.utexas.edu:2222/",
            "filesystem_endpoint"     : "gsisftp://stampede2.tacc.utexas.edu:2222/"
        },
        "ssh"                         :
        {
            "job_manager_endpoint"    : "slurm+ssh://stampede2.tacc.utexas.edu/",
            "filesystem_endpoint"     : "sftp://stampede2.tacc.utexas.edu/"
        },
        "local"                       :
        {
            "job_manager_endpoint"    : "slurm://stampede2.tacc.utexas.edu/",
            "filesystem_endpoint"     : "file://stampede2.tacc.utexas.edu/"
        },
        "cores_per_node"              : 68,
        "default_queue"               : "normal",
        "resource_manager"            : "SLURM",
        "agent_scheduler"             : "CONTINUOUS",
        "agent_spawner"               : "POPEN",
        "agent_launch_method"         : "IBRUN",
        "task_launch_method"          : "IBRUN",
        "mpi_launch_method"           : "IBRUN",
        "blocked_cores"               : [64, 65, 66, 67],
        "pre_bootstrap_0"             :["module load TACC",
                                        "module load intel/18.0.0",
                                        "module load python3/3.7.0"
                                        ],
        "default_remote_workdir"      : "$WORK",
        "valid_roots"                 : ["/scratch", "$SCRATCH", "/work", "$WORK"],
        "rp_version"                  : "local",
        "virtenv_mode"                : "create",
        "python_dist"                 : "default",
        "export_to_cu"                : ["LMOD_CMD",
                                         "LMOD_SYSTEM_DEFAULT_MODULES",
                                         "LD_LIBRARY_PATH"],
        "cu_pre_exec"                 : ["module restore"]
    },

    "stampede2_srun": {
        "description"                 : "The XSEDE 'Stampede' cluster at TACC (https://www.tacc.utexas.edu/stampede/).",
        "notes"                       : "Always set the ``project`` attribute in the ComputePilotDescription or the pilot will fail.",
        "schemas"                     : ["local", "gsissh", "ssh"],
        "mandatory_args"              : ["project"],
        "gsissh"                      :
        {
            "job_manager_endpoint"    : "slurm+gsissh://stampede2.tacc.utexas.edu:2222/",
            "filesystem_endpoint"     : "gsisftp://stampede2.tacc.utexas.edu:2222/"
        },
        "ssh"                         :
        {
            "job_manager_endpoint"    : "slurm+ssh://stampede2.tacc.utexas.edu/",
            "filesystem_endpoint"     : "sftp://stampede2.tacc.utexas.edu/"
        },
        "local"                       :
        {
            "job_manager_endpoint"    : "slurm://stampede2.tacc.utexas.edu/",
            "filesystem_endpoint"     : "file://stampede2.tacc.utexas.edu/"
        },
        "default_queue"               : "normal",
        "resource_manager"            : "SLURM",
        "agent_scheduler"             : "CONTINUOUS",
        "agent_spawner"               : "POPEN",
        "agent_launch_method"         : "SRUN",
        "task_launch_method"          : "SRUN",
        "mpi_launch_method"           : "SRUN",
        "pre_bootstrap_0"             :["module load TACC",
                                         "module load intel/18.0.0",
                                         "module load python3/3.7.0"
                                        ],
        "default_remote_workdir"      : "$WORK",
        "valid_roots"                 : ["/scratch", "$SCRATCH", "/work", "$WORK"],
        "rp_version"                  : "local",
        "virtenv_mode"                : "create",
        "python_dist"                 : "default",
        "export_to_cu"                : ["LMOD_CMD",
                                         "LMOD_SYSTEM_DEFAULT_MODULES",
                                         "LD_LIBRARY_PATH"],
        "cu_pre_exec"                 : ["module restore"]
    },

    "comet_ssh": {
        "description"                 : "The Comet HPC resource at SDSC 'HPC for the 99%%' (http://www.sdsc.edu/services/hpc/hpc_systems.html#comet).",
        "notes"                       : "Always set the ``project`` attribute in the ComputePilotDescription or the pilot will fail.",
        "schemas"                     : ["ssh", "gsissh"],
        "mandatory_args"              : ["project"],
        "ssh"                         :
        {
            "job_manager_endpoint"    : "slurm+ssh://comet.sdsc.xsede.org/",
            "filesystem_endpoint"     : "sftp://comet.sdsc.xsede.org/"
        },
        "gsissh"                      :
        {
            "job_manager_endpoint"    : "slurm+gsissh://comet.sdsc.xsede.org/",
            "filesystem_endpoint"     : "gsisftp://comet.sdsc.xsede.org/"
        },
        "default_queue"               : "compute",
        "cores_per_node"              : 24,
        "lfs_path_per_node"           : "/scratch/$USER/$SLURM_JOB_ID",
        "lfs_size_per_node"           : 176105,
        "resource_manager"            : "SLURM",
        "agent_scheduler"             : "CONTINUOUS",
        "agent_spawner"               : "POPEN",
        "agent_launch_method"         : "SSH",
        "task_launch_method"          : "SSH",
        "mpi_launch_method"           : "IBRUN",
        "pre_bootstrap_0"             : ["module load python"],
        "default_remote_workdir"      : "/oasis/scratch/comet/$USER/temp_project",
        "valid_roots"                 : ["/oasis/scratch/comet"],
      # "valid_roots"                 : ["/home"],
        "rp_version"                  : "local",
        "virtenv_mode"                : "create",
        "python_dist"                 : "default",
        "cu_tmp"                      : "/scratch/$USER/$SLURM_JOBID"
    },

    "comet_ssh_funcs": {
        "description"                 : "The Comet HPC resource at SDSC 'HPC for the 99%%' (http://www.sdsc.edu/services/hpc/hpc_systems.html#comet).",
        "notes"                       : "Always set the ``project`` attribute in the ComputePilotDescription or the pilot will fail.",
        "schemas"                     : ["ssh", "gsissh"],
        "mandatory_args"              : ["project"],
        "ssh"                         :
        {
            "job_manager_endpoint"    : "slurm+ssh://comet.sdsc.xsede.org/",
            "filesystem_endpoint"     : "sftp://comet.sdsc.xsede.org/"
        },
        "gsissh"                      :
        {
            "job_manager_endpoint"    : "slurm+gsissh://comet.sdsc.xsede.org/",
            "filesystem_endpoint"     : "gsisftp://comet.sdsc.xsede.org/"
        },
        "default_queue"               : "compute",
        "cores_per_node"              : 24,
        "lfs_path_per_node"           : "/scratch/$USER/$SLURM_JOB_ID",
        "lfs_size_per_node"           : 176105,
        "resource_manager"            : "SLURM",
        "agent_scheduler"             : "NOOP",
        "agent_spawner"               : "FUNCS",
        "agent_launch_method"         : "SSH",
        "task_launch_method"          : "FUNCS",
        "pre_bootstrap_0"             : ["module load python"],
        "default_remote_workdir"      : "/oasis/scratch/comet/$USER/temp_project",
        "valid_roots"                 : ["/oasis/scratch/comet"],
      # "valid_roots"                 : ["/home"],
        "rp_version"                  : "local",
        "virtenv_mode"                : "create",
        "python_dist"                 : "default",
        "cu_tmp"                      : "/scratch/$USER/$SLURM_JOBID"
    },

    "comet_spark": {
        "description"                 : "The Comet HPC resource at SDSC 'HPC for the 99%%' (http://www.sdsc.edu/services/hpc/hpc_systems.html#comet).",
        "notes"                       : "Always set the ``project`` attribute in the ComputePilotDescription or the pilot will fail.",
        "schemas"                     : ["ssh", "gsissh"],
        "mandatory_args"              : ["project"],
        "ssh"                         :
        {
            "job_manager_endpoint"    : "slurm+ssh://comet.sdsc.xsede.org/",
            "filesystem_endpoint"     : "sftp://comet.sdsc.xsede.org/"
        },
        "gsissh"                      :
        {
            "job_manager_endpoint"    : "slurm+gsissh://comet.sdsc.xsede.org/",
            "filesystem_endpoint"     : "gsisftp://comet.sdsc.xsede.org/"
        },
        "default_queue"               : "compute",
        "cores_per_node"              : 24,
        "lfs_path_per_node"           : "/scratch/$USER/$SLURM_JOB_ID",
        "lfs_size_per_node"           : 176105,
        "resource_manager"            : "SLURM",
        "agent_type"                  : "multicore",
        "agent_scheduler"             : "CONTINUOUS",
        "agent_spawner"               : "POPEN",
        "agent_launch_method"         : "FORK",
        "task_launch_method"          : "SPARK",
        "mpi_launch_method"           : "MPIRUN_RSH",
        "pre_bootstrap_0"             : ["module load python"],
        "pre_bootstrap_1"             : [
            "export PATH=$PATH",
            "export LD_LIBRARY_PATH=$LD_LIBRARY_PATH"
        ],
        "default_remote_workdir"      : "/oasis/scratch/comet/$USER/temp_project",
        "valid_roots"                 : ["/oasis/scratch/comet"],
      # "valid_roots"                 : ["/home"],
        "rp_version"                  : "local",
        "virtenv_mode"                : "create",
        "python_dist"                 : "default"
    },

    "comet_mpirun": {
        "description"                 : "The Comet HPC resource at SDSC 'HPC for the 99%%' (http://www.sdsc.edu/services/hpc/hpc_systems.html#comet).",
        "notes"                       : "Always set the ``project`` attribute in the ComputePilotDescription or the pilot will fail.",
        "schemas"                     : ["ssh", "gsissh"],
        "mandatory_args"              : ["project"],
        "ssh"                         :
        {
            "job_manager_endpoint"    : "slurm+ssh://comet.sdsc.xsede.org/",
            "filesystem_endpoint"     : "sftp://comet.sdsc.xsede.org/"
        },
        "gsissh"                      :
        {
            "job_manager_endpoint"    : "slurm+gsissh://comet.sdsc.xsede.org/",
            "filesystem_endpoint"     : "gsisftp://comet.sdsc.xsede.org/"
        },
        "default_queue"               : "compute",
        "cores_per_node"              : 24,
        "lfs_path_per_node"           : "/scratch/$USER/$SLURM_JOB_ID",
        "lfs_size_per_node"           : 176105,
        "resource_manager"            : "SLURM",
        "agent_scheduler"             : "CONTINUOUS",
        "agent_spawner"               : "POPEN",
        "agent_launch_method"         : "SSH",
        "task_launch_method"          : "SSH",
        "mpi_launch_method"           : "MPIRUN",
        "pre_bootstrap_0"             : ["module reset",
                                         "module load intel",
                                         "module load python"
                                        ],
        "pre_bootstrap_1"             : ["export PATH=/opt/intel/2018.1.163/compilers_and_libraries_2018.1.163/linux/mpi/intel64/bin/:$PATH",
                                         "export LD_LIBRARY_PATH=/opt/intel/2018.1.163/compilers_and_libraries_2018.1.163/linux/mpi/intel64/lib:$LD_LIBRARY_PATH"
                                        ],
        "default_remote_workdir"      : "/oasis/scratch/comet/$USER/temp_project",
        "valid_roots"                 : ["/oasis/scratch/comet"],
      # "valid_roots"                 : ["/home"],
        "rp_version"                  : "local",
        "virtenv_mode"                : "create",
        "python_dist"                 : "default",
        "cu_tmp"                      : "/scratch/$USER/$SLURM_JOBID"
    },

    "supermic_ssh": {
        "description"                 : "SuperMIC (pronounced 'Super Mick') is Louisiana State University's (LSU) newest supercomputer funded by the National Science Foundation's (NSF) Major Research Instrumentation (MRI) award to the Center for Computation & Technology. (https://portal.xsede.org/lsu-supermic)",
        "notes"                       : "Partially allocated through XSEDE. Primary access through GSISSH. Allows SSH key authentication too.",
        "schemas"                     : ["gsissh", "ssh"],
        "gsissh"                      : {
            "job_manager_endpoint"    : "torque+gsissh://supermic.cct-lsu.xsede.org:2222/",
            "filesystem_endpoint"     : "gsisftp://supermic.cct-lsu.xsede.org:2222/"
        },
        "ssh"                         : {
            "job_manager_endpoint"    : "torque+ssh://supermic.cct-lsu.xsede.org/",
            "filesystem_endpoint"     : "sftp://supermic.cct-lsu.xsede.org/"
        },
        "default_queue"               : "workq",
        "cores_per_node"              : 20,
        "lfs_path_per_node"           : "/var/scratch/",
        "lfs_size_per_node"           : 200496,
        "resource_manager"            : "TORQUE",
        "agent_scheduler"             : "CONTINUOUS",
        "agent_spawner"               : "POPEN",
        "agent_launch_method"         : "SSH",
        "task_launch_method"          : "SSH",
        "mpi_launch_method"           : "MPIEXEC",
        "pre_bootstrap_0"             : ["module load python/2.7.7-anaconda"],
        "default_remote_workdir"      : "/work/$USER",
        "valid_roots"                 : ["/work"],
        "rp_version"                  : "local",
        "virtenv_mode"                : "create",
        "python_dist"                 : "default"
    },

    "supermic_orte": {
        "description"                 : "SuperMIC (pronounced 'Super Mick') is Louisiana State University's (LSU) newest supercomputer funded by the National Science Foundation's (NSF) Major Research Instrumentation (MRI) award to the Center for Computation & Technology. (https://portal.xsede.org/lsu-supermic)",
        "notes"                       : "Partially allocated through XSEDE. Primary access through GSISSH. Allows SSH key authentication too.",
        "schemas"                     : ["local", "gsissh", "ssh"],
        "local"                      : {
            "job_manager_endpoint"    : "torque://localhost/",
            "filesystem_endpoint"     : "file://localhost/"
        },
        "gsissh"                      : {
            "job_manager_endpoint"    : "torque+gsissh://supermic.cct-lsu.xsede.org:2222/",
            "filesystem_endpoint"     : "gsisftp://supermic.cct-lsu.xsede.org:2222/"
        },
        "ssh"                         : {
            "job_manager_endpoint"    : "torque+ssh://supermic.cct-lsu.xsede.org/",
            "filesystem_endpoint"     : "sftp://supermic.cct-lsu.xsede.org/"
        },
        "default_queue"               : "workq",
        "cores_per_node"              : 20,
        "lfs_path_per_node"           : "/var/scratch/",
        "lfs_size_per_node"           : 200496,
        "resource_manager"            : "TORQUE",
        "agent_scheduler"             : "CONTINUOUS",
        "agent_spawner"               : "POPEN",
        "agent_launch_method"         : "ORTE",
        "task_launch_method"          : "ORTE",
        "mpi_launch_method"           : "ORTE",
        "pre_bootstrap_0"             : [
            "module load python/2.7.7-anaconda",
            "module use -a /worka/work/amerzky/radical.pilot.sandbox/openmpi/modules/",
            "module load openmpi/2017_03_13_6da4dbb"
        ],
        "pre_bootstrap_1"             : ["export PATH=$PATH",
            "export LD_LIBRARY_PATH=$LD_LIBRARY_PATH"
        ],
        "default_remote_workdir"      : "/work/$USER",
        "valid_roots"                 : ["/work"],
        "rp_version"                  : "local",
        "virtenv_mode"                : "create",
        "python_dist"                 : "default"
    },

    "supermic_ortelib": {
        "description"                 : "SuperMIC (pronounced 'Super Mick') is Louisiana State University's (LSU) newest supercomputer funded by the National Science Foundation's (NSF) Major Research Instrumentation (MRI) award to the Center for Computation & Technology. (https://portal.xsede.org/lsu-supermic)",
        "notes"                       : "Partially allocated through XSEDE. Primary access through GSISSH. Allows SSH key authentication too.",
        "schemas"                     : ["gsissh", "ssh"],
        "gsissh"                      : {
            "job_manager_endpoint"    : "torque+gsissh://supermic.cct-lsu.xsede.org:2222/",
            "filesystem_endpoint"     : "gsisftp://supermic.cct-lsu.xsede.org:2222/"
        },
        "ssh"                         : {
            "job_manager_endpoint"    : "torque+ssh://supermic.cct-lsu.xsede.org/",
            "filesystem_endpoint"     : "sftp://supermic.cct-lsu.xsede.org/"
        },
        "default_queue"               : "workq",
        "cores_per_node"              : 20,
        "lfs_path_per_node"           : "/var/scratch/",
        "lfs_size_per_node"           : 200496,
        "resource_manager"            : "TORQUE",
        "agent_scheduler"             : "CONTINUOUS",
        "agent_spawner"               : "ORTE",
        "agent_launch_method"         : "ORTE",
        "task_launch_method"          : "ORTE_LIB",
        "mpi_launch_method"           : "ORTE_LIB",
        "pre_bootstrap_0"             : [
            "module load python/2.7.7-anaconda",
            "module use -a /worka/work/amerzky/radical.pilot.sandbox/openmpi/modules/",
            "module load openmpi/2017_03_13_6da4dbb"
        ],
        "pre_bootstrap_1"             : ["export PATH=$PATH",
            "export LD_LIBRARY_PATH=$LD_LIBRARY_PATH"
        ],
        "default_remote_workdir"      : "/work/$USER",
        "valid_roots"                 : ["/work"],
        "rp_version"                  : "local",
        "virtenv_mode"                : "create",
        "python_dist"                 : "default"
    },

    "bridges": {
        "description"                 : "The XSEDE 'Bridges' cluster at PSC (https://portal.xsede.org/psc-bridges/).",
        "notes"                       : "Always set the ``project`` attribute in the ComputePilotDescription.",
        "schemas"                     : ["gsissh", "ssh", "go"],
      # "mandatory_args"              : [],
        "gsissh"                      :
        {
            "job_manager_endpoint"    : "slurm+gsissh://bridges.psc.xsede.org:2222/",
            "filesystem_endpoint"     : "gsisftp://bridges.psc.xsede.org:2222/"
        },
        "ssh"                         :
        {
            "job_manager_endpoint"    : "slurm+ssh://bridges.psc.xsede.org/",
            "filesystem_endpoint"     : "sftp://bridges.psc.xsede.org/"
        },
        "go":
        {
            "job_manager_endpoint"    : "slurm+ssh://bridges.psc.xsede.org/",
            "filesystem_endpoint"     : "go://xsede#bridges/"
        },
        "default_queue"               : "RM",
        "resource_manager"            : "SLURM",
        "lfs_path_per_node"           : "$LOCAL",
        "lfs_size_per_node"           : 3713368,
        "agent_scheduler"             : "CONTINUOUS",
        "agent_spawner"               : "POPEN",
        "agent_launch_method"         : "SSH",
        "task_launch_method"          : "MPIRUN",
        "mpi_launch_method"           : "MPIRUN",
<<<<<<< HEAD
        "pre_bootstrap_0"             : ["module purge",
                                         "module intel/19.3"
=======
        "pre_bootstrap_0"             : ["module reset",
                                         "module load gcc",
                                         "module load mpi/gcc_openmpi",
                                         "module load slurm",
                                         "module load anaconda3"
>>>>>>> bb6177a6
                                        ],
        "default_remote_workdir"      : "$SCRATCH",
        "valid_roots"                 : ["/home", "/pylon1", "/pylon5"],
        "rp_version"                  : "local",
        "virtenv_mode"                : "create",
        "python_dist"                 : "anaconda",
        "export_to_cu"                : [],
        "cu_pre_exec"                 : [],
        "saga_jd_supplement"          : {"cpu_architecture" : ["p100"]},
        "gpus_per_node"               : 2
    },

    "supermic_spark": {
        "description"                 : "SuperMIC (pronounced 'Super Mick') is Louisiana State University's (LSU) newest supercomputer funded by the National Science Foundation's (NSF) Major Research Instrumentation (MRI) award to the Center for Computation & Technology. (https://portal.xsede.org/lsu-supermic)",
        "notes"                       : "Partially allocated through XSEDE. Primary access through GSISSH. Allows SSH key authentication too.",
        "schemas"                     : ["gsissh", "ssh"],
        "gsissh"                      : {
            "job_manager_endpoint"    : "torque+gsissh://supermic.cct-lsu.xsede.org:2222/",
            "filesystem_endpoint"     : "gsisftp://supermic.cct-lsu.xsede.org:2222/"
        },
        "ssh"                         : {
            "job_manager_endpoint"    : "torque+ssh://supermic.cct-lsu.xsede.org/",
            "filesystem_endpoint"     : "sftp://supermic.cct-lsu.xsede.org/"
        },
        "default_queue"               : "workq",
        "cores_per_node"              : 20,
        "lfs_path_per_node"           : "/var/scratch/",
        "lfs_size_per_node"           : 200496,
        "resource_manager"            : "TORQUE",
        "agent_scheduler"             : "CONTINUOUS",
        "agent_spawner"               : "POPEN",
        "agent_launch_method"         : "SSH",
        "task_launch_method"          : "SPARK",
        "mpi_launch_method"           : "MPIEXEC",
        "pre_bootstrap_0"             : ["module load python"],
        "default_remote_workdir"      : "/work/$USER",
        "valid_roots"                 : ["/work"],
        "rp_version"                  : "local",
        "virtenv_mode"                : "create",
        "python_dist"                 : "default"
    }
}
<|MERGE_RESOLUTION|>--- conflicted
+++ resolved
@@ -583,16 +583,9 @@
         "agent_launch_method"         : "SSH",
         "task_launch_method"          : "MPIRUN",
         "mpi_launch_method"           : "MPIRUN",
-<<<<<<< HEAD
         "pre_bootstrap_0"             : ["module purge",
-                                         "module intel/19.3"
-=======
-        "pre_bootstrap_0"             : ["module reset",
-                                         "module load gcc",
-                                         "module load mpi/gcc_openmpi",
-                                         "module load slurm",
-                                         "module load anaconda3"
->>>>>>> bb6177a6
+                                         "module load intel/19.3",
+                                         "module load python3conda/3.7.1"
                                         ],
         "default_remote_workdir"      : "$SCRATCH",
         "valid_roots"                 : ["/home", "/pylon1", "/pylon5"],
