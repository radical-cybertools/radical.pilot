--- conflicted
+++ resolved
@@ -127,120 +127,6 @@
         "python_dist"                 : "default"
     },
 
-<<<<<<< HEAD
-    "frontera": {
-        "description"                 : "",
-        "notes"                       : "",
-        "schemas"                     : ["local"],
-        "mandatory_args"              : ["project"],
-        "local"                       :
-        {
-            "job_manager_endpoint"    : "slurm://frontera.tacc.utexas.edu/",
-            "filesystem_endpoint"     : "file://frontera.tacc.utexas.edu/"
-        },
-        "default_queue"               : "normal",
-        "resource_manager"            : "SLURM",
-        "cores_per_node"              : 56,
-        "agent_config"                : "default",
-        "agent_scheduler"             : "CONTINUOUS",
-        "agent_spawner"               : "POPEN",
-        "agent_launch_method"         : "MPIRUN",
-        "task_launch_method"          : "MPIRUN",
-        "mpi_launch_method"           : "MPIRUN",
-        "pre_bootstrap_0"             :["module load TACC",
-                                        "module unload intel",
-                                        "module unload impi",
-                                        "module load   intel",
-                                        "module load   impi",
-                                        "module load   python3/3.7.0"
-                                        ],
-        "default_remote_workdir"      : "$SCRATCH",
-        "valid_roots"                 : ["$SCRATCH", "$WORK"],
-        "rp_version"                  : "local",
-        "virtenv_mode"                : "create",
-        "python_dist"                 : "default",
-        "export_to_cu"                : ["LMOD_CMD",
-                                         "LMOD_SYSTEM_DEFAULT_MODULES",
-                                         "LD_LIBRARY_PATH"],
-        "cu_pre_exec"                 : []
-    },
-
-    "frontera_rtx": {
-        "description"                 : "",
-        "notes"                       : "",
-        "schemas"                     : ["local"],
-        "mandatory_args"              : ["project"],
-        "local"                       :
-        {
-            "job_manager_endpoint"    : "slurm://frontera.tacc.utexas.edu/",
-            "filesystem_endpoint"     : "file://frontera.tacc.utexas.edu/"
-        },
-        "default_queue"               : "rtx",
-        "resource_manager"            : "SLURM",
-        "cores_per_node"              : 16,
-        "gpus_per_node"               : 4,
-        "agent_config"                : "default",
-        "agent_scheduler"             : "CONTINUOUS",
-        "agent_spawner"               : "POPEN",
-        "agent_launch_method"         : "SRUN",
-        "task_launch_method"          : "SRUN",
-        "mpi_launch_method"           : "SRUN",
-        "pre_bootstrap_0"             :["module load TACC",
-                                        "module unload intel",
-                                        "module unload impi",
-                                        "module load   intel",
-                                        "module load   python3/3.7.0"
-                                        ],
-        "default_remote_workdir"      : "$SCRATCH",
-        "valid_roots"                 : ["$SCRATCH", "$WORK"],
-        "rp_version"                  : "local",
-        "virtenv_mode"                : "create",
-        "python_dist"                 : "default",
-        "export_to_cu"                : ["LMOD_CMD",
-                                         "LMOD_SYSTEM_DEFAULT_MODULES",
-                                         "LD_LIBRARY_PATH"],
-        "cu_pre_exec"                 : []
-    },
-
-    "longhorn": {
-        "description"                 : "The TACC resource 'Longhorn' (https://portal.tacc.utexas.edu/user-guides/longhorn)",
-        "notes"                       : "",
-        "schemas"                     : ["local", "ssh"],
-        "local"                       :
-        {
-            "job_manager_endpoint"    : "slurm://longhorn.tacc.utexas.edu/",
-            "filesystem_endpoint"     : "file://longhorn.tacc.utexas.edu/"
-        },
-        "ssh"                         :
-        {
-            "job_manager_endpoint"    : "slurm+ssh://longhorn.tacc.utexas.edu/",
-            "filesystem_endpoint"     : "sftp://longhorn.tacc.utexas.edu/"
-        },
-        "default_queue"               : "normal",
-        "resource_manager"            : "SLURM",
-        "cores_per_node"              : 40,
-        "gpus_per_node"               : 4,
-        "agent_scheduler"             : "CONTINUOUS",
-        "agent_spawner"               : "POPEN",
-        "agent_launch_method"         : "SRUN",
-        "task_launch_method"          : "SRUN",
-        "mpi_launch_method"           : "SRUN",
-        "pre_bootstrap_0"             : ["module load TACC",
-                                         "module load gcc/7.3.0",
-                                         "module load openmpi/3.1.2"],
-        "default_remote_workdir"      : "$SCRATCH",
-        "valid_roots"                 : ["$SCRATCH", "$WORK"],
-        "rp_version"                  : "local",
-        "virtenv_mode"                : "create",
-        "python_dist"                 : "default",
-        "export_to_cu"                : ["LMOD_CMD",
-                                         "LMOD_SYSTEM_DEFAULT_MODULES",
-                                         "LD_LIBRARY_PATH"],
-        "cu_pre_exec"                 : []
-    },
-
-=======
->>>>>>> a40a1424
     "stampede2_ssh": {
         "description"                 : "The XSEDE 'Stampede' cluster at TACC (https://www.tacc.utexas.edu/stampede/).",
         "notes"                       : "Always set the ``project`` attribute in the ComputePilotDescription or the pilot will fail.",
