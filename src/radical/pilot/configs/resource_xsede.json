
{
    "stampede2_ssh": {
        "description"                 : "The XSEDE 'Stampede' cluster at TACC (https://www.tacc.utexas.edu/stampede/).",
        "notes"                       : "Always set the ``project`` attribute in the PilotDescription or the pilot will fail.",
        "schemas"                     : ["local", "gsissh", "ssh"],
        "mandatory_args"              : ["project"],
        "gsissh"                      :
        {
            "job_manager_endpoint"    : "slurm+gsissh://stampede2.tacc.utexas.edu:2222/",
            "filesystem_endpoint"     : "gsisftp://stampede2.tacc.utexas.edu:2222/"
        },
        "ssh"                         :
        {
            "job_manager_endpoint"    : "slurm+ssh://stampede2.tacc.utexas.edu/",
            "filesystem_endpoint"     : "sftp://stampede2.tacc.utexas.edu/"
        },
        "local"                       :
        {
            "job_manager_endpoint"    : "slurm://stampede2.tacc.utexas.edu/",
            "filesystem_endpoint"     : "file://stampede2.tacc.utexas.edu/"
        },
        "default_queue"               : "normal",
        "resource_manager"            : "SLURM",
        "agent_scheduler"             : "CONTINUOUS",
        "agent_spawner"               : "POPEN",
        "agent_launch_method"         : "SSH",
        "task_launch_method"          : "SSH",
        "mpi_launch_method"           : "IBRUN",
        "pre_bootstrap_0"             : ["module load TACC",
                                         "module load intel/18.0.0",
                                         "module load python3/3.7.0"
                                        ],
        "default_remote_workdir"      : "$WORK2",
        "valid_roots"                 : ["/scratch", "$SCRATCH", "/work2", "$WORK2"],
        "rp_version"                  : "local",
        "virtenv_mode"                : "create",
        "python_dist"                 : "default",
        "export_to_task"              : ["LMOD_CMD",
                                         "LMOD_SYSTEM_DEFAULT_MODULES",
                                         "LD_LIBRARY_PATH"],
        "task_pre_exec"               : []
    },

    "stampede2_mpirun": {
        "description"                 : "The XSEDE 'Stampede' cluster at TACC (https://www.tacc.utexas.edu/stampede/).",
        "notes"                       : "Always set the ``project`` attribute in the PilotDescription or the pilot will fail.",
        "schemas"                     : ["local", "gsissh", "ssh"],
        "mandatory_args"              : ["project"],
        "gsissh"                      :
        {
            "job_manager_endpoint"    : "slurm+gsissh://stampede2.tacc.utexas.edu:2222/",
            "filesystem_endpoint"     : "gsisftp://stampede2.tacc.utexas.edu:2222/"
        },
        "ssh"                         :
        {
            "job_manager_endpoint"    : "slurm+ssh://stampede2.tacc.utexas.edu/",
            "filesystem_endpoint"     : "sftp://stampede2.tacc.utexas.edu/"
        },
        "local"                       :
        {
            "job_manager_endpoint"    : "slurm://stampede2.tacc.utexas.edu/",
            "filesystem_endpoint"     : "file://stampede2.tacc.utexas.edu/"
        },
        "default_queue"               : "normal",
        "resource_manager"            : "SLURM",
        "agent_scheduler"             : "CONTINUOUS",
        "agent_spawner"               : "POPEN",
        "agent_launch_method"         : "MPIRUN",
        "task_launch_method"          : "MPIRUN",
        "mpi_launch_method"           : "MPIRUN",
        "pre_bootstrap_0"             : ["module load TACC",
                                         "module load intel/18.0.0",
                                         "module load python3/3.7.0"
                                        ],
        "default_remote_workdir"      : "$WORK2",
        "valid_roots"                 : ["/scratch", "$SCRATCH", "/work2", "$WORK2"],
        "rp_version"                  : "local",
        "virtenv_mode"                : "create",
        "python_dist"                 : "default",
        "export_to_task"              : ["LMOD_CMD",
                                         "LMOD_SYSTEM_DEFAULT_MODULES",
                                         "LD_LIBRARY_PATH"],
        "task_pre_exec"               : ["module restore"]
    },

    "stampede2_ibrun_repex": {
        "description"                 : "The XSEDE 'Stampede' cluster at TACC (https://www.tacc.utexas.edu/stampede/).",
        "notes"                       : "Always set the ``project`` attribute in the PilotDescription or the pilot will fail.",
        "schemas"                     : ["local", "gsissh", "ssh"],
        "mandatory_args"              : ["project"],
        "gsissh"                      :
        {
            "job_manager_endpoint"    : "slurm+gsissh://stampede2.tacc.utexas.edu:2222/",
            "filesystem_endpoint"     : "gsisftp://stampede2.tacc.utexas.edu:2222/"
        },
        "ssh"                         :
        {
            "job_manager_endpoint"    : "slurm+ssh://stampede2.tacc.utexas.edu/",
            "filesystem_endpoint"     : "sftp://stampede2.tacc.utexas.edu/"
        },
        "local"                       :
        {
            "job_manager_endpoint"    : "slurm://stampede2.tacc.utexas.edu/",
            "filesystem_endpoint"     : "file://stampede2.tacc.utexas.edu/"
        },
        "cores_per_node"              : 68,
        "default_queue"               : "normal",
        "resource_manager"            : "SLURM",
        "agent_scheduler"             : "CONTINUOUS",
        "agent_spawner"               : "POPEN",
        "agent_launch_method"         : "IBRUN",
        "task_launch_method"          : "IBRUN",
        "mpi_launch_method"           : "IBRUN",
      # "blocked_cores"               : [64, 65, 66, 67],
      # "blocked_gpus"                : [0],
        "pre_bootstrap_0"             : ["module load TACC",
                                         "module load intel/18.0.0",
                                         "module load python3/3.7.0"
                                        ],
        "default_remote_workdir"      : "$WORK2",
        "valid_roots"                 : ["/scratch", "$SCRATCH", "/work2", "$WORK2"],
        "rp_version"                  : "local",
        "virtenv_mode"                : "create",
        "python_dist"                 : "default",
        "export_to_task"              : ["LMOD_CMD",
                                         "LMOD_SYSTEM_DEFAULT_MODULES",
                                         "LD_LIBRARY_PATH"],
        "task_pre_exec"               : []
    },

    "stampede2_ibrun": {
        "description"                 : "The XSEDE 'Stampede' cluster at TACC (https://www.tacc.utexas.edu/stampede/).",
        "notes"                       : "Always set the ``project`` attribute in the ComputePilotDescription or the pilot will fail.",
        "schemas"                     : ["local", "gsissh", "ssh"],
        "mandatory_args"              : ["project"],
        "gsissh"                      :
        {
            "job_manager_endpoint"    : "slurm+gsissh://stampede2.tacc.utexas.edu:2222/",
            "filesystem_endpoint"     : "gsisftp://stampede2.tacc.utexas.edu:2222/"
        },
        "ssh"                         :
        {
            "job_manager_endpoint"    : "slurm+ssh://stampede2.tacc.utexas.edu/",
            "filesystem_endpoint"     : "sftp://stampede2.tacc.utexas.edu/"
        },
        "local"                       :
        {
            "job_manager_endpoint"    : "slurm://stampede2.tacc.utexas.edu/",
            "filesystem_endpoint"     : "file://stampede2.tacc.utexas.edu/"
        },
        "cores_per_node"              : 68,
        "default_queue"               : "normal",
        "resource_manager"            : "SLURM",
        "agent_scheduler"             : "CONTINUOUS",
        "agent_spawner"               : "POPEN",
        "agent_launch_method"         : "IBRUN",
        "task_launch_method"          : "IBRUN",
        "mpi_launch_method"           : "IBRUN",
        "pre_bootstrap_0"             : ["module load TACC",
                                        "module load intel/18.0.0",
                                        "module load python3/3.7.0"
                                        ],
        "default_remote_workdir"      : "$WORK",
        "valid_roots"                 : ["/scratch", "$SCRATCH", "/work", "$WORK"],
        "rp_version"                  : "local",
        "virtenv_mode"                : "create",
        "python_dist"                 : "default",
        "export_to_cu"                : ["LMOD_CMD",
                                         "LMOD_SYSTEM_DEFAULT_MODULES",
                                         "LD_LIBRARY_PATH"],
        "cu_pre_exec"                 : ["module restore"]
    },

    "stampede2_srun": {
        "description"                 : "The XSEDE 'Stampede' cluster at TACC (https://www.tacc.utexas.edu/stampede/).",
        "notes"                       : "Always set the ``project`` attribute in the PilotDescription or the pilot will fail.",
        "schemas"                     : ["local", "gsissh", "ssh"],
        "mandatory_args"              : ["project"],
        "gsissh"                      :
        {
            "job_manager_endpoint"    : "slurm+gsissh://stampede2.tacc.utexas.edu:2222/",
            "filesystem_endpoint"     : "gsisftp://stampede2.tacc.utexas.edu:2222/"
        },
        "ssh"                         :
        {
            "job_manager_endpoint"    : "slurm+ssh://stampede2.tacc.utexas.edu/",
            "filesystem_endpoint"     : "sftp://stampede2.tacc.utexas.edu/"
        },
        "local"                       :
        {
            "job_manager_endpoint"    : "slurm://stampede2.tacc.utexas.edu/",
            "filesystem_endpoint"     : "file://stampede2.tacc.utexas.edu/"
        },
        "default_queue"               : "normal",
        "resource_manager"            : "SLURM",
        "agent_scheduler"             : "CONTINUOUS",
        "agent_spawner"               : "POPEN",
        "agent_launch_method"         : "SRUN",
        "task_launch_method"          : "SRUN",
        "mpi_launch_method"           : "SRUN",
        "pre_bootstrap_0"             : ["module load TACC",
                                         "module load intel/18.0.0",
                                         "module load python3/3.7.0"
                                        ],
        "default_remote_workdir"      : "$WORK2",
        "valid_roots"                 : ["/scratch", "$SCRATCH", "/work2", "$WORK2"],
        "rp_version"                  : "local",
        "virtenv_mode"                : "create",
        "python_dist"                 : "default",
        "export_to_task"              : ["LMOD_CMD",
                                         "LMOD_SYSTEM_DEFAULT_MODULES",
                                         "LD_LIBRARY_PATH"],
        "task_pre_exec"               : []
    },

    "comet_ssh": {
        "description"                 : "The Comet HPC resource at SDSC 'HPC for the 99%%' (http://www.sdsc.edu/services/hpc/hpc_systems.html#comet).",
        "notes"                       : "Always set the ``project`` attribute in the PilotDescription or the pilot will fail.",
        "schemas"                     : ["ssh", "gsissh"],
        "mandatory_args"              : ["project"],
        "ssh"                         :
        {
            "job_manager_endpoint"    : "slurm+ssh://comet.sdsc.xsede.org/",
            "filesystem_endpoint"     : "sftp://comet.sdsc.xsede.org/"
        },
        "gsissh"                      :
        {
            "job_manager_endpoint"    : "slurm+gsissh://comet.sdsc.xsede.org/",
            "filesystem_endpoint"     : "gsisftp://comet.sdsc.xsede.org/"
        },
        "default_queue"               : "compute",
        "cores_per_node"              : 24,
        "lfs_path_per_node"           : "/scratch/$USER/$SLURM_JOB_ID",
        "lfs_size_per_node"           : 176105,
        "resource_manager"            : "SLURM",
        "agent_scheduler"             : "CONTINUOUS",
        "agent_spawner"               : "POPEN",
        "agent_launch_method"         : "SSH",
        "task_launch_method"          : "SSH",
        "mpi_launch_method"           : "IBRUN",
        "pre_bootstrap_0"             : ["module load python"],
        "default_remote_workdir"      : "/oasis/scratch/comet/$USER/temp_project",
        "valid_roots"                 : ["/oasis/scratch/comet"],
      # "valid_roots"                 : ["/home"],
        "rp_version"                  : "local",
        "virtenv_mode"                : "create",
        "python_dist"                 : "default",
        "task_tmp"                    : "/scratch/$USER/$SLURM_JOBID"
    },

    "comet_ssh_funcs": {
        "description"                 : "The Comet HPC resource at SDSC 'HPC for the 99%%' (http://www.sdsc.edu/services/hpc/hpc_systems.html#comet).",
        "notes"                       : "Always set the ``project`` attribute in the PilotDescription or the pilot will fail.",
        "schemas"                     : ["ssh", "gsissh"],
        "mandatory_args"              : ["project"],
        "ssh"                         :
        {
            "job_manager_endpoint"    : "slurm+ssh://comet.sdsc.xsede.org/",
            "filesystem_endpoint"     : "sftp://comet.sdsc.xsede.org/"
        },
        "gsissh"                      :
        {
            "job_manager_endpoint"    : "slurm+gsissh://comet.sdsc.xsede.org/",
            "filesystem_endpoint"     : "gsisftp://comet.sdsc.xsede.org/"
        },
        "default_queue"               : "compute",
        "cores_per_node"              : 24,
        "lfs_path_per_node"           : "/scratch/$USER/$SLURM_JOB_ID",
        "lfs_size_per_node"           : 176105,
        "resource_manager"            : "SLURM",
        "agent_scheduler"             : "NOOP",
        "agent_spawner"               : "FUNCS",
        "agent_launch_method"         : "SSH",
        "task_launch_method"          : "FUNCS",
        "pre_bootstrap_0"             : ["module load python"],
        "default_remote_workdir"      : "/oasis/scratch/comet/$USER/temp_project",
        "valid_roots"                 : ["/oasis/scratch/comet"],
      # "valid_roots"                 : ["/home"],
        "rp_version"                  : "local",
        "virtenv_mode"                : "create",
        "python_dist"                 : "default",
        "task_tmp"                    : "/scratch/$USER/$SLURM_JOBID"
    },

    "comet_spark": {
        "description"                 : "The Comet HPC resource at SDSC 'HPC for the 99%%' (http://www.sdsc.edu/services/hpc/hpc_systems.html#comet).",
        "notes"                       : "Always set the ``project`` attribute in the PilotDescription or the pilot will fail.",
        "schemas"                     : ["ssh", "gsissh"],
        "mandatory_args"              : ["project"],
        "ssh"                         :
        {
            "job_manager_endpoint"    : "slurm+ssh://comet.sdsc.xsede.org/",
            "filesystem_endpoint"     : "sftp://comet.sdsc.xsede.org/"
        },
        "gsissh"                      :
        {
            "job_manager_endpoint"    : "slurm+gsissh://comet.sdsc.xsede.org/",
            "filesystem_endpoint"     : "gsisftp://comet.sdsc.xsede.org/"
        },
        "default_queue"               : "compute",
        "cores_per_node"              : 24,
        "lfs_path_per_node"           : "/scratch/$USER/$SLURM_JOB_ID",
        "lfs_size_per_node"           : 176105,
        "resource_manager"            : "SLURM",
        "agent_type"                  : "multicore",
        "agent_scheduler"             : "CONTINUOUS",
        "agent_spawner"               : "POPEN",
        "agent_launch_method"         : "FORK",
        "task_launch_method"          : "SPARK",
        "mpi_launch_method"           : "MPIRUN_RSH",
        "pre_bootstrap_0"             : ["module load python"],
        "pre_bootstrap_1"             : [
            "export PATH=$PATH",
            "export LD_LIBRARY_PATH=$LD_LIBRARY_PATH"
        ],
        "default_remote_workdir"      : "/oasis/scratch/comet/$USER/temp_project",
        "valid_roots"                 : ["/oasis/scratch/comet"],
      # "valid_roots"                 : ["/home"],
        "rp_version"                  : "local",
        "virtenv_mode"                : "create",
        "python_dist"                 : "default"
    },

    "comet_mpirun": {
        "description"                 : "The Comet HPC resource at SDSC 'HPC for the 99%%' (http://www.sdsc.edu/services/hpc/hpc_systems.html#comet).",
        "notes"                       : "Always set the ``project`` attribute in the PilotDescription or the pilot will fail.",
        "schemas"                     : ["ssh", "gsissh"],
        "mandatory_args"              : ["project"],
        "ssh"                         :
        {
            "job_manager_endpoint"    : "slurm+ssh://comet.sdsc.xsede.org/",
            "filesystem_endpoint"     : "sftp://comet.sdsc.xsede.org/"
        },
        "gsissh"                      :
        {
            "job_manager_endpoint"    : "slurm+gsissh://comet.sdsc.xsede.org/",
            "filesystem_endpoint"     : "gsisftp://comet.sdsc.xsede.org/"
        },
        "default_queue"               : "compute",
        "cores_per_node"              : 24,
        "lfs_path_per_node"           : "/scratch/$USER/$SLURM_JOB_ID",
        "lfs_size_per_node"           : 176105,
        "resource_manager"            : "SLURM",
        "agent_scheduler"             : "CONTINUOUS",
        "agent_spawner"               : "POPEN",
        "agent_launch_method"         : "SSH",
        "task_launch_method"          : "SSH",
        "mpi_launch_method"           : "MPIRUN",
        "pre_bootstrap_0"             : ["module purge",
                                         "module load intel",
                                         "module load python"
                                        ],
        "pre_bootstrap_1"             : ["export PATH=/opt/intel/2018.1.163/compilers_and_libraries_2018.1.163/linux/mpi/intel64/bin/:$PATH",
                                         "export LD_LIBRARY_PATH=/opt/intel/2018.1.163/compilers_and_libraries_2018.1.163/linux/mpi/intel64/lib:$LD_LIBRARY_PATH"
                                        ],
        "default_remote_workdir"      : "/oasis/scratch/comet/$USER/temp_project",
        "valid_roots"                 : ["/oasis/scratch/comet"],
      # "valid_roots"                 : ["/home"],
        "rp_version"                  : "local",
        "virtenv_mode"                : "create",
        "python_dist"                 : "default",
        "task_tmp"                    : "/scratch/$USER/$SLURM_JOBID"
    },

    "comet_ssh_funcs_mpirun": {
        "description"                 : "The Comet HPC resource at SDSC 'HPC for the 99%%' (http://www.sdsc.edu/services/hpc/hpc_systems.html#comet).",
        "notes"                       : "Always set the ``project`` attribute in the PilotDescription or the pilot will fail.",
        "schemas"                     : ["ssh", "gsissh"],
        "mandatory_args"              : ["project"],
        "ssh"                         :
        {
            "job_manager_endpoint"    : "slurm+ssh://comet.sdsc.xsede.org/",
            "filesystem_endpoint"     : "sftp://comet.sdsc.xsede.org/"
        },
        "gsissh"                      :
        {
            "job_manager_endpoint"    : "slurm+gsissh://comet.sdsc.xsede.org/",
            "filesystem_endpoint"     : "gsisftp://comet.sdsc.xsede.org/"
        },
        "default_queue"               : "compute",
        "cores_per_node"              : 24,
        "lfs_path_per_node"           : "/scratch/$USER/$SLURM_JOB_ID",
        "lfs_size_per_node"           : 176105,
        "resource_manager"            : "SLURM",
        "agent_scheduler"             : "NOOP",
        "agent_spawner"               : "MPIFUNCS",
        "agent_launch_method"         : "MPIRUN",
        "task_launch_method"          : "FUNCS",
        "pre_bootstrap_0"             : ["module purge","module load intel/2018.1.163", "module load intelmpi/2018.1.163"],
        "default_remote_workdir"      : "/oasis/scratch/comet/$USER/temp_project",
        "valid_roots"                 : ["/oasis/scratch/comet"],
      # "valid_roots"                 : ["/home"],
        "rp_version"                  : "local",
        "virtenv_mode"                : "create",
        "python_dist"                 : "anaconda",
        "task_tmp"                    : "/scratch/$USER/$SLURM_JOBID"
    },

    "bridges_mpiexec": {
        "description"                 : "The XSEDE 'Bridges' cluster at PSC (https://portal.xsede.org/psc-bridges/).",
        "notes"                       : "Always set the ``project`` attribute in the PilotDescription.",
        "schemas"                     : ["gsissh", "ssh", "go"],
      # "mandatory_args"              : [],
        "gsissh"                      :
        {
            "job_manager_endpoint"    : "slurm+gsissh://bridges.psc.xsede.org:2222/",
            "filesystem_endpoint"     : "gsisftp://bridges.psc.xsede.org:2222/"
        },
        "ssh"                         :
        {
            "job_manager_endpoint"    : "slurm+ssh://bridges.psc.xsede.org/",
            "filesystem_endpoint"     : "sftp://bridges.psc.xsede.org/"
        },
        "go":
        {
            "job_manager_endpoint"    : "slurm+ssh://bridges.psc.xsede.org/",
            "filesystem_endpoint"     : "go://xsede#bridges/"
        },
        "default_queue"               : "RM",
        "resource_manager"            : "SLURM",
        "lfs_path_per_node"           : "$LOCAL",
        "lfs_size_per_node"           : 3713368,
        "agent_scheduler"             : "CONTINUOUS",
        "agent_spawner"               : "POPEN",
        "agent_launch_method"         : "SSH",
        "task_launch_method"          : "MPIEXEC",
        "mpi_launch_method"           : "MPIEXEC",
        "pre_bootstrap_0"             : ["module purge",
                                         "module load slurm",
                                         "module load anaconda3",
                                         "module load intel/19.3",
                                         "module load mpi/intel_openmpi/19.3"
                                        ],
        "default_remote_workdir"      : "$SCRATCH",
        "valid_roots"                 : ["/home", "/pylon1", "/pylon5"],
        "rp_version"                  : "local",
        "virtenv_mode"                : "create",
        "python_dist"                 : "anaconda",
        "export_to_task"                : [],
        "task_pre_exec"               : [],
        "system_architecture"         : {"gpu": "p100"},
        "gpus_per_node"               : 2
    },

    "bridges2": {
        "description"                 : "The XSEDE 'Bridges2' cluster at PSC (https://portal.xsede.org/psc-bridges/).",
        "notes"                       : "Always set the ``project`` attribute in the PilotDescription.",
        "schemas"                     : ["local", "gsissh", "ssh"],
      # "mandatory_args"              : [],
        "local"                      :
        {
            "job_manager_endpoint"    : "slurm://bridges2.psc.xsede.org/",
            "filesystem_endpoint"     : "file://bridges2.psc.xsede.org/"
        },
        "gsissh"                      :
        {
            "job_manager_endpoint"    : "slurm+gsissh://bridges2.psc.xsede.org:2222/",
            "filesystem_endpoint"     : "gsisftp://bridges2.psc.xsede.org:2222/"
        },
        "ssh"                         :
        {
            "job_manager_endpoint"    : "slurm+ssh://bridges2.psc.xsede.org/",
            "filesystem_endpoint"     : "sftp://bridges2.psc.xsede.org/"
        },
        "default_queue"               : "RM",
        "resource_manager"            : "SLURM",
        "lfs_path_per_node"           : "${LOCAL}",
        "lfs_size_per_node"           : 2516582,
        "agent_scheduler"             : "CONTINUOUS",
        "agent_spawner"               : "POPEN",
        "agent_launch_method"         : "SSH",
        "task_launch_method"          : "MPIRUN",
        "mpi_launch_method"           : "MPIRUN",
        "pre_bootstrap_0"             : ["module reset",
                                         "module load gcc",
                                         "module load openmpi/3.1.6-gcc8.3.1",
                                         "module load anaconda3"
                                        ],
        "default_remote_workdir"      : "$PROJECT",
        "valid_roots"                 : ["/home", "/ocean"],
        "rp_version"                  : "local",
        "virtenv_mode"                : "create",
        "python_dist"                 : "anaconda",
        "export_to_task"              : [],
        "task_pre_exec"               : [],
        "gpus_per_node"               : 8,
        "system_architecture"         : {"gpu": "v100"}
    },

    "bridges2_funcs_mpirun": {
        "description"                 : "The XSEDE 'Bridges2' cluster at PSC (https://portal.xsede.org/psc-bridges/).",
        "notes"                       : "Always set the ``project`` attribute in the PilotDescription.",
        "schemas"                     : ["local", "gsissh", "ssh"],
      # "mandatory_args"              : [],
        "local"                      :
        {
            "job_manager_endpoint"    : "slurm://bridges2.psc.xsede.org/",
            "filesystem_endpoint"     : "file://bridges2.psc.xsede.org/"
        },
        "gsissh"                      :
        {
            "job_manager_endpoint"    : "slurm+gsissh://bridges2.psc.xsede.org:2222/",
            "filesystem_endpoint"     : "gsisftp://bridges2.psc.xsede.org:2222/"
        },
        "ssh"                         :
        {
            "job_manager_endpoint"    : "slurm+ssh://bridges2.psc.xsede.org/",
            "filesystem_endpoint"     : "sftp://bridges2.psc.xsede.org/"
        },
        "default_queue"               : "RM",
        "resource_manager"            : "SLURM",
        "lfs_path_per_node"           : "${LOCAL}",
        "lfs_size_per_node"           : 2516582,
        "agent_scheduler"             : "NOOP",
        "agent_spawner"               : "MPIFUNCS",
        "agent_launch_method"         : "MPIRUN",
        "task_launch_method"          : "FUNCS",
        "pre_bootstrap_0"             : ["module reset",
                                         "module load gcc",
                                         "module load openmpi/3.1.6-gcc8.3.1",
                                         "module load anaconda3"
                                        ],
        "default_remote_workdir"      : "$PROJECT",
        "valid_roots"                 : ["/home", "/ocean"],
        "rp_version"                  : "local",
        "virtenv_mode"                : "create",
        "python_dist"                 : "anaconda",
        "export_to_task"              : [],
        "task_pre_exec"               : [],
        "gpus_per_node"               : 8,
        "system_architecture"         : {"gpu": "v100"}
    }
<<<<<<< HEAD


}
=======
}
>>>>>>> ceccd186
<|MERGE_RESOLUTION|>--- conflicted
+++ resolved
@@ -531,10 +531,4 @@
         "gpus_per_node"               : 8,
         "system_architecture"         : {"gpu": "v100"}
     }
-<<<<<<< HEAD
-
-
 }
-=======
-}
->>>>>>> ceccd186
