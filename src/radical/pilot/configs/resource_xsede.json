--- conflicted
+++ resolved
@@ -709,7 +709,6 @@
         "python_dist"                 : "default"
     },
 
-<<<<<<< HEAD
     "bridges": {
         "description"                 : "The XSEDE 'Bridges' cluster at PSC (https://portal.xsede.org/psc-bridges/).",
         "notes"                       : "Always set the ``project`` attribute in the ComputePilotDescription.",
@@ -751,7 +750,8 @@
         "python_dist"                 : "default", 
         "export_to_cu"                : [], 
         "cu_pre_exec"                 : []
-=======
+    },
+
     "supermic_spark": {
         "description"                 : "SuperMIC (pronounced 'Super Mick') is Louisiana State University's (LSU) newest supercomputer funded by the National Science Foundation's (NSF) Major Research Instrumentation (MRI) award to the Center for Computation & Technology. (https://portal.xsede.org/lsu-supermic)",
         "notes"                       : "Partially allocated through XSEDE. Primary access through GSISSH. Allows SSH key authentication too.",
@@ -779,6 +779,5 @@
         "virtenv"                     : "%(global_sandbox)s/ve_supermic",
         "virtenv_mode"                : "create",
         "python_dist"                 : "default"
->>>>>>> 1d2fc610
     }
 }
