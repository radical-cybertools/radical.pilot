
{
    "stampede_ssh": {
        "description"                 : "The XSEDE 'Stampede' cluster at TACC (https://www.tacc.utexas.edu/stampede/).",
        "notes"                       : "Always set the ``project`` attribute in the ComputePilotDescription or the pilot will fail.",
        "schemas"                     : ["gsissh", "ssh", "go"],
        "mandatory_args"              : ["project"],
        "gsissh"                      :
        {
            "job_manager_endpoint"    : "slurm+gsissh://stampede.tacc.utexas.edu:2222/",
            "filesystem_endpoint"     : "gsisftp://stampede.tacc.utexas.edu:2222/"
        },
        "ssh"                         :
        {
            "job_manager_endpoint"    : "slurm+ssh://stampede.tacc.utexas.edu/",
            "filesystem_endpoint"     : "sftp://stampede.tacc.utexas.edu/"
        },
        "go":
        {
            "job_manager_endpoint"    : "slurm+ssh://stampede.tacc.utexas.edu/",
            "filesystem_endpoint"     : "go://xsede#stampede/"
        },
        "default_queue"               : "normal",
        "lrms"                        : "SLURM",
        "agent_scheduler"             : "CONTINUOUS",
        "agent_spawner"               : "POPEN",
        "agent_launch_method"         : "SSH",
        "task_launch_method"          : "SSH",
        "mpi_launch_method"           : "MPIRUN_RSH",
        "pre_bootstrap_1"             : ["module purge",
                                         "module load TACC",
                                         "module load intel/15.0.2",
                                         "module load python/2.7.12",
                                         "module unload xalt",
                                         # Load ICC license so we can build during bootstrap
                                         "source ~train00/ssi_sourceme",
                                         "export TACC_DELETE_FILES=TRUE"
                                        ],
        "default_remote_workdir"      : "$WORK",
        "valid_roots"                 : ["/scratch", "$SCRATCH", "/work", "$WORK"],
        "rp_version"                  : "local",
<<<<<<< HEAD
        "virtenv"                     : "%(resource_sandbox)s/ve_stampede",
=======
>>>>>>> 053c58c9
        "virtenv_mode"                : "create",
        "python_dist"                 : "default", 
        "export_to_cu"                : ["LMOD_CMD",
                                         "LMOD_SYSTEM_DEFAULT_MODULES",
                                         "LD_LIBRARY_PATH"], 
        "cu_pre_exec"                 : ["module restore"]
    },

    "stampede_orte": {
        "description"                 : "The XSEDE 'Stampede' cluster at TACC (https://www.tacc.utexas.edu/stampede/).",
        "notes"                       : "Always set the ``project`` attribute in the ComputePilotDescription or the pilot will fail.",
        "schemas"                     : ["ssh", "gsissh", "go"],
        "mandatory_args"              : ["project"],
        "ssh"                         :
        {
            "job_manager_endpoint"    : "slurm+ssh://stampede.tacc.utexas.edu/",
            "filesystem_endpoint"     : "sftp://stampede.tacc.utexas.edu/"
        },
        "gsissh"                      :
        {
            "job_manager_endpoint"    : "slurm+gsissh://stampede.tacc.utexas.edu:2222/",
            "filesystem_endpoint"     : "gsisftp://stampede.tacc.utexas.edu:2222/"
        },
        "go":
        {
            "job_manager_endpoint"    : "slurm+ssh://stampede.tacc.utexas.edu/",
            "filesystem_endpoint"     : "go://xsede#stampede/"
        },
        "default_queue"               : "normal",
        "lrms"                        : "SLURM",
        "agent_type"                  : "multicore",
        "agent_scheduler"             : "CONTINUOUS",
        "agent_spawner"               : "POPEN",
        "agent_launch_method"         : "ORTE",
        "task_launch_method"          : "ORTE",
        "mpi_launch_method"           : "ORTE",
        "pre_bootstrap_1"             : ["module purge",
            "module load TACC",
            "module load intel/15.0.2",
            "module load python/2.7.12",
            "module unload xalt",
            # Load ICC license so we can build during bootstrap
            "source ~train00/ssi_sourceme",
            "export TACC_DELETE_FILES=TRUE",
            "module use -a /home1/01083/tg803521/ompi/modules/",
            "module load openmpi/2017_04_20_539f71d",
            "export OMPI_MCA_plm=^slurm"
        ],
        "pre_bootstrap_2"             : ["export PATH=$PATH",
            "export LD_LIBRARY_PATH=$LD_LIBRARY_PATH"
        ],
        "default_remote_workdir"      : "$WORK",
        "valid_roots"                 : ["/scratch", "$SCRATCH", "/work", "$WORK"],
        "rp_version"                  : "local",
<<<<<<< HEAD
        "virtenv"                     : "%(resource_sandbox)s/ve_stampede",
=======
>>>>>>> 053c58c9
        "virtenv_mode"                : "create",
        "python_dist"                 : "default"
    },

    "stampede_ortelib": {
        "description"                 : "The XSEDE 'Stampede' cluster at TACC (https://www.tacc.utexas.edu/stampede/).",
        "notes"                       : "Always set the ``project`` attribute in the ComputePilotDescription or the pilot will fail. To create a virtualenv for the first time, one needs to run towards the development queue.",
        "schemas"                     : ["ssh", "gsissh", "go"],
        "mandatory_args"              : ["project"],
        "ssh"                         :
        {
            "job_manager_endpoint"    : "slurm+ssh://stampede.tacc.utexas.edu/",
            "filesystem_endpoint"     : "sftp://stampede.tacc.utexas.edu/"
        },
        "gsissh"                      :
        {
            "job_manager_endpoint"    : "slurm+gsissh://stampede.tacc.utexas.edu:2222/",
            "filesystem_endpoint"     : "gsisftp://stampede.tacc.utexas.edu:2222/"
        },
        "go":
        {
            "job_manager_endpoint"    : "slurm+ssh://stampede.tacc.utexas.edu/",
            "filesystem_endpoint"     : "go://xsede#stampede/"
        },
        "default_queue"               : "normal",
        "lrms"                        : "SLURM",
        "agent_type"                  : "multicore",
        "agent_scheduler"             : "CONTINUOUS",
        "agent_spawner"               : "ORTE",
        "agent_launch_method"         : "ORTE",
        "task_launch_method"          : "ORTE_LIB",
        "mpi_launch_method"           : "ORTE_LIB",
        "pre_bootstrap_1"             : ["module purge",
            "module load TACC",
            "module load intel/15.0.2",
            "module load python/2.7.12",
            "module unload xalt",
            # Load ICC license so we can build during bootstrap
            "source ~train00/ssi_sourceme",
            "export TACC_DELETE_FILES=TRUE",
            "module use -a /home1/01083/tg803521/ompi/modules/",
            "module load openmpi/2017_04_20_539f71d",
            "export OMPI_MCA_plm=^slurm"
        ],
        "pre_bootstrap_2"             : ["export PATH=$PATH",
            "export LD_LIBRARY_PATH=$LD_LIBRARY_PATH"
        ],
        "default_remote_workdir"      : "$WORK",
        "valid_roots"                 : ["/scratch", "$SCRATCH", "/work", "$WORK"],
        "rp_version"                  : "local",
<<<<<<< HEAD
        "virtenv"                     : "%(resource_sandbox)s/ve_stampede",
=======
>>>>>>> 053c58c9
        "virtenv_mode"                : "create",
        "python_dist"                 : "default"
    },

    "stampede_yarn": {
        "description"                 : "The XSEDE 'Stampede' cluster at TACC (https://www.tacc.utexas.edu/stampede/).",
        "notes"                       : "Always set the ``project`` attribute in the ComputePilotDescription or the pilot will fail.",
        "schemas"                     : ["gsissh", "ssh", "go"],
        "mandatory_args"              : ["project"],
        "gsissh"                      :
        {
            "job_manager_endpoint"    : "slurm+gsissh://stampede.tacc.utexas.edu:2222/",
            "filesystem_endpoint"     : "gsisftp://stampede.tacc.utexas.edu:2222/"
        },
        "ssh"                         :
        {
            "job_manager_endpoint"    : "slurm+ssh://stampede.tacc.utexas.edu/",
            "filesystem_endpoint"     : "sftp://stampede.tacc.utexas.edu/"
        },
        "go":
        {
            "job_manager_endpoint"    : "slurm+ssh://stampede.tacc.utexas.edu/",
            "filesystem_endpoint"     : "go://xsede#stampede/"
        },
        "default_queue"               : "normal",
        "lrms"                        : "SLURM",
        "agent_scheduler"             : "YARN",
        "agent_spawner"               : "ABDS",
        "agent_launch_method"         : "SSH",
        "task_launch_method"          : "YARN",
        "mpi_launch_method"           : "MPIRUN_RSH",
        "pre_bootstrap_1"             : ["module purge",
                                         "module load TACC",
                                         "module load intel/15.0.2",
                                         "module load python/2.7.12",
                                         "module unload xalt",
                                         # Load ICC license so we can build during bootstrap
                                         "source ~train00/ssi_sourceme",
                                         "export TACC_DELETE_FILES=TRUE"
                                        ],
        "default_remote_workdir"      : "$WORK",
        "valid_roots"                 : ["/scratch", "$SCRATCH", "/work", "$WORK"],
        "rp_version"                  : "local",
<<<<<<< HEAD
        "virtenv"                     : "%(resource_sandbox)s/ve_stampede",
=======
>>>>>>> 053c58c9
        "virtenv_mode"                : "create",
        "python_dist"                 : "default"
    },

    "stampede_spark": {
        "description"                 : "The XSEDE 'Stampede' cluster at TACC (https://www.tacc.utexas.edu/stampede/).",
        "notes"                       : "Always set the ``project`` attribute in the ComputePilotDescription or the pilot will fail.",
        "schemas"                     : ["gsissh", "ssh", "go"],
        "mandatory_args"              : ["project"],
        "gsissh"                      :
        {
            "job_manager_endpoint"    : "slurm+gsissh://stampede.tacc.utexas.edu:2222/",
            "filesystem_endpoint"     : "gsisftp://stampede.tacc.utexas.edu:2222/"
        },
        "ssh"                         :
        {
            "job_manager_endpoint"    : "slurm+ssh://stampede.tacc.utexas.edu/",
            "filesystem_endpoint"     : "sftp://stampede.tacc.utexas.edu/"
        },
        "go":
        {
            "job_manager_endpoint"    : "slurm+ssh://stampede.tacc.utexas.edu/",
            "filesystem_endpoint"     : "go://xsede#stampede/"
        },
        "default_queue"               : "normal",
        "lrms"                        : "SLURM",
        "agent_type"                  : "multicore",
        "agent_scheduler"             : "CONTINUOUS",
        "agent_spawner"               : "POPEN",
        "agent_launch_method"         : "FORK",
        "task_launch_method"          : "SPARK",
        "mpi_launch_method"           : "MPIRUN_RSH",
        "pre_bootstrap_1"             : ["module purge",
                                         "module load TACC",
                                         "module load intel/15.0.2",
                                         "module load python/2.7.12",
                                         "module use /scratch/projects/xsede/modulefiles",
                                         "module load jdk64/1.8.0",
                                         # Load ICC license so we can build during bootstrap
                                         "source ~train00/ssi_sourceme",
                                         "export TACC_DELETE_FILES=TRUE"
                                        ],
        "pre_bootstrap_2"             : ["export PATH=$PATH",
                                         "export LD_LIBRARY_PATH=$LD_LIBRARY_PATH"
                                        ],
        "default_remote_workdir"      : "$WORK",
        "valid_roots"                 : ["/scratch", "$SCRATCH", "/work", "$WORK"],
        "rp_version"                  : "local",
<<<<<<< HEAD
        "virtenv"                     : "%(resource_sandbox)s/ve_stampede",
=======
>>>>>>> 053c58c9
        "virtenv_mode"                : "create",
        "python_dist"                 : "default"
    },

    "wrangler_ssh": {
        "description"                 : "The XSEDE 'Wrangler' cluster at TACC (https://www.tacc.utexas.edu/wrangler/).",
        "notes"                       : "Always set the ``project`` attribute in the ComputePilotDescription or the pilot will fail.",
        "schemas"                     : ["ssh", "gsissh", "go"],
        "mandatory_args"              : ["project"],
        "ssh"                         :
        {
            "job_manager_endpoint"    : "slurm+ssh://wrangler.tacc.utexas.edu/",
            "filesystem_endpoint"     : "sftp://wrangler.tacc.utexas.edu/"
        },
        "gsissh"                      :
        {
            "job_manager_endpoint"    : "slurm+gsissh://wrangler.tacc.utexas.edu:2222/",
            "filesystem_endpoint"     : "gsisftp://wrangler.tacc.utexas.edu:2222/"
        },
        "go":
        {
            "job_manager_endpoint"    : "slurm+ssh://wrangler.tacc.utexas.edu/",
            "filesystem_endpoint"     : "go://xsede#wrangler/"
        },
        "default_queue"               : "normal",
        "lrms"                        : "SLURM",
        "agent_type"                  : "multicore",
        "agent_scheduler"             : "CONTINUOUS",
        "agent_spawner"               : "POPEN",
        "agent_launch_method"         : "SSH",
        "task_launch_method"          : "SSH",
        "mpi_launch_method"           : "MPIRUN_RSH",
        "pre_bootstrap_1"             : ["module load python/2.7.12",
                                         "export TACC_DELETE_FILES=TRUE"
                                        ],
        "pre_bootstrap_2"             : ["export PATH=$PATH",
                                         "export LD_LIBRARY_PATH=$LD_LIBRARY_PATH"
                                        ],
        "default_remote_workdir"      : "$WORK",
        "valid_roots"                 : ["/work", "$WORK", "/data", "$DATA"],
        "rp_version"                  : "local",
<<<<<<< HEAD
        "virtenv"                     : "%(resource_sandbox)s/ve_wrangler",
=======
>>>>>>> 053c58c9
        "virtenv_mode"                : "create",
        "python_dist"                 : "default"
    },

    "wrangler_yarn": {
        "description"                 : "The XSEDE 'Wrangler' cluster at TACC (https://www.tacc.utexas.edu/wrangler/).",
        "notes"                       : "Always set the ``project`` attribute in the ComputePilotDescription or the pilot will fail.",
        "schemas"                     : ["ssh", "gsissh", "go"],
        "mandatory_args"              : ["project"],
        "ssh"                         :
        {
            "job_manager_endpoint"    : "slurm+ssh://wrangler.tacc.utexas.edu/",
            "filesystem_endpoint"     : "sftp://wrangler.tacc.utexas.edu/"
        },
        "gsissh"                      :
        {
            "job_manager_endpoint"    : "slurm+gsissh://wrangler.tacc.utexas.edu:2222/",
            "filesystem_endpoint"     : "gsisftp://wrangler.tacc.utexas.edu:2222/"
        },
        "go":
        {
            "job_manager_endpoint"    : "slurm+ssh://wrangler.tacc.utexas.edu/",
            "filesystem_endpoint"     : "go://xsede#wrangler/"
        },
        "default_queue"               : "hadoop",
        "lrms"                        : "YARN",
        "agent_type"                  : "multicore",
        "agent_scheduler"             : "YARN",
        "agent_spawner"               : "ABDS",
        "agent_launch_method"         : "SSH",
        "task_launch_method"          : "YARN",
        "mpi_launch_method"           : "MPIRUN_RSH",
        "pre_bootstrap_1"             : ["module load python/2.7.12",
                                         "export TACC_DELETE_FILES=TRUE"
                                        ],
        "pre_bootstrap_2"             : ["export PATH=$PATH",
                                         "export LD_LIBRARY_PATH=$LD_LIBRARY_PATH"
                                        ],
        "default_remote_workdir"      : "$WORK",
        "valid_roots"                 : ["/work", "$WORK"],
        "rp_version"                  : "local",
<<<<<<< HEAD
        "virtenv"                     : "%(resource_sandbox)s/ve_wrangler",
=======
>>>>>>> 053c58c9
        "virtenv_mode"                : "create",
        "python_dist"                 : "default"
    },


    "wrangler_spark": {
        "description"                 : "The XSEDE 'Wrangler' cluster at TACC (https://www.tacc.utexas.edu/wrangler/).",
        "notes"                       : "Always set the ``project`` attribute in the ComputePilotDescription or the pilot will fail.",
        "schemas"                     : ["gsissh", "ssh", "go"],
        "mandatory_args"              : ["project"],
        "ssh"                         :
        {
            "job_manager_endpoint"    : "slurm+ssh://wrangler.tacc.utexas.edu/",
            "filesystem_endpoint"     : "sftp://wrangler.tacc.utexas.edu/"
        },
        "gsissh"                      :
        {
            "job_manager_endpoint"    : "slurm+gsissh://wrangler.tacc.utexas.edu:2222/",
            "filesystem_endpoint"     : "gsisftp://wrangler.tacc.utexas.edu:2222/"
        },
        "go":
        {
            "job_manager_endpoint"    : "slurm+ssh://wrangler.tacc.utexas.edu/",
            "filesystem_endpoint"     : "go://xsede#wrangler/"
        },
        "default_queue"               : "normal",
        "lrms"                        : "SLURM",
        "agent_type"                  : "multicore",
        "agent_scheduler"             : "CONTINUOUS",
        "agent_spawner"               : "POPEN",
        "agent_launch_method"         : "SSH",
        "task_launch_method"          : "SPARK",
        "mpi_launch_method"           : "MPIRUN_RSH",
        "pre_bootstrap_1"             : [ 
                                        "module load python/2.7.12",
                                        "export TACC_DELETE_FILES=TRUE",
                                        "module load jdk64/1.8.0"
                                        ],
        "pre_bootstrap_2"             : ["export PATH=$PATH",
                                         "export LD_LIBRARY_PATH=$LD_LIBRARY_PATH"
                                        ],
        "default_remote_workdir"      : "$WORK",
        "valid_roots"                 : ["/work", "$WORK"],
        "rp_version"                  : "local",
<<<<<<< HEAD
        "virtenv"                     : "%(resource_sandbox)s/ve_wrangler",
=======
>>>>>>> 053c58c9
        "virtenv_mode"                : "create",
        "python_dist"                 : "default"
    },


    "lonestar_ssh": {
        "description"                 : "The XSEDE 'Lonestar' cluster at TACC (https://www.tacc.utexas.edu/resources/hpc/lonestar).",
        "notes"                       : "Always set the ``project`` attribute in the ComputePilotDescription or the pilot will fail.",
        "schemas"                     : ["ssh", "gsissh"],
        "ssh"                         :
        {
            "job_manager_endpoint"    : "sge+ssh://lonestar.tacc.utexas.edu/",
            "filesystem_endpoint"     : "sftp://lonestar.tacc.utexas.edu/"
        },
        "gsissh"                      :
        {
            "job_manager_endpoint"    : "sge+gsissh://lonestar.tacc.utexas.edu/",
            "filesystem_endpoint"     : "gsisftp://lonestar.tacc.utexas.edu/"
        },
        "default_queue"               : "normal",
        "lrms"                        : "SGE",
        "agent_scheduler"             : "CONTINUOUS",
        "agent_spawner"               : "POPEN",
        "agent_launch_method"         : "SSH",
        "task_launch_method"          : "SSH",
        "mpi_launch_method"           : "IBRUN",
        "spmd_variation"              : "24way",
        "pre_bootstrap_1"             : ["module purge",
                                         "module load TACC",
                                         "module load cluster",
                                         "module load mvapich2",
                                         "module load python",
                                         "export TACC_DELETE_FILES=TRUE"
                                        ],
        "valid_roots"                 : ["/home1", "/scratch", "/work"],
        "rp_version"                  : "local",
<<<<<<< HEAD
        "virtenv"                     : "%(resource_sandbox)s/ve_lonestar",
=======
>>>>>>> 053c58c9
        "virtenv_mode"                : "create",
        "python_dist"                 : "default"
    },

    "trestles_ssh": {
        "description"                 : "The XSEDE 'Trestles' cluster at SDSC (http://www.sdsc.edu/us/resources/trestles/).",
        "notes"                       : "Always set the ``project`` attribute in the ComputePilotDescription or the pilot will fail.",
        "schemas"                     : ["ssh", "gsissh"],
        "ssh"                         :
        {
            "job_manager_endpoint"    : "torque+ssh://trestles.sdsc.xsede.org/",
            "filesystem_endpoint"     : "sftp://trestles.sdsc.xsede.org/"
        },
        "gsissh"                      :
        {
            "job_manager_endpoint"    : "torque+gsissh://trestles.sdsc.xsede.org/",
            "filesystem_endpoint"     : "gsisftp://trestles.sdsc.xsede.org/"
        },
        "default_queue"               : "normal",
        "lrms"                        : "TORQUE",
        "agent_scheduler"             : "CONTINUOUS",
        "agent_spawner"               : "POPEN",
        "agent_launch_method"         : "SSH",
        "task_launch_method"          : "SSH",
        "mpi_launch_method"           : "MPIRUN_RSH",
        "pre_bootstrap_1"             : ["module purge", 
                                         "module load python pgi mvapich2_ib gnubase"],
        "valid_roots"                 : ["/home"],
        "rp_version"                  : "local",
<<<<<<< HEAD
        "virtenv"                     : "%(resource_sandbox)s/ve_trestles",
=======
>>>>>>> 053c58c9
        "virtenv_mode"                : "create",
        "python_dist"                 : "default"
    },

    "gordon_ssh": {
        "description"                 : "The XSEDE 'Gordon' cluster at SDSC (http://www.sdsc.edu/us/resources/gordon/).",
        "notes"                       : "Always set the ``project`` attribute in the ComputePilotDescription or the pilot will fail.",
        "schemas"                     : ["ssh", "gsissh"],
        "ssh"                         :
        {
            "job_manager_endpoint"    : "torque+ssh://gordon.sdsc.xsede.org/",
            "filesystem_endpoint"     : "sftp://gordon.sdsc.xsede.org/"
        },
        "gsissh"                      :
        {
            "job_manager_endpoint"    : "torque+gsissh://gordon.sdsc.xsede.org/",
            "filesystem_endpoint"     : "gsisftp://gordon.sdsc.xsede.org/"
        },
        "default_queue"               : "normal",
        "lrms"                        : "TORQUE",
        "agent_scheduler"             : "CONTINUOUS",
        "agent_spawner"               : "POPEN",
        "agent_launch_method"         : "SSH",
        "task_launch_method"          : "SSH",
        "mpi_launch_method"           : "MPIRUN_RSH",
        "pre_bootstrap_1"             : ["module purge", 
                                         "module load python intel mvapich2_ib gnubase"],
        "valid_roots"                 : ["/home"],
        "rp_version"                  : "local",
<<<<<<< HEAD
        "virtenv"                     : "%(resource_sandbox)s/ve_gordon",
=======
>>>>>>> 053c58c9
        "virtenv_mode"                : "create",
        "python_dist"                 : "default"
    },

    "blacklight_ssh": {
        "description"                 : "The XSEDE 'Blacklight' cluster at PSC (https://www.psc.edu/index.php/computing-resources/blacklight).",
        "notes"                       : "Always set the ``project`` attribute in the ComputePilotDescription or the pilot will fail.",
        "schemas"                     : ["ssh", "gsissh"],
        "ssh"                         :
        {
            "job_manager_endpoint"    : "torque+ssh://blacklight.psc.xsede.org",
            "filesystem_endpoint"     : "sftp://blacklight.psc.xsede.org/"
        },
        "gsissh"                      :
        {
            "job_manager_endpoint"    : "torque+gsissh://blacklight.psc.xsede.org",
            "filesystem_endpoint"     : "gsisftp://blacklight.psc.xsede.org/"
        },
        "default_queue"               : "batch",
        "cores_per_node"              : "16",
        "lrms"                        : "TORQUE",
        "agent_scheduler"             : "CONTINUOUS",
        "agent_spawner"               : "POPEN",
        "agent_launch_method"         : "DPLACE",
        "task_launch_method"          : "DPLACE",
        "mpi_launch_method"           : "MPIRUN_DPLACE",
        "pre_bootstrap_1"             : ["source /usr/share/modules/init/bash",
                                         "module load python",
                                         "unset PYTHONPATH"
                                        ],
        "valid_roots"                 : ["/usr/users", "/brashear"],
        "stage_cacerts"               : "True",
        "rp_version"                  : "local",
<<<<<<< HEAD
        "virtenv"                     : "%(resource_sandbox)s/ve_blacklight",
=======
>>>>>>> 053c58c9
        "virtenv_mode"                : "create",
        "python_dist"                 : "default"
    },

    "greenfield": {
        "description"                 : "The XSEDE 'Greenfield' cluster at PSC (https://www.psc.edu/index.php/computing-resources/greenfield).",
        "notes"                       : "Always set the ``project`` attribute in the ComputePilotDescription or the pilot will fail.",
        "schemas"                     : ["ssh", "gsissh"],
        "ssh"                         :
        {
            "job_manager_endpoint"    : "torque+ssh://greenfield.psc.xsede.org",
            "filesystem_endpoint"     : "sftp://greenfield.psc.xsede.org/"
        },
        "gsissh"                      :
        {
            "job_manager_endpoint"    : "torque+gsissh://greenfield.psc.xsede.org",
            "filesystem_endpoint"     : "gsisftp://greenfield.psc.xsede.org/"
        },
        "default_queue"               : "batch",
        "cores_per_node"              : "15",
        "lrms"                        : "TORQUE",
        "agent_type"                  : "multicore",
        "agent_scheduler"             : "CONTINUOUS",
        "agent_spawner"               : "POPEN",
        "agent_launch_method"         : "FORK",
        "task_launch_method"          : "FORK",
        "mpi_launch_method"           : "MPIEXEC",
        "pre_bootstrap_1"             : ["source /usr/share/Modules/init/bash",
                                         "module load python",
                                         "unset PYTHONPATH"
                                        ],
        "valid_roots"                 : ["/home", "/crucible", "/arc"],
        "stage_cacerts"               : "True",
        "rp_version"                  : "local",
<<<<<<< HEAD
        "virtenv"                     : "%(resource_sandbox)s/ve_greenfield",
=======
>>>>>>> 053c58c9
        "virtenv_mode"                : "create",
        "python_dist"                 : "default"
    },

    "comet_ssh": {
        "description"                 : "The Comet HPC resource at SDSC 'HPC for the 99%' (http://www.sdsc.edu/services/hpc/hpc_systems.html#comet).",
        "notes"                       : "Always set the ``project`` attribute in the ComputePilotDescription or the pilot will fail.",
        "schemas"                     : ["ssh", "gsissh"],
        "mandatory_args"              : ["project"],
        "ssh"                         :
        {
            "job_manager_endpoint"    : "slurm+ssh://comet.sdsc.xsede.org/",
            "filesystem_endpoint"     : "sftp://comet.sdsc.xsede.org/"
        },
        "gsissh"                      :
        {
            "job_manager_endpoint"    : "slurm+gsissh://comet.sdsc.xsede.org/",
            "filesystem_endpoint"     : "gsisftp://comet.sdsc.xsede.org/"
        },
        "default_queue"               : "compute",
        "cores_per_node"              : "24",
        "lrms"                        : "SLURM",
        "agent_scheduler"             : "CONTINUOUS",
        "agent_spawner"               : "POPEN",
        "agent_launch_method"         : "SSH",
        "task_launch_method"          : "SSH",
        "mpi_launch_method"           : "MPIRUN_RSH",
        "pre_bootstrap_1"             : ["module load python"],
       #"default_remote_workdir"      : "/oasis/scratch/comet/$USER/temp_project",
       #"valid_roots"                 : ["/oasis/scratch/comet"],
        "valid_roots"                 : ["/home"],
        "rp_version"                  : "local",
<<<<<<< HEAD
        "virtenv"                     : "%(resource_sandbox)s/ve_comet",
=======
>>>>>>> 053c58c9
        "virtenv_mode"                : "create",
        "python_dist"                 : "default",
        "cu_tmp"                      : "/scratch/$USER/$SLURM_JOBID"
    },

    "comet_orte": {
        "description"                 : "The Comet HPC resource at SDSC 'HPC for the 99%' (http://www.sdsc.edu/services/hpc/hpc_systems.html#comet).",
        "notes"                       : "Always set the ``project`` attribute in the ComputePilotDescription or the pilot will fail.",
        "schemas"                     : ["ssh", "gsissh"],
        "mandatory_args"              : ["project"],
        "ssh"                         :
        {
            "job_manager_endpoint"    : "slurm+ssh://comet.sdsc.xsede.org/",
            "filesystem_endpoint"     : "sftp://comet.sdsc.xsede.org/"
        },
        "gsissh"                      :
        {
            "job_manager_endpoint"    : "slurm+gsissh://comet.sdsc.xsede.org/",
            "filesystem_endpoint"     : "gsisftp://comet.sdsc.xsede.org/"
        },
        "default_queue"               : "compute",
        "cores_per_node"              : "24",
        "lrms"                        : "SLURM",
        "agent_config"                : "default",
        "agent_scheduler"             : "CONTINUOUS",
        "agent_spawner"               : "POPEN",
        "agent_launch_method"         : "ORTE",
        "task_launch_method"          : "ORTE",
        "mpi_launch_method"           : "ORTE",
        "pre_bootstrap_1"             : ["module use --append /home/amerzky/ompi/modules",
                                         "module load python",
                                         "module load openmpi/2017_02_17_6da4dbb"
        ],
        "valid_roots"                 : ["/home"],
        "rp_version"                  : "local",
<<<<<<< HEAD
        "virtenv"                     : "%(resource_sandbox)s/ve_comet",
=======
>>>>>>> 053c58c9
        "virtenv_mode"                : "create",
        "python_dist"                 : "default"
    },

    "comet_ortelib": {
        "description"                 : "The Comet HPC resource at SDSC 'HPC for the 99%' (http://www.sdsc.edu/services/hpc/hpc_systems.html#comet).",
        "notes"                       : "Always set the ``project`` attribute in the ComputePilotDescription or the pilot will fail.",
        "schemas"                     : ["ssh", "gsissh"],
        "mandatory_args"              : ["project"],
        "ssh"                         :
        {
            "job_manager_endpoint"    : "slurm+ssh://comet.sdsc.xsede.org/",
            "filesystem_endpoint"     : "sftp://comet.sdsc.xsede.org/"
        },
        "gsissh"                      :
        {
            "job_manager_endpoint"    : "slurm+gsissh://comet.sdsc.xsede.org/",
            "filesystem_endpoint"     : "gsisftp://comet.sdsc.xsede.org/"
        },
        "default_queue"               : "compute",
        "cores_per_node"              : "24",
        "lrms"                        : "SLURM",
        "agent_config"                : "default",
        "agent_scheduler"             : "CONTINUOUS",
        "agent_spawner"               : "ORTE",
        "agent_launch_method"         : "ORTE",
        "task_launch_method"          : "ORTE_LIB",
        "mpi_launch_method"           : "ORTE_LIB",
        "pre_bootstrap_1"             : ["module use --append /home/amerzky/ompi/modules",
                                         "module load python",
                                         "module load openmpi/2017_02_17_6da4dbb"
        ],
        "valid_roots"                 : ["/home"],
        "rp_version"                  : "local",
<<<<<<< HEAD
        "virtenv"                     : "%(resource_sandbox)s/ve_comet",
=======
>>>>>>> 053c58c9
        "virtenv_mode"                : "create",
        "python_dist"                 : "default"
    },

    "comet_spark": {
        "description"                 : "The Comet HPC resource at SDSC 'HPC for the 99%' (http://www.sdsc.edu/services/hpc/hpc_systems.html#comet).",
        "notes"                       : "Always set the ``project`` attribute in the ComputePilotDescription or the pilot will fail.",
        "schemas"                     : ["ssh", "gsissh"],
        "mandatory_args"              : ["project"],
        "ssh"                         :
        {
            "job_manager_endpoint"    : "slurm+ssh://comet.sdsc.xsede.org/",
            "filesystem_endpoint"     : "sftp://comet.sdsc.xsede.org/"
        },
        "gsissh"                      :
        {
            "job_manager_endpoint"    : "slurm+gsissh://comet.sdsc.xsede.org/",
            "filesystem_endpoint"     : "gsisftp://comet.sdsc.xsede.org/"
        },
        "default_queue"               : "compute",
        "cores_per_node"              : "24",
        "lrms"                        : "SLURM",
        "agent_type"                  : "multicore",
        "agent_scheduler"             : "CONTINUOUS",
        "agent_spawner"               : "POPEN",
        "agent_launch_method"         : "FORK",
        "task_launch_method"          : "SPARK",
        "mpi_launch_method"           : "MPIRUN_RSH",
        "pre_bootstrap_1"             : ["module load python"],
        "pre_bootstrap_2"             : [
            "export PATH=$PATH",
            "export LD_LIBRARY_PATH=$LD_LIBRARY_PATH"
        ],
        #"default_remote_workdir"      : "/oasis/scratch/comet/$USER/temp_project",
        #"valid_roots"                 : ["/oasis/scratch/comet"],
        "valid_roots"                 : ["/home"],
        "rp_version"                  : "local",
<<<<<<< HEAD
        "virtenv"                     : "%(resource_sandbox)s/ve_comet",
=======
>>>>>>> 053c58c9
        "virtenv_mode"                : "create",
        "python_dist"                 : "default"
    },

    "supermic_ssh": {
        "description"                 : "SuperMIC (pronounced 'Super Mick') is Louisiana State University's (LSU) newest supercomputer funded by the National Science Foundation's (NSF) Major Research Instrumentation (MRI) award to the Center for Computation & Technology. (https://portal.xsede.org/lsu-supermic)",
        "notes"                       : "Partially allocated through XSEDE. Primary access through GSISSH. Allows SSH key authentication too.",
        "schemas"                     : ["gsissh", "ssh"],
        "gsissh"                      : {
            "job_manager_endpoint"    : "torque+gsissh://supermic.cct-lsu.xsede.org:2222/",
            "filesystem_endpoint"     : "gsisftp://supermic.cct-lsu.xsede.org:2222/"
        },
        "ssh"                         : {
            "job_manager_endpoint"    : "torque+ssh://supermic.cct-lsu.xsede.org/",
            "filesystem_endpoint"     : "sftp://supermic.cct-lsu.xsede.org/"
        },
        "default_queue"               : "workq",
        "cores_per_node"              : "20",
        "lrms"                        : "TORQUE",
        "agent_scheduler"             : "CONTINUOUS",
        "agent_spawner"               : "POPEN",
        "agent_launch_method"         : "SSH",
        "task_launch_method"          : "SSH",
        "mpi_launch_method"           : "MPIEXEC",
        "pre_bootstrap_1"             : ["module load python"],
        "default_remote_workdir"      : "/work/$USER",
        "valid_roots"                 : ["/work"],
        "rp_version"                  : "local",
<<<<<<< HEAD
        "virtenv"                     : "%(resource_sandbox)s/ve_supermic",
=======
>>>>>>> 053c58c9
        "virtenv_mode"                : "create",
        "python_dist"                 : "default"
    },

    "bridges": {
        "description"                 : "The XSEDE 'Bridges' cluster at PSC (https://portal.xsede.org/psc-bridges/).",
        "notes"                       : "Always set the ``project`` attribute in the ComputePilotDescription.",
        "schemas"                     : ["gsissh", "ssh", "go"],
      # "mandatory_args"              : [],
        "gsissh"                      :
        {
            "job_manager_endpoint"    : "slurm+gsissh://bridges.psc.xsede.org:2222/",
            "filesystem_endpoint"     : "gsisftp://bridges.psc.xsede.org:2222/"
        },
        "ssh"                         :
        {
            "job_manager_endpoint"    : "slurm+ssh://bridges.psc.xsede.org/",
            "filesystem_endpoint"     : "sftp://bridges.psc.xsede.org/"
        },
        "go":
        {
            "job_manager_endpoint"    : "slurm+ssh://bridges.psc.xsede.org/",
            "filesystem_endpoint"     : "go://xsede#bridges/"
        },
        "default_queue"               : "normal",
        "lrms"                        : "SLURM",
        "agent_scheduler"             : "CONTINUOUS",
        "agent_spawner"               : "POPEN",
        "agent_launch_method"         : "SSH",
        "task_launch_method"          : "SSH",
        "mpi_launch_method"           : "MPIRUN",
        "pre_bootstrap_1"             : ["module purge",
                                         "module load gcc",
                                         "module load mpi/gcc_openmpi",
                                         "module load slurm",
                                         "module load python2"
                                        ],
        "default_remote_workdir"      : "$HOME",
        "valid_roots"                 : ["/home", "/pylon1", "/pylon2"],
        "rp_version"                  : "local",
        "virtenv"                     : "%(global_sandbox)s/ve_bridges",
        "virtenv_mode"                : "create",
        "python_dist"                 : "default", 
        "export_to_cu"                : [], 
        "cu_pre_exec"                 : []
    },

    "supermic_spark": {
        "description"                 : "SuperMIC (pronounced 'Super Mick') is Louisiana State University's (LSU) newest supercomputer funded by the National Science Foundation's (NSF) Major Research Instrumentation (MRI) award to the Center for Computation & Technology. (https://portal.xsede.org/lsu-supermic)",
        "notes"                       : "Partially allocated through XSEDE. Primary access through GSISSH. Allows SSH key authentication too.",
        "schemas"                     : ["gsissh", "ssh"],
        "gsissh"                      : {
            "job_manager_endpoint"    : "torque+gsissh://supermic.cct-lsu.xsede.org:2222/",
            "filesystem_endpoint"     : "gsisftp://supermic.cct-lsu.xsede.org:2222/"
        },
        "ssh"                         : {
            "job_manager_endpoint"    : "torque+ssh://supermic.cct-lsu.xsede.org/",
            "filesystem_endpoint"     : "sftp://supermic.cct-lsu.xsede.org/"
        },
        "default_queue"               : "workq",
        "cores_per_node"              : "20",
        "lrms"                        : "TORQUE",
        "agent_scheduler"             : "CONTINUOUS",
        "agent_spawner"               : "POPEN",
        "agent_launch_method"         : "SSH",
        "task_launch_method"          : "SPARK",
        "mpi_launch_method"           : "MPIEXEC",
        "pre_bootstrap_1"             : ["module load python"],
        "default_remote_workdir"      : "/work/$USER",
        "valid_roots"                 : ["/work"],
        "rp_version"                  : "local",
<<<<<<< HEAD
        "virtenv"                     : "%(resource_sandbox)s/ve_supermic",
=======
>>>>>>> 053c58c9
        "virtenv_mode"                : "create",
        "python_dist"                 : "default"
    }
}
<|MERGE_RESOLUTION|>--- conflicted
+++ resolved
@@ -39,10 +39,6 @@
         "default_remote_workdir"      : "$WORK",
         "valid_roots"                 : ["/scratch", "$SCRATCH", "/work", "$WORK"],
         "rp_version"                  : "local",
-<<<<<<< HEAD
-        "virtenv"                     : "%(resource_sandbox)s/ve_stampede",
-=======
->>>>>>> 053c58c9
         "virtenv_mode"                : "create",
         "python_dist"                 : "default", 
         "export_to_cu"                : ["LMOD_CMD",
@@ -97,10 +93,6 @@
         "default_remote_workdir"      : "$WORK",
         "valid_roots"                 : ["/scratch", "$SCRATCH", "/work", "$WORK"],
         "rp_version"                  : "local",
-<<<<<<< HEAD
-        "virtenv"                     : "%(resource_sandbox)s/ve_stampede",
-=======
->>>>>>> 053c58c9
         "virtenv_mode"                : "create",
         "python_dist"                 : "default"
     },
@@ -151,10 +143,6 @@
         "default_remote_workdir"      : "$WORK",
         "valid_roots"                 : ["/scratch", "$SCRATCH", "/work", "$WORK"],
         "rp_version"                  : "local",
-<<<<<<< HEAD
-        "virtenv"                     : "%(resource_sandbox)s/ve_stampede",
-=======
->>>>>>> 053c58c9
         "virtenv_mode"                : "create",
         "python_dist"                 : "default"
     },
@@ -198,10 +186,6 @@
         "default_remote_workdir"      : "$WORK",
         "valid_roots"                 : ["/scratch", "$SCRATCH", "/work", "$WORK"],
         "rp_version"                  : "local",
-<<<<<<< HEAD
-        "virtenv"                     : "%(resource_sandbox)s/ve_stampede",
-=======
->>>>>>> 053c58c9
         "virtenv_mode"                : "create",
         "python_dist"                 : "default"
     },
@@ -250,10 +234,6 @@
         "default_remote_workdir"      : "$WORK",
         "valid_roots"                 : ["/scratch", "$SCRATCH", "/work", "$WORK"],
         "rp_version"                  : "local",
-<<<<<<< HEAD
-        "virtenv"                     : "%(resource_sandbox)s/ve_stampede",
-=======
->>>>>>> 053c58c9
         "virtenv_mode"                : "create",
         "python_dist"                 : "default"
     },
@@ -295,10 +275,6 @@
         "default_remote_workdir"      : "$WORK",
         "valid_roots"                 : ["/work", "$WORK", "/data", "$DATA"],
         "rp_version"                  : "local",
-<<<<<<< HEAD
-        "virtenv"                     : "%(resource_sandbox)s/ve_wrangler",
-=======
->>>>>>> 053c58c9
         "virtenv_mode"                : "create",
         "python_dist"                 : "default"
     },
@@ -340,10 +316,6 @@
         "default_remote_workdir"      : "$WORK",
         "valid_roots"                 : ["/work", "$WORK"],
         "rp_version"                  : "local",
-<<<<<<< HEAD
-        "virtenv"                     : "%(resource_sandbox)s/ve_wrangler",
-=======
->>>>>>> 053c58c9
         "virtenv_mode"                : "create",
         "python_dist"                 : "default"
     },
@@ -388,10 +360,6 @@
         "default_remote_workdir"      : "$WORK",
         "valid_roots"                 : ["/work", "$WORK"],
         "rp_version"                  : "local",
-<<<<<<< HEAD
-        "virtenv"                     : "%(resource_sandbox)s/ve_wrangler",
-=======
->>>>>>> 053c58c9
         "virtenv_mode"                : "create",
         "python_dist"                 : "default"
     },
@@ -428,10 +396,6 @@
                                         ],
         "valid_roots"                 : ["/home1", "/scratch", "/work"],
         "rp_version"                  : "local",
-<<<<<<< HEAD
-        "virtenv"                     : "%(resource_sandbox)s/ve_lonestar",
-=======
->>>>>>> 053c58c9
         "virtenv_mode"                : "create",
         "python_dist"                 : "default"
     },
@@ -461,10 +425,6 @@
                                          "module load python pgi mvapich2_ib gnubase"],
         "valid_roots"                 : ["/home"],
         "rp_version"                  : "local",
-<<<<<<< HEAD
-        "virtenv"                     : "%(resource_sandbox)s/ve_trestles",
-=======
->>>>>>> 053c58c9
         "virtenv_mode"                : "create",
         "python_dist"                 : "default"
     },
@@ -494,10 +454,6 @@
                                          "module load python intel mvapich2_ib gnubase"],
         "valid_roots"                 : ["/home"],
         "rp_version"                  : "local",
-<<<<<<< HEAD
-        "virtenv"                     : "%(resource_sandbox)s/ve_gordon",
-=======
->>>>>>> 053c58c9
         "virtenv_mode"                : "create",
         "python_dist"                 : "default"
     },
@@ -531,10 +487,6 @@
         "valid_roots"                 : ["/usr/users", "/brashear"],
         "stage_cacerts"               : "True",
         "rp_version"                  : "local",
-<<<<<<< HEAD
-        "virtenv"                     : "%(resource_sandbox)s/ve_blacklight",
-=======
->>>>>>> 053c58c9
         "virtenv_mode"                : "create",
         "python_dist"                 : "default"
     },
@@ -569,10 +521,6 @@
         "valid_roots"                 : ["/home", "/crucible", "/arc"],
         "stage_cacerts"               : "True",
         "rp_version"                  : "local",
-<<<<<<< HEAD
-        "virtenv"                     : "%(resource_sandbox)s/ve_greenfield",
-=======
->>>>>>> 053c58c9
         "virtenv_mode"                : "create",
         "python_dist"                 : "default"
     },
@@ -605,10 +553,6 @@
        #"valid_roots"                 : ["/oasis/scratch/comet"],
         "valid_roots"                 : ["/home"],
         "rp_version"                  : "local",
-<<<<<<< HEAD
-        "virtenv"                     : "%(resource_sandbox)s/ve_comet",
-=======
->>>>>>> 053c58c9
         "virtenv_mode"                : "create",
         "python_dist"                 : "default",
         "cu_tmp"                      : "/scratch/$USER/$SLURM_JOBID"
@@ -644,10 +588,6 @@
         ],
         "valid_roots"                 : ["/home"],
         "rp_version"                  : "local",
-<<<<<<< HEAD
-        "virtenv"                     : "%(resource_sandbox)s/ve_comet",
-=======
->>>>>>> 053c58c9
         "virtenv_mode"                : "create",
         "python_dist"                 : "default"
     },
@@ -682,10 +622,6 @@
         ],
         "valid_roots"                 : ["/home"],
         "rp_version"                  : "local",
-<<<<<<< HEAD
-        "virtenv"                     : "%(resource_sandbox)s/ve_comet",
-=======
->>>>>>> 053c58c9
         "virtenv_mode"                : "create",
         "python_dist"                 : "default"
     },
@@ -723,10 +659,6 @@
         #"valid_roots"                 : ["/oasis/scratch/comet"],
         "valid_roots"                 : ["/home"],
         "rp_version"                  : "local",
-<<<<<<< HEAD
-        "virtenv"                     : "%(resource_sandbox)s/ve_comet",
-=======
->>>>>>> 053c58c9
         "virtenv_mode"                : "create",
         "python_dist"                 : "default"
     },
@@ -755,10 +687,6 @@
         "default_remote_workdir"      : "/work/$USER",
         "valid_roots"                 : ["/work"],
         "rp_version"                  : "local",
-<<<<<<< HEAD
-        "virtenv"                     : "%(resource_sandbox)s/ve_supermic",
-=======
->>>>>>> 053c58c9
         "virtenv_mode"                : "create",
         "python_dist"                 : "default"
     },
@@ -830,10 +758,6 @@
         "default_remote_workdir"      : "/work/$USER",
         "valid_roots"                 : ["/work"],
         "rp_version"                  : "local",
-<<<<<<< HEAD
-        "virtenv"                     : "%(resource_sandbox)s/ve_supermic",
-=======
->>>>>>> 053c58c9
         "virtenv_mode"                : "create",
         "python_dist"                 : "default"
     }
