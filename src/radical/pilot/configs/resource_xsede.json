--- conflicted
+++ resolved
@@ -266,12 +266,8 @@
         "agent_launch_method"         : "SSH",
         "task_launch_method"          : "SSH",
         "mpi_launch_method"           : "MPIRUN_RSH",
-<<<<<<< HEAD
         "pre_bootstrap_1"             : [
-                                       # "module load python/2.7.12",
-=======
-        "pre_bootstrap_1"             : ["module load python",
->>>>>>> 62a193b5
+                                       # "module load python",
                                          "export TACC_DELETE_FILES=TRUE"
                                         ],
         "pre_bootstrap_2"             : ["export PATH=$PATH",
