--- conflicted
+++ resolved
@@ -698,8 +698,8 @@
             "export PATH=$PATH",
             "export LD_LIBRARY_PATH=$LD_LIBRARY_PATH"
         ],
-        #"default_remote_workdir"      : "/oasis/scratch/comet/$USER/temp_project",
-        #"valid_roots"                 : ["/oasis/scratch/comet"],
+       #"default_remote_workdir"      : "/oasis/scratch/comet/$USER/temp_project",
+       #"valid_roots"                 : ["/oasis/scratch/comet"],
         "valid_roots"                 : ["/home"],
         "rp_version"                  : "local",
         "virtenv_mode"                : "create",
@@ -726,10 +726,7 @@
         "agent_launch_method"         : "SSH",
         "task_launch_method"          : "SSH",
         "mpi_launch_method"           : "MPIEXEC",
-<<<<<<< HEAD
         "pre_bootstrap_1"             : ["module load python/2.7.7-anaconda"],
-=======
-        "pre_bootstrap_1"             : ["module load python/2.7.7/GCC-4.9.0"],
         "default_remote_workdir"      : "/work/$USER",
         "valid_roots"                 : ["/work"],
         "rp_version"                  : "local",
@@ -758,7 +755,7 @@
         "task_launch_method"          : "ORTE",
         "mpi_launch_method"           : "ORTE",
         "pre_bootstrap_1"             : [
-            "module load python",
+            "module load python/2.7.7-anaconda",
             "module use -a /worka/work/amerzky/radical.pilot.sandbox/openmpi/modules/",
             "module load openmpi/2017_03_13_6da4dbb"
         ],
@@ -793,14 +790,13 @@
         "task_launch_method"          : "ORTE_LIB",
         "mpi_launch_method"           : "ORTE_LIB",
         "pre_bootstrap_1"             : [
-            "module load python",
+            "module load python/2.7.7-anaconda",
             "module use -a /worka/work/amerzky/radical.pilot.sandbox/openmpi/modules/",
             "module load openmpi/2017_03_13_6da4dbb"
         ],
         "pre_bootstrap_2"             : ["export PATH=$PATH",
             "export LD_LIBRARY_PATH=$LD_LIBRARY_PATH"
         ],
->>>>>>> 725bd6ab
         "default_remote_workdir"      : "/work/$USER",
         "valid_roots"                 : ["/work"],
         "rp_version"                  : "local",
