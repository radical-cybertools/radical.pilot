--- conflicted
+++ resolved
@@ -280,61 +280,6 @@
         "task_pre_exec"               : []
     },
 
-<<<<<<< HEAD
-    "bridges_mpiexec": {
-        "description"                 : "The XSEDE 'Bridges' cluster at PSC (https://portal.xsede.org/psc-bridges/).",
-        "notes"                       : "Always set the ``project`` attribute in the PilotDescription.",
-        "schemas"                     : ["gsissh", "ssh", "go"],
-      # "mandatory_args"              : [],
-        "gsissh"                      :
-        {
-            "job_manager_endpoint"    : "slurm+gsissh://bridges.psc.xsede.org:2222/",
-            "filesystem_endpoint"     : "gsisftp://bridges.psc.xsede.org:2222/"
-        },
-        "ssh"                         :
-        {
-            "job_manager_endpoint"    : "slurm+ssh://bridges.psc.xsede.org/",
-            "filesystem_endpoint"     : "sftp://bridges.psc.xsede.org/"
-        },
-        "go":
-        {
-            "job_manager_endpoint"    : "slurm+ssh://bridges.psc.xsede.org/",
-            "filesystem_endpoint"     : "go://xsede#bridges/"
-        },
-        "default_queue"               : "RM",
-        "resource_manager"            : "SLURM",
-        "lfs_path_per_node"           : "${LOCAL}",
-        "lfs_size_per_node"           : 3713368,
-        "agent_scheduler"             : "CONTINUOUS",
-        "agent_spawner"               : "POPEN",
-        "launch_methods"              : {
-                                         "order"  : ["FORK", "SSH", "MPIEXEC"],
-                                         "FORK"   : {},
-                                         "SSH"    : {},
-                                         "MPIEXEC": {
-                                             "pre_exec_cached": [
-                                                 "module load intel/19.3",
-                                                 "module load mpi/intel_openmpi/19.3"
-                                             ]
-                                         }
-                                        },
-        "pre_bootstrap_0"             : [
-                                         "module purge",
-                                       # "module load slurm",
-                                         "module load anaconda3"
-                                        ],
-        "default_remote_workdir"      : "$SCRATCH",
-        "valid_roots"                 : ["/home", "/pylon1", "/pylon5"],
-        "rp_version"                  : "local",
-        "virtenv_mode"                : "create",
-        "python_dist"                 : "anaconda",
-        "task_pre_exec"               : [],
-        "system_architecture"         : {"gpu": "p100"},
-        "gpus_per_node"               : 2
-    },
-
-=======
->>>>>>> e9c090fd
     "bridges2": {
         "description"                 : "The XSEDE 'Bridges2' cluster at PSC (https://portal.xsede.org/psc-bridges/).",
         "notes"                       : "Always set the ``project`` attribute in the PilotDescription.",
