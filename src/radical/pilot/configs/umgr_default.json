--- conflicted
+++ resolved
@@ -17,27 +17,6 @@
     "bridges" : {
         "umgr_staging_input_queue"  : {"kind"      : "queue",
                                        "log_level" : "error",
-<<<<<<< HEAD
-                                       "stall_hwm" : 1,
-                                       "bulk_size" : 1024},
-        "umgr_scheduling_queue"     : {"kind"      : "queue",
-                                       "log_level" : "error",
-                                       "stall_hwm" : 1,
-                                       "bulk_size" : 1024},
-        "umgr_staging_output_queue" : {"kind"      : "queue",
-                                       "log_level" : "error",
-                                       "stall_hwm" : 1,
-                                       "bulk_size" : 1024},
-
-        "umgr_unschedule_pubsub"    : {"kind"      : "pubsub",
-                                       "log_level" : "error",
-                                       "stall_hwm" : 1,
-                                       "bulk_size" : 1024},
-        "umgr_reschedule_pubsub"    : {"kind"      : "pubsub",
-                                       "log_level" : "error",
-                                       "stall_hwm" : 1,
-                                       "bulk_size" : 1024}
-=======
                                        "stall_hwm" : 0,
                                        "bulk_size" : 0},
         "umgr_scheduling_queue"     : {"kind"      : "queue",
@@ -57,7 +36,6 @@
                                        "log_level" : "error",
                                        "stall_hwm" : 0,
                                        "bulk_size" : 0}
->>>>>>> 92d11c97
     },
 
     "components" : {
