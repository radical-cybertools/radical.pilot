
{
    "joule_runjob": {
        "description"                 : "The STFC Joule IBM BG/Q system (http://community.hartree.stfc.ac.uk/wiki/site/admin/home.html)",
        "notes"                       : "This currently needs a centrally administered outbound ssh tunnel.",
        "schemas"                     : ["ssh"],
        "ssh"                         : {
            "job_manager_endpoint"    : "loadl+ssh://login.joule.hartree.stfc.ac.uk/?job_type=bluegene&explicit_exec=true",
            "filesystem_endpoint"     : "sftp://login.joule.hartree.stfc.ac.uk/"
        },
        "default_queue"               : "prod",
        "lrms"                        : "LOADLEVELER",
        "agent_scheduler"             : "TORUS",
        "agent_spawner"               : "POPEN",
        "agent_launch_method"         : "RUNJOB",
        "task_launch_method"          : "RUNJOB",
        "mpi_launch_method"           : "RUNJOB",
        "pre_bootstrap_1"             : [
            "llq -l $LOADL_JOB_NAME",
            "source /etc/profile.d/modules.sh",
            "export MODULEPATH=/gpfs/packages/Modules/modulefiles/production:/gpfs/packages/Modules/modulefiles/packages:/gpfs/packages/Modules/modulefiles/other",
            #"export LD_LIBRARY_PATH=/bgsys/tools/Python-2.7/lib64",
            #"export PATH=/bgsys/tools/Python-2.7/bin:$PATH",
            "module load python/2.7.5",
            "module load ibmmpi",
            "export http_proxy=http://wwwcache.dl.ac.uk:8080",
            "export https_proxy=$http_proxy",
            "export ftp_proxy=$http_proxy"
        ],
        "agent_mongodb_endpoint"      : "mongodb://172.31.63.241:12346",
        "valid_roots"                 : ["/gpfs/home"],
        "pilot_agent"                 : "radical-pilot-agent-multicore.py",
        "rp_version"                  : "local",
<<<<<<< HEAD
        "virtenv"                     : "%(resource_sandbox)s/ve_joule",
=======
>>>>>>> 053c58c9
        "virtenv_mode"                : "create",
        "python_dist"                 : "default"
    }
}
<|MERGE_RESOLUTION|>--- conflicted
+++ resolved
@@ -31,10 +31,6 @@
         "valid_roots"                 : ["/gpfs/home"],
         "pilot_agent"                 : "radical-pilot-agent-multicore.py",
         "rp_version"                  : "local",
-<<<<<<< HEAD
-        "virtenv"                     : "%(resource_sandbox)s/ve_joule",
-=======
->>>>>>> 053c58c9
         "virtenv_mode"                : "create",
         "python_dist"                 : "default"
     }
