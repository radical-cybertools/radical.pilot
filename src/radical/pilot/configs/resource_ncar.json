--- conflicted
+++ resolved
@@ -25,7 +25,6 @@
         "python_dist"                 : "default"
     },
 
-<<<<<<< HEAD
     "cheyenne": {
         "description"                 : "An SGI ICE XA Cluster located at the National Center for Atmospheric Research (NCAR), (https://www2.cisl.ucar.edu/resources/computational-systems/cheyenne)",
         "notes"                       : "Requires the use of a token from an USB on every connection.",
@@ -46,25 +45,11 @@
         "cores_per_node"              : 36,
         "agent_type"                  : "multicore",
         "agent_config"                : "default",
-=======
-    "cheyenne_mpirun": {
-        "description"                 : "Cheyenne",
-        "notes"                       : "",
-        "schemas"                     : ["fork"],
-        "fork"                        :
-        {
-            "job_manager_endpoint"    : "pbs+ssh://localhost/",
-            "filesystem_endpoint"     : "file://localhost/"
-        },
-        "default_queue"               : "regular",
-        "lrms"                        : "PBS",
->>>>>>> 66674579
         "agent_scheduler"             : "CONTINUOUS",
         "agent_spawner"               : "POPEN",
         "agent_launch_method"         : "SSH",
         "task_launch_method"          : "SSH",
         "mpi_launch_method"           : "MPIRUN",
-<<<<<<< HEAD
         "pre_bootstrap_1"             : ["module load python/2.7.14"],
         "forward_tunnel_endpoint"     : "cheyenne1",
         "default_remote_workdir"      : "$TMPDIR",
@@ -75,15 +60,6 @@
         "stage_cacerts"               : true,
         "python_dist"                 : "default",
         "virtenv_dist"                : "system"
-=======
-        "forward_tunnel_endpoint"     : "cheyenne2",
-        "pre_bootstrap_0"             : ["module load openmpi", "module load python"],
-        "valid_roots"                 : ["/glade/u", "/glade/p", "/glade/scratch"],
-        "rp_version"                  : "installed",
-     #  "virtenv"                     : "/glade/u/home/marksant/pilotve",
-        "virtenv_mode"                : "create",
-        "python_dist"                 : "default"
->>>>>>> 66674579
     }
 
 }
