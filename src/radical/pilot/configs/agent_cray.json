
{
    "target" : "local",
    "mode"   : "shared",

    "bulk_time"         : 1.0,
    "bulk_size"         : 1024,

    "db_poll_sleeptime" : 1.0,
    "network_interface" : "ipogif0",

    "heartbeat"    : {
        "interval" :  1.0,
        "timeout"  : 60.0
    },

    "staging_area"         : "",
<<<<<<< HEAD
=======
    "staging_schema"       : "staging",
>>>>>>> a951b932
    "max_io_loglength"     : 1024,

    "bridges" : {
        "agent_staging_input_queue"  : { "kind"      : "queue",
                                         "log_level" : "error",
                                         "stall_hwm" : 1,
                                         "bulk_size" : 1},
        "agent_scheduling_queue"     : { "kind"      : "queue",
                                         "log_level" : "error",
                                         "stall_hwm" : 1,
                                         "bulk_size" : 1},
        "agent_executing_queue"      : { "kind"      : "queue",
                                         "log_level" : "error",
                                         "stall_hwm" : 1,
                                         "bulk_size" : 1},
        "agent_staging_output_queue" : { "kind"      : "queue",
                                         "log_level" : "error",
                                         "stall_hwm" : 1,
                                         "bulk_size" : 1},

        "funcs_req_queue"            : { "kind"      : "queue",
                                         "log_level" : "debug",
                                         "stall_hwm" : 1,
                                         "bulk_size" : 0},
        "funcs_res_queue"            : { "kind"      : "queue",
                                         "log_level" : "debug",
                                         "stall_hwm" : 1,
                                         "bulk_size" : 0},

        "agent_unschedule_pubsub"    : { "kind"      : "pubsub",
                                         "log_level" : "error"},
        "agent_schedule_pubsub"      : { "kind"      : "pubsub",
                                         "log_level" : "error"},

        "control_pubsub"             : { "kind"      : "pubsub",
                                         "log_level" : "error"},
        "state_pubsub"               : { "kind"      : "pubsub",
                                         "log_level" : "error"},
        "log_pubsub"                 : { "kind"      : "pubsub",
                                         "log_level" : "error"}
    },

    "components": {
        # the update worker must live in agent.0, since only that agent is
        # sure to have connectivity toward the DB.
        "update"               : {"count" : 1},
        "agent_staging_input"  : {"count" : 1},
        "agent_scheduling"     : {"count" : 1},
        "agent_staging_output" : {"count" : 1}
    },

    "agents": {
        "agent.1": {
            "target": "node",
            "components": {
                "agent_executing" : {"count" : 1}
            }
        }
    }
}<|MERGE_RESOLUTION|>--- conflicted
+++ resolved
@@ -15,10 +15,6 @@
     },
 
     "staging_area"         : "",
-<<<<<<< HEAD
-=======
-    "staging_schema"       : "staging",
->>>>>>> a951b932
     "max_io_loglength"     : 1024,
 
     "bridges" : {
