
{
<<<<<<< HEAD
    "staging_area"         : "",
=======

    "target" : "local",
    "mode"   : "shared",

    "bulk_time"         : 1.0,
    "bulk_size"         : 1024,

    "db_poll_sleeptime" : 1.0,
    "network_interface" : "ipogif0",

    "heartbeat"    : {
        "interval" :  1.0,
        "timeout"  : 60.0
    },

    "staging_area"         : "staging_area",
>>>>>>> 92d11c97
    "staging_schema"       : "staging",
    "max_io_loglength"     : 1024,

    "bridges" : {
        "agent_staging_input_queue"  : { "kind"      : "queue",
                                         "log_level" : "error",
                                         "stall_hwm" : 1,
                                         "bulk_size" : 1},
        "agent_scheduling_queue"     : { "kind"      : "queue",
                                         "log_level" : "error",
                                         "stall_hwm" : 1,
                                         "bulk_size" : 1},
        "agent_executing_queue"      : { "kind"      : "queue",
                                         "log_level" : "error",
                                         "stall_hwm" : 1,
                                         "bulk_size" : 1},
        "agent_staging_output_queue" : { "kind"      : "queue",
                                         "log_level" : "error",
                                         "stall_hwm" : 1,
                                         "bulk_size" : 1},

        "funcs_wrk_queue"            : { "kind"      : "queue",
                                         "log_level" : "debug",
                                         "stall_hwm" : 1,
                                         "bulk_size" : 0},
        "funcs_res_queue"            : { "kind"      : "queue",
                                         "log_level" : "debug",
                                         "stall_hwm" : 1,
                                         "bulk_size" : 0},

        "agent_unschedule_pubsub"    : { "kind"      : "pubsub",
                                         "log_level" : "error"},
        "agent_schedule_pubsub"      : { "kind"      : "pubsub",
                                         "log_level" : "error"},

        "control_pubsub"             : { "kind"      : "pubsub",
                                         "log_level" : "error"},
        "state_pubsub"               : { "kind"      : "pubsub",
                                         "log_level" : "error"},
        "log_pubsub"                 : { "kind"      : "pubsub",
                                         "log_level" : "error"}
    },

    "components": {
        # the update worker must live in agent.0, since only that agent is
        # sure to have connectivity toward the DB.
        "update"               : {"count" : 1},
        "agent_staging_input"  : {"count" : 1},
        "agent_scheduling"     : {"count" : 1},
        "agent_staging_output" : {"count" : 1}
    },

    "agents": {
        "agent.1": {
            "target": "node",
            "components": {
                "agent_executinng" : {"count" : 1}
            }
        }
    }
}<|MERGE_RESOLUTION|>--- conflicted
+++ resolved
@@ -1,9 +1,5 @@
 
 {
-<<<<<<< HEAD
-    "staging_area"         : "",
-=======
-
     "target" : "local",
     "mode"   : "shared",
 
@@ -18,8 +14,7 @@
         "timeout"  : 60.0
     },
 
-    "staging_area"         : "staging_area",
->>>>>>> 92d11c97
+    "staging_area"         : "",
     "staging_schema"       : "staging",
     "max_io_loglength"     : 1024,
 
