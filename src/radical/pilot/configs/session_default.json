
# this is the default session config which is used if no other config is
# specified.  It contains the minimal set of settings required for
# a functional rp session, both on the client and on the agent side.
{
    "default_dburl": "mongodb://rct:rct_test@two.radical-project.org/rct_test",
    "dburl"        : "${RADICAL_PILOT_DBURL}",
    "session_base" : "${RADICAL_PILOT_SESSION_BASE:$PWD}",
    "record"       : "${RADICAL_PILOT_SESSION_RECORD}",

    "bulk_time"    : 1.0,
    "bulk_size"    : 1024,

    "heartbeat"    : {
        "interval" :  1.0,
        "timeout"  : 60.0
    },

    "bridges" : {
        "log_pubsub"     : {"kind"      : "pubsub",
                            "log_level" : "error",
                            "stall_hwm" : 1,
                            "bulk_size" : 1024},
        "state_pubsub"   : {"kind"      : "pubsub",
                            "log_level" : "error",
                            "stall_hwm" : 1,
                            "bulk_size" : 1024},
        "control_pubsub" : {"kind"      : "pubsub",
                            "log_level" : "error",
                            "stall_hwm" : 1,
<<<<<<< HEAD
                            "bulk_size" : 1024}
=======
                            "bulk_size" : 0},

        "stager_request_queue"  : {"kind"      : "queue",
                                   "log_level" : "error",
                                   "stall_hwm" : 1,
                                   "bulk_size" : 0},
        "stager_response_pubsub": {"kind"      : "pubsub",
                                   "log_level" : "debug",
                                   "stall_hwm" : 1,
                                   "bulk_size" : 0}
>>>>>>> 0b677fc2
    },

    "components" : {
        # how many instances of the respective components should be started
        "update" : { "count" : 1 },
        "stager" : { "count" : 1 }
    }
}
<|MERGE_RESOLUTION|>--- conflicted
+++ resolved
@@ -28,10 +28,7 @@
         "control_pubsub" : {"kind"      : "pubsub",
                             "log_level" : "error",
                             "stall_hwm" : 1,
-<<<<<<< HEAD
-                            "bulk_size" : 1024}
-=======
-                            "bulk_size" : 0},
+                            "bulk_size" : 1024},
 
         "stager_request_queue"  : {"kind"      : "queue",
                                    "log_level" : "error",
@@ -41,7 +38,6 @@
                                    "log_level" : "debug",
                                    "stall_hwm" : 1,
                                    "bulk_size" : 0}
->>>>>>> 0b677fc2
     },
 
     "components" : {
