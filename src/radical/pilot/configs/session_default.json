--- conflicted
+++ resolved
@@ -6,15 +6,6 @@
     # fallback db url
     "default_dburl"      : "mongodb://rp:rp@ds015335.mlab.com:15335/rp",
 
-<<<<<<< HEAD
-=======
-    # time between consecutive heartbeats
-    "heartbeat_interval" : 100,
-
-    # time until death is declared on missing heartbeats
-    "heartbeat_timeout"  : 3000,
-
->>>>>>> 96b1e51a
     "bridges" : {
         "log_pubsub"     : {"log_level" : "debug",
                             "stall_hwm" : 1,
@@ -29,6 +20,6 @@
 
     "components" : {
         # how many instances of the respective components should be started
-        "UpdateWorker"  : 1
+        "UpdateWorker" : 1
     }
 }
