--- conflicted
+++ resolved
@@ -12,13 +12,8 @@
     "bulk_size"    : 1024,
 
     "heartbeat"    : {
-<<<<<<< HEAD
-        "interval" :  3.0,
-        "timeout"  : 10.0
-=======
         "interval" :  5.0,
         "timeout"  : 60.0
->>>>>>> 1c35e226
     },
 
     "bridges" : {
