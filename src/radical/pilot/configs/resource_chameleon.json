--- conflicted
+++ resolved
@@ -17,10 +17,6 @@
         "task_launch_method"          : "YARN",
         "mpi_launch_method"           : "MPIEXEC",
         "rp_version"                  : "debug",
-<<<<<<< HEAD
-        "virtenv"                     : "%(resource_sandbox)s/ve_chameleon",
-=======
->>>>>>> f44bbd11
         "virtenv_mode"                : "create",
         "python_dist"                 : "default"
     }
