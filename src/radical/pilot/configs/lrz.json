
{
    "supermuc": {
        "description"                 : "The SuperMUC petascale HPC cluster at LRZ, Munich (http://www.lrz.de/services/compute/supermuc/).",
        "notes"                       : "Default authentication to SuperMUC uses X509 and is firewalled, make sure you can gsissh into the machine from your registered IP address. Because of outgoing traffic restrictions your MongoDB needs to run on a port in the range 20000 to 25000.",
        "schemas"                     : ["gsissh", "ssh"],
        "gsissh"                      :
        {
            "job_manager_endpoint"    : "loadl+gsissh://supermuc.lrz.de:2222/?energy_policy_tag=radical_pilot&island_count=1&node_usage=not_shared&network_mpi=sn_all,not_shared,us",
            "filesystem_endpoint"     : "gsisftp://supermuc.lrz.de:2222/"
        },
        "ssh"                         :
        {
            "job_manager_endpoint"    : "loadl+ssh://supermuc.lrz.de/?energy_policy_tag=radical_pilot&island_count=1&node_usage=not_shared&network_mpi=sn_all,not_shared,us",
            "filesystem_endpoint"     : "sftp://supermuc.lrz.de/"
        },
        "default_queue"               : "test",
        "lrms"                        : "LOADL",
        "agent_type"                  : "multicore",
        "agent_scheduler"             : "CONTINUOUS",
        "agent_spawner"               : "POPEN",
        "task_launch_method"          : "SSH",
        "mpi_launch_method"           : "MPIEXEC",
<<<<<<< HEAD
        "forward_tunnel_endpoint"     : "login03",
=======
        "agent_mongodb_endpoint"      : "mongodb://login03:24242",
        "global_virtenv"              : "/home/hpc/pr87be/di29sut/pilotve",
>>>>>>> 83e8592f
        "pre_bootstrap"               : ["source /etc/profile",
                                         "source /etc/profile.d/modules.sh",
                                         "module load python/2.7.6",
                                         "module unload mpi.ibm", "module load mpi.intel",
                                         "source /home/hpc/pr87be/di29sut/pilotve/bin/activate"
                                        ],
        "valid_roots"                 : ["/home", "/gpfs/work", "/gpfs/scratch"],
        "rp_version"                  : "installed",
        "virtenv"                     : "/home/hpc/pr87be/di29sut/pilotve",
        "virtenv_mode"                : "use"
    }
}
<|MERGE_RESOLUTION|>--- conflicted
+++ resolved
@@ -21,12 +21,7 @@
         "agent_spawner"               : "POPEN",
         "task_launch_method"          : "SSH",
         "mpi_launch_method"           : "MPIEXEC",
-<<<<<<< HEAD
-        "forward_tunnel_endpoint"     : "login03",
-=======
         "agent_mongodb_endpoint"      : "mongodb://login03:24242",
-        "global_virtenv"              : "/home/hpc/pr87be/di29sut/pilotve",
->>>>>>> 83e8592f
         "pre_bootstrap"               : ["source /etc/profile",
                                          "source /etc/profile.d/modules.sh",
                                          "module load python/2.7.6",
