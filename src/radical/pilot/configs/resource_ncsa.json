
{
    "bw_aprun": {
        "description"                 : "The NCSA Blue Waters Cray XE6/XK7 system (https://bluewaters.ncsa.illinois.edu/)",
        "notes"                       : "Running 'touch .hushlogin' on the login node will reduce the likelihood of prompt detection issues.",
        "schemas"                     : ["gsissh", "local"],
        "gsissh"                      : {
            "job_manager_endpoint"    : "torque+gsissh://bw.ncsa.illinois.edu",
            "filesystem_endpoint"     : "gsisftp://bw.ncsa.illinois.edu/"
        },
        "local"                       : {
            "job_manager_endpoint"    : "torque://bw.ncsa.illinois.edu",
            "filesystem_endpoint"     : "file://bw.ncsa.illinois.edu"
        },
        "default_queue"               : "normal",
        "lrms"                        : "TORQUE",
        "lfs_path_per_node"           : "/tmp",
        "lfs_size_per_node"           : 32768,
        "agent_scheduler"             : "CONTINUOUS",
        "agent_spawner"               : "POPEN",
        "agent_launch_method"         : "APRUN",
        "task_launch_method"          : "APRUN",
        "mpi_launch_method"           : "APRUN",
        "pre_bootstrap_0"             : [
            "ulimit -s 8192",
            "module switch PrgEnv-cray PrgEnv-gnu",
            "module load bwpy"
        ],
<<<<<<< HEAD
        "default_sandbox_base"        : "/scratch/sciteam/$USER",
=======
        "pre_bootstrap_1"             : [
            "ulimit -s 8192"
        ],
        "default_remote_workdir"      : "/scratch/sciteam/$USER",
>>>>>>> 1e6543f3
        "valid_roots"                 : ["/scratch/sciteam"],
        "rp_version"                  : "local",
        "virtenv_mode"                : "create",
        "stage_cacerts"               : "True",
        "python_dist"                 : "default",
        "python_interpreter"          : "python2.7",
        "gpus_per_node"               : 1
    },

    "bw_ortelib": {
        "description"                 : "The NCSA Blue Waters Cray XE6/XK7 system (https://bluewaters.ncsa.illinois.edu/)",
        "notes"                       : "Running 'touch .hushlogin' on the login node will reduce the likelihood of prompt detection issues.",
        "schemas"                     : ["gsissh"],
        "gsissh"                      : {
            "job_manager_endpoint"    : "torque+gsissh://bw.ncsa.illinois.edu",
            "filesystem_endpoint"     : "gsisftp://bw.ncsa.illinois.edu/"
        },
        "default_queue"               : "normal",
        "lrms"                        : "TORQUE",
        "lfs_path_per_node"           : "/tmp",
        "lfs_size_per_node"           : 32768,
        "agent_type"                  : "multicore",
        "agent_scheduler"             : "CONTINUOUS",
        "agent_config"                : "cray",
        "agent_spawner"               : "ORTE",
        "agent_launch_method"         : "ORTE",
        "task_launch_method"          : "ORTE_LIB",
        "mpi_launch_method"           : "ORTE_LIB",
        "tunnel_bind_device"          : "ipogif0",
        "forward_tunnel_endpoint"     : "BIND_ADDRESS",
        "pre_bootstrap_0"             : [
            "ulimit -s 8192",
            "module switch PrgEnv-cray PrgEnv-gnu",
            "module load bwpy",
            "module use --append /projects/sciteam/gk4/openmpi/modules",
            "module load openmpi"
        ],
<<<<<<< HEAD
        "pre_bootstrap_1"             : ["export HOME=$HOME"],
        "default_sandbox_base"        : "/scratch/sciteam/$USER",
=======
        "pre_bootstrap_1"             : [
            "ulimit -s 8192",
            "export HOME=$HOME"
        ],
        "default_remote_workdir"      : "/scratch/sciteam/$USER",
>>>>>>> 1e6543f3
        "valid_roots"                 : ["/scratch/sciteam"],
        "rp_version"                  : "local",
        "virtenv_mode"                : "create",
        "stage_cacerts"               : true,
        "python_dist"                 : "default",
        "python_interpreter"          : "python2.7",
        "gpus_per_node"               : 1
    },

    "bw_orte": {
        "description"                 : "The NCSA Blue Waters Cray XE6/XK7 system (https://bluewaters.ncsa.illinois.edu/)",
        "notes"                       : "Running 'touch .hushlogin' on the login node will reduce the likelihood of prompt detection issues.",
        "schemas"                     : ["gsissh", "local"],
        "gsissh"                      : {
            "job_manager_endpoint"    : "torque+gsissh://bw.ncsa.illinois.edu",
            "filesystem_endpoint"     : "gsisftp://bw.ncsa.illinois.edu/"
        },
        "local"                      : {
            "job_manager_endpoint"    : "torque://bw.ncsa.illinois.edu",
            "filesystem_endpoint"     : "file://bw.ncsa.illinois.edu/"
        },
        "default_queue"               : "normal",
        "lrms"                        : "TORQUE",
        "lfs_path_per_node"           : "/tmp",
        "lfs_size_per_node"           : 32768,
        "agent_scheduler"             : "CONTINUOUS",
        "agent_spawner"               : "POPEN",
        "agent_config"                : "cray",
        "agent_launch_method"         : "ORTE",
        "task_launch_method"          : "ORTE",
        "mpi_launch_method"           : "ORTE",
        "tunnel_bind_device"          : "ipogif0",
        "forward_tunnel_endpoint"     : "BIND_ADDRESS",
        "pre_bootstrap_0"             : [
            "ulimit -s 8192",
            "module switch PrgEnv-cray PrgEnv-gnu",
            "module load bwpy",
            "module use --append /projects/sciteam/gk4/openmpi/modules",
            "module load openmpi"
        ],
<<<<<<< HEAD
        "pre_bootstrap_1"             : ["export HOME=$HOME"],
        "default_sandbox_base"        : "/scratch/sciteam/$USER",
=======
        "pre_bootstrap_1"             : [
            "ulimit -s 8192",
            "export HOME=$HOME"
        ],
        "default_remote_workdir"      : "/scratch/sciteam/$USER",
>>>>>>> 1e6543f3
        "valid_roots"                 : ["/scratch/sciteam"],
        "rp_version"                  : "local",
        "virtenv_mode"                : "create",
        "stage_cacerts"               : true,
        "python_dist"                 : "default",
        "python_interpreter"          : "python2.7",
        "gpus_per_node"               : 1
    },

    "bw_ccm_ssh": {
        "description"                 : "The NCSA Blue Waters Cray XE6/XK7 system in CCM (https://bluewaters.ncsa.illinois.edu/)",
        "notes"                       : "Running 'touch .hushlogin' on the login node will reduce the likelihood of prompt detection issues.",
        "schemas"                     : ["gsissh"],
        "gsissh"                      : {
            "job_manager_endpoint"    : "torque+gsissh://bw.ncsa.illinois.edu/?gres=ccm",
            "filesystem_endpoint"     : "gsisftp://bw.ncsa.illinois.edu/"
        },
        "default_queue"               : "normal",
        "lrms"                        : "CCM",
        "lfs_path_per_node"           : "/tmp",
        "lfs_size_per_node"           : 32768, 
        "agent_scheduler"             : "CONTINUOUS",
        "agent_spawner"               : "POPEN",
        "agent_launch_method"         : "SSH",
        "task_launch_method"          : "SSH",
        "mpi_launch_method"           : "MPIRUN",
        "pre_bootstrap_0"             : [
            "ulimit -s 8192",
            "module switch PrgEnv-cray PrgEnv-gnu",
            "module load bwpy",
            "module load ccm"
        ],
        "pre_bootstrap_1"             : [
            "ulimit -s 8192",
            "export HOME=$HOME"
        ],
        "default_sandbox_base"        : "/scratch/sciteam/$USER",
        "valid_roots"                 : ["/scratch/sciteam"],
        "rp_version"                  : "local",
        "virtenv_mode"                : "create",
        "stage_cacerts"               : "True",
        "python_dist"                 : "default",
        "python_interpreter"          : "python2.7",
        "gpus_per_node"               : 1
    }
}
<|MERGE_RESOLUTION|>--- conflicted
+++ resolved
@@ -26,14 +26,10 @@
             "module switch PrgEnv-cray PrgEnv-gnu",
             "module load bwpy"
         ],
-<<<<<<< HEAD
         "default_sandbox_base"        : "/scratch/sciteam/$USER",
-=======
         "pre_bootstrap_1"             : [
             "ulimit -s 8192"
         ],
-        "default_remote_workdir"      : "/scratch/sciteam/$USER",
->>>>>>> 1e6543f3
         "valid_roots"                 : ["/scratch/sciteam"],
         "rp_version"                  : "local",
         "virtenv_mode"                : "create",
@@ -71,16 +67,12 @@
             "module use --append /projects/sciteam/gk4/openmpi/modules",
             "module load openmpi"
         ],
-<<<<<<< HEAD
         "pre_bootstrap_1"             : ["export HOME=$HOME"],
         "default_sandbox_base"        : "/scratch/sciteam/$USER",
-=======
         "pre_bootstrap_1"             : [
             "ulimit -s 8192",
             "export HOME=$HOME"
         ],
-        "default_remote_workdir"      : "/scratch/sciteam/$USER",
->>>>>>> 1e6543f3
         "valid_roots"                 : ["/scratch/sciteam"],
         "rp_version"                  : "local",
         "virtenv_mode"                : "create",
@@ -121,16 +113,11 @@
             "module use --append /projects/sciteam/gk4/openmpi/modules",
             "module load openmpi"
         ],
-<<<<<<< HEAD
-        "pre_bootstrap_1"             : ["export HOME=$HOME"],
         "default_sandbox_base"        : "/scratch/sciteam/$USER",
-=======
         "pre_bootstrap_1"             : [
             "ulimit -s 8192",
             "export HOME=$HOME"
         ],
-        "default_remote_workdir"      : "/scratch/sciteam/$USER",
->>>>>>> 1e6543f3
         "valid_roots"                 : ["/scratch/sciteam"],
         "rp_version"                  : "local",
         "virtenv_mode"                : "create",
