--- conflicted
+++ resolved
@@ -29,10 +29,7 @@
         "virtenv_mode"                : "create",
         "stage_cacerts"               : "True",
         "python_dist"                 : "default",
-<<<<<<< HEAD
-=======
         "python_interpreter"          : "python2.7",
->>>>>>> 29c62012
         "gpus_per_node"               : 1
     },
 
@@ -68,10 +65,7 @@
         "virtenv_mode"                : "create",
         "stage_cacerts"               : true,
         "python_dist"                 : "default",
-<<<<<<< HEAD
-=======
         "python_interpreter"          : "python2.7",
->>>>>>> 29c62012
         "gpus_per_node"               : 1
     },
 
@@ -110,10 +104,7 @@
         "virtenv_mode"                : "create",
         "stage_cacerts"               : true,
         "python_dist"                 : "default",
-<<<<<<< HEAD
-=======
         "python_interpreter"          : "python2.7",
->>>>>>> 29c62012
         "gpus_per_node"               : 1
     },
 
@@ -147,10 +138,7 @@
         "virtenv_mode"                : "create",
         "stage_cacerts"               : "True",
         "python_dist"                 : "default",
-<<<<<<< HEAD
-=======
         "python_interpreter"          : "python2.7",
->>>>>>> 29c62012
         "gpus_per_node"               : 1
     }
 }
