{
    "yellowstone.ucar.edu": {
        "remote_job_manager_endpoint" : "lsf+ssh://yellowstone.ucar.edu",
        "remote_filesystem_endpoint"  : "sftp://yellowstone.ucar.edu/",
        "local_job_manager_endpoint"  : "lsf://localhost",
        "local_filesystem_endpoint"   : "file://localhost/",
<<<<<<< HEAD
        "default_queue"               : "premium",
        "pre_bootstrap"               : ["module purge",
                                         "module load ncarenv", "module load ncarbinlibs",
                                         "module load python",
=======
        "default_queue"               : "small",
        "pre_bootstrap"               : ["module purge",
                                         "module load ncarenv",
                                         "module load ncarbinlibs",
                                         "module load python/2.7.5",
>>>>>>> 645e9a68
                                         "export ALT_REMOTE=yslogin6:12346",
                                         "export LD_PRELOAD=/glade/u/home/marksant/tsocks-1.8/libtsocks.so"],
        "valid_roots"                 : ["/glade/u", "/glade/p", "/glade/scratch"],
        "pilot_agent"                 : "radical-pilot-agent-multicore.py"
    }
}<|MERGE_RESOLUTION|>--- conflicted
+++ resolved
@@ -4,18 +4,11 @@
         "remote_filesystem_endpoint"  : "sftp://yellowstone.ucar.edu/",
         "local_job_manager_endpoint"  : "lsf://localhost",
         "local_filesystem_endpoint"   : "file://localhost/",
-<<<<<<< HEAD
-        "default_queue"               : "premium",
-        "pre_bootstrap"               : ["module purge",
-                                         "module load ncarenv", "module load ncarbinlibs",
-                                         "module load python",
-=======
         "default_queue"               : "small",
         "pre_bootstrap"               : ["module purge",
                                          "module load ncarenv",
                                          "module load ncarbinlibs",
-                                         "module load python/2.7.5",
->>>>>>> 645e9a68
+                                         "module load python",
                                          "export ALT_REMOTE=yslogin6:12346",
                                          "export LD_PRELOAD=/glade/u/home/marksant/tsocks-1.8/libtsocks.so"],
         "valid_roots"                 : ["/glade/u", "/glade/p", "/glade/scratch"],
