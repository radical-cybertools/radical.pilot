
__copyright__ = "Copyright 2013-2014, http://radical.rutgers.edu"
__license__   = "MIT"


import radical.utils as ru


# ------------------------------------------------------------------------------
# Attribute description keys
UID                    = 'uid'
NAME                   = 'name'
EXECUTABLE             = 'executable'
ARGUMENTS              = 'arguments'
ENVIRONMENT            = 'environment'
NAMED_ENV              = 'named_env'
SANDBOX                = 'sandbox'

CORES                  = 'cores'  # deprecated
CPU_PROCESSES          = 'cpu_processes'
CPU_PROCESS_TYPE       = 'cpu_process_type'
CPU_THREADS            = 'cpu_threads'
CPU_THREAD_TYPE        = 'cpu_thread_type'

GPU_PROCESSES          = 'gpu_processes'
GPU_PROCESS_TYPE       = 'gpu_process_type'
GPU_THREADS            = 'gpu_threads'
GPU_THREAD_TYPE        = 'gpu_thread_type'

LFS_PER_PROCESS        = 'lfs_per_process'
MEM_PER_PROCESS        = 'mem_per_process'

INPUT_STAGING          = 'input_staging'
OUTPUT_STAGING         = 'output_staging'
PRE_EXEC               = 'pre_exec'
POST_EXEC              = 'post_exec'
KERNEL                 = 'kernel'
CLEANUP                = 'cleanup'
PILOT                  = 'pilot'
STDOUT                 = 'stdout'
STDERR                 = 'stderr'
RESTARTABLE            = 'restartable'
TAGS                   = 'tags'
METADATA               = 'metadata'

# process / thread types (for both, CPU and GPU processes/threads)
POSIX                  = 'POSIX'   # native threads / application threads
MPI                    = 'MPI'
OpenMP                 = 'OpenMP'
CUDA                   = 'CUDA'
FUNC                   = 'FUNC'


# ------------------------------------------------------------------------------
#
class TaskDescription(ru.Description):
    """
    A TaskDescription object describes the requirements and properties
    of a :class:`radical.pilot.Task` and is passed as a parameter to
    :meth:`radical.pilot.TaskManager.submit_tasks` to instantiate and run
    a new task.


    .. note:: A TaskDescription **MUST** define at least an
              `executable` or `kernel` -- all other elements are optional.


    .. data:: uid

       A unique ID for the task (`string`).  This attribute is optional,
       a unique ID will be assigned by RP if the field is not set.

       default: `None`


    .. data:: name

       A descriptive name for the task (`string`).  This attribute can
       be used to map individual tasks back to application level workloads.

       default: `None`


    .. data:: executable

       The executable to launch (`string`).  The executable is expected to be
       either available via `$PATH` on the target resource, or to be an absolute
       path.

       default: `None`


    .. data:: cpu_processes
       number of application processes to start on CPU cores

       default: 0


    .. data:: cpu_threads
       number of threads each process will start on CPU cores

       default: 1


    .. data:: cpu_process_type
       process type, determines startup method (POSIX, MPI)

       default: POSIX


    .. data:: cpu_thread_type
       thread type, influences startup and environment (POSIX, OpenMP)

       default: POSIX


    .. data:: gpu_processes
       number of application processes to start on GPU cores

       default: 0


    .. data:: gpu_threads
       number of threads each process will start on GPU cores

       default: 1


    .. data:: gpu_process_type
       process type, determines startup method (POSIX, MPI)

       default: POSIX


    .. data:: gpu_thread_type
       thread type, influences startup and environment (POSIX, OpenMP, CUDA)

       default: POSIX


    .. data:: lfs (local file storage)
       amount of data (MB) required on the local file system of the node

       default: 0


    .. data:: arguments

       The command line arguments for the given `executable` (`list` of
       `strings`).

       default: `[]`


    .. data:: environment

       Environment variables to set in the environment before execution
       (`dict`).

       default: `{}`


    .. data:: named_env

       A named environment as prepared by the pilot.  The task will fail if that
       environment does not exist.
       (`str`).

       default: `None`


    .. data:: sandbox

       (`Attribute`) This specifies the working directory of the task.  That
       directory *MUST* be relative to the pilot sandbox.  It will be created if
       it does not exist.  By default, the sandbox has the name of the task's
       uid.


    .. data:: stdout

       The name of the file to store stdout in (`string`).

       default: `STDOUT`


    .. data:: stderr

       The name of the file to store stderr in (`string`).

       default: `STDERR`


    .. data:: input_staging

       The files that need to be staged before execution (`list` of `staging
       directives`, see below).

       default: `{}`


    .. data:: output_staging

       The files that need to be staged after execution (`list` of `staging
       directives`, see below).

       default: `{}`


    .. data:: pre_exec

       Actions (shell commands) to perform before this task starts (`list` of
       `strings`).  Note that the set of shell commands given here are expected
       to load environments, check for work directories and data, etc.  They are
       not expected to consume any significant amount of CPU time or other
       resources!  Deviating from that rule will likely result in reduced
       overall throughput.

       No assumption should be made as to where these commands are executed
       (although RP attempts to perform them in the task's execution
       environment).

       No assumption should be made on the specific shell environment the
       commands are executed in.

       Errors in executing these commands will result in the task to enter
       `FAILED` state, and no execution of the actual workload will be
       attempted.

       default: `[]`


    .. data:: post_exec

       Actions (shell commands) to perform after this task finishes (`list` of
       `strings`).  The same remarks as on `pre_exec` apply, inclusive the point
       on error handling, which again will cause the task to fail, even if the
       actual execution was successful.

       default: `[]`


    .. data:: kernel

       Name of a simulation kernel which expands to description attributes once
       the task is scheduled to a pilot and resource. TODO: explain in detail,
       referencing ENMDTK.

       default: `None`


    .. data:: restartable

       If the task starts to execute on a pilot, but cannot finish because the
       pilot fails or is canceled, the task can be restarted.

       default: `False`


    .. data:: tags

       Configuration specific tags which influence task scheduling and
       execution.


    .. data:: metadata

       User defined metadata.

       default: `None`


    .. data:: cleanup

       If cleanup (a `bool`) is set to `True`, the pilot will delete the entire
       task sandbox upon termination. This includes all generated output data in
       that sandbox.  Output staging will be performed before cleanup.

       Note that task sandboxes are also deleted if the pilot's own `cleanup`
       flag is set.

       default: `False`


    .. data:: pilot

       If specified as `string` (pilot uid), the task is submitted to the pilot
       with the given ID.  If that pilot is not known to the task manager, an
       exception is raised.


    Staging Directives
    ------------------

    The Staging Directives are specified using a dict in the following form:

        staging_directive = {
            'source'  : None, # see 'Location' below
            'target'  : None, # see 'Location' below
            'action'  : None, # See 'Action operators' below
            'flags'   : None, # See 'Flags' below
            'priority': 0     # Control ordering of actions (unused)
        }


    Locations
    ---------

      `source` and `target` locations can be given as strings or `ru.URL`
      instances.  Strings containing `://` are converted into URLs immediately.
      Otherwise they are considered absolute or relative paths and are then
      interpreted in the context of the client's working directory.

      RP accepts the following special URL schemas:

        * `client://`  : relative to the client's working directory
        * `resource://`: relative to the RP    sandbox on the target resource
        * `pilot://`   : relative to the pilot sandbox on the target resource
        * `task://`    : relative to the task  sandbox on the target resource

      In all these cases, the `hostname` element of the URL is expected to be
      empty, and the path is *always* considered relative to the locations
      specified above (even though URLs usually don't have a notion of relative
      paths).


    Action operators
    ----------------

      RP accepts the following action operators:

        * rp.TRANSFER: remote file transfer from `source` URL to `target` URL.
        * rp.COPY    : local file copy, ie. not crossing host boundaries
        * rp.MOVE    : local file move
        * rp.LINK    : local file symlink


    Flags
    -----

      rp.CREATE_PARENTS: create the directory hierarchy for targets on the fly
      rp.RECURSIVE     : if `source` is a directory, handle it recursively

    """

    _schema = {
               UID             : str         ,
               NAME            : str         ,
               EXECUTABLE      : str         ,
               KERNEL          : str         ,
               SANDBOX         : str         ,
               ARGUMENTS       : [str]       ,
               ENVIRONMENT     : {str: str}  ,
               NAMED_ENV       : str         ,
               PRE_EXEC        : [str]       ,
               POST_EXEC       : [str]       ,
               STDOUT          : str         ,
               STDERR          : str         ,
               INPUT_STAGING   : None        ,
               OUTPUT_STAGING  : None        ,

               CPU_PROCESSES   : int         ,
               CPU_PROCESS_TYPE: str         ,
               CPU_THREADS     : int         ,
               CPU_THREAD_TYPE : str         ,
               GPU_PROCESSES   : int         ,
               GPU_PROCESS_TYPE: str         ,
               GPU_THREADS     : int         ,
               GPU_THREAD_TYPE : str         ,
               LFS_PER_PROCESS : int         ,
               MEM_PER_PROCESS : int         ,

               RESTARTABLE     : bool        ,
               TAGS            : {None: None},
               METADATA        : None        ,
               CLEANUP         : bool        ,
               PILOT           : str         ,
    }

    _defaults = {
               UID             : ''          ,
               NAME            : ''          ,
               EXECUTABLE      : ''          ,
               KERNEL          : ''          ,
               SANDBOX         : ''          ,
               ARGUMENTS       : list()      ,
               ENVIRONMENT     : dict()      ,
               NAMED_ENV       : ''          ,
               PRE_EXEC        : list()      ,
               POST_EXEC       : list()      ,
               STDOUT          : ''          ,
               STDERR          : ''          ,
               INPUT_STAGING   : list()      ,
               OUTPUT_STAGING  : list()      ,

               CPU_PROCESSES   : 1           ,
               CPU_PROCESS_TYPE: ''          ,
               CPU_THREADS     : 1           ,
               CPU_THREAD_TYPE : ''          ,
               GPU_PROCESSES   : 0           ,
               GPU_PROCESS_TYPE: ''          ,
               GPU_THREADS     : 1           ,
               GPU_THREAD_TYPE : ''          ,
               LFS_PER_PROCESS : 0           ,
               MEM_PER_PROCESS : 0           ,

               RESTARTABLE     : False       ,
               TAGS            : dict()      ,
               METADATA        : None        ,
               CLEANUP         : False       ,
               PILOT           : ''          ,
    }


    # --------------------------------------------------------------------------
    #
    def __init__(self, from_dict=None):

<<<<<<< HEAD
        ru.Description.__init__(self, from_dict=from_dict)
=======
        super().__init__(from_dict=from_dict)
>>>>>>> 3ed50314


    # --------------------------------------------------------------------------
    #
    def _verify(self):

        if not self.get('executable') and \
           not self.get('kernel')     :
            raise ValueError("Task description needs 'executable' or 'kernel'")


# ------------------------------------------------------------------------------
<|MERGE_RESOLUTION|>--- conflicted
+++ resolved
@@ -416,11 +416,7 @@
     #
     def __init__(self, from_dict=None):
 
-<<<<<<< HEAD
-        ru.Description.__init__(self, from_dict=from_dict)
-=======
         super().__init__(from_dict=from_dict)
->>>>>>> 3ed50314
 
 
     # --------------------------------------------------------------------------
