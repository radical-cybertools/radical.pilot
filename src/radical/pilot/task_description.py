
__copyright__ = 'Copyright 2013-2021, The RADICAL-Cybertools Team'
__license__   = 'MIT'

import radical.utils as ru

# task modes
TASK_EXECUTABLE  = 'executable'
TASK_FUNCTION    = 'function'
<<<<<<< HEAD
=======
TASK_METHOD      = 'method'
>>>>>>> 5a7795e4
TASK_EVAL        = 'eval'
TASK_EXEC        = 'exec'
TASK_PROC        = 'proc'
TASK_SHELL       = 'shell'

# task description attributes
UID              = 'uid'
NAME             = 'name'
MODE             = 'mode'

# mode: TASK_EXECUTABLE
EXECUTABLE       = 'executable'
ARGUMENTS        = 'arguments'

<<<<<<< HEAD
=======
# mode: TASK_METHOD  # FIXME
METHOD           = 'method'
ARGS             = 'args'
KWARGS           = 'kwargs'

>>>>>>> 5a7795e4
# mode: TASK_FUNCTION
FUNCTION         = 'function'
ARGS             = 'args'
KWARGS           = 'kwargs'

# mode: TASK_EXEC, TASK_EVAL
CODE             = 'code'

# mode: TASK_PROC, TASK_SHELL
COMMAND          = 'command'

# environment
ENVIRONMENT      = 'environment'
NAMED_ENV        = 'named_env'
SANDBOX          = 'sandbox'

# resource requirements
CPU_PROCESSES    = 'cpu_processes'            # ranks
CPU_PROCESS_TYPE = 'cpu_process_type'         # MPI?
CPU_THREADS      = 'cpu_threads'              # cores per rank
CPU_THREAD_TYPE  = 'cpu_thread_type'          # OpenMP?

GPU_PROCESSES    = 'gpu_processes'            # gpus per rank
GPU_PROCESS_TYPE = 'gpu_process_type'         # CUDA?
GPU_THREADS      = 'gpu_threads'              # part of gpu?
GPU_THREAD_TYPE  = 'gpu_thread_type'          # ?

LFS_PER_PROCESS  = 'lfs_per_process'          # disk space per rank
MEM_PER_PROCESS  = 'mem_per_process'          # memory per rank

INPUT_STAGING    = 'input_staging'
OUTPUT_STAGING   = 'output_staging'
STAGE_ON_ERROR   = 'stage_on_error'
PRE_LAUNCH       = 'pre_launch'
PRE_EXEC         = 'pre_exec'
PRE_RANK         = 'pre_rank'
POST_LAUNCH      = 'post_launch'
POST_EXEC        = 'post_exec'
POST_RANK        = 'post_rank'
CLEANUP          = 'cleanup'
PILOT            = 'pilot'
STDOUT           = 'stdout'
STDERR           = 'stderr'
RESTARTABLE      = 'restartable'
SCHEDULER        = 'scheduler'
TAGS             = 'tags'
METADATA         = 'metadata'
<<<<<<< HEAD

# process / thread types (for both, CPU and GPU processes/threads)
POSIX            = 'POSIX'   # native threads / application threads
MPI              = 'MPI'
OpenMP           = 'OpenMP'
CUDA             = 'CUDA'
FUNC             = 'FUNC'
# FIXME: move task/process/thread types to `radical.pilot.constants`
=======
>>>>>>> 5a7795e4


# ------------------------------------------------------------------------------
#
class TaskDescription(ru.TypedDict):
    """
    A TaskDescription object describes the requirements and properties
    of a :class:`radical.pilot.Task` and is passed as a parameter to
    :meth:`radical.pilot.TaskManager.submit_tasks` to instantiate and run
    a new task.

    .. note:: A TaskDescription **MUST** define at least an
              `executable` -- all other elements are optional.

    .. data:: uid

       [type: `str` | default: `""`] A unique ID for the task. This attribute
       is optional, a unique ID will be assigned by RP if the field is not set.

    .. data:: name

       [type: `str` | default: `""`] A descriptive name for the task. This
       attribute can be used to map individual tasks back to application level
       workloads.

    .. data:: mode

       [type: `str` | default: `"executable"`] The execution mode to be used for
       this task.  The following modes are accepted:

         - TASK_EXECUTABLE: the task is spawned as an external executable via a
           resource specific launch method (srun, aprun, mpiexec, etc).
           required attributes: `executable`
           related  attributes: `arguments`

         - TASK_FUNCTION: the task references a python function to be called.
           required attributes: `function`
           related  attributes: `args`
           related  attributes: `kwargs`

<<<<<<< HEAD
=======
         - TASK_METHOD: the task references a raptor worker method to be
           called.
           required attributes: `method`
           related  attributes: `args`
           related  attributes: `kwargs`

>>>>>>> 5a7795e4
         - TASK_EVAL: the task is a code snippet to be evaluated.
           required attributes: `code`

         - TASK_EXEC: the task is a code snippet to be `exec`'ed.
           required attributes: `code`

         - TASK_SHELL: the task is a shell command line to be run.
           required attributes: `command`

         - TASK_PROC: the task is a single core process to be executed.
           required attributes: `executable`
           related  attributes: `arguments`

        There exists a certain overlap between `TASK_EXECUTABLE`, `TASK_SHELL`
        and `TASK_PROC` modes.  As a general rule, `TASK_SHELL` and `TASK_PROC`
        should be used for short running tasks which require a single core and
        no additional resources (gpus, storage, memory).  `TASK_EXECUTABLE`
        should be used for all other tasks and is in fact the default.
        `TASK_SHELL` should only be used if the command to be run requires shell
        specific functionality (pipes, I/O redirection) which cannot easily be
        mapped to other task attributes.


    .. data:: executable

       [type: `str` | default: `""`] The executable to launch. The executable
       is expected to be either available via `$PATH` on the target resource,
       or to be an absolute path.

    .. data:: arguments

       [type: `list` | default: `[]`] The command line arguments for the given
       `executable` (`list` of `strings`).

    .. data:: code

       [type: `str` | default: `""`] The code to run.  This field is expected to
       contain valid python code which is executed when the task mode is
       `TASK_EXEC` or `TASK_EVAL`.

    ..data: function

       [type: `str` | default: `""`] The function to run.  This field is
       expected to contain a python function name which can be resolved in the
       scope of the respective RP worker implementation (see documentation
       there).  The task mode must be set to `TASK_FUNCTION`.  `args` and
       `kwargs` are passed as function parameters.

    .. data:: args

       [type: `list` | default: `[]`] Unnamed arguments to be passed to the
       `function` (see above).  This field will be serialized  with `msgpack`
       and can thus contain any serializable data types.

    .. data:: kwargs

       [type: `dict` | default: `{}`] Named arguments to be passed to the
       `function` (see above).  This field will be serialized  with `msgpack`
       and can thus contain any serializable data types.

    .. data:: command

       [type: `str` | default: `""`] A shell command to be executed.  This
       attribute is used for the `TASK_SHELL` mode.

    .. data:: cpu_processes

       [type: `int` | default: `1`] The number of application processes to start
       on CPU cores.

    .. data:: cpu_threads

       [type: `int` | default: `1`] The number of threads each process will
       start on CPU cores.

    .. data:: cpu_process_type

       [type: `str` | default: `""`] The process type, determines startup
       method (`<empty>/POSIX`, `MPI`).

    .. data:: cpu_thread_type

       [type: `str` | default: `""`] The thread type, influences startup and
       environment (`<empty>/POSIX`, `OpenMP`).

    .. data:: gpu_processes

       [type: `int` | default: `0`] The number of application processes to
       start on GPU cores.

    .. data:: gpu_threads

       [type: `int` | default: `1`] The number of threads each process will
       start on GPU cores.

    .. data:: gpu_process_type

       [type: `str` | default: `""`] The process type, determines startup
       method (`<empty>/POSIX`, `MPI`).

    .. data:: gpu_thread_type

       [type: `str` | default: `""`] The thread type, influences startup and
       environment (`<empty>/POSIX`, `OpenMP`, `CUDA`).

    .. data:: lfs_per_process

       [type: `int` | default: `0`] Local File Storage per process - amount of
       data (MB) required on the local file system of the node.

    .. data:: mem_per_process

       [type: `int` | default: `0`] Amount of physical memory required per
       process.

    .. data:: environment

       [type: `dict` | default: `{}`] Environment variables to set in the
       environment before the execution (launching picked `LaunchMethod`).

    .. data:: named_env

       [type: `str` | default: `""`] A named virtual environment as prepared by
       the pilot. The task will remain in `AGENT_SCHEDULING` state until that
       environment gets created.

    .. data:: sandbox

       [type: `str` | default: `""`] This specifies the working directory of
       the task. That directory *MUST* be relative to the pilot sandbox. It
       will be created if it does not exist. By default, the sandbox has
       the name of the task's uid.

    .. data:: stdout

       [type: `str` | default: `""`] The name of the file to store stdout. If
       not set then the name of the following format will be used: `<uid>.out`.

    .. data:: stderr

       [type: `str` | default: `""`] The name of the file to store stderr. If
       not set then the name of the following format will be used: `<uid>.err`.

    .. data:: input_staging

       [type: `list` | default: `[]`] The files that need to be staged before
       the execution (`list` of `staging directives`, see below).

    .. data:: output_staging

       [type: `list` | default: `[]`] The files that need to be staged after
       the execution (`list` of `staging directives`, see below).

    .. data:: stage_on_error

       [type: `bool` | default: `False`] Output staging is normally skipped on
       `FAILED` or `CANCELED` tasks, but if this flag is set, staging is
       attempted either way. This may though lead to additional errors if the
       tasks did not manage to produce the expected output files to stage.

    .. data:: pre_exec

       [type: `list` | default: `[]`] Actions (shell commands) to perform before
       this task starts. Note that the set of shell commands given here are
       expected to load environments, check for work directories and data, etc.
       They are not expected to consume any significant amount of CPU time or
       other resources! Deviating from that rule will likely result in reduced
       overall throughput.

       No assumption should be made as to where these commands are executed
       (although RP attempts to perform them in the task's execution
       environment).

       No assumption should be made on the specific shell environment the
       commands are executed in.

       Errors in executing these commands will result in the task to enter
       `FAILED` state, and no execution of the actual workload will be
       attempted.

    .. data:: pre_launch

       [type: `list` | default: `[]`] Like `pre_exec`, but runs befor launching,
       potentially on a batch node which is different from the node the task is
       placed on.

    .. data:: pre_rank

       [type: `dict` | default: `{}`] A dictionary which maps a set of
       `pre_exec` like commands to each rank.  The commands are executed on the
       respective nodes where the ranks are places, and the actual rank startup
       will be delayed until all `pre_rank` commands have completed.

    .. data:: post_exec

       [type: `list` | default: `[]`] Actions (shell commands) to perform after
       this task finishes. The same remarks as on `pre_exec` apply, inclusive
       the point on error handling, which again will cause the task to fail,
       even if the actual execution was successful.

    .. data:: post_launch

       ...

    .. data:: post_rank

       ...

    .. data:: restartable

       [type: `bool` | default: `False`] If the task starts to execute on
       a pilot, but cannot finish because the pilot fails or is canceled,
       the task can be restarted.

    .. data:: scheduler

       Request the task to be handled by a specific agent scheduler


    .. data:: tags

       [type: `dict` | default: `{}`] Configuration specific tags, which
       influence task scheduling and execution (e.g., tasks co-location).

    .. data:: metadata

       [type: `ANY` | default: `None`] User defined metadata.

    .. data:: cleanup

       [type: `bool` | default: `False`] If cleanup flag is set, the pilot will
       delete the entire task sandbox upon termination. This includes all
       generated output data in that sandbox. Output staging will be performed
       before cleanup. Note that task sandboxes are also deleted if the pilot's
       own `cleanup` flag is set.

    .. data:: pilot

       [type: `str` | default: `""`] Pilot `uid`, if specified, the task is
       submitted to the pilot with the given ID. If that pilot is not known to
       the TaskManager, an exception is raised.


    Staging Directives
    ------------------

    The Staging Directives are specified using a dict in the following form::

          staging_directive = {
             'source'  : None, # see 'Location' below
             'target'  : None, # see 'Location' below
             'action'  : None, # See 'Action operators' below
             'flags'   : None, # See 'Flags' below
             'priority': 0     # Control ordering of actions (unused)
          }


    Locations
    ---------

      `source` and `target` locations can be given as strings or `ru.Url`
      instances.  Strings containing `://` are converted into URLs immediately.
      Otherwise they are considered absolute or relative paths and are then
      interpreted in the context of the client's working directory.

      Special URL schemas:

        * `client://`   : relative to the client's working directory
        * `resource://` : relative to the RP    sandbox on the target resource
        * `pilot://`    : relative to the pilot sandbox on the target resource
        * `task://`     : relative to the task  sandbox on the target resource

      In all these cases, the `hostname` element of the URL is expected to be
      empty, and the path is *always* considered relative to the locations
      specified above (even though URLs usually don't have a notion of relative
      paths).


    Action operators
    ----------------

      Action operators:

        * rp.TRANSFER : remote file transfer from `source` URL to `target` URL
        * rp.COPY     : local file copy, i.e., not crossing host boundaries
        * rp.MOVE     : local file move
        * rp.LINK     : local file symlink


    Flags
    -----

      Flags:

        * rp.CREATE_PARENTS : create the directory hierarchy for targets on
        the fly
        * rp.RECURSIVE      : if `source` is a directory, handles it recursively


    Task Environment
    ================

    RP tasks are expected to be executed in isolation, meaning that their
    runtime environment is completely independent from the environment of other
    tasks, independent from the launch mechanism used to start the task, and
    also independent from the environment of the RP stack itself.

    The task description provides several hooks to help setting up the
    environment in that context.  It is important to understand the way those
    hooks interact with respect to the environments mentioned above.

      - `pre_launch` directives are set and executed before the task is passed
        on to the task launch method.  As such, `pre_launch` usually executed
        on the node where RP's agent is running, and *not* on the tasks target
        node.  Executing `pre_launch` directives for many tasks can thus
        negatively impact RP's performance (*).  Note also that `pre_launch`
        directives can in some cases interfere with the launch method.

        Use `pre_launch` directives for rare, heavy-weight operations which
        prepare the runtime environment for multiple tasks: fetch data from
        a remote source, unpack input data, create global communication
        channels, etc.

      - `pre_exec` directives are set and executed *after* the launch method
        placed the task on the compute nodes and are thus running on the target
        node.  Note that for MPI tasks, the `pre_exec` directives are executed
        once per rank.  Running large numbers of `pre_exec` directives
        concurrently can lead to system performance degradation (*), for example
        when those  directives concurrently hot the shared files system (for
        loading modules or Python virtualenvs etc).

        Use `pre_exec` directives for task environment setup such as `module
        load`, `virtualenv activate`, `export` whose effects are expected to be
        applied to all task ranks.  Avoid file staging operations at this point
        (files would be redundantly staged multiple times - once per rank).

      - `pre_rank` directives are executed only for the specified rank.  Note
        that environment settings specified in `pre_rank` will thus only apply
        to that specific rank, not to other ranks.  All other ranks stall until
        the last `pre_rank` directive has been completed -- only then is the
        actual workload task being executed on all ranks.

        Use `pre_rank` directives on rank 0 to prepare task input data: the
        operations are performed once per task, and all ranks will stall until
        the directives are completed, i.e., until input data are available.
        Avoid using `pre_rank` directives for environment settings - `pre_exec`
        will generally perform better in this case.

    (*) The performance impact of repeated concurrent access to the system's
    shared file system can be significant and can pose a major bottleneck for
    your application.  Specifically `module load` and `virtualenv activate`
    operations and the like are heavy on file system I/O, and executing those
    for many tasks is ill advised.  Having said that: RP attempts to optimize
    those operations: if it identifies that identical `pre_exec` directives are
    shared between multiple tasks, RP will execute the directives exactly *once*
    and will cache the resulting environment settings - those cached settings
    are then applied to all other tasks with the same directives, without
    executing the directives again.
    """

    _schema = {
        UID             : str         ,
        NAME            : str         ,
        MODE            : str         ,

        EXECUTABLE      : str         ,
        ARGUMENTS       : [str]       ,
        CODE            : str         ,
        FUNCTION        : str         ,
        ARGS            : [None]      ,
        KWARGS          : {str: None} ,
        COMMAND         : str         ,

        SANDBOX         : str         ,
        ENVIRONMENT     : {str: str}  ,
        NAMED_ENV       : str         ,
        PRE_LAUNCH      : [str]       ,
        PRE_EXEC        : [str]       ,
        PRE_RANK        : {int: None} ,
        POST_LAUNCH     : [str]       ,
        POST_EXEC       : [str]       ,
        POST_RANK       : {int: None} ,
        STDOUT          : str         ,
        STDERR          : str         ,
        INPUT_STAGING   : [None]      ,
        OUTPUT_STAGING  : [None]      ,
        STAGE_ON_ERROR  : bool        ,

        CPU_PROCESSES   : int         ,
        CPU_PROCESS_TYPE: str         ,
        CPU_THREADS     : int         ,
        CPU_THREAD_TYPE : str         ,
        GPU_PROCESSES   : int         ,
        GPU_PROCESS_TYPE: str         ,
        GPU_THREADS     : int         ,
        GPU_THREAD_TYPE : str         ,
        LFS_PER_PROCESS : int         ,
        MEM_PER_PROCESS : int         ,

        RESTARTABLE     : bool        ,
        SCHEDULER       : str         ,
        TAGS            : {None: None},
        METADATA        : None        ,
        CLEANUP         : bool        ,
        PILOT           : str         ,
    }

    _defaults = {
        UID             : ''          ,
        NAME            : ''          ,
        MODE            : 'executable',
<<<<<<< HEAD

=======
>>>>>>> 5a7795e4
        EXECUTABLE      : ''          ,
        ARGUMENTS       : list()      ,
        CODE            : ''          ,
        FUNCTION        : ''          ,
        ARGS            : list()      ,
        KWARGS          : dict()      ,
        COMMAND         : ''          ,

        SANDBOX         : ''          ,
        ENVIRONMENT     : dict()      ,
        NAMED_ENV       : ''          ,
        PRE_LAUNCH      : list()      ,
        PRE_EXEC        : list()      ,
        PRE_RANK        : dict()      ,
        POST_LAUNCH     : list()      ,
        POST_EXEC       : list()      ,
        POST_RANK       : dict()      ,
        STDOUT          : ''          ,
        STDERR          : ''          ,
        INPUT_STAGING   : list()      ,
        OUTPUT_STAGING  : list()      ,
        STAGE_ON_ERROR  : False       ,

        CPU_PROCESSES   : 1           ,
        CPU_PROCESS_TYPE: ''          ,
        CPU_THREADS     : 1           ,
        CPU_THREAD_TYPE : ''          ,
        GPU_PROCESSES   : 0           ,
        GPU_PROCESS_TYPE: ''          ,
        GPU_THREADS     : 1           ,
        GPU_THREAD_TYPE : ''          ,
        LFS_PER_PROCESS : 0           ,
        MEM_PER_PROCESS : 0           ,

        RESTARTABLE     : False       ,
        SCHEDULER       : ''          ,
        TAGS            : dict()      ,
        METADATA        : None        ,
        CLEANUP         : False       ,
        PILOT           : ''          ,
    }


    # --------------------------------------------------------------------------
    #
    def __init__(self, from_dict=None):

        super().__init__(from_dict=from_dict)


    # --------------------------------------------------------------------------
    #
    def _verify(self):

        if not self.get('mode'):
            self['mode'] = TASK_EXECUTABLE


        if self.mode == TASK_EXECUTABLE:
            if not self.get('executable'):
                raise ValueError("TASK_EXECUTABLE Task needs 'executable'")

        elif self.mode == TASK_FUNCTION:
            if not self.get('function'):
                raise ValueError("TASK_FUNCTION Task needs 'function'")

        elif self.mode == TASK_PROC:
            if not self.get('executable'):
                raise ValueError("TASK_PROC Task needs 'executable'")

        elif self.mode == TASK_EVAL:
            if not self.get('code'):
                raise ValueError("TASK_EVAL Task needs 'code'")

        elif self.mode == TASK_EXEC:
            if not self.get('code'):
                raise ValueError("TASK_EXEC Task needs 'code'")

        elif self.mode == TASK_SHELL:
            if not self.get('command'):
                raise ValueError("TASK_SHELL Task needs 'command'")


      # if self.mode in [TASK_SHELL, TASK_PROC]:
      #
      #     if self.get('cpu_processes', 1) * self.get('cpu_threads', 1) > 1:
      #         raise ValueError("TASK_SHELL and TASK_PROC Tasks must be single core")
      #
      #     if self.get('gpu_processes', 0) > 0:
      #         raise ValueError("TASK_SHELL and TASK_PROC Tasks canont use GPUs")


# ------------------------------------------------------------------------------
<|MERGE_RESOLUTION|>--- conflicted
+++ resolved
@@ -7,10 +7,7 @@
 # task modes
 TASK_EXECUTABLE  = 'executable'
 TASK_FUNCTION    = 'function'
-<<<<<<< HEAD
-=======
 TASK_METHOD      = 'method'
->>>>>>> 5a7795e4
 TASK_EVAL        = 'eval'
 TASK_EXEC        = 'exec'
 TASK_PROC        = 'proc'
@@ -25,14 +22,11 @@
 EXECUTABLE       = 'executable'
 ARGUMENTS        = 'arguments'
 
-<<<<<<< HEAD
-=======
 # mode: TASK_METHOD  # FIXME
 METHOD           = 'method'
 ARGS             = 'args'
 KWARGS           = 'kwargs'
 
->>>>>>> 5a7795e4
 # mode: TASK_FUNCTION
 FUNCTION         = 'function'
 ARGS             = 'args'
@@ -80,17 +74,6 @@
 SCHEDULER        = 'scheduler'
 TAGS             = 'tags'
 METADATA         = 'metadata'
-<<<<<<< HEAD
-
-# process / thread types (for both, CPU and GPU processes/threads)
-POSIX            = 'POSIX'   # native threads / application threads
-MPI              = 'MPI'
-OpenMP           = 'OpenMP'
-CUDA             = 'CUDA'
-FUNC             = 'FUNC'
-# FIXME: move task/process/thread types to `radical.pilot.constants`
-=======
->>>>>>> 5a7795e4
 
 
 # ------------------------------------------------------------------------------
@@ -131,15 +114,12 @@
            related  attributes: `args`
            related  attributes: `kwargs`
 
-<<<<<<< HEAD
-=======
          - TASK_METHOD: the task references a raptor worker method to be
            called.
            required attributes: `method`
            related  attributes: `args`
            related  attributes: `kwargs`
 
->>>>>>> 5a7795e4
          - TASK_EVAL: the task is a code snippet to be evaluated.
            required attributes: `code`
 
@@ -551,10 +531,6 @@
         UID             : ''          ,
         NAME            : ''          ,
         MODE            : 'executable',
-<<<<<<< HEAD
-
-=======
->>>>>>> 5a7795e4
         EXECUTABLE      : ''          ,
         ARGUMENTS       : list()      ,
         CODE            : ''          ,
