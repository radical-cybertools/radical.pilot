--- conflicted
+++ resolved
@@ -76,10 +76,7 @@
 STAGE_ON_ERROR   = 'stage_on_error'
 PRE_LAUNCH       = 'pre_launch'
 PRE_EXEC         = 'pre_exec'
-<<<<<<< HEAD
-=======
 PRE_EXEC_SYNC    = 'pre_exec_sync'
->>>>>>> 47632249
 POST_LAUNCH      = 'post_launch'
 POST_EXEC        = 'post_exec'
 CLEANUP          = 'cleanup'
@@ -347,15 +344,12 @@
        `FAILED` state, and no execution of the actual workload will be
        attempted.
 
-<<<<<<< HEAD
-=======
     .. data:: pre_exec_sync
 
        [type: `bool` | default: `False`] Flag indicates necessary to sync ranks
        execution, which enforce to delay individual rank execution, until all
        `pre_exec` actions for all ranks are completed.
 
->>>>>>> 47632249
     .. data:: post_exec
 
        [type: `list` | default: `[]`] Actions (shell commands) to perform
@@ -522,10 +516,7 @@
         NAMED_ENV       : str         ,
         PRE_LAUNCH      : [str]       ,
         PRE_EXEC        : [None]      ,
-<<<<<<< HEAD
-=======
         PRE_EXEC_SYNC   : bool        ,
->>>>>>> 47632249
         POST_LAUNCH     : [str]       ,
         POST_EXEC       : [None]      ,
         STDOUT          : str         ,
@@ -579,10 +570,7 @@
         NAMED_ENV       : ''          ,
         PRE_LAUNCH      : list()      ,
         PRE_EXEC        : list()      ,
-<<<<<<< HEAD
-=======
         PRE_EXEC_SYNC   : False       ,
->>>>>>> 47632249
         POST_LAUNCH     : list()      ,
         POST_EXEC       : list()      ,
         STDOUT          : ''          ,
