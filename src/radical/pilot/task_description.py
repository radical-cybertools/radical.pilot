--- conflicted
+++ resolved
@@ -1,11 +1,7 @@
 
-<<<<<<< HEAD
+# pylint: disable=access-member-before-definition
+#
 __copyright__ = 'Copyright 2013-2022, The RADICAL-Cybertools Team'
-=======
-# pylint: disable=access-member-before-definition
-
-__copyright__ = 'Copyright 2013-2021, The RADICAL-Cybertools Team'
->>>>>>> 9aea57ba
 __license__   = 'MIT'
 
 import radical.utils as ru
@@ -200,14 +196,9 @@
 
     .. data:: ranks
 
-<<<<<<< HEAD
-       [type: `int` | default: `1`] The number of application processes to
-       start on CPU cores.
-=======
        [type: `int` | default: `1`] The number of application processes to start
        on CPU cores.  For two ranks or more, an MPI communicator will be
        available to the processes.
->>>>>>> 9aea57ba
 
        `ranks` replaces the deprecated attribute `cpu_processes`.  The attribute
        `cpu_process_type` was previously used to signal the need for an MPI
