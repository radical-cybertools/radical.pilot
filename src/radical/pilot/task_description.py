--- conflicted
+++ resolved
@@ -32,11 +32,8 @@
 
 INPUT_STAGING          = 'input_staging'
 OUTPUT_STAGING         = 'output_staging'
-<<<<<<< HEAD
+STAGE_ON_ERROR         = 'stage_on_error'
 PRE_LAUNCH             = 'pre_launch'
-=======
-STAGE_ON_ERROR         = 'stage_on_error'
->>>>>>> 042e072c
 PRE_EXEC               = 'pre_exec'
 PRE_RANK               = 'pre_rank'
 POST_LAUNCH            = 'post_launch'
