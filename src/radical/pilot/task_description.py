
# pylint: disable=access-member-before-definition
#
__copyright__ = 'Copyright 2013-2022, The RADICAL-Cybertools Team'
__license__   = 'MIT'

import radical.utils as ru

# task modes
TASK_EXECUTABLE  = 'task.executable'
TASK_FUNCTION    = 'task.function'
TASK_METHOD      = 'task.method'
TASK_EVAL        = 'task.eval'
TASK_EXEC        = 'task.exec'
TASK_PROC        = 'task.proc'
TASK_SHELL       = 'task.shell'
RAPTOR_MASTER    = 'raptor.master'
RAPTOR_WORKER    = 'raptor.worker'

# task description attributes
UID              = 'uid'
NAME             = 'name'
MODE             = 'mode'

# mode: TASK_EXECUTABLE
EXECUTABLE       = 'executable'
ARGUMENTS        = 'arguments'

# mode: TASK_METHOD  # FIXME
METHOD           = 'method'
ARGS             = 'args'
KWARGS           = 'kwargs'

# mode: TASK_FUNCTION
FUNCTION         = 'function'
ARGS             = 'args'
KWARGS           = 'kwargs'

# mode: TASK_EXEC, TASK_EVAL
CODE             = 'code'

# mode: TASK_PROC, TASK_SHELL
COMMAND          = 'command'

# environment
ENVIRONMENT      = 'environment'
NAMED_ENV        = 'named_env'
SANDBOX          = 'sandbox'

# resource requirements
RANKS            = 'ranks'                    # ranks
CORES_PER_RANK   = 'cores_per_rank'           # cores per rank
GPUS_PER_RANK    = 'gpus_per_rank'            # gpus per rank
THREADING_TYPE   = 'threading_type'           # OpenMP?
GPU_TYPE         = 'gpu_type'                 # CUDA / ROCm?
LFS_PER_RANK     = 'lfs_per_rank'             # disk space per rank
MEM_PER_RANK     = 'mem_per_rank'             # memory per rank

# deprecated
CPU_PROCESSES    = 'cpu_processes'            # ranks
CPU_PROCESS_TYPE = 'cpu_process_type'         # n/a
CPU_THREADS      = 'cpu_threads'              # cores per rank
CPU_THREAD_TYPE  = 'cpu_thread_type'          # OpenMP?

GPU_PROCESSES    = 'gpu_processes'            # gpus per rank
GPU_PROCESS_TYPE = 'gpu_process_type'         # CUDA?
GPU_THREADS      = 'gpu_threads'              # part of gpu?
GPU_THREAD_TYPE  = 'gpu_thread_type'          # ?

LFS_PER_PROCESS  = 'lfs_per_process'          # disk space per rank
MEM_PER_PROCESS  = 'mem_per_process'          # memory per rank

# task setup
INPUT_STAGING    = 'input_staging'
OUTPUT_STAGING   = 'output_staging'
STAGE_ON_ERROR   = 'stage_on_error'
PRE_LAUNCH       = 'pre_launch'
PRE_EXEC         = 'pre_exec'
PRE_EXEC_SYNC    = 'pre_exec_sync'
POST_LAUNCH      = 'post_launch'
POST_EXEC        = 'post_exec'
<<<<<<< HEAD
POST_RANK        = 'post_rank'
TIMEOUT          = 'timeout'
=======
>>>>>>> 47632249
CLEANUP          = 'cleanup'
PILOT            = 'pilot'
STDOUT           = 'stdout'
STDERR           = 'stderr'
RESTARTABLE      = 'restartable'
SCHEDULER        = 'scheduler'
TAGS             = 'tags'
METADATA         = 'metadata'


# ------------------------------------------------------------------------------
#
class TaskDescription(ru.TypedDict):
    """
    A TaskDescription object describes the requirements and properties
    of a :class:`radical.pilot.Task` and is passed as a parameter to
    :meth:`radical.pilot.TaskManager.submit_tasks` to instantiate and run
    a new task.

    .. note:: A TaskDescription **MUST** define at least an
              `executable` -- all other elements are optional.

    .. data:: uid

       [type: `str` | default: `""`] A unique ID for the task. This attribute
       is optional, a unique ID will be assigned by RP if the field is not set.

    .. data:: name

       [type: `str` | default: `""`] A descriptive name for the task. This
       attribute can be used to map individual tasks back to application level
       workloads.

    .. data:: mode

       [type: `str` | default: `"executable"`] The execution mode to be used for
       this task.  The following modes are accepted:

         - TASK_EXECUTABLE: the task is spawned as an external executable via a
           resource specific launch method (srun, aprun, mpiexec, etc).
           required attributes: `executable`
           related  attributes: `arguments`

         - TASK_FUNCTION: the task references a python function to be called.
           required attributes: `function`
           related  attributes: `args`
           related  attributes: `kwargs`

         - TASK_METHOD: the task references a raptor worker method to be
           called.
           required attributes: `method`
           related  attributes: `args`
           related  attributes: `kwargs`

         - TASK_EVAL: the task is a code snippet to be evaluated.
           required attributes: `code`

         - TASK_EXEC: the task is a code snippet to be `exec`'ed.
           required attributes: `code`

         - TASK_SHELL: the task is a shell command line to be run.
           required attributes: `command`

         - TASK_PROC: the task is a single core process to be executed.
           required attributes: `executable`
           related  attributes: `arguments`

        There exists a certain overlap between `TASK_EXECUTABLE`, `TASK_SHELL`
        and `TASK_PROC` modes.  As a general rule, `TASK_SHELL` and `TASK_PROC`
        should be used for short running tasks which require a single core and
        no additional resources (gpus, storage, memory).  `TASK_EXECUTABLE`
        should be used for all other tasks and is in fact the default.
        `TASK_SHELL` should only be used if the command to be run requires shell
        specific functionality (pipes, I/O redirection) which cannot easily be
        mapped to other task attributes.

    .. data:: executable

       [type: `str` | default: `""`] The executable to launch. The executable
       is expected to be either available via `$PATH` on the target resource,
       or to be an absolute path.

    .. data:: arguments

       [type: `list` | default: `[]`] The command line arguments for the given
       `executable` (`list` of `strings`).

    .. data:: code

       [type: `str` | default: `""`] The code to run.  This field is expected to
       contain valid python code which is executed when the task mode is
       `TASK_EXEC` or `TASK_EVAL`.

    .. data:: function

       [type: `str` | default: `""`] The function to run.  This field is
       expected to contain a python function name which can be resolved in the
       scope of the respective RP worker implementation (see documentation
       there).  The task mode must be set to `TASK_FUNCTION`.  `args` and
       `kwargs` are passed as function parameters.

    .. data:: args

       [type: `list` | default: `[]`] Unnamed arguments to be passed to the
       `function` (see above).  This field will be serialized  with `msgpack`
       and can thus contain any serializable data types.

    .. data:: kwargs

       [type: `dict` | default: `{}`] Named arguments to be passed to the
       `function` (see above).  This field will be serialized  with `msgpack`
       and can thus contain any serializable data types.

    .. data:: command

       [type: `str` | default: `""`] A shell command to be executed.  This
       attribute is used for the `TASK_SHELL` mode.

    .. data:: ranks

       [type: `int` | default: `1`] The number of application processes to start
       on CPU cores.  For two ranks or more, an MPI communicator will be
       available to the processes.

       `ranks` replaces the deprecated attribute `cpu_processes`.  The attribute
       `cpu_process_type` was previously used to signal the need for an MPI
       communicator - that attribute is now also deprecated and will be ignored.

    .. data:: cores_per_rank

       [type: `int` | default: `1`] The number of cpu cores each process will
       have available to start its own threads or processes on.  By default,
       `core` refers to a physical CPU core - but if the pilot has been
       launched with SMT-settings > 1, `core` will refer to a virtual core or
       hyperthread instead (the name depends on the CPU vendor).

       `cores_per_rank` replaces the deprecated attribute `cpu_threads`.

    .. data:: threading_type

       [type: `str` | default: `""`] The thread type, influences startup and
       environment (`<empty>/POSIX`, `OpenMP`).

       `threading_type` replaces the deprecated attribute `cpu_thread_type`.

    .. data:: gpus_per_rank

       [type: `int` | default: `0`] The number of gpus made available to each
       rank.

       `gpus_per_rank` replaces the deprecated attribute `gpu_processes`.  The
       attributes `gpu_threads` and `gpu_process_type` are also deprecated and
       will be ignored.

    .. data:: gpu_type

       [type: `str` | default: `""`] The type of GPU environment to provide to
       the ranks (`<empty>`, `CUDA`, `ROCm`).

       `gpu_type` replaces the deprecated attribute `gpu_thread_type`.

    .. data:: lfs_per_rank

       [type: `int` | default: `0`] Local File Storage per rank - amount of
       data (MB) required on the local file system of the node.

       `lfs_per_rank` replaces the deprecated attribute `lfs_per_process`.

    .. data:: mem_per_rank

       [type: `int` | default: `0`] Amount of physical memory required per
       rank.

       `mem_per_rank` replaces the deprecated attribute `mem_per_process`.

    .. data:: environment

       [type: `dict` | default: `{}`] Environment variables to set in the
       environment before the execution (launching picked `LaunchMethod`).

    .. data:: named_env

       [type: `str` | default: `""`] A named virtual environment as prepared by
       the pilot. The task will remain in `AGENT_SCHEDULING` state until that
       environment gets created.

    .. data:: sandbox

       [type: `str` | default: `""`] This specifies the working directory of
       the task. That directory *MUST* be relative to the pilot sandbox. It
       will be created if it does not exist. By default, the sandbox has
       the name of the task's uid.

    .. data:: stdout

       [type: `str` | default: `""`] The name of the file to store stdout. If
       not set then the name of the following format will be used: `<uid>.out`.

    .. data:: stderr

       [type: `str` | default: `""`] The name of the file to store stderr. If
       not set then the name of the following format will be used: `<uid>.err`.

    .. data:: input_staging

       [type: `list` | default: `[]`] The files that need to be staged before
       the execution (`list` of `staging directives`, see below).

    .. data:: output_staging

       [type: `list` | default: `[]`] The files that need to be staged after
       the execution (`list` of `staging directives`, see below).

    .. data:: stage_on_error

       [type: `bool` | default: `False`] Output staging is normally skipped on
       `FAILED` or `CANCELED` tasks, but if this flag is set, staging is
       attempted either way. This may though lead to additional errors if the
       tasks did not manage to produce the expected output files to stage.

    .. data:: pre_launch

       [type: `list` | default: `[]`] Actions (shell commands) to perform
       before launching (i.e., before LaunchMethod is submitted), potentially
       on a batch node which is different from the node the task is placed on.

       Note that the set of shell commands given here are expected to load
       environments, check for work directories and data, etc. They are not
       expected to consume any significant amount of CPU time or other
       resources! Deviating from that rule will likely result in reduced
       overall throughput.

    .. data:: post_launch

       [type: `list` | default: `[]`] Actions (shell commands) to perform
       after launching (i.e., after LaunchMethod is executed).

       Precautions are the same as for `pre_launch` actions.

    .. data:: pre_exec

       [type: `list` | default: `[]`] Actions (shell commands) to perform
       before the task starts (LaunchMethod is submitted, but no actual task
       running yet). Each item could be either a string (`str`), which
       represents an action applied to all ranks, or a dictionary (`dict`),
       which represents a list of actions applied to specified ranks (key is a
       rankID and value is a list of actions to be performed for this rank).

       The actions/commands are executed on the respective nodes where the
       ranks are placed, and the actual rank startup will be delayed until
       all `pre_exec` commands have completed.

       Precautions are the same as for `pre_launch` actions.

       No assumption should be made as to where these commands are executed
       (although RP attempts to perform them in the task's execution
       environment).

       No assumption should be made on the specific shell environment the
       commands are executed in other than a POSIX shell environment.

       Errors in executing these commands will result in the task to enter
       `FAILED` state, and no execution of the actual workload will be
       attempted.

    .. data:: pre_exec_sync

       [type: `bool` | default: `False`] Flag indicates necessary to sync ranks
       execution, which enforce to delay individual rank execution, until all
       `pre_exec` actions for all ranks are completed.

    .. data:: post_exec

       [type: `list` | default: `[]`] Actions (shell commands) to perform
       after the task finishes. The same remarks as on `pre_exec` apply,
       inclusive the point on error handling, which again will cause the task
       to fail, even if the actual execution was successful.

    .. data:: restartable

       [type: `bool` | default: `False`] If the task starts to execute on
       a pilot, but cannot finish because the pilot fails or is canceled,
       the task can be restarted.

    .. data:: scheduler

       [type: `str` | default: `""`] Request the task to be handled by a
       specific agent scheduler.

    .. data:: tags

       [type: `dict` | default: `{}`] Configuration specific tags, which
       influence task scheduling and execution (e.g., tasks co-location).

    .. data:: metadata

       [type: `ANY` | default: `None`] User defined metadata.

    .. data:: timeout

       [type: `float` | default: `0.0`] Any timeout larger than 0 will result in
       the task process to be killed after the specified amount of seconds.  The
       task will then end up in `CANCELED` state.

    .. data:: cleanup

       [type: `bool` | default: `False`] If cleanup flag is set, the pilot will
       delete the entire task sandbox upon termination. This includes all
       generated output data in that sandbox. Output staging will be performed
       before cleanup. Note that task sandboxes are also deleted if the pilot's
       own `cleanup` flag is set.

    .. data:: pilot

       [type: `str` | default: `""`] Pilot `uid`, if specified, the task is
       submitted to the pilot with the given ID. If that pilot is not known to
       the TaskManager, an exception is raised.


    Staging Directives
    ==================

    The Staging Directives are specified using a dict in the following form::

          staging_directive = {
             'source'  : None, # see 'Location' below
             'target'  : None, # see 'Location' below
             'action'  : None, # See 'Action operators' below
             'flags'   : None, # See 'Flags' below
             'priority': 0     # Control ordering of actions (unused)
          }


    Locations
    ---------

      `source` and `target` locations can be given as strings or `ru.Url`
      instances.  Strings containing `://` are converted into URLs immediately.
      Otherwise, they are considered absolute or relative paths and are then
      interpreted in the context of the client's working directory.

      Special URL schemas:

        * `client://`   : relative to the client's working directory
        * `resource://` : relative to the RP    sandbox on the target resource
        * `pilot://`    : relative to the pilot sandbox on the target resource
        * `task://`     : relative to the task  sandbox on the target resource

      In all these cases, the `hostname` element of the URL is expected to be
      empty, and the path is *always* considered relative to the locations
      specified above (even though URLs usually don't have a notion of relative
      paths).


    Action operators
    ----------------

      Action operators:

        * rp.TRANSFER : remote file transfer from `source` URL to `target` URL
        * rp.COPY     : local file copy, i.e., not crossing host boundaries
        * rp.MOVE     : local file move
        * rp.LINK     : local file symlink


    Flags
    -----

      Flags:

        * rp.CREATE_PARENTS : create the directory hierarchy for targets on
          the fly
        * rp.RECURSIVE      : if `source` is a directory, handles it recursively


    Task Environment
    ================

    RP tasks are expected to be executed in isolation, meaning that their
    runtime environment is completely independent from the environment of other
    tasks, independent from the launch mechanism used to start the task, and
    also independent from the environment of the RP stack itself.

    The task description provides several hooks to help setting up the
    environment in that context.  It is important to understand the way those
    hooks interact with respect to the environments mentioned above.

      - `pre_launch` directives are set and executed before the task is passed
        on to the task launch method.  As such, `pre_launch` usually executed
        on the node where RP's agent is running, and *not* on the tasks target
        node.  Executing `pre_launch` directives for many tasks can thus
        negatively impact RP's performance (*).  Note also that `pre_launch`
        directives can in some cases interfere with the launch method.

        Use `pre_launch` directives for rare, heavy-weight operations which
        prepare the runtime environment for multiple tasks: fetch data from
        a remote source, unpack input data, create global communication
        channels, etc.

      - `pre_exec` directives are set and executed *after* the launch method
        placed the task on the compute nodes and are thus running on the target
        node.  Note that for MPI tasks, the `pre_exec` directives are executed
        once per rank.  Running large numbers of `pre_exec` directives
        concurrently can lead to system performance degradation (*), for example
        when those  directives concurrently hot the shared files system (for
        loading modules or Python virtualenvs etc).

        Use `pre_exec` directives for task environment setup such as `module
        load`, `virtualenv activate`, `export` whose effects are expected to be
        applied either to all task ranks or to specified ranks.  Avoid file
        staging operations at this point (files would be redundantly staged
        multiple times - once per rank).

    (*) The performance impact of repeated concurrent access to the system's
    shared file system can be significant and can pose a major bottleneck for
    your application.  Specifically `module load` and `virtualenv activate`
    operations and the like are heavy on file system I/O, and executing those
    for many tasks is ill advised.  Having said that: RP attempts to optimize
    those operations: if it identifies that identical `pre_exec` directives are
    shared between multiple tasks, RP will execute the directives exactly *once*
    and will cache the resulting environment settings - those cached settings
    are then applied to all other tasks with the same directives, without
    executing the directives again.
    """

    _schema = {
        UID             : str         ,
        NAME            : str         ,
        MODE            : str         ,

        EXECUTABLE      : str         ,
        ARGUMENTS       : [str]       ,
        CODE            : str         ,
        FUNCTION        : str         ,
        ARGS            : [None]      ,
        KWARGS          : {str: None} ,
        COMMAND         : str         ,

        SANDBOX         : str         ,
        ENVIRONMENT     : {str: str}  ,
        NAMED_ENV       : str         ,
        PRE_LAUNCH      : [str]       ,
        PRE_EXEC        : [None]      ,
        PRE_EXEC_SYNC   : bool        ,
        POST_LAUNCH     : [str]       ,
        POST_EXEC       : [None]      ,
        STDOUT          : str         ,
        STDERR          : str         ,
        INPUT_STAGING   : [None]      ,
        OUTPUT_STAGING  : [None]      ,
        STAGE_ON_ERROR  : bool        ,

        RANKS           : int         ,
        CORES_PER_RANK  : int         ,
        GPUS_PER_RANK   : int         ,
        THREADING_TYPE  : str         ,
        GPU_TYPE        : str         ,
        LFS_PER_RANK    : int         ,
        MEM_PER_RANK    : int         ,

        # deprecated
        CPU_PROCESSES   : int         ,  # RANKS
        CPU_PROCESS_TYPE: str         ,  # n/a
        CPU_THREADS     : int         ,  # CORES_PER_RANK
        CPU_THREAD_TYPE : str         ,  # THREADING_TYPE
        GPU_PROCESSES   : int         ,  # GPUS_PER_RANK
        GPU_PROCESS_TYPE: str         ,  # GPU_TYPE
        GPU_THREADS     : int         ,  # n/a
        GPU_THREAD_TYPE : str         ,  # n/a
        LFS_PER_PROCESS : int         ,  # LFS_PER_RANK
        MEM_PER_PROCESS : int         ,  # MEM_PER_RANK

        RESTARTABLE     : bool        ,
        SCHEDULER       : str         ,
        TAGS            : {None: None},
        METADATA        : None        ,
        TIMEOUT         : float       ,
        CLEANUP         : bool        ,
        PILOT           : str         ,
    }

    _defaults = {
        UID             : ''          ,
        NAME            : ''          ,
        MODE            : None        ,
        EXECUTABLE      : ''          ,
        ARGUMENTS       : list()      ,
        CODE            : ''          ,
        FUNCTION        : ''          ,
        ARGS            : list()      ,
        KWARGS          : dict()      ,
        COMMAND         : ''          ,

        SANDBOX         : ''          ,
        ENVIRONMENT     : dict()      ,
        NAMED_ENV       : ''          ,
        PRE_LAUNCH      : list()      ,
        PRE_EXEC        : list()      ,
        PRE_EXEC_SYNC   : False       ,
        POST_LAUNCH     : list()      ,
        POST_EXEC       : list()      ,
        STDOUT          : ''          ,
        STDERR          : ''          ,
        INPUT_STAGING   : list()      ,
        OUTPUT_STAGING  : list()      ,
        STAGE_ON_ERROR  : False       ,

        RANKS           : 1           ,
        CORES_PER_RANK  : 1           ,
        GPUS_PER_RANK   : 0           ,
        THREADING_TYPE  : ''          ,
        GPU_TYPE        : ''          ,
        LFS_PER_RANK    : 0           ,
        MEM_PER_RANK    : 0           ,

        # deprecated
        CPU_PROCESSES   : 0           ,
        CPU_PROCESS_TYPE: ''          ,
        CPU_THREADS     : 0           ,
        CPU_THREAD_TYPE : ''          ,
        GPU_PROCESSES   : 0           ,
        GPU_PROCESS_TYPE: ''          ,
        GPU_THREADS     : 0           ,
        GPU_THREAD_TYPE : ''          ,
        LFS_PER_PROCESS : 0           ,
        MEM_PER_PROCESS : 0           ,

        RESTARTABLE     : False       ,
        SCHEDULER       : ''          ,
        TAGS            : dict()      ,
        METADATA        : None        ,
        TIMEOUT         : 0.0         ,
        CLEANUP         : False       ,
        PILOT           : ''          ,
    }


    # --------------------------------------------------------------------------
    #
    def __init__(self, from_dict=None):

        super().__init__(from_dict=from_dict)


    # --------------------------------------------------------------------------
    #
    def _verify(self):

        if not self.get('mode'):
            self['mode'] = TASK_EXECUTABLE

        if self.mode in [TASK_EXECUTABLE, RAPTOR_MASTER, RAPTOR_WORKER]:
            if not self.get('executable'):
                raise ValueError("TASK_EXECUTABLE Task needs 'executable'")

        elif self.mode == TASK_FUNCTION:
            if not self.get('function'):
                raise ValueError("TASK_FUNCTION Task needs 'function'")

        elif self.mode == TASK_PROC:
            if not self.get('executable'):
                raise ValueError("TASK_PROC Task needs 'executable'")

        elif self.mode == TASK_EVAL:
            if not self.get('code'):
                raise ValueError("TASK_EVAL Task needs 'code'")

        elif self.mode == TASK_EXEC:
            if not self.get('code'):
                raise ValueError("TASK_EXEC Task needs 'code'")

        elif self.mode == TASK_SHELL:
            if not self.get('command'):
                raise ValueError("TASK_SHELL Task needs 'command'")

        # backward compatibility for deprecated attributes
        if self.cpu_processes:
            self.ranks = self.cpu_processes
            self.cpu_processes = 0

        if self.cpu_threads:
            self.cores_per_rank = self.cpu_threads
            self.cpu_threads = 0

        if self.cpu_thread_type:
            self.threading_type = self.cpu_thread_type
            self.cpu_thread_type = None

        if self.gpu_processes:
            self.gpus_per_rank = self.gpu_processes
            self.gpu_processes = 0

        if self.gpu_process_type:
            self.gpu_type = self.gpu_process_type
            self.gpu_process_type = None

        if self.lfs_per_process:
            self.lfs_per_rank = self.lfs_per_process
            self.lfs_per_process = 0

        if self.mem_per_process:
            self.mem_per_rank = self.mem_per_process
            self.mem_per_process = 0

        # deprecated and ignored
        if self.cpu_process_type: pass
        if self.gpu_threads     : pass
        if self.gpu_thread_type : pass

      # if self.mode in [TASK_SHELL, TASK_PROC]:
      #
      #     if self.get('cpu_processes', 1) * self.get('cpu_threads', 1) > 1:
      #         raise ValueError("TASK_SHELL and TASK_PROC Tasks must be single core")
      #
      #     if self.get('gpu_processes', 0) > 0:
      #         raise ValueError("TASK_SHELL and TASK_PROC Tasks canont use GPUs")


# ------------------------------------------------------------------------------<|MERGE_RESOLUTION|>--- conflicted
+++ resolved
@@ -79,11 +79,7 @@
 PRE_EXEC_SYNC    = 'pre_exec_sync'
 POST_LAUNCH      = 'post_launch'
 POST_EXEC        = 'post_exec'
-<<<<<<< HEAD
-POST_RANK        = 'post_rank'
 TIMEOUT          = 'timeout'
-=======
->>>>>>> 47632249
 CLEANUP          = 'cleanup'
 PILOT            = 'pilot'
 STDOUT           = 'stdout'
