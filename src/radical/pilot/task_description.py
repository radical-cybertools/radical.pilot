--- conflicted
+++ resolved
@@ -378,17 +378,13 @@
 
        [type: `ANY` | default: `None`] User defined metadata.
 
-<<<<<<< HEAD
-    .. data:: timeout
+    .. py:attr:: timeout
 
        [type: `float` | default: `0.0`] Any timeout larger than 0 will result in
        the task process to be killed after the specified amount of seconds.  The
        task will then end up in `CANCELED` state.
 
-    .. data:: cleanup
-=======
     .. py:attr:: cleanup
->>>>>>> 7a2ff479
 
        [type: `bool` | default: `False`] If cleanup flag is set, the pilot will
        delete the entire task sandbox upon termination. This includes all
