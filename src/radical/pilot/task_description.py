--- conflicted
+++ resolved
@@ -75,17 +75,6 @@
 TAGS             = 'tags'
 METADATA         = 'metadata'
 
-<<<<<<< HEAD
-=======
-# process / thread types (for both, CPU and GPU processes/threads)
-POSIX            = 'POSIX'   # native threads / application threads
-MPI              = 'MPI'
-OpenMP           = 'OpenMP'
-CUDA             = 'CUDA'
-FUNC             = 'FUNC'
-# FIXME: move task/process/thread types to `radical.pilot.constants`
-
->>>>>>> b678704d
 
 # ------------------------------------------------------------------------------
 #
