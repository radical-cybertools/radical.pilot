
# pylint: disable=access-member-before-definition
#
__copyright__ = 'Copyright 2013-2022, The RADICAL-Cybertools Team'
__license__   = 'MIT'

import radical.utils as ru

from .resource_config import Slot


# task modes
TASK_EXECUTABLE  = 'task.executable'
TASK_SERVICE     = 'task.service'
TASK_FUNCTION    = 'task.function'
TASK_FUNC        = 'task.function'
TASK_METHOD      = 'task.method'
TASK_METH        = 'task.method'
TASK_EVAL        = 'task.eval'
TASK_EXEC        = 'task.exec'
TASK_PROC        = 'task.proc'
TASK_SHELL       = 'task.shell'
RAPTOR_MASTER    = 'raptor.master'
RAPTOR_WORKER    = 'raptor.worker'
AGENT_SERVICE    = 'agent.service'

# task description attributes
UID              = 'uid'
NAME             = 'name'
MODE             = 'mode'

# mode: TASK_EXECUTABLE
EXECUTABLE       = 'executable'
ARGUMENTS        = 'arguments'

# mode: TASK_SERVICE
EXECUTABLE       = 'executable'
ARGUMENTS        = 'arguments'
INFO_PATTERN     = 'info_pattern'

# mode: TASK_METHOD
METHOD           = 'method'
ARGS             = 'args'
KWARGS           = 'kwargs'

# mode: TASK_FUNC
FUNCTION         = 'function'
ARGS             = 'args'
KWARGS           = 'kwargs'

# mode: TASK_EXEC, TASK_EVAL
CODE             = 'code'

# mode: TASK_PROC, TASK_SHELL
COMMAND          = 'command'

# mode: RAPTOR_MASTER, RAPTOR_WORKER
SCHEDULER        = 'scheduler'                # deprecated for `raptor_id`
RAPTOR_ID        = 'raptor_id'
WORKER_CLASS     = 'worker_class'             # deprecated for raptor_class
RAPTOR_CLASS     = 'raptor_class'
WORKER_FILE      = 'worker_file'              # deprecated for raptor_file
RAPTOR_FILE      = 'raptor_file'

# environment
ENVIRONMENT      = 'environment'
NAMED_ENV        = 'named_env'
SANDBOX          = 'sandbox'

# resource requirements
USE_MPI          = 'use_mpi'                  # default `True if RANKS > 1`
RANKS            = 'ranks'                    # ranks
RANKS_PER_NODE   = 'ranks_per_node'           # ranks per node
CORES_PER_RANK   = 'cores_per_rank'           # cores per rank
GPUS_PER_RANK    = 'gpus_per_rank'            # gpus per rank
THREADING_TYPE   = 'threading_type'           # OpenMP?
GPU_TYPE         = 'gpu_type'                 # CUDA / ROCm?
LFS_PER_RANK     = 'lfs_per_rank'             # disk space per rank
MEM_PER_RANK     = 'mem_per_rank'             # memory per rank
PARTITION        = 'partition'                # partition to run on

# deprecated
CPU_PROCESSES    = 'cpu_processes'            # ranks
CPU_PROCESS_TYPE = 'cpu_process_type'         # n/a
CPU_THREADS      = 'cpu_threads'              # cores per rank
CPU_THREAD_TYPE  = 'cpu_thread_type'          # OpenMP?

GPU_PROCESSES    = 'gpu_processes'            # gpus per rank
GPU_PROCESS_TYPE = 'gpu_process_type'         # CUDA?
GPU_THREADS      = 'gpu_threads'              # part of gpu?
GPU_THREAD_TYPE  = 'gpu_thread_type'          # ?

LFS_PER_PROCESS  = 'lfs_per_process'          # disk space per rank
MEM_PER_PROCESS  = 'mem_per_process'          # memory per rank

# task setup
INPUT_STAGING    = 'input_staging'
OUTPUT_STAGING   = 'output_staging'
STAGE_ON_ERROR   = 'stage_on_error'
PRIORITY         = 'priority'
PRE_LAUNCH       = 'pre_launch'
PRE_EXEC         = 'pre_exec'
PRE_EXEC_SYNC    = 'pre_exec_sync'
POST_LAUNCH      = 'post_launch'
POST_EXEC        = 'post_exec'
TIMEOUT          = 'timeout'
STARTUP_TIMEOUT  = 'startup_timeout'
CLEANUP          = 'cleanup'
PILOT            = 'pilot'
SLOTS            = 'slots'
PARTITION        = 'partition'
STDOUT           = 'stdout'
STDERR           = 'stderr'
RESTARTABLE      = 'restartable'
TAGS             = 'tags'
SERVICES         = 'services'
METADATA         = 'metadata'


# ------------------------------------------------------------------------------
#
class TaskDescription(ru.TypedDict):
    """Describe the requirements and properties of a Task.

    A TaskDescription object describes the requirements and properties of a
    :class:`radical.pilot.Task` and is passed as a parameter to
    :func:`radical.pilot.TaskManager.submit_tasks` to instantiate and run a new
    task.

    Attributes:
        uid (str, optional): A unique ID for the task. This attribute
            is optional, a unique ID will be assigned by RP if the field is not
            set.

        name (str, optional): A descriptive name for the task. This
            attribute can be used to map individual tasks back to application
            level workloads.

        mode (str, optional): The execution mode to be used for
            this task. Default "executable". The following modes are accepted.

            - TASK_EXECUTABLE: the task is spawned as an external executable via
              a resource specific launch method (srun, aprun, mpiexec, etc).

              - required attributes: `executable`
              - related  attributes: `arguments`

            - TASK_SERVICE: exactly like TASK_EXECUTABLE, but the task is
              handled differently by the agent.  This mode is used to start
              service tasks whose connection endpoint is made available to other
              tasks.

              NOTE: the mode `TASK_SERVICE` is only used internally and should
              not be used by application developers.

              - required attributes: `executable`
              - related  attributes: `arguments`

            - TASK_FUNCTION: the task references a python function to be called.

              - required attributes: `function`
              - related  attributes: `args`
              - related  attributes: `kwargs`

            - TASK_METHOD: the task references a raptor worker method to be
              called.

              - required attributes: `method`
              - related  attributes: `args`
              - related  attributes: `kwargs`

            - TASK_EVAL: the task is a code snippet to be evaluated.

              - required attributes: `code`

            - TASK_EXEC: the task is a code snippet to be `exec`'ed.

              - required attributes: `code`

            - TASK_SHELL: the task is a shell command line to be run.

              - required attributes: `command`

            - TASK_PROC: the task is a single core process to be executed.

              - required attributes: `executable`
              - related  attributes: `arguments`

            - TASK_RAPTOR_MASTER: the task references a raptor master to be
                  instantiated.

              - related  attributes: `raptor_file`
              - related  attributes: `raptor_class`

            - TASK_RAPTOR_WORKER: the task references a raptor worker to be
                  instantiated.

              - related  attributes: `raptor_file`
              - related  attributes: `raptor_class`

            There is a certain overlap between `TASK_EXECUTABLE`, `TASK_SHELL`
            and `TASK_PROC` modes.  As a general rule, `TASK_SHELL` and
            `TASK_PROC` should be used for short running tasks which require a
            single core and no additional resources (gpus, storage, memory).
            `TASK_EXECUTABLE` should be used for all other tasks and is in fact
            the default.  `TASK_SHELL` should only be used if the command to be
            run requires shell specific functionality (e.g., pipes, I/O
            redirection) which cannot easily be mapped to other task attributes.

            TASK_RAPTOR_MASTER and TASK_RAPTOR_WORKER are special types of tasks
            that define RAPTOR's master(s) and worker(s) components and their
            resource requirements. They are launched by the Agent on one or more
            nodes, depending on their requirements.

        executable (str): The executable to launch. The executable is
            expected to be either available via ``$PATH`` on the target
            resource, or to be an absolute path.

        arguments (list[str]): The command line arguments for the given
            `executable` (`list` of `strings`).

        info_pattern (str): A regular expression pattern to extract service
            startup information (only for tasks with mode `TASK_SERVICE`).  The
            pattern is formed like:

                'src:regex'

            where `src` is `stdout`, `stderr`, or a file path, and regex is a
            regular expression to extract the information from the respective
            source.

        code (str): The code to run.  This field is expected to contain valid
            python code which is executed when the task mode is `TASK_EXEC` or
            `TASK_EVAL`.

        function (str): The function to run.  This field is expected to contain
            a python function name which can be resolved in the scope of the
            respective RP worker implementation (see documentation there).  The
            task mode must be set to `TASK_FUNCTION`.  `args` and `kwargs` are
            passed as function parameters.

        args (list, optional): Positional arguments to be passed to the
            `function` (see above).  This field will be serialized  with
            `msgpack` and can thus contain any serializable data types.

        kwargs (dict, optional): Named arguments to be passed to the `function`
            (see above).  This field will be serialized  with `msgpack` and can
            thus contain any serializable data types.

        command (str): A shell command to be executed. This attribute is used
            for the `TASK_SHELL` mode.

        use_mpi (bool, optional): flag if the task should be provided an MPI
            communicator.  Defaults to `True` if more than 1 rank is requested
            (see `ranks`), otherwise defaults to `False`.  Set this to `True` if
            you want to enfoce an MPI communicator on single-ranked tasks.

        ranks (int, optional): The number of application processes to start
            on CPU cores. Default 1.

            For two ranks or more, an MPI communicator will be available to the
            processes.

            `ranks` replaces the deprecated attribute `cpu_processes`.  The
            attribute `cpu_process_type` was previously used to signal the need
            for an MPI communicator - that attribute is now also deprecated and
            will be ignored.

        ranks_per_node (int, optional): The number of ranks to start on each
            node.  If not set, the number of ranks per node will be determined
            by the scheduler depending on resource availability.

        cores_per_rank (int, optional): The number of cpu cores each process
            will have available to start its own threads or processes on.  By
            default, `core` refers to a physical CPU core - but if the pilot has
            been launched with SMT-settings > 1, `core` will refer to a virtual
            core or hyperthread instead (the name depends on the CPU vendor).

            `cores_per_rank` replaces the deprecated attribute `cpu_threads`.

        threading_type (str, optional): The thread type, influences startup and
            environment (`<empty>/POSIX`, `OpenMP`).

            `threading_type` replaces the deprecated attribute
            `cpu_thread_type`.

        gpus_per_rank (float, optional): The number of gpus made available to
            each rank. If gpu is shared among several ranks, then a fraction of
            gpu should be provided (e.g., 2 ranks share a GPU, then
            *gpus_per_rank=.5*).

            `gpus_per_rank` replaces the deprecated attribute `gpu_processes`.
            The attributes `gpu_threads` and `gpu_process_type` are also
            deprecated and will be ignored.

        gpu_type (str, optional): The type of GPU environment to provide to
            the ranks (`<empty>`, `CUDA`, `ROCm`).

            `gpu_type` replaces the deprecated attribute `gpu_thread_type`.

        lfs_per_rank (int, optional): Local File Storage per rank - amount of
            data (MB) required on the local file system of the node.

            `lfs_per_rank` replaces the deprecated attribute `lfs_per_process`.

        mem_per_rank (int, optional): Amount of physical memory required per
            rank.

            `mem_per_rank` replaces the deprecated attribute `mem_per_process`.

        environment (dict, optional): Environment variables to set in the
            environment before the execution (launching picked `LaunchMethod`).

        named_env (str, optional): A named virtual environment as prepared by
            the pilot. The task will remain in `AGENT_SCHEDULING` state until
            that environment gets created.

        sandbox (str, optional): This specifies the working directory of the
            task.  It will be created if it does not exist. By default, the
            sandbox has the name of the task's uid and is relative to the
            pilot's sandbox.

        stdout (str, optional): The name of the file to store stdout. If
            not set then :file:`{uid}.out` will be used.

        stderr (str, optional): The name of the file to store stderr. If
            not set then :file:`{uid}.err` will be used.

        input_staging (list, optional): The files that need to be staged before
            the execution (`list` of `staging directives`, see below).

        output_staging (list, optional): The files that need to be staged after
            the execution (`list` of `staging directives`, see below).

        stage_on_error (bool, optional): Output staging is normally skipped on
            `FAILED` or `CANCELED` tasks, but if this flag is set, staging is
            attempted either way. This may though lead to additional errors if
            the tasks did not manage to produce the expected output files to
            stage. Default False.

        priority: (int, optional): The priority of the task.  Tasks with higher
            priority will be scheduled first.  The default priority is 0.
            Note that task priorities are not guaranteed to be enforced
            strictly, under certain conditions the task may be started later
            than lower priority tasks.

        pre_launch (list, optional): Actions (shell commands) to perform
            before launching (i.e., before LaunchMethod is submitted),
            potentially on a batch node which is different from the node the
            task is placed on.

            Note that the set of shell commands given here are expected to load
            environments, check for work directories and data, etc. They are not
            expected to consume any significant amount of CPU time or other
            resources! Deviating from that rule will likely result in reduced
            overall throughput.

        post_launch (list, optional): Actions (shell commands) to perform
            after launching (i.e., after LaunchMethod is executed).

            Precautions are the same as for `pre_launch` actions.

        pre_exec (list, optional): Actions (shell commands) to perform
            before the task starts (LaunchMethod is submitted, but no actual
            task running yet). Each item could be either a string (`str`), which
            represents an action applied to all ranks, or a dictionary (`dict`),
            which represents a list of actions applied to specified ranks (key
            is a rankID and value is a list of actions to be performed for this
            rank).

            The actions/commands are executed on the respective nodes where the
            ranks are placed, and the actual rank startup will be delayed until
            all `pre_exec` commands have completed.

            Precautions are the same as for `pre_launch` actions.

            No assumption should be made as to where these commands are executed
            (although RP attempts to perform them in the task's execution
            environment).

            No assumption should be made on the specific shell environment the
            commands are executed in other than a POSIX shell environment.

            Errors in executing these commands will result in the task to enter
            `FAILED` state, and no execution of the actual workload will be
            attempted.

        pre_exec_sync (bool, optional): Flag indicates necessary to sync ranks
            execution, which enforce to delay individual rank execution, until
            all `pre_exec` actions for all ranks are completed. Default False.

        post_exec (list, optional): Actions (shell commands) to perform
            after the task finishes. The same remarks as on `pre_exec` apply,
            inclusive the point on error handling, which again will cause the
            task to fail, even if the actual execution was successful.

        restartable (bool, optional): If the task starts to execute on a pilot,
            but cannot finish because the pilot fails or is canceled, the task
            can be restarted. Default False.

        tags (dict, optional): Configuration specific tags, which
            influence task scheduling and execution (e.g., tasks co-location).

        scheduler (str, optional): deprecated in favor of `raptor_id`.

        raptor_id (str, optional): Raptor master ID this task is associated
            with.

        worker_class (str, optional): deprecated in favor of `raptor_class`
            master or worker task.

        raptor_class (str, optional): Class name to instantiate for this Raptor
            master or worker task.

        worker_file (str, optional): deprecated in favor of `raptor_class`.

        raptor_file (str, optional): Optional application supplied Python
            source file to load `raptor_class` from.

        metadata (dict, optional): User defined metadata. Default None.

        services ([str], optional): list of service names the task wants to use.
            If the services are up and running, an envvariable `RP_INFO_XXX`
            will be set where `XXX` is the uppercased service name, and the
            variable's value is the service information obtained by the agent
            during service startup.

        timeout (float, optional): Any timeout larger than 0 will result in
            the task process to be killed after the specified amount of seconds.
            The task will then end up in `CANCELED` state.

        startup_timeout (float, optional): This setting is specific for service
            tasks: any value larger than 0 will abort the service if after that
            time no service information has been obtaines, i.e., if the service
            startup takes too long.  The service will end up in `FAILED` state.

        cleanup (bool, optional): If cleanup flag is set, the pilot will
            delete the entire task sandbox upon termination. This includes all
            generated output data in that sandbox. Output staging will be
            performed before cleanup. Note that task sandboxes are also deleted
            if the pilot's own `cleanup` flag is set. Default False.

        pilot (str, optional): Pilot `uid`. If specified, the task is
            submitted to the pilot with the given ID. If that pilot is not known
            to the TaskManager, an exception is raised.

        slots (radical.pilot.Slots, optional): information on where exactly each
            rank of the task should be placed.

        partition (int, optional): index of pilot partition to use to run that
            task.

    **Task Ranks**

    The notion of `ranks` is central to RP's `TaskDescription` class.  We here
    use the same notion as MPI, in that the number of `ranks` refers to the
    number of individual processes to be spawned by the task execution backend.
    These processes will be near-exact copies of each other: they run in the
    same workdir and the same `environment`, are defined by the same
    `executable` and `arguments`, get the same amount of resources allocated,
    etc.  Notable exceptions are:

    - Rank processes may run on different nodes;
    - rank processes can communicate via MPI;
    - each rank process obtains a unique rank ID.

    It is up to the underlying MPI implementation to determine the exact value
    of the process' rank ID.  The MPI implementation may also set a number of
    additional environment variables for each process.

    It is important to understand that only applications which make use of MPI
    should have more than one rank -- otherwise identical copies of the *same*
    application instance are launched which will compute the same results, thus
    wasting resources for all ranks but one.  Worse: I/O-routines of these
    non-MPI ranks can interfere with each other and invalidate those results.

    Also, applications with a single rank cannot make effective use of MPI---
    depending on the specific resource configuration, RP may launch those tasks
    without providing an MPI communicator.

    **Task Environment**

    RP tasks are expected to be executed in isolation, meaning that their
    runtime environment is completely independent from the environment of other
    tasks, independent from the launch mechanism used to start the task, and
    also independent from the environment of the RP stack itself.

    The task description provides several hooks to help setting up the
    environment in that context.  It is important to understand the way those
    hooks interact with respect to the environments mentioned above.

    - `pre_launch` directives are set and executed before the task is passed on
      to the task launch method.  As such, `pre_launch` usually executed on the
      node where RP's agent is running, and *not* on the tasks target node.
      Executing `pre_launch` directives for many tasks can thus negatively
      impact RP's performance (*).  Note also that `pre_launch` directives can
      in some cases interfere with the launch method.

      Use `pre_launch` directives for rare, heavy-weight operations which
      prepare the runtime environment for multiple tasks: fetch data from a
      remote source, unpack input data, create global communication channels,
      etc.
    - `pre_exec` directives are set and executed *after* the launch method
      placed the task on the compute nodes and are thus running on the target
      node.  Note that for MPI tasks, the `pre_exec` directives are executed
      once per rank.  Running large numbers of `pre_exec` directives
      concurrently can lead to system performance degradation (*), for example
      when those  directives concurrently hot the shared files system (for
      loading modules or Python virtualenvs etc).

      Use `pre_exec` directives for task environment setup such as `module
      load`, `virtualenv activate`, `export` whose effects are expected to be
      applied either to all task ranks or to specified ranks.  Avoid file
      staging operations at this point (files would be redundantly staged
      multiple times - once per rank).

    (*) The performance impact of repeated concurrent access to the system's
    shared file system can be significant and can pose a major bottleneck for
    your application.  Specifically `module load` and `virtualenv activate`
    operations and the like are heavy on file system I/O, and executing those
    for many tasks is ill advised.  Having said that: RP attempts to optimize
    those operations: if it identifies that identical `pre_exec` directives are
    shared between multiple tasks, RP will execute the directives exactly *once*
    and will cache the resulting environment settings - those cached settings
    are then applied to all other tasks with the same directives, without
    executing the directives again.

    **Staging Directives**

    The Staging Directives are specified using a dict in the following form::

          staging_directive = {
             'source'  : None, # see 'Location' below
             'target'  : None, # see 'Location' below
             'action'  : None, # See 'Action operators' below
             'flags'   : None, # See 'Flags' below
             'priority': 0     # Control ordering of actions (unused)
          }

    *Locations*

    `source` and `target` locations can be given as strings or `ru.Url`
    instances.  Strings containing `://` are converted into URLs immediately.
    Otherwise, they are considered absolute or relative paths and are then
    interpreted in the context of the client's working directory.

    .. rubric:: Special URL schemas

    - ``client://``   : relative to the client's working directory
    - ``resource://`` : relative to the RP    sandbox on the target resource
    - ``pilot://``    : relative to the pilot sandbox on the target resource
    - ``task://``     : relative to the task  sandbox on the target resource

    In all these cases, the `hostname` element of the URL is expected to be
    empty, and the path is *always* considered relative to the locations
    specified above (even though URLs usually don't have a notion of relative
    paths).

    For more details on path and sandbox handling check the documentation of
    :func:`radical.pilot.staging_directives.complete_url`.

    *Action operators*

    - rp.TRANSFER : remote file transfer from `source` URL to `target` URL
    - rp.COPY     : local file copy, i.e., not crossing host boundaries
    - rp.MOVE     : local file move
    - rp.LINK     : local file symlink

    *Flags*

    - rp.CREATE_PARENTS: create the directory hierarchy for targets on the fly
    - rp.RECURSIVE: if `source` is a directory, handles it recursively
    """

    _schema = {
        UID             : str         ,
        NAME            : str         ,
        MODE            : str         ,

        EXECUTABLE      : str         ,
        ARGUMENTS       : [str]       ,
        INFO_PATTERN    : str         ,
        CODE            : str         ,
        FUNCTION        : str         ,
        ARGS            : [None]      ,
        KWARGS          : {str: None} ,
        COMMAND         : str         ,

        SANDBOX         : str         ,
        ENVIRONMENT     : {str: str}  ,
        NAMED_ENV       : str         ,
        PRE_LAUNCH      : [str]       ,
        PRE_EXEC        : [None]      ,
        PRE_EXEC_SYNC   : bool        ,
        POST_LAUNCH     : [str]       ,
        POST_EXEC       : [None]      ,
        STDOUT          : str         ,
        STDERR          : str         ,
        INPUT_STAGING   : [None]      ,
        OUTPUT_STAGING  : [None]      ,
        STAGE_ON_ERROR  : bool        ,
        PRIORITY        : int         ,

        USE_MPI         : bool        ,
        RANKS           : int         ,
        RANKS_PER_NODE  : int         ,
        CORES_PER_RANK  : int         ,
        GPUS_PER_RANK   : float       ,
        THREADING_TYPE  : str         ,
        GPU_TYPE        : str         ,
        LFS_PER_RANK    : int         ,
        MEM_PER_RANK    : int         ,

        # deprecated
        CPU_PROCESSES   : int         ,  # RANKS
        CPU_PROCESS_TYPE: str         ,  # n/a
        CPU_THREADS     : int         ,  # CORES_PER_RANK
        CPU_THREAD_TYPE : str         ,  # THREADING_TYPE
        GPU_PROCESSES   : int         ,  # GPUS_PER_RANK
        GPU_PROCESS_TYPE: str         ,  # GPU_TYPE
        GPU_THREADS     : int         ,  # n/a
        GPU_THREAD_TYPE : str         ,  # n/a
        LFS_PER_PROCESS : int         ,  # LFS_PER_RANK
        MEM_PER_PROCESS : int         ,  # MEM_PER_RANK
        SCHEDULER       : str         ,  # RAPTOR_ID
        WORKER_FILE     : str         ,  # RAPTOR_FILE
        WORKER_CLASS    : str         ,  # RAPTOR_CLASS

        RESTARTABLE     : bool        ,
        TAGS            : {None: None},
        RAPTOR_ID       : str         ,
        RAPTOR_FILE     : str         ,
        RAPTOR_CLASS    : str         ,
<<<<<<< HEAD
        METADATA        : None        ,
        SERVICES        : [str]       ,
=======
        METADATA        : {str: None} ,
>>>>>>> 489a1e71
        TIMEOUT         : float       ,
        STARTUP_TIMEOUT : float       ,
        CLEANUP         : bool        ,
        PILOT           : str         ,
        SLOTS           : [Slot]      ,
        PARTITION       : int         ,
    }

    _defaults = {
        UID             : ''          ,
        NAME            : ''          ,
        MODE            : TASK_EXECUTABLE,
        EXECUTABLE      : ''          ,
        ARGUMENTS       : list()      ,
        INFO_PATTERN    : ''          ,
        CODE            : ''          ,
        FUNCTION        : ''          ,
        ARGS            : list()      ,
        KWARGS          : dict()      ,
        COMMAND         : ''          ,

        SANDBOX         : ''          ,
        ENVIRONMENT     : dict()      ,
        NAMED_ENV       : ''          ,
        PRE_LAUNCH      : list()      ,
        PRE_EXEC        : list()      ,
        PRE_EXEC_SYNC   : False       ,
        POST_LAUNCH     : list()      ,
        POST_EXEC       : list()      ,
        STDOUT          : ''          ,
        STDERR          : ''          ,
        INPUT_STAGING   : list()      ,
        OUTPUT_STAGING  : list()      ,
        STAGE_ON_ERROR  : False       ,
        PRIORITY        : 0           ,

        USE_MPI         : None        ,
        RANKS           : 1           ,
        RANKS_PER_NODE  : None        ,
        CORES_PER_RANK  : 1           ,
        GPUS_PER_RANK   : 0.          ,
        THREADING_TYPE  : ''          ,
        GPU_TYPE        : ''          ,
        LFS_PER_RANK    : 0           ,
        MEM_PER_RANK    : 0           ,

        # deprecated
        CPU_PROCESSES   : 0           ,
        CPU_PROCESS_TYPE: ''          ,
        CPU_THREADS     : 0           ,
        CPU_THREAD_TYPE : ''          ,
        GPU_PROCESSES   : 0           ,
        GPU_PROCESS_TYPE: ''          ,
        GPU_THREADS     : 0           ,
        GPU_THREAD_TYPE : ''          ,
        LFS_PER_PROCESS : 0           ,
        MEM_PER_PROCESS : 0           ,
        SCHEDULER       : ''          ,
        WORKER_FILE     : ''          ,
        WORKER_CLASS    : ''          ,

        RESTARTABLE     : False       ,
        TAGS            : dict()      ,
        RAPTOR_ID       : ''          ,
        RAPTOR_FILE     : ''          ,
        RAPTOR_CLASS    : ''          ,
<<<<<<< HEAD
        METADATA        : None        ,
        SERVICES        : list()      ,
=======
        METADATA        : dict()      ,
>>>>>>> 489a1e71
        TIMEOUT         : 0.0         ,
        STARTUP_TIMEOUT : 0.0         ,
        CLEANUP         : False       ,
        PILOT           : ''          ,
        SLOTS           : list()      ,
        PARTITION       : 0           ,
    }


    # --------------------------------------------------------------------------
    #
    def __init__(self, from_dict=None):

        super().__init__(from_dict=from_dict)


    # --------------------------------------------------------------------------
    #
    def _verify(self):

        if not self.get('mode'):
            self['mode'] = TASK_EXECUTABLE

        if self.mode in [TASK_EXECUTABLE, TASK_SERVICE, AGENT_SERVICE]:
            if not self.get('executable'):
                umode = self.mode.upper().replace('.', '_')
                raise ValueError("%s Task mode needs 'executable'" % umode)

        elif self.mode in [TASK_FUNC, TASK_METH]:
            if not self.get('function'):
                raise ValueError("TASK_FUNC Task mode needs 'function'")
            if self.get('named_env'):
                raise ValueError("TASK_FUNC and TASK_METH Task mode does not "
                                 "support 'named_env'")

        elif self.mode == TASK_PROC:
            if not self.get('executable'):
                raise ValueError("TASK_PROC Task mode needs 'executable'")

        elif self.mode == TASK_EVAL:
            if not self.get('code'):
                raise ValueError("TASK_EVAL Task mode needs 'code'")

        elif self.mode == TASK_EXEC:
            if not self.get('code'):
                raise ValueError("TASK_EXEC Task mode needs 'code'")

        elif self.mode == TASK_SHELL:
            if not self.get('command'):
                raise ValueError("TASK_SHELL Task mode needs 'command'")

        # backward compatibility for deprecated attributes
        if self.cpu_processes:
            self.ranks = self.cpu_processes
            self.cpu_processes = 0

        if self.cpu_threads:
            self.cores_per_rank = self.cpu_threads
            self.cpu_threads = 0

        if self.cpu_thread_type:
            self.threading_type = self.cpu_thread_type
            self.cpu_thread_type = None

        if self.gpu_processes:
            self.gpus_per_rank = float(self.gpu_processes)
            self.gpu_processes = 0

        if self.gpu_process_type:
            self.gpu_type = self.gpu_process_type
            self.gpu_process_type = None

        if self.lfs_per_process:
            self.lfs_per_rank = self.lfs_per_process
            self.lfs_per_process = 0

        if self.mem_per_process:
            self.mem_per_rank = self.mem_per_process
            self.mem_per_process = 0

        if self.scheduler:
            self.raptor_id = self.scheduler
            self.scheduler = ''

        if self.worker_file:
            self.raptor_file = self.worker_file
            self.worker_file = ''

        if self.worker_class:
            self.raptor_class = self.worker_class
            self.raptor_class = ''

        if self.use_mpi is None:
            self.use_mpi = bool(self.ranks - 1)

        # deprecated and ignored
        if self.cpu_process_type: pass
        if self.gpu_threads     : pass
        if self.gpu_thread_type : pass

      # if self.mode in [TASK_SHELL, TASK_PROC]:
      #
      #     if self.get('cpu_processes', 1) * self.get('cpu_threads', 1) > 1:
      #         raise ValueError("TASK_SHELL and TASK_PROC Tasks must be single core")
      #
      #     if self.get('gpu_processes', 0) > 0:
      #         raise ValueError("TASK_SHELL and TASK_PROC Tasks canont use GPUs")


# ------------------------------------------------------------------------------<|MERGE_RESOLUTION|>--- conflicted
+++ resolved
@@ -631,12 +631,8 @@
         RAPTOR_ID       : str         ,
         RAPTOR_FILE     : str         ,
         RAPTOR_CLASS    : str         ,
-<<<<<<< HEAD
-        METADATA        : None        ,
+        METADATA        : {str: None} ,
         SERVICES        : [str]       ,
-=======
-        METADATA        : {str: None} ,
->>>>>>> 489a1e71
         TIMEOUT         : float       ,
         STARTUP_TIMEOUT : float       ,
         CLEANUP         : bool        ,
@@ -703,12 +699,8 @@
         RAPTOR_ID       : ''          ,
         RAPTOR_FILE     : ''          ,
         RAPTOR_CLASS    : ''          ,
-<<<<<<< HEAD
-        METADATA        : None        ,
+        METADATA        : dict()      ,
         SERVICES        : list()      ,
-=======
-        METADATA        : dict()      ,
->>>>>>> 489a1e71
         TIMEOUT         : 0.0         ,
         STARTUP_TIMEOUT : 0.0         ,
         CLEANUP         : False       ,
