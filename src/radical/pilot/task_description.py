
__copyright__ = 'Copyright 2013-2021, The RADICAL-Cybertools Team'
__license__   = 'MIT'

import radical.utils as ru

# task modes
TASK_EXECUTABLE  = 'executable'
TASK_FUNCTION    = 'function'
TASK_EVAL        = 'eval'
TASK_EXEC        = 'exec'
TASK_PROC        = 'proc'
TASK_SHELL       = 'shell'

# task description attributes
UID              = 'uid'
NAME             = 'name'
MODE             = 'mode'

# mode: TASK_EXECUTABLE
EXECUTABLE       = 'executable'
ARGUMENTS        = 'arguments'

# mode: TASK_FUNCTION
FUNCTION         = 'function'
ARGS             = 'args'
KWARGS           = 'kwargs'

# mode: TASK_EXEC, TASK_EVAL
CODE             = 'code'

# mode: TASK_PROC, TASK_SHELL
COMMAND          = 'command'

# environment
ENVIRONMENT      = 'environment'
NAMED_ENV        = 'named_env'
SANDBOX          = 'sandbox'

# resource requirements
CPU_PROCESSES    = 'cpu_processes'            # ranks
CPU_PROCESS_TYPE = 'cpu_process_type'         # MPI?
CPU_THREADS      = 'cpu_threads'              # cores per rank
CPU_THREAD_TYPE  = 'cpu_thread_type'          # OpenMP?

GPU_PROCESSES    = 'gpu_processes'            # gpus per rank
GPU_PROCESS_TYPE = 'gpu_process_type'         # CUDA?
GPU_THREADS      = 'gpu_threads'              # part of gpu?
GPU_THREAD_TYPE  = 'gpu_thread_type'          # ?

LFS_PER_PROCESS  = 'lfs_per_process'          # disk space per rank
MEM_PER_PROCESS  = 'mem_per_process'          # memory per rank

INPUT_STAGING    = 'input_staging'
OUTPUT_STAGING   = 'output_staging'
STAGE_ON_ERROR   = 'stage_on_error'
PRE_LAUNCH       = 'pre_launch'
PRE_EXEC         = 'pre_exec'
PRE_RANK         = 'pre_rank'
POST_LAUNCH      = 'post_launch'
POST_EXEC        = 'post_exec'
POST_RANK        = 'post_rank'
CLEANUP          = 'cleanup'
PILOT            = 'pilot'
STDOUT           = 'stdout'
STDERR           = 'stderr'
RESTARTABLE      = 'restartable'
SCHEDULER        = 'scheduler'
TAGS             = 'tags'
METADATA         = 'metadata'

# process / thread types (for both, CPU and GPU processes/threads)
POSIX            = 'POSIX'   # native threads / application threads
MPI              = 'MPI'
OpenMP           = 'OpenMP'
CUDA             = 'CUDA'
FUNC             = 'FUNC'
# FIXME: move task/process/thread types to `radical.pilot.constants`


# ------------------------------------------------------------------------------
#
class TaskDescription(ru.TypedDict):
    """
    A TaskDescription object describes the requirements and properties
    of a :class:`radical.pilot.Task` and is passed as a parameter to
    :meth:`radical.pilot.TaskManager.submit_tasks` to instantiate and run
    a new task.

    .. note:: A TaskDescription **MUST** define at least an
              `executable` -- all other elements are optional.

    .. data:: uid

       [type: `str` | default: `""`] A unique ID for the task. This attribute
       is optional, a unique ID will be assigned by RP if the field is not set.

    .. data:: name

       [type: `str` | default: `""`] A descriptive name for the task. This
       attribute can be used to map individual tasks back to application level
       workloads.

    .. data:: mode

       [type: `str` | default: `"executable"`] The execution mode to be used for
       this task.  The following modes are accepted:

         - TASK_EXECUTABLE: the task is spawned as an external executable via a
           resource specific launch method (srun, aprun, mpiexec, etc).
           required attributes: `executable`
           related  attributes: `arguments`

         - TASK_FUNCTION: the task references a python function to be called.
           required attributes: `function`
           related  attributes: `args`
           related  attributes: `kwargs`

         - TASK_EVAL: the task is a code snippet to be evaluated.
           required attributes: `code`

         - TASK_EXEC: the task is a code snippet to be `exec`'ed.
           required attributes: `code`

         - TASK_SHELL: the task is a shell command line to be run.
           required attributes: `command`

         - TASK_PROC: the task is a single core process to be executed.
           required attributes: `executable`
           related  attributes: `arguments`

        There exists a certain overlap between `TASK_EXECUTABLE`, `TASK_SHELL`
        and `TASK_PROC` modes.  As a general rule, `TASK_SHELL` and `TASK_PROC`
        should be used for short running tasks which require a single core and
        no additional resources (gpus, storage, memory).  `TASK_EXECUTABLE`
        should be used for all other tasks and is in fact the default.
        `TASK_SHELL` should only be used if the command to be run requires shell
        specific functionality (pipes, I/O redirection) which cannot easily be
        mapped to other task attributes.


    .. data:: executable

       [type: `str` | default: `""`] The executable to launch. The executable
       is expected to be either available via `$PATH` on the target resource,
       or to be an absolute path.

    .. data:: arguments

       [type: `list` | default: `[]`] The command line arguments for the given
       `executable` (`list` of `strings`).

    .. data:: code

       [type: `str` | default: `""`] The code to run.  This field is expected to
       contain valid python code which is executed when the task mode is
       `TASK_EXEC` or `TASK_EVAL`.

    ..data: function

       [type: `str` | default: `""`] The function to run.  This field is
       expected to contain a python function name which can be resolved in the
       scope of the respective RP worker implementation (see documentation
       there).  The task mode must be set to `TASK_FUNCTION`.  `args` and
       `kwargs` are passed as function parameters.

    .. data:: args

       [type: `list` | default: `[]`] Unnamed arguments to be passed to the
       `function` (see above).  This field will be serialized  with `msgpack`
       and can thus contain any serializable data types.

    .. data:: kwargs

       [type: `dict` | default: `{}`] Named arguments to be passed to the
       `function` (see above).  This field will be serialized  with `msgpack`
       and can thus contain any serializable data types.

    .. data:: command

       [type: `str` | default: `""`] A shell command to be executed.  This
       attribute is used for the `TASK_SHELL` mode.

    .. data:: cpu_processes

       [type: `int` | default: `1`] The number of application processes to start
       on CPU cores.

    .. data:: cpu_threads

       [type: `int` | default: `1`] The number of threads each process will
       start on CPU cores.

    .. data:: cpu_process_type

       [type: `str` | default: `""`] The process type, determines startup
       method (`<empty>/POSIX`, `MPI`).

    .. data:: cpu_thread_type

       [type: `str` | default: `""`] The thread type, influences startup and
       environment (`<empty>/POSIX`, `OpenMP`).

    .. data:: gpu_processes

       [type: `int` | default: `0`] The number of application processes to
       start on GPU cores.

    .. data:: gpu_threads

       [type: `int` | default: `1`] The number of threads each process will
       start on GPU cores.

    .. data:: gpu_process_type

       [type: `str` | default: `""`] The process type, determines startup
       method (`<empty>/POSIX`, `MPI`).

    .. data:: gpu_thread_type

       [type: `str` | default: `""`] The thread type, influences startup and
       environment (`<empty>/POSIX`, `OpenMP`, `CUDA`).

    .. data:: lfs_per_process

       [type: `int` | default: `0`] Local File Storage per process - amount of
       data (MB) required on the local file system of the node.

    .. data:: mem_per_process

       [type: `int` | default: `0`] Amount of physical memory required per
       process.

    .. data:: environment

       [type: `dict` | default: `{}`] Environment variables to set in the
       environment before the execution (launching picked `LaunchMethod`).

    .. data:: named_env

       [type: `str` | default: `""`] A named virtual environment as prepared by
       the pilot. The task will remain in `AGENT_SCHEDULING` state until that
       environment gets created.

    .. data:: sandbox

       [type: `str` | default: `""`] This specifies the working directory of
       the task. That directory *MUST* be relative to the pilot sandbox. It
       will be created if it does not exist. By default, the sandbox has
       the name of the task's uid.

    .. data:: stdout

       [type: `str` | default: `""`] The name of the file to store stdout. If
       not set then the name of the following format will be used: `<uid>.out`.

    .. data:: stderr

       [type: `str` | default: `""`] The name of the file to store stderr. If
       not set then the name of the following format will be used: `<uid>.err`.

    .. data:: input_staging

       [type: `list` | default: `[]`] The files that need to be staged before
       the execution (`list` of `staging directives`, see below).

    .. data:: output_staging

       [type: `list` | default: `[]`] The files that need to be staged after
       the execution (`list` of `staging directives`, see below).

    .. data:: stage_on_error

       [type: `bool` | default: `False`] Output staging is normally skipped on
       `FAILED` or `CANCELED` tasks, but if this flag is set, staging is
       attempted either way. This may though lead to additional errors if the
       tasks did not manage to produce the expected output files to stage.

    .. data:: pre_exec

       [type: `list` | default: `[]`] Actions (shell commands) to perform before
       this task starts. Note that the set of shell commands given here are
       expected to load environments, check for work directories and data, etc.
       They are not expected to consume any significant amount of CPU time or
       other resources! Deviating from that rule will likely result in reduced
       overall throughput.

       No assumption should be made as to where these commands are executed
       (although RP attempts to perform them in the task's execution
       environment).

       No assumption should be made on the specific shell environment the
       commands are executed in.

       Errors in executing these commands will result in the task to enter
       `FAILED` state, and no execution of the actual workload will be
       attempted.

    .. data:: pre_launch

       [type: `list` | default: `[]`] Like `pre_exec`, but runs befor launching,
       potentially on a batch node which is different from the node the task is
       placed on.

    .. data:: pre_rank

       [type: `dict` | default: `{}`] A dictionary which maps a set of
       `pre_exec` like commands to each rank.  The commands are executed on the
       respective nodes where the ranks are places, and the actual rank startup
       will be delayed until all `pre_rank` commands have completed.

    .. data:: post_exec

       [type: `list` | default: `[]`] Actions (shell commands) to perform after
       this task finishes. The same remarks as on `pre_exec` apply, inclusive
       the point on error handling, which again will cause the task to fail,
       even if the actual execution was successful.

    .. data:: post_launch

       ...

    .. data:: post_rank

       ...

    .. data:: restartable

       [type: `bool` | default: `False`] If the task starts to execute on
       a pilot, but cannot finish because the pilot fails or is canceled,
       the task can be restarted.

    .. data:: scheduler

       Request the task to be handled by a specific agent scheduler


    .. data:: tags

       [type: `dict` | default: `{}`] Configuration specific tags, which
       influence task scheduling and execution (e.g., tasks co-location).

    .. data:: metadata

       [type: `ANY` | default: `None`] User defined metadata.

    .. data:: cleanup

       [type: `bool` | default: `False`] If cleanup flag is set, the pilot will
       delete the entire task sandbox upon termination. This includes all
       generated output data in that sandbox. Output staging will be performed
       before cleanup. Note that task sandboxes are also deleted if the pilot's
       own `cleanup` flag is set.

    .. data:: pilot

       [type: `str` | default: `""`] Pilot `uid`, if specified, the task is
       submitted to the pilot with the given ID. If that pilot is not known to
       the TaskManager, an exception is raised.


    Staging Directives
    ==================

    The Staging Directives are specified using a dict in the following form::

          staging_directive = {
             'source'  : None, # see 'Location' below
             'target'  : None, # see 'Location' below
             'action'  : None, # See 'Action operators' below
             'flags'   : None, # See 'Flags' below
             'priority': 0     # Control ordering of actions (unused)
          }


    Locations
    ---------

      `source` and `target` locations can be given as strings or `ru.Url`
      instances.  Strings containing `://` are converted into URLs immediately.
      Otherwise they are considered absolute or relative paths and are then
      interpreted in the context of the client's working directory.

      Special URL schemas:

        * `client://`   : relative to the client's working directory
        * `resource://` : relative to the RP    sandbox on the target resource
        * `pilot://`    : relative to the pilot sandbox on the target resource
        * `task://`     : relative to the task  sandbox on the target resource

      In all these cases, the `hostname` element of the URL is expected to be
      empty, and the path is *always* considered relative to the locations
      specified above (even though URLs usually don't have a notion of relative
      paths).


    Action operators
    ----------------

      Action operators:

        * rp.TRANSFER : remote file transfer from `source` URL to `target` URL
        * rp.COPY     : local file copy, i.e., not crossing host boundaries
        * rp.MOVE     : local file move
        * rp.LINK     : local file symlink


    Flags
    -----

      Flags:

        * rp.CREATE_PARENTS : create the directory hierarchy for targets on
        the fly
        * rp.RECURSIVE      : if `source` is a directory, handles it recursively


    Task Environment
    ================

    RP tasks are expected to be executed in isolation, meaning that their
    runtime environment is completely independent from the environment of other
    tasks, independent from the launch mechanism used to start the task, and
    also independent from the environment of the RP stack itself.

    The task description provides several hooks to help setting up the
    environment in that context.  It is important to understand the way those
    hooks interact with respect to the environments mentioned above.

      - `pre_launch` directives are set and executed before the task is passed
        on to the task launch method.  As such, `pre_launch` usually executed
        on the node where RP's agent is running, and *not* on the tasks target
        node.  Executing `pre_launch` directives for many tasks can thus
        negatively impact RP's performance (*).  Note also that `pre_launch`
        directives can in some cases interfere with the launch method.

        Use `pre_launch` directives for rare, heavy-weight operations which
        prepare the runtime environment for multiple tasks: fetch data from
        a remote source, unpack input data, create global communication
        channels, etc.

      - `pre_exec` directives are set and executed *after* the launch method
        placed the task on the compute nodes and are thus running on the target
        node.  Note that for MPI tasks, the `pre_exec` directives are executed
        once per rank.  Running large numbers of `pre_exec` directives
        concurrently can lead to system performance degradation (*), for example
        when those  directives concurrently hot the shared files system (for
        loading modules or Python virtualenvs etc).

        Use `pre_exec` directives for task environment setup such as `module
        load`, `virtualenv activate`, `export` whose effects are expected to be
        applied to all task ranks.  Avoid file staging operations at this point
        (files would be redundantly staged multiple times - once per rank).

      - `pre_rank` directives are executed only for the specified rank.  Note
        that environment settings specified in `pre_rank` will thus only apply
        to that specific rank, not to other ranks.  All other ranks stall until
        the last `pre_rank` directive has been completed -- only then is the
        actual workload task being executed on all ranks.

        Use `pre_rank` directives on rank 0 to prepare task input data: the
        operations are performed once per task, and all ranks will stall until
        the directives are completed, i.e., until input data are available.
        Avoid using `pre_rank` directives for environment settings - `pre_exec`
        will generally perform better in this case.

    (*) The performance impact of repeated concurrent access to the system's
    shared file system can be significant and can pose a major bottleneck for
    your application.  Specifically `module load` and `virtualenv activate`
    operations and the like are heavy on file system I/O, and executing those
    for many tasks is ill advised.  Having said that: RP attempts to optimize
    those operations: if it identifies that identical `pre_exec` directives are
    shared between multiple tasks, RP will execute the directives exactly *once*
    and will cache the resulting environment settings - those cached settings
    are then applied to all other tasks with the same directives, without
    executing the directives again.
    """

    _schema = {
        UID             : str         ,
        NAME            : str         ,
        MODE            : str         ,

        EXECUTABLE      : str         ,
        ARGUMENTS       : [str]       ,
        CODE            : str         ,
        FUNCTION        : str         ,
        ARGS            : [None]      ,
        KWARGS          : {str: None} ,
        COMMAND         : str         ,

        SANDBOX         : str         ,
        ENVIRONMENT     : {str: str}  ,
        NAMED_ENV       : str         ,
        PRE_LAUNCH      : [str]       ,
        PRE_EXEC        : [str]       ,
        PRE_RANK        : {int: None} ,
        POST_LAUNCH     : [str]       ,
        POST_EXEC       : [str]       ,
        POST_RANK       : {int: None} ,
        STDOUT          : str         ,
        STDERR          : str         ,
        INPUT_STAGING   : [None]      ,
        OUTPUT_STAGING  : [None]      ,
        STAGE_ON_ERROR  : bool        ,

        CPU_PROCESSES   : int         ,
        CPU_PROCESS_TYPE: str         ,
        CPU_THREADS     : int         ,
        CPU_THREAD_TYPE : str         ,
        GPU_PROCESSES   : int         ,
        GPU_PROCESS_TYPE: str         ,
        GPU_THREADS     : int         ,
        GPU_THREAD_TYPE : str         ,
        LFS_PER_PROCESS : int         ,
        MEM_PER_PROCESS : int         ,

        RESTARTABLE     : bool        ,
        SCHEDULER       : str         ,
        TAGS            : {None: None},
        METADATA        : None        ,
        CLEANUP         : bool        ,
        PILOT           : str         ,
    }

    _defaults = {
        UID             : ''          ,
        NAME            : ''          ,
<<<<<<< HEAD
        MODE            : 'executable',

=======
        MODE            : 'executable', 
>>>>>>> 35ed611f
        EXECUTABLE      : ''          ,
        ARGUMENTS       : list()      ,
        CODE            : ''          ,
        FUNCTION        : ''          ,
        ARGS            : list()      ,
        KWARGS          : dict()      ,
        COMMAND         : ''          ,

        SANDBOX         : ''          ,
        ENVIRONMENT     : dict()      ,
        NAMED_ENV       : ''          ,
        PRE_LAUNCH      : list()      ,
        PRE_EXEC        : list()      ,
        PRE_RANK        : dict()      ,
        POST_LAUNCH     : list()      ,
        POST_EXEC       : list()      ,
        POST_RANK       : dict()      ,
        STDOUT          : ''          ,
        STDERR          : ''          ,
        INPUT_STAGING   : list()      ,
        OUTPUT_STAGING  : list()      ,
        STAGE_ON_ERROR  : False       ,

        CPU_PROCESSES   : 1           ,
        CPU_PROCESS_TYPE: ''          ,
        CPU_THREADS     : 1           ,
        CPU_THREAD_TYPE : ''          ,
        GPU_PROCESSES   : 0           ,
        GPU_PROCESS_TYPE: ''          ,
        GPU_THREADS     : 1           ,
        GPU_THREAD_TYPE : ''          ,
        LFS_PER_PROCESS : 0           ,
        MEM_PER_PROCESS : 0           ,

        RESTARTABLE     : False       ,
        SCHEDULER       : ''          ,
        TAGS            : dict()      ,
        METADATA        : None        ,
        CLEANUP         : False       ,
        PILOT           : ''          ,
    }


    # --------------------------------------------------------------------------
    #
    def __init__(self, from_dict=None):

        super().__init__(from_dict=from_dict)


    # --------------------------------------------------------------------------
    #
    def _verify(self):

        if not self.get('mode'):
            self['mode'] = TASK_EXECUTABLE


        if self.mode == TASK_EXECUTABLE:
            if not self.get('executable'):
                raise ValueError("TASK_EXECUTABLE Task needs 'executable'")

        elif self.mode == TASK_FUNCTION:
            if not self.get('function'):
                raise ValueError("TASK_FUNCTION Task needs 'function'")

        elif self.mode == TASK_PROC:
            if not self.get('executable'):
                raise ValueError("TASK_PROC Task needs 'executable'")

        elif self.mode == TASK_EVAL:
            if not self.get('code'):
                raise ValueError("TASK_EVAL Task needs 'code'")

        elif self.mode == TASK_EXEC:
            if not self.get('code'):
                raise ValueError("TASK_EXEC Task needs 'code'")

        elif self.mode == TASK_SHELL:
            if not self.get('command'):
                raise ValueError("TASK_SHELL Task needs 'command'")


      # if self.mode in [TASK_SHELL, TASK_PROC]:
      #
      #     if self.get('cpu_processes', 1) * self.get('cpu_threads', 1) > 1:
      #         raise ValueError("TASK_SHELL and TASK_PROC Tasks must be single core")
      #
      #     if self.get('gpu_processes', 0) > 0:
      #         raise ValueError("TASK_SHELL and TASK_PROC Tasks canont use GPUs")


# ------------------------------------------------------------------------------
<|MERGE_RESOLUTION|>--- conflicted
+++ resolved
@@ -526,12 +526,7 @@
     _defaults = {
         UID             : ''          ,
         NAME            : ''          ,
-<<<<<<< HEAD
-        MODE            : 'executable',
-
-=======
         MODE            : 'executable', 
->>>>>>> 35ed611f
         EXECUTABLE      : ''          ,
         ARGUMENTS       : list()      ,
         CODE            : ''          ,
