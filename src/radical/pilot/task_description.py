--- conflicted
+++ resolved
@@ -226,8 +226,6 @@
        the point on error handling, which again will cause the task to fail,
        even if the actual execution was successful.
 
-<<<<<<< HEAD
-=======
     .. data:: post_launch
 
        ...
@@ -242,7 +240,6 @@
        to description attributes once the task is scheduled to a pilot and
        resource. `TODO: explain in detail, referencing EnTK.`
 
->>>>>>> 205af480
     .. data:: restartable
 
        [type: `bool` | default: `False`] If the task starts to execute on
@@ -439,24 +436,15 @@
         NAME            : None        ,
         SANDBOX         : None        ,
         ENVIRONMENT     : dict()      ,
-<<<<<<< HEAD
         NAMED_ENV       : None        ,
-=======
-        NAMED_ENV       : ''          ,
         PRE_LAUNCH      : list()      ,
->>>>>>> 205af480
         PRE_EXEC        : list()      ,
         PRE_RANK        : dict()      ,
         POST_LAUNCH     : list()      ,
         POST_EXEC       : list()      ,
-<<<<<<< HEAD
+        POST_RANK       : dict()      ,
         STDOUT          : None        ,
         STDERR          : None        ,
-=======
-        POST_RANK       : dict()      ,
-        STDOUT          : ''          ,
-        STDERR          : ''          ,
->>>>>>> 205af480
         INPUT_STAGING   : list()      ,
         OUTPUT_STAGING  : list()      ,
         STAGE_ON_ERROR  : False       ,
