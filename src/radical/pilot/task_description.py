--- conflicted
+++ resolved
@@ -1,15 +1,10 @@
 
-<<<<<<< HEAD
-__copyright__ = "Copyright 2013-2014, http://radical.rutgers.edu"
-__license__   = "MIT"
+__copyright__ = 'Copyright 2013-2021, The RADICAL-Cybertools Team'
+__license__   = 'MIT'
 
 import pickle
 import codecs
-=======
-__copyright__ = 'Copyright 2013-2021, The RADICAL-Cybertools Team'
-__license__   = 'MIT'
-
->>>>>>> ab09c9e3
+
 import radical.utils as ru
 
 
@@ -57,12 +52,10 @@
 OpenMP                 = 'OpenMP'
 CUDA                   = 'CUDA'
 FUNC                   = 'FUNC'
-<<<<<<< HEAD
 MPI_FUNC               = 'MPI_FUNC'
-=======
+
 # FIXME: move process/thread types to `radical.pilot.constants`
 
->>>>>>> ab09c9e3
 
 # ------------------------------------------------------------------------------
 #
@@ -313,78 +306,9 @@
     """
 
     _schema = {
-<<<<<<< HEAD
-               EXECUTABLE      : None        ,
-               UID             : str         ,
-               NAME            : str         ,
-               KERNEL          : str         ,
-               SANDBOX         : str         ,
-               ARGUMENTS       : [str]       ,
-               ENVIRONMENT     : {str: str}  ,
-               NAMED_ENV       : str         ,
-               PRE_EXEC        : [str]       ,
-               POST_EXEC       : [str]       ,
-               STDOUT          : str         ,
-               STDERR          : str         ,
-               INPUT_STAGING   : None        ,
-               OUTPUT_STAGING  : None        ,
-               STAGE_ON_ERROR  : bool        ,
-
-               CPU_PROCESSES   : int         ,
-               CPU_PROCESS_TYPE: str         ,
-               CPU_THREADS     : int         ,
-               CPU_THREAD_TYPE : str         ,
-               GPU_PROCESSES   : int         ,
-               GPU_PROCESS_TYPE: str         ,
-               GPU_THREADS     : int         ,
-               GPU_THREAD_TYPE : str         ,
-               LFS_PER_PROCESS : int         ,
-               MEM_PER_PROCESS : int         ,
-
-               RESTARTABLE     : bool        ,
-               TAGS            : {None: None},
-               METADATA        : None        ,
-               CLEANUP         : bool        ,
-               PILOT           : str         ,
-    }
-
-    _defaults = {
-               UID             : ''          ,
-               NAME            : ''          ,
-               EXECUTABLE      : None        ,
-               KERNEL          : ''          ,
-               SANDBOX         : ''          ,
-               ARGUMENTS       : list()      ,
-               ENVIRONMENT     : dict()      ,
-               NAMED_ENV       : ''          ,
-               PRE_EXEC        : list()      ,
-               POST_EXEC       : list()      ,
-               STDOUT          : ''          ,
-               STDERR          : ''          ,
-               INPUT_STAGING   : list()      ,
-               OUTPUT_STAGING  : list()      ,
-               STAGE_ON_ERROR  : False       ,
-
-               CPU_PROCESSES   : 1           ,
-               CPU_PROCESS_TYPE: ''          ,
-               CPU_THREADS     : 1           ,
-               CPU_THREAD_TYPE : ''          ,
-               GPU_PROCESSES   : 0           ,
-               GPU_PROCESS_TYPE: ''          ,
-               GPU_THREADS     : 1           ,
-               GPU_THREAD_TYPE : ''          ,
-               LFS_PER_PROCESS : 0           ,
-               MEM_PER_PROCESS : 0           ,
-
-               RESTARTABLE     : False       ,
-               TAGS            : dict()      ,
-               METADATA        : None        ,
-               CLEANUP         : False       ,
-               PILOT           : ''          ,
-=======
         UID             : str         ,
         NAME            : str         ,
-        EXECUTABLE      : str         ,
+        EXECUTABLE      : None        ,
         KERNEL          : str         ,
         SANDBOX         : str         ,
         ARGUMENTS       : [str]       ,
@@ -449,7 +373,6 @@
         METADATA        : None        ,
         CLEANUP         : False       ,
         PILOT           : ''          ,
->>>>>>> ab09c9e3
     }
 
 
@@ -468,20 +391,20 @@
 
             exe = self.get('executable')
             from radical.pilot.serialize import serializer as serialize
-            #ser_exe = serialize.FuncSerializer.serialize_file(exe['func'])
+            # ser_exe = serialize.FuncSerializer.serialize_file(exe['func'])
             ser_exe = serialize.FuncSerializer.serialize_obj(exe['func'])
             cu_exe_dict   = {'_cud_code'  :ser_exe,
                              '_cud_args'  :exe['args'],
                              '_cud_kwargs':exe['kwargs']}
             try:
- 
-               func_obj = codecs.encode(pickle.dumps(cu_exe_dict), "base64").decode()
-               self['executable'] = func_obj
+
+                func_obj = codecs.encode(pickle.dumps(cu_exe_dict), "base64").decode()
+                self['executable'] = func_obj
             except Exception as e:
-               raise ValueError(e)
+                raise ValueError(e)
 
         if not self.get('executable') and \
-           not self.get('kernel')     :
+           not self.get('kernel'):
             raise ValueError("Task description needs 'executable' or 'kernel'")
 
 
