
__copyright__ = 'Copyright 2013-2021, The RADICAL-Cybertools Team'
__license__   = 'MIT'

import radical.utils as ru

# task modes
TASK_EXECUTABLE  = 'executable'
TASK_FUNCTION    = 'function'
<<<<<<< HEAD
TASK_PY_FUNCTION = 'pyfunction'
=======
TASK_METHOD      = 'method'
>>>>>>> 4a826c6d
TASK_EVAL        = 'eval'
TASK_EXEC        = 'exec'
TASK_PROC        = 'proc'
TASK_SHELL       = 'shell'

# task description attributes
UID              = 'uid'
NAME             = 'name'
MODE             = 'mode'

# mode: TASK_EXECUTABLE
EXECUTABLE       = 'executable'
ARGUMENTS        = 'arguments'

<<<<<<< HEAD
=======
# mode: TASK_METHOD  # FIXME
METHOD           = 'method'
ARGS             = 'args'
KWARGS           = 'kwargs'

>>>>>>> 4a826c6d
# mode: TASK_FUNCTION
FUNCTION         = 'function'
ARGS             = 'args'
KWARGS           = 'kwargs'

<<<<<<< HEAD
# mode: TASK_PY_FUNCTION
PY_FUNCTION      = 'pyfunction'

=======
>>>>>>> 4a826c6d
# mode: TASK_EXEC, TASK_EVAL
CODE             = 'code'

# mode: TASK_PROC, TASK_SHELL
COMMAND          = 'command'

# environment
ENVIRONMENT      = 'environment'
NAMED_ENV        = 'named_env'
SANDBOX          = 'sandbox'

# resource requirements
CPU_PROCESSES    = 'cpu_processes'            # ranks
CPU_PROCESS_TYPE = 'cpu_process_type'         # MPI?
CPU_THREADS      = 'cpu_threads'              # cores per rank
CPU_THREAD_TYPE  = 'cpu_thread_type'          # OpenMP?

GPU_PROCESSES    = 'gpu_processes'            # gpus per rank
GPU_PROCESS_TYPE = 'gpu_process_type'         # CUDA?
GPU_THREADS      = 'gpu_threads'              # part of gpu?
GPU_THREAD_TYPE  = 'gpu_thread_type'          # ?

LFS_PER_PROCESS  = 'lfs_per_process'          # disk space per rank
MEM_PER_PROCESS  = 'mem_per_process'          # memory per rank

INPUT_STAGING    = 'input_staging'
OUTPUT_STAGING   = 'output_staging'
STAGE_ON_ERROR   = 'stage_on_error'
PRE_LAUNCH       = 'pre_launch'
PRE_EXEC         = 'pre_exec'
PRE_RANK         = 'pre_rank'
POST_LAUNCH      = 'post_launch'
POST_EXEC        = 'post_exec'
POST_RANK        = 'post_rank'
CLEANUP          = 'cleanup'
PILOT            = 'pilot'
STDOUT           = 'stdout'
STDERR           = 'stderr'
RESTARTABLE      = 'restartable'
SCHEDULER        = 'scheduler'
TAGS             = 'tags'
METADATA         = 'metadata'
<<<<<<< HEAD

# process / thread types (for both, CPU and GPU processes/threads)
POSIX            = 'POSIX'   # native threads / application threads
MPI              = 'MPI'
OpenMP           = 'OpenMP'
CUDA             = 'CUDA'
FUNC             = 'FUNC'
# FIXME: move task/process/thread types to `radical.pilot.constants`
=======
>>>>>>> 4a826c6d


# ------------------------------------------------------------------------------
#
class TaskDescription(ru.TypedDict):
    """
    A TaskDescription object describes the requirements and properties
    of a :class:`radical.pilot.Task` and is passed as a parameter to
    :meth:`radical.pilot.TaskManager.submit_tasks` to instantiate and run
    a new task.

    .. note:: A TaskDescription **MUST** define at least an
              `executable` -- all other elements are optional.

    .. data:: uid

       [type: `str` | default: `""`] A unique ID for the task. This attribute
       is optional, a unique ID will be assigned by RP if the field is not set.

    .. data:: name

       [type: `str` | default: `""`] A descriptive name for the task. This
       attribute can be used to map individual tasks back to application level
       workloads.

    .. data:: mode

       [type: `str` | default: `"executable"`] The execution mode to be used for
       this task.  The following modes are accepted:

         - TASK_EXECUTABLE: the task is spawned as an external executable via a
           resource specific launch method (srun, aprun, mpiexec, etc).
           required attributes: `executable`
           related  attributes: `arguments`

         - TASK_FUNCTION: the task references a python function to be called.
           required attributes: `function`
           related  attributes: `args`
           related  attributes: `kwargs`

<<<<<<< HEAD
=======
         - TASK_METHOD: the task references a raptor worker method to be
           called.
           required attributes: `method`
           related  attributes: `args`
           related  attributes: `kwargs`

>>>>>>> 4a826c6d
         - TASK_EVAL: the task is a code snippet to be evaluated.
           required attributes: `code`

         - TASK_EXEC: the task is a code snippet to be `exec`'ed.
           required attributes: `code`

         - TASK_SHELL: the task is a shell command line to be run.
           required attributes: `command`

         - TASK_PROC: the task is a single core process to be executed.
           required attributes: `executable`
           related  attributes: `arguments`

        There exists a certain overlap between `TASK_EXECUTABLE`, `TASK_SHELL`
        and `TASK_PROC` modes.  As a general rule, `TASK_SHELL` and `TASK_PROC`
        should be used for short running tasks which require a single core and
        no additional resources (gpus, storage, memory).  `TASK_EXECUTABLE`
        should be used for all other tasks and is in fact the default.
        `TASK_SHELL` should only be used if the command to be run requires shell
        specific functionality (pipes, I/O redirection) which cannot easily be
        mapped to other task attributes.


    .. data:: executable

       [type: `str` | default: `""`] The executable to launch. The executable
       is expected to be either available via `$PATH` on the target resource,
       or to be an absolute path.

    .. data:: arguments

       [type: `list` | default: `[]`] The command line arguments for the given
       `executable` (`list` of `strings`).

    .. data:: code

       [type: `str` | default: `""`] The code to run.  This field is expected to
       contain valid python code which is executed when the task mode is
       `TASK_EXEC` or `TASK_EVAL`.

<<<<<<< HEAD
    ..data: function
=======
    .. data:: function
>>>>>>> 4a826c6d

       [type: `str` | default: `""`] The function to run.  This field is
       expected to contain a python function name which can be resolved in the
       scope of the respective RP worker implementation (see documentation
       there).  The task mode must be set to `TASK_FUNCTION`.  `args` and
       `kwargs` are passed as function parameters.

    .. data:: args

       [type: `list` | default: `[]`] Unnamed arguments to be passed to the
       `function` (see above).  This field will be serialized  with `msgpack`
       and can thus contain any serializable data types.

    .. data:: kwargs

       [type: `dict` | default: `{}`] Named arguments to be passed to the
       `function` (see above).  This field will be serialized  with `msgpack`
       and can thus contain any serializable data types.

    .. data:: command

       [type: `str` | default: `""`] A shell command to be executed.  This
       attribute is used for the `TASK_SHELL` mode.

    .. data:: cpu_processes

       [type: `int` | default: `1`] The number of application processes to start
       on CPU cores.

    .. data:: cpu_threads

       [type: `int` | default: `1`] The number of threads each process will
       start on CPU cores.

    .. data:: cpu_process_type

       [type: `str` | default: `""`] The process type, determines startup
       method (`<empty>/POSIX`, `MPI`).

    .. data:: cpu_thread_type

       [type: `str` | default: `""`] The thread type, influences startup and
       environment (`<empty>/POSIX`, `OpenMP`).

    .. data:: gpu_processes

       [type: `int` | default: `0`] The number of application processes to
       start on GPU cores.

    .. data:: gpu_threads

       [type: `int` | default: `1`] The number of threads each process will
       start on GPU cores.

    .. data:: gpu_process_type

       [type: `str` | default: `""`] The process type, determines startup
       method (`<empty>/POSIX`, `MPI`).

    .. data:: gpu_thread_type

       [type: `str` | default: `""`] The thread type, influences startup and
       environment (`<empty>/POSIX`, `OpenMP`, `CUDA`).

    .. data:: lfs_per_process

       [type: `int` | default: `0`] Local File Storage per process - amount of
       data (MB) required on the local file system of the node.

    .. data:: mem_per_process

       [type: `int` | default: `0`] Amount of physical memory required per
       process.

    .. data:: environment

       [type: `dict` | default: `{}`] Environment variables to set in the
       environment before the execution (launching picked `LaunchMethod`).

    .. data:: named_env

       [type: `str` | default: `""`] A named virtual environment as prepared by
       the pilot. The task will remain in `AGENT_SCHEDULING` state until that
       environment gets created.

    .. data:: sandbox

       [type: `str` | default: `""`] This specifies the working directory of
       the task. That directory *MUST* be relative to the pilot sandbox. It
       will be created if it does not exist. By default, the sandbox has
       the name of the task's uid.

    .. data:: stdout

       [type: `str` | default: `""`] The name of the file to store stdout. If
       not set then the name of the following format will be used: `<uid>.out`.

    .. data:: stderr

       [type: `str` | default: `""`] The name of the file to store stderr. If
       not set then the name of the following format will be used: `<uid>.err`.

    .. data:: input_staging

       [type: `list` | default: `[]`] The files that need to be staged before
       the execution (`list` of `staging directives`, see below).

    .. data:: output_staging

       [type: `list` | default: `[]`] The files that need to be staged after
       the execution (`list` of `staging directives`, see below).

    .. data:: stage_on_error

       [type: `bool` | default: `False`] Output staging is normally skipped on
       `FAILED` or `CANCELED` tasks, but if this flag is set, staging is
       attempted either way. This may though lead to additional errors if the
       tasks did not manage to produce the expected output files to stage.

    .. data:: pre_exec

       [type: `list` | default: `[]`] Actions (shell commands) to perform before
       this task starts. Note that the set of shell commands given here are
       expected to load environments, check for work directories and data, etc.
       They are not expected to consume any significant amount of CPU time or
       other resources! Deviating from that rule will likely result in reduced
       overall throughput.

       No assumption should be made as to where these commands are executed
       (although RP attempts to perform them in the task's execution
       environment).

       No assumption should be made on the specific shell environment the
       commands are executed in.

       Errors in executing these commands will result in the task to enter
       `FAILED` state, and no execution of the actual workload will be
       attempted.

    .. data:: pre_launch

       [type: `list` | default: `[]`] Like `pre_exec`, but runs befor launching,
       potentially on a batch node which is different from the node the task is
       placed on.

    .. data:: pre_rank

       [type: `dict` | default: `{}`] A dictionary which maps a set of
       `pre_exec` like commands to each rank.  The commands are executed on the
       respective nodes where the ranks are places, and the actual rank startup
       will be delayed until all `pre_rank` commands have completed.

    .. data:: post_exec

       [type: `list` | default: `[]`] Actions (shell commands) to perform after
       this task finishes. The same remarks as on `pre_exec` apply, inclusive
       the point on error handling, which again will cause the task to fail,
       even if the actual execution was successful.

    .. data:: post_launch

       ...

    .. data:: post_rank

       ...

    .. data:: restartable

       [type: `bool` | default: `False`] If the task starts to execute on
       a pilot, but cannot finish because the pilot fails or is canceled,
       the task can be restarted.

    .. data:: scheduler

       Request the task to be handled by a specific agent scheduler


    .. data:: tags

       [type: `dict` | default: `{}`] Configuration specific tags, which
       influence task scheduling and execution (e.g., tasks co-location).

    .. data:: metadata

       [type: `ANY` | default: `None`] User defined metadata.

    .. data:: cleanup

       [type: `bool` | default: `False`] If cleanup flag is set, the pilot will
       delete the entire task sandbox upon termination. This includes all
       generated output data in that sandbox. Output staging will be performed
       before cleanup. Note that task sandboxes are also deleted if the pilot's
       own `cleanup` flag is set.

    .. data:: pilot

       [type: `str` | default: `""`] Pilot `uid`, if specified, the task is
       submitted to the pilot with the given ID. If that pilot is not known to
       the TaskManager, an exception is raised.


    Staging Directives
    ==================

    The Staging Directives are specified using a dict in the following form::

          staging_directive = {
             'source'  : None, # see 'Location' below
             'target'  : None, # see 'Location' below
             'action'  : None, # See 'Action operators' below
             'flags'   : None, # See 'Flags' below
             'priority': 0     # Control ordering of actions (unused)
          }


    Locations
    ---------

      `source` and `target` locations can be given as strings or `ru.Url`
      instances.  Strings containing `://` are converted into URLs immediately.
      Otherwise they are considered absolute or relative paths and are then
      interpreted in the context of the client's working directory.

      Special URL schemas:

        * `client://`   : relative to the client's working directory
        * `resource://` : relative to the RP    sandbox on the target resource
        * `pilot://`    : relative to the pilot sandbox on the target resource
        * `task://`     : relative to the task  sandbox on the target resource

      In all these cases, the `hostname` element of the URL is expected to be
      empty, and the path is *always* considered relative to the locations
      specified above (even though URLs usually don't have a notion of relative
      paths).


    Action operators
    ----------------

      Action operators:

        * rp.TRANSFER : remote file transfer from `source` URL to `target` URL
        * rp.COPY     : local file copy, i.e., not crossing host boundaries
        * rp.MOVE     : local file move
        * rp.LINK     : local file symlink


    Flags
    -----

      Flags:

        * rp.CREATE_PARENTS : create the directory hierarchy for targets on
          the fly
        * rp.RECURSIVE      : if `source` is a directory, handles it recursively


    Task Environment
    ================

    RP tasks are expected to be executed in isolation, meaning that their
    runtime environment is completely independent from the environment of other
    tasks, independent from the launch mechanism used to start the task, and
    also independent from the environment of the RP stack itself.

    The task description provides several hooks to help setting up the
    environment in that context.  It is important to understand the way those
    hooks interact with respect to the environments mentioned above.

      - `pre_launch` directives are set and executed before the task is passed
        on to the task launch method.  As such, `pre_launch` usually executed
        on the node where RP's agent is running, and *not* on the tasks target
        node.  Executing `pre_launch` directives for many tasks can thus
        negatively impact RP's performance (*).  Note also that `pre_launch`
        directives can in some cases interfere with the launch method.

        Use `pre_launch` directives for rare, heavy-weight operations which
        prepare the runtime environment for multiple tasks: fetch data from
        a remote source, unpack input data, create global communication
        channels, etc.

      - `pre_exec` directives are set and executed *after* the launch method
        placed the task on the compute nodes and are thus running on the target
        node.  Note that for MPI tasks, the `pre_exec` directives are executed
        once per rank.  Running large numbers of `pre_exec` directives
        concurrently can lead to system performance degradation (*), for example
        when those  directives concurrently hot the shared files system (for
        loading modules or Python virtualenvs etc).

        Use `pre_exec` directives for task environment setup such as `module
        load`, `virtualenv activate`, `export` whose effects are expected to be
        applied to all task ranks.  Avoid file staging operations at this point
        (files would be redundantly staged multiple times - once per rank).

      - `pre_rank` directives are executed only for the specified rank.  Note
        that environment settings specified in `pre_rank` will thus only apply
        to that specific rank, not to other ranks.  All other ranks stall until
        the last `pre_rank` directive has been completed -- only then is the
        actual workload task being executed on all ranks.

        Use `pre_rank` directives on rank 0 to prepare task input data: the
        operations are performed once per task, and all ranks will stall until
        the directives are completed, i.e., until input data are available.
        Avoid using `pre_rank` directives for environment settings - `pre_exec`
        will generally perform better in this case.

    (*) The performance impact of repeated concurrent access to the system's
    shared file system can be significant and can pose a major bottleneck for
    your application.  Specifically `module load` and `virtualenv activate`
    operations and the like are heavy on file system I/O, and executing those
    for many tasks is ill advised.  Having said that: RP attempts to optimize
    those operations: if it identifies that identical `pre_exec` directives are
    shared between multiple tasks, RP will execute the directives exactly *once*
    and will cache the resulting environment settings - those cached settings
    are then applied to all other tasks with the same directives, without
    executing the directives again.
    """

    _schema = {
        UID             : str         ,
        NAME            : str         ,
        MODE            : str         ,

        EXECUTABLE      : str         ,
        ARGUMENTS       : [str]       ,
        CODE            : str         ,
        FUNCTION        : str         ,
<<<<<<< HEAD
        PY_FUNCTION     : None        ,
=======
>>>>>>> 4a826c6d
        ARGS            : [None]      ,
        KWARGS          : {str: None} ,
        COMMAND         : str         ,

        SANDBOX         : str         ,
        ENVIRONMENT     : {str: str}  ,
        NAMED_ENV       : str         ,
        PRE_LAUNCH      : [str]       ,
        PRE_EXEC        : [str]       ,
        PRE_RANK        : {int: None} ,
        POST_LAUNCH     : [str]       ,
        POST_EXEC       : [str]       ,
        POST_RANK       : {int: None} ,
        STDOUT          : str         ,
        STDERR          : str         ,
        INPUT_STAGING   : [None]      ,
        OUTPUT_STAGING  : [None]      ,
        STAGE_ON_ERROR  : bool        ,

        CPU_PROCESSES   : int         ,
        CPU_PROCESS_TYPE: str         ,
        CPU_THREADS     : int         ,
        CPU_THREAD_TYPE : str         ,
        GPU_PROCESSES   : int         ,
        GPU_PROCESS_TYPE: str         ,
        GPU_THREADS     : int         ,
        GPU_THREAD_TYPE : str         ,
        LFS_PER_PROCESS : int         ,
        MEM_PER_PROCESS : int         ,

        RESTARTABLE     : bool        ,
        SCHEDULER       : str         ,
        TAGS            : {None: None},
        METADATA        : None        ,
        CLEANUP         : bool        ,
        PILOT           : str         ,
    }

    _defaults = {
        UID             : ''          ,
        NAME            : ''          ,
<<<<<<< HEAD
        MODE            : 'executable', 
=======
        MODE            : 'executable',
>>>>>>> 4a826c6d
        EXECUTABLE      : ''          ,
        ARGUMENTS       : list()      ,
        CODE            : ''          ,
        FUNCTION        : ''          ,
<<<<<<< HEAD
        PY_FUNCTION     : None        ,
=======
>>>>>>> 4a826c6d
        ARGS            : list()      ,
        KWARGS          : dict()      ,
        COMMAND         : ''          ,

        SANDBOX         : ''          ,
        ENVIRONMENT     : dict()      ,
        NAMED_ENV       : ''          ,
        PRE_LAUNCH      : list()      ,
        PRE_EXEC        : list()      ,
        PRE_RANK        : dict()      ,
        POST_LAUNCH     : list()      ,
        POST_EXEC       : list()      ,
        POST_RANK       : dict()      ,
        STDOUT          : ''          ,
        STDERR          : ''          ,
        INPUT_STAGING   : list()      ,
        OUTPUT_STAGING  : list()      ,
        STAGE_ON_ERROR  : False       ,

        CPU_PROCESSES   : 1           ,
        CPU_PROCESS_TYPE: ''          ,
        CPU_THREADS     : 1           ,
        CPU_THREAD_TYPE : ''          ,
        GPU_PROCESSES   : 0           ,
        GPU_PROCESS_TYPE: ''          ,
        GPU_THREADS     : 1           ,
        GPU_THREAD_TYPE : ''          ,
        LFS_PER_PROCESS : 0           ,
        MEM_PER_PROCESS : 0           ,

        RESTARTABLE     : False       ,
        SCHEDULER       : ''          ,
        TAGS            : dict()      ,
        METADATA        : None        ,
        CLEANUP         : False       ,
        PILOT           : ''          ,
    }


    # --------------------------------------------------------------------------
    #
    def __init__(self, from_dict=None):

        super().__init__(from_dict=from_dict)


    # --------------------------------------------------------------------------
    #
    def _verify(self):

        if not self.get('mode'):
            self['mode'] = TASK_EXECUTABLE
<<<<<<< HEAD


        if self.mode == TASK_EXECUTABLE:
            if not self.get('executable'):
                raise ValueError("TASK_EXECUTABLE Task needs 'executable'")

        elif self.mode == TASK_FUNCTION:
            if not self.get('function'):
                raise ValueError("TASK_FUNCTION Task needs 'function'")

        elif self.mode == TASK_PY_FUNCTION:
            if not self.get('pyfunction'):
                raise ValueError("PY_TASK_FUNCTION Task needs 'function'")

        elif self.mode == TASK_PROC:
            if not self.get('executable'):
                raise ValueError("TASK_PROC Task needs 'executable'")

        elif self.mode == TASK_EVAL:
            if not self.get('code'):
                raise ValueError("TASK_EVAL Task needs 'code'")

        elif self.mode == TASK_EXEC:
            if not self.get('code'):
                raise ValueError("TASK_EXEC Task needs 'code'")

        elif self.mode == TASK_SHELL:
            if not self.get('command'):
                raise ValueError("TASK_SHELL Task needs 'command'")


      # if self.mode in [TASK_SHELL, TASK_PROC]:
      #
      #     if self.get('cpu_processes', 1) * self.get('cpu_threads', 1) > 1:
      #         raise ValueError("TASK_SHELL and TASK_PROC Tasks must be single core")
      #
      #     if self.get('gpu_processes', 0) > 0:
      #         raise ValueError("TASK_SHELL and TASK_PROC Tasks canont use GPUs")
=======
>>>>>>> 4a826c6d


        if self.mode == TASK_EXECUTABLE:
            if not self.get('executable'):
                raise ValueError("TASK_EXECUTABLE Task needs 'executable'")

        elif self.mode == TASK_FUNCTION:
            if not self.get('function'):
                raise ValueError("TASK_FUNCTION Task needs 'function'")

        elif self.mode == TASK_PROC:
            if not self.get('executable'):
                raise ValueError("TASK_PROC Task needs 'executable'")

        elif self.mode == TASK_EVAL:
            if not self.get('code'):
                raise ValueError("TASK_EVAL Task needs 'code'")

        elif self.mode == TASK_EXEC:
            if not self.get('code'):
                raise ValueError("TASK_EXEC Task needs 'code'")

        elif self.mode == TASK_SHELL:
            if not self.get('command'):
                raise ValueError("TASK_SHELL Task needs 'command'")


      # if self.mode in [TASK_SHELL, TASK_PROC]:
      #
      #     if self.get('cpu_processes', 1) * self.get('cpu_threads', 1) > 1:
      #         raise ValueError("TASK_SHELL and TASK_PROC Tasks must be single core")
      #
      #     if self.get('gpu_processes', 0) > 0:
      #         raise ValueError("TASK_SHELL and TASK_PROC Tasks canont use GPUs")


# ------------------------------------------------------------------------------<|MERGE_RESOLUTION|>--- conflicted
+++ resolved
@@ -7,11 +7,7 @@
 # task modes
 TASK_EXECUTABLE  = 'executable'
 TASK_FUNCTION    = 'function'
-<<<<<<< HEAD
-TASK_PY_FUNCTION = 'pyfunction'
-=======
 TASK_METHOD      = 'method'
->>>>>>> 4a826c6d
 TASK_EVAL        = 'eval'
 TASK_EXEC        = 'exec'
 TASK_PROC        = 'proc'
@@ -26,25 +22,16 @@
 EXECUTABLE       = 'executable'
 ARGUMENTS        = 'arguments'
 
-<<<<<<< HEAD
-=======
 # mode: TASK_METHOD  # FIXME
 METHOD           = 'method'
 ARGS             = 'args'
 KWARGS           = 'kwargs'
 
->>>>>>> 4a826c6d
 # mode: TASK_FUNCTION
 FUNCTION         = 'function'
 ARGS             = 'args'
 KWARGS           = 'kwargs'
 
-<<<<<<< HEAD
-# mode: TASK_PY_FUNCTION
-PY_FUNCTION      = 'pyfunction'
-
-=======
->>>>>>> 4a826c6d
 # mode: TASK_EXEC, TASK_EVAL
 CODE             = 'code'
 
@@ -87,17 +74,6 @@
 SCHEDULER        = 'scheduler'
 TAGS             = 'tags'
 METADATA         = 'metadata'
-<<<<<<< HEAD
-
-# process / thread types (for both, CPU and GPU processes/threads)
-POSIX            = 'POSIX'   # native threads / application threads
-MPI              = 'MPI'
-OpenMP           = 'OpenMP'
-CUDA             = 'CUDA'
-FUNC             = 'FUNC'
-# FIXME: move task/process/thread types to `radical.pilot.constants`
-=======
->>>>>>> 4a826c6d
 
 
 # ------------------------------------------------------------------------------
@@ -138,15 +114,12 @@
            related  attributes: `args`
            related  attributes: `kwargs`
 
-<<<<<<< HEAD
-=======
          - TASK_METHOD: the task references a raptor worker method to be
            called.
            required attributes: `method`
            related  attributes: `args`
            related  attributes: `kwargs`
 
->>>>>>> 4a826c6d
          - TASK_EVAL: the task is a code snippet to be evaluated.
            required attributes: `code`
 
@@ -187,11 +160,7 @@
        contain valid python code which is executed when the task mode is
        `TASK_EXEC` or `TASK_EVAL`.
 
-<<<<<<< HEAD
-    ..data: function
-=======
     .. data:: function
->>>>>>> 4a826c6d
 
        [type: `str` | default: `""`] The function to run.  This field is
        expected to contain a python function name which can be resolved in the
@@ -520,10 +489,6 @@
         ARGUMENTS       : [str]       ,
         CODE            : str         ,
         FUNCTION        : str         ,
-<<<<<<< HEAD
-        PY_FUNCTION     : None        ,
-=======
->>>>>>> 4a826c6d
         ARGS            : [None]      ,
         KWARGS          : {str: None} ,
         COMMAND         : str         ,
@@ -565,19 +530,11 @@
     _defaults = {
         UID             : ''          ,
         NAME            : ''          ,
-<<<<<<< HEAD
-        MODE            : 'executable', 
-=======
         MODE            : 'executable',
->>>>>>> 4a826c6d
         EXECUTABLE      : ''          ,
         ARGUMENTS       : list()      ,
         CODE            : ''          ,
         FUNCTION        : ''          ,
-<<<<<<< HEAD
-        PY_FUNCTION     : None        ,
-=======
->>>>>>> 4a826c6d
         ARGS            : list()      ,
         KWARGS          : dict()      ,
         COMMAND         : ''          ,
@@ -630,7 +587,6 @@
 
         if not self.get('mode'):
             self['mode'] = TASK_EXECUTABLE
-<<<<<<< HEAD
 
 
         if self.mode == TASK_EXECUTABLE:
@@ -640,10 +596,6 @@
         elif self.mode == TASK_FUNCTION:
             if not self.get('function'):
                 raise ValueError("TASK_FUNCTION Task needs 'function'")
-
-        elif self.mode == TASK_PY_FUNCTION:
-            if not self.get('pyfunction'):
-                raise ValueError("PY_TASK_FUNCTION Task needs 'function'")
 
         elif self.mode == TASK_PROC:
             if not self.get('executable'):
@@ -669,42 +621,6 @@
       #
       #     if self.get('gpu_processes', 0) > 0:
       #         raise ValueError("TASK_SHELL and TASK_PROC Tasks canont use GPUs")
-=======
->>>>>>> 4a826c6d
-
-
-        if self.mode == TASK_EXECUTABLE:
-            if not self.get('executable'):
-                raise ValueError("TASK_EXECUTABLE Task needs 'executable'")
-
-        elif self.mode == TASK_FUNCTION:
-            if not self.get('function'):
-                raise ValueError("TASK_FUNCTION Task needs 'function'")
-
-        elif self.mode == TASK_PROC:
-            if not self.get('executable'):
-                raise ValueError("TASK_PROC Task needs 'executable'")
-
-        elif self.mode == TASK_EVAL:
-            if not self.get('code'):
-                raise ValueError("TASK_EVAL Task needs 'code'")
-
-        elif self.mode == TASK_EXEC:
-            if not self.get('code'):
-                raise ValueError("TASK_EXEC Task needs 'code'")
-
-        elif self.mode == TASK_SHELL:
-            if not self.get('command'):
-                raise ValueError("TASK_SHELL Task needs 'command'")
-
-
-      # if self.mode in [TASK_SHELL, TASK_PROC]:
-      #
-      #     if self.get('cpu_processes', 1) * self.get('cpu_threads', 1) > 1:
-      #         raise ValueError("TASK_SHELL and TASK_PROC Tasks must be single core")
-      #
-      #     if self.get('gpu_processes', 0) > 0:
-      #         raise ValueError("TASK_SHELL and TASK_PROC Tasks canont use GPUs")
 
 
 # ------------------------------------------------------------------------------