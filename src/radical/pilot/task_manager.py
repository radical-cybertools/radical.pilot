
__copyright__ = "Copyright 2013-2016, http://radical.rutgers.edu"
__license__   = "MIT"


import os
import sys
import time
import queue
import collections

import threading     as mt

import radical.utils as ru

from . import utils     as rpu
from . import states    as rps
from . import constants as rpc

<<<<<<< HEAD
from .task_description import TaskDescription
from .task_description import RAPTOR_MASTER, RAPTOR_WORKER, TASK_SERVICE
=======
from .task_description import RAPTOR_MASTER, RAPTOR_WORKER
>>>>>>> 95d3d7e7
from .raptor_tasks     import RaptorMaster, RaptorWorker


# bulk callbacks are implemented, but are currently not used nor exposed.
_USE_BULK_CB = False
if os.environ.get('RADICAL_PILOT_BULK_CB', '').lower() in ['true', 'yes', '1']:
    _USE_BULK_CB = True


# ------------------------------------------------------------------------------
#
class TaskManager(rpu.ClientComponent):
    """
    A TaskManager manages :class:`radical.pilot.Task` instances which
    represent the **executable** workload in RADICAL-Pilot. A TaskManager
    connects the Tasks with one or more :class:`Pilot` instances (which
    represent the workload **executors** in RADICAL-Pilot) and a **scheduler**
    which determines which :class:`Task` gets executed on which
    :class:`Pilot`.

    Example::

        s = rp.Session()

        pm = rp.PilotManager(session=s)

        pd = rp.PilotDescription()
        pd.resource = "futuregrid.alamo"
        pd.cores = 16

        p1 = pm.submit_pilots(pd) # create first pilot with 16 cores
        p2 = pm.submit_pilots(pd) # create second pilot with 16 cores

        # Create a workload of 128 '/bin/sleep' tasks
        tasks = []
        for task_count in range(0, 128):
            t = rp.TaskDescription()
            t.executable = "/bin/sleep"
            t.arguments = ['60']
            tasks.append(t)

        # Combine the two pilots, the workload and a scheduler via
        # a TaskManager.
        tm = rp.TaskManager(session=session, scheduler=rp.SCHEDULER_ROUND_ROBIN)
        tm.add_pilot(p1)
        tm.submit_tasks(tasks)


    The task manager can issue notification on task state changes.  Whenever
    state notification arrives, any callback registered for that notification is
    fired.

    Note:
        State notifications can arrive out of order wrt the task state model!

    """

    # --------------------------------------------------------------------------
    #
    def __init__(self, session, cfg='default', scheduler=None):
        """Create a new TaskManager and attaches it to the session.

        Arguments:
            session (radical.pilot.Session): The session instance to use.
            cfg (dict | str): The configuration or name of configuration to use.
            scheduler (str): The name of the scheduler plug-in to use.
            uid (str): ID for unit manager, to be used for reconnect

        Returns:
            radical.pilot.TaskManager: A new `TaskManager` object.

        """

        assert session._role == session._PRIMARY, 'tmgr needs primary session'

        # initialize the base class (with no intent to fork)
        self._uid = ru.generate_id('tmgr.%(item_counter)04d',
                                    ru.ID_CUSTOM, ns=session.uid)

        if not scheduler:
            scheduler = rpc.SCHEDULER_ROUND_ROBIN

        self._pilots      = dict()
        self._pilots_lock = mt.RLock()
        self._tasks       = dict()
        self._tasks_lock  = mt.RLock()
        self._callbacks   = dict()
        self._tcb_lock    = mt.RLock()
        self._terminate   = mt.Event()
        self._closed      = False
        self._task_info   = collections.defaultdict(dict)

        for m in rpc.TMGR_METRICS:
            self._callbacks[m] = dict()

        # NOTE: `name` and `cfg` are overloaded, the user cannot point to
        #       a predefined config and name it at the same time.  This might
        #       be ok for the session, but introduces a minor API inconsistency.
        #
        name = None
        if isinstance(cfg, str):
            name = cfg
            cfg  = None

        cfg                = ru.Config('radical.pilot.tmgr', name=name, cfg=cfg)
        cfg.uid            = self._uid
        cfg.owner          = self._uid
        cfg.sid            = session.uid
        cfg.path           = session.path
        cfg.reg_addr       = session.reg_addr
        cfg.heartbeat      = session.cfg.heartbeat
        cfg.client_sandbox = session._get_client_sandbox()

        super().__init__(cfg, session=session)
        self.start()

        self._log.info('started tmgr %s', self._uid)

        self._rep = self._session._get_reporter(name=self._uid)
        self._rep.info('<<create task manager')

        # overwrite the scheduler from the config file
        if 'tmgr_scheduling' in self._cfg.components:
            self._cfg.components.tmgr_scheduling.scheduler = scheduler

        # create pmgr bridges and components, use session cmgr for that
        self._cmgr = rpu.ComponentManager(cfg.sid, cfg.reg_addr, self._uid)
        self._cmgr.start_bridges(self._cfg.bridges)
        self._cmgr.start_components(self._cfg.components)

        # let session know we exist
        self._session._register_tmgr(self)

        # The output queue is used to forward submitted tasks to the
        # scheduling component.
        self.register_output(rps.TMGR_SCHEDULING_PENDING,
                             rpc.TMGR_SCHEDULING_QUEUE)

        # the tmgr will also collect tasks from the agent again, for output
        # staging and finalization
        if self._cfg.bridges.tmgr_staging_output_queue:
            self._has_sout = True
            self.register_output(rps.TMGR_STAGING_OUTPUT_PENDING,
                                 rpc.TMGR_STAGING_OUTPUT_QUEUE)
        else:
            self._has_sout = False

        # also listen to the state pubsub for task state changes
        self.register_subscriber(rpc.STATE_PUBSUB, self._state_sub_cb)

        # hook into the control pubsub for rpc handling
        self._rpc_queue = queue.Queue()
        ctrl_addr_pub   = self._session._reg['bridges.control_pubsub.addr_pub']
        ctrl_addr_sub   = self._session._reg['bridges.control_pubsub.addr_sub']

        self._ctrl_pub  = ru.zmq.Publisher(rpc.CONTROL_PUBSUB, url=ctrl_addr_pub,
                                           log=self._log, prof=self._prof)

        ru.zmq.Subscriber(rpc.CONTROL_PUBSUB, url=ctrl_addr_sub,
                          log=self._log, prof=self._prof,
                          cb=self._control_cb,
                          topic=rpc.CONTROL_PUBSUB)

        self._prof.prof('setup_done', uid=self._uid)
        self._rep.ok('>>ok\n')


    # --------------------------------------------------------------------------
    #
    def initialize(self):

        # the manager must not carry bridge and component handles across forks
        ru.atfork(self._atfork_prepare, self._atfork_parent, self._atfork_child)


    # --------------------------------------------------------------------------
    #
    # EnTK forks, make sure we don't carry traces of children across the fork
    #
    def _atfork_prepare(self): pass
    def _atfork_parent(self) : pass
    def _atfork_child(self)  :
        self._bridges    = dict()
        self._components = dict()


    # --------------------------------------------------------------------------
    #
    def finalize(self):

        self._cmgr.close()


    # --------------------------------------------------------------------------
    #
    def close(self):
        """Shut down the TaskManager and all its components."""

        # we do not cancel tasks at this point, in case any component or pilot
        # wants to continue to progress task states, which should indeed be
        # independent from the tmgr life cycle.

        if self._closed:
            return

        self._terminate.set()
        self._rep.info('<<close task manager')

        # disable callbacks during shutdown
        with self._tcb_lock:
            self._callbacks = dict()
            for m in rpc.TMGR_METRICS:
                self._callbacks[m] = dict()

        self._cmgr.close()

        self._log.info("Closed TaskManager %s." % self._uid)

        self._closed = True
        self._rep.ok('>>ok\n')

        # dump json
        json = self.as_dict()
      # json['_id']   = self.uid
        json['type']  = 'tmgr'
        json['uid']   = self.uid
        json['tasks'] = self._task_info

        tgt = '%s/%s.json' % (self._session.path, self.uid)
        ru.write_json(json, tgt)


    # --------------------------------------------------------------------------
    #
    def as_dict(self):
        """Returns a dictionary representation of the TaskManager object."""

        ret = {
            'uid': self.uid,
            'cfg': self.cfg
        }

        return ret


    # --------------------------------------------------------------------------
    #
    def __str__(self):
        """Returns a string representation of the TaskManager object."""

        return str(self.as_dict())


    # --------------------------------------------------------------------------
    #
    def _pilot_state_cb(self, pilots, state=None):

        if self._terminate.is_set():
            return False

        # we register this callback for pilots added to this tmgr.  It will
        # specifically look out for pilots which complete, and will make sure
        # that all tasks are pulled back into tmgr control if that happens
        # prematurely.
        #
        # If we find tasks which have not completed the agent part of the task
        # state model, we declare them FAILED.  If they can be restarted, we
        # resubmit an identical task, which then will get a new task ID.  This
        # avoids state model confusion (the state model is right now expected to
        # be linear), but is not intuitive for the application (FIXME).
        #
        # FIXME: there is a race with the tmgr scheduler which may, just now,
        #        and before being notified about the pilot's demise, send new
        #        tasks to the pilot.

        # we only look into pilot states when the tmgr is still active
        # FIXME: note that there is a race in that the tmgr can be closed while
        #        we are in the cb.
        # FIXME: `self._closed` is not an `mt.Event`!
        if self._closed:
            self._log.debug('tmgr closed, ignore pilot cb %s',
                            ['%s:%s' % (p.uid, p.state) for p in pilots])
            return True

        if not isinstance(pilots, list):
            pilots = [pilots]

        for pilot in pilots:

            pid   = pilot.uid
            state = pilot.state

            if state in rps.FINAL:

                self._log.debug('pilot %s is final', pilot.uid)

                # FIXME: MongoDB
                # TODO: fail all non-final tasks which were assigned to that
                # pilot
                continue

             ## for task in tasks:
             ##
             ##     task['exception']        = 'RuntimeError("pilot died")'
             ##     task['exception_detail'] = 'pilot %s is final' % pid
             ##     task['state'] = rps.FAILED
             ##
             ## # final tasks are not pushed
             ## self.advance(tasks, publish=True, push=False)

        # keep cb registered
        return True


    # --------------------------------------------------------------------------
    #
    def _state_sub_cb(self, topic, msg):

        if self._terminate.is_set():
            return False

        cmd = msg.get('cmd')
        arg = msg.get('arg')

        if cmd != 'update':
            self._log.debug('ignore state cb msg with cmd %s', cmd)
            return True

        things = ru.as_list(arg)
        tasks  = [thing for thing in things if thing.get('type') == 'task']

      # for task in tasks:
      #     self._log.debug('tmgr: task state update: %s [%s]',
      #                     task['uid'], task['state'])

        self._update_tasks(tasks)

        return True


    # --------------------------------------------------------------------------
    #
    def _update_tasks(self, task_dicts):


        # return information about needed callback and advance activities, so
        # that we don't break bulks here.
        # note however that individual task callbacks are still being called on
        # each task (if any are registered), which can lead to arbitrary,
        # application defined delays.

        to_notify = list()

        with self._tasks_lock:

            for task_dict in task_dicts:

                uid = task_dict['uid']

                # we don't care about tasks we don't know
                task = self._tasks.get(uid)
                if not task:
                    self._log.debug('tmgr: task unknown: %s', uid)
                    continue

                # only update on state changes
                current = task.state
                target  = task_dict['state']

                if 'target_state' in task_dict:
                    target = task_dict['target_state']

                if current == target:
                    self._log.debug('tmgr: state known: %s', uid)
                    continue

                target, passed = rps._task_state_progress(uid, current, target)

                if target in [rps.CANCELED, rps.FAILED]:
                    # don't replay intermediate states
                    passed = passed[-1:]

                for s in passed:

                    task_dict['state'] = s
                    self._tasks[uid]._update(task_dict)

                    to_notify.append([task, s])

                ru.dict_merge(self._task_info[uid], task_dict, ru.OVERWRITE)

        if to_notify:
            if _USE_BULK_CB:
                self._bulk_cbs(set([task for task,_ in to_notify]))
            else:
                for task, state in to_notify:
                    self._task_cb(task, state)


    # --------------------------------------------------------------------------
    #
    def _task_cb(self, task, state):

        with self._tcb_lock:

            uid      = task.uid
            cb_dicts = list()
            metric   = rpc.TASK_STATE

            # get wildcard callbacks
            cb_dicts += self._callbacks[metric].get('*', {}).values()
            cb_dicts += self._callbacks[metric].get(uid, {}).values()

            for cb_dict in cb_dicts:

                cb      = cb_dict['cb']
                cb_data = cb_dict['cb_data']

                try:
                    if cb_data: cb(task, state, cb_data)
                    else      : cb(task, state)
                except:
                    self._log.exception('cb error (%s)', cb.__name__)


    # --------------------------------------------------------------------------
    #
    def _bulk_cbs(self, tasks,  metrics=None):

        if not metrics: metrics = [rpc.TASK_STATE]
        else          : metrics = ru.as_list(metrics)

        cbs = dict()  # bulked callbacks to call

        with self._tcb_lock:

            for metric in metrics:

                # get wildcard callbacks
                cb_dicts = self._callbacks[metric].get('*')
                for cb_name in cb_dicts:
                    cbs[cb_name] = {'cb'     : cb_dicts[cb_name]['cb'],
                                    'cb_data': cb_dicts[cb_name]['cb_data'],
                                    'tasks'  : set(tasks)}

                # add task specific callbacks if needed
                for task in tasks:

                    uid = task.uid
                    if uid not in self._callbacks[metric]:
                        continue

                    cb_dicts = self._callbacks[metric].get(uid, {})
                    for cb_name in cb_dicts:

                        if cb_name in cbs:
                            cbs[cb_name]['tasks'].add(task)
                        else:
                            cbs[cb_name] = {'cb'     : cb_dicts[cb_name]['cb'],
                                            'cb_data': cb_dicts[cb_name]['cb_data'],
                                            'tasks'  : set([task])}

            for cb_name in cbs:

                cb      = cbs[cb_name]['cb']
                cb_data = cbs[cb_name]['cb_data']
                objs    = cbs[cb_name]['tasks']

                if cb_data: cb(list(objs), cb_data)
                else      : cb(list(objs))


    # --------------------------------------------------------------------------
    #
    # FIXME: this needs to go to the scheduler
    def _default_wait_queue_size_cb(self, tmgr, wait_queue_size):

        # FIXME: this needs to come from the scheduler?
        if self._terminate.is_set():
            return False

        self._log.info("[Callback]: wait_queue_size: %s.", wait_queue_size)


    # --------------------------------------------------------------------------
    #
    @property
    def uid(self):
        """str: The unique id."""
        return self._uid


    # --------------------------------------------------------------------------
    #
    @property
    def scheduler(self):
        """str: The scheduler name."""

        return self._cfg.get('scheduler')



    # --------------------------------------------------------------------------
    #
    def add_pilots(self, pilots):
        """Associates one or more pilots with the task manager.

        Arguments:
            pilots (radical.pilot.Pilot | list[radical.pilot.Pilot]):
                The pilot objects that will be added to the task manager.

        """

        if not isinstance(pilots, list):
            pilots = [pilots]

        if len(pilots) == 0:
            raise ValueError('cannot add no pilots')

        pilot_docs = list()
        with self._pilots_lock:

            # sanity check, and keep pilots around for inspection
            for pilot in pilots:

                if isinstance(pilot, dict):
                    pilot_dict = pilot

                else:
                    # let pilot know we own it and subscribe for state updates
                    # FIXME: this is not working for pilot dicts (ENTK)
                    pilot.attach_tmgr(self)

                    pilot_dict = pilot.as_dict()
                    pilot.register_callback(self._pilot_state_cb)

                pid = pilot_dict['uid']

                if pid in self._pilots:
                    raise ValueError('pilot %s already added' % pid)
                self._pilots[pid] = pilot
                pilot_docs.append(pilot_dict)

        # publish to the command channel for the scheduler to pick up
        self.publish(rpc.CONTROL_PUBSUB, {'cmd' : 'add_pilots',
                                          'arg' : {'pilots': pilot_docs,
                                                   'tmgr'  : self.uid}})


    # --------------------------------------------------------------------------
    #
    def list_pilots(self):
        """Lists the UIDs of the pilots currently associated with the task manager.

        Returns:
            list[str]: A list of :class:`radical.pilot.Pilot` UIDs.

        """

        with self._pilots_lock:
            return list(self._pilots.keys())


    # --------------------------------------------------------------------------
    #
    def get_pilots(self):
        """Get the pilot instances currently associated with the task manager.

        Returns:
            list[radical.pilot.Pilot]: A list of :class:`radical.pilot.Pilot` instances.

        """

        with self._pilots_lock:
            return list(self._pilots.values())


    # --------------------------------------------------------------------------
    #
    def remove_pilots(self, pilot_ids, drain=False):
        """Disassociates one or more pilots from the task manager.

        After a pilot has been removed from a task manager, it won't process
        any of the task manager's tasks anymore. Calling `remove_pilots`
        doesn't stop the pilot itself.

        Arguments:
            drain (bool): Drain determines what happens to the tasks
                which are managed by the removed pilot(s). If `True`, all tasks
                currently assigned to the pilot are allowed to finish execution.
                If `False` (the default), then non-final tasks will be canceled.

        """

        # TODO: Implement 'drain'.
        # NOTE: the actual removal of pilots from the scheduler is asynchron!

        if drain:
            raise RuntimeError("'drain' is not yet implemented")

        if not isinstance(pilot_ids, list):
            pilot_ids = [pilot_ids]

        if len(pilot_ids) == 0:
            raise ValueError('cannot remove no pilots')

        with self._pilots_lock:

            # sanity check, and keep pilots around for inspection
            for pid in pilot_ids:
                if pid not in self._pilots:
                    raise ValueError('pilot %s not removed' % pid)
                del self._pilots[pid]

        # publish to the control channel for the scheduler to pick up
        self.publish(rpc.CONTROL_PUBSUB, {'cmd' : 'remove_pilots',
                                          'arg' : {'pids'  : pilot_ids,
                                                   'tmgr'  : self.uid}})


    # --------------------------------------------------------------------------
    #
    # FIXME RPC
    def _control_cb(self, topic, msg):

        self._log.debug_5('=== control cb: %s', msg)

        cmd = msg.get('cmd')
        arg = msg.get('arg')

        if cmd == 'rpc_res':

            self._log.debug('rpc res: %s', arg)
            self._rpc_queue.put(arg)


        elif cmd == 'service_up':

            self._log.debug('=== service up: %s', arg)
            self._service_update(arg)


    # --------------------------------------------------------------------------
    #
    def _service_update(self, arg):

        uid  = arg['uid']
        task = self._tasks.get(uid)

        if not task:
            return

        task._set_info(arg['info'])
        self._log.debug('=== service update: %s: %s', uid, task.info)


    # --------------------------------------------------------------------------
    #
    def pilot_rpc(self, pid, cmd, *args, rpc_addr=None, **kwargs):
        '''Remote procedure call.

        Send an RPC command and arguments to the pilot and wait for the
        response.  This is a synchronous operation at this point, and it is not
        thread safe to have multiple concurrent RPC calls.
        '''

        if pid not in self._pilots:
            raise ValueError('tmgr does not know pilot %s' % pid)

        return self._pilots[pid].rpc(cmd, *args, rpc_addr=rpc_addr, **kwargs)


    # --------------------------------------------------------------------------
    #
    def list_tasks(self):
        """Get the UIDs of the tasks managed by this task manager.

        Returns:
            list[str]: A list of :class:`radical.pilot.Task` UIDs.

        """

        with self._pilots_lock:
            return list(self._tasks.keys())


    # --------------------------------------------------------------------------
    #
    def submit_raptors(self, descriptions, pilot_id=None):
        """Submit RAPTOR master tasks.

        Submits on or more :class:`radical.pilot.TaskDescription` instances to
        the task manager, where the `TaskDescriptions` have the mode
        `RAPTOR_MASTER` set.

        This is a thin wrapper around `submit_tasks`.

        Arguments:
            descriptions: (radical.pilot.TaskDescription) description of the
                workers to submit.

        Returns:
            list[radical.pilot.Task]: A list of :class:`radical.pilot.Task`
                objects.
        """

        descriptions = ru.as_list(descriptions)

        for td in descriptions:

            if not td.mode == RAPTOR_MASTER:
                raise ValueError('unexpected task mode [%s]' % td.mode)

            raptor_file  = td.get('raptor_file')  or  ''
            raptor_class = td.get('raptor_class') or  'Master'

            td.pilot     = pilot_id
            td.arguments = [raptor_file, raptor_class]

            td.environment['PYTHONUNBUFFERED'] = '1'

            if not td.get('uid'):
                td.uid = ru.generate_id('raptor.%(item_counter)04d',
                                        ru.ID_CUSTOM, ns=self._session.uid)

            if not td.get('executable'):
                td.executable = 'radical-pilot-raptor-master'

            if not td.get('named_env'):
                td.named_env = 'rp'

            # ensure that defaults and backward compatibility kick in
            td.verify()

        return self.submit_tasks(descriptions)


    # --------------------------------------------------------------------------
    #
    def submit_workers(self, descriptions):
        """Submit RAPTOR workers.

        Submits on or more :class:`radical.pilot.TaskDescription` instances to
        the task manager, where the `TaskDescriptions` have the mode
        `RAPTOR_WORKER` set.

        This method is a thin wrapper around `submit_tasks`.

        Arguments:
            descriptions: (radical.pilot.TaskDescription) description of the
                workers to submit.

        Returns:
            list[radical.pilot.Task]: A list of :class:`radical.pilot.Task`
                objects.
        """

        descriptions = ru.as_list(descriptions)

        for td in descriptions:

            if not td.mode == RAPTOR_WORKER:
                raise ValueError('unexpected task mode [%s]' % td.mode)

            raptor_id    = td.get('raptor_id')
            raptor_file  = td.get('raptor_file')  or  ''
            raptor_class = td.get('raptor_class') or  'DefaultWorker'

            if not raptor_id:
                raise ValueError('RAPTOR_WORKER descriptions need `raptor_id`')

            if not td.get('uid'):
                td.uid = ru.generate_id(raptor_id + '.%(item_counter)04d',
                                        ru.ID_CUSTOM, ns=self._session.uid)

            if not td.get('executable'):
                td.executable = 'radical-pilot-raptor-worker'

            if not td.get('named_env'):
                td.named_env = 'rp'

            td.raptor_id = raptor_id
            td.arguments = [raptor_file, raptor_class, raptor_id]

            td.environment['PYTHONUNBUFFERED'] = '1'

            # ensure that defaults and backward compatibility kick in
            td.verify()

        return self.submit_tasks(descriptions)


    # --------------------------------------------------------------------------
    #
    def submit_tasks(self, descriptions):
        """Submit tasks for execution.

        Submits one or more :class:`radical.pilot.Task` instances to the task
        manager.

        Arguments:
            descriptions (radical.pilot.TaskDescription | list
                [radical.pilot.TaskDescription]):
                The description of the task instance(s) to create.

        Returns:
            list[radical.pilot.Task]: A list of :class:`radical.pilot.Task`
                objects.

        """

        from .task import Task

        if not descriptions:
            return []

        ret_list = True
        if descriptions and not isinstance(descriptions, list):
            ret_list     = False
            descriptions = [descriptions]

        # we return a list of tasks
        tasks = list()
        ret   = list()
        self._rep.progress_tgt(len(descriptions), label='submit')
        for td in descriptions:

            mode = td.mode

            if mode == RAPTOR_MASTER:
                task = RaptorMaster(tmgr=self, descr=td, origin='client')

            elif mode == RAPTOR_WORKER:
                task = RaptorWorker(tmgr=self, descr=td, origin='client')

            else:
                task = Task(tmgr=self, descr=td, origin='client')

            tasks.append(task)
            self._rep.progress()

            if len(tasks) >= 1024:
                # submit this bulk
                with self._tasks_lock:
                    for task in tasks:
                        self._tasks[task.uid] = task

                task_docs = [u.as_dict() for u in tasks]
                self.advance(task_docs, rps.TMGR_SCHEDULING_PENDING,
                             publish=True, push=True)
                ret += tasks
                tasks = list()

        # submit remaining bulk (if any)
        if tasks:
            with self._tasks_lock:
                for task in tasks:
                    self._tasks[task.uid] = task

            task_docs = [t.as_dict() for t in tasks]
            self.advance(task_docs, rps.TMGR_SCHEDULING_PENDING,
                         publish=True, push=True)
            ret += tasks

        self._rep.progress_done()

        if ret_list: return ret
        else       : return ret[0]


    # --------------------------------------------------------------------------
    #
    def get_tasks(self, uids=None):
        """Get one or more tasks identified by their IDs.

        Arguments:
            uids (str | list[str]): The IDs of the task objects to return.

        Returns:
            list[radical.pilot.Task]:
                A list of :class:`radical.pilot.Task` objects.

        """

        if not uids:
            with self._tasks_lock:
                ret = list(self._tasks.values())
            return ret

        ret_list = True
        if (not isinstance(uids, list)) and (uids is not None):
            ret_list = False
            uids = [uids]

        ret = list()
        with self._tasks_lock:
            for uid in uids:
                if uid not in self._tasks:
                    raise ValueError('task %s not known' % uid)
                ret.append(self._tasks[uid])

        if ret_list: return ret
        else       : return ret[0]


    # --------------------------------------------------------------------------
    #
    def wait_tasks(self, uids=None, state=None, timeout=None):
        """Block for state transition.

        Returns when one or more :class:`radical.pilot.Tasks` reach a
        specific state.

        If `uids` is `None`, `wait_tasks` returns when **all**
        Tasks reach the state defined in `state`.  This may include
        tasks which have previously terminated or waited upon.

        Example::

            # TODO -- add example

        Arguments:
            uids (str | list[str]): If uids is set, only the Tasks with the
                specified uids are considered. If uids is `None` (default), all
                Tasks are considered.
            state (str): The state that Tasks have to reach in order for the call
                to return.

                By default `wait_tasks` waits for the Tasks to
                reach a terminal state, which can be one of the following.

                * :data:`radical.pilot.rps.DONE`
                * :data:`radical.pilot.rps.FAILED`
                * :data:`radical.pilot.rps.CANCELED`
            timeout (float):
                Timeout in seconds before the call returns regardless of Pilot
                state changes. The default value **None** waits forever.

        """

        ret_list = True
        if not uids:
            with self._tasks_lock:
                uids = self._tasks.keys()
        else:
            if not isinstance(uids, list):
                ret_list = False
                uids = [uids]

        if   not state                  : states = rps.FINAL
        elif not isinstance(state, list): states = [state]
        else                            : states =  state

        self._log.debug('=== wait for %s: %s', uids, states)

        # we simplify state check by waiting for the *earliest* of the given
        # states - if the task happens to be in any later state, we are sure the
        # earliest has passed as well.
        check_state_val = rps._task_state_values[rps.FINAL[-1]]
        for state in states:
            check_state_val = min(check_state_val,
                                  rps._task_state_values[state])

        start    = time.time()
        to_check = None

        with self._tasks_lock:
            to_check = [self._tasks[uid] for uid in uids]

        # We don't want to iterate over all tasks again and again, as that would
        # duplicate checks on tasks which were found in matching states.  So we
        # create a list from which we drop the tasks as we find them in
        # a matching state
        self._rep.progress_tgt(len(to_check), label='wait')
        self._log.debug('WAIT for %d tasks', len(to_check))
        while to_check and not self._terminate.is_set():

          # self._log.debug('wait for %d tasks', len(to_check))

            # check timeout
            if timeout and (timeout <= (time.time() - start)):
                self._log.debug ("wait timed out")
                break

            time.sleep (0.1)

            # FIXME: print percentage...
          # print 'wait tasks: %s' % [[u.uid, u.state] for u in to_check]

            check_again = list()
            for task in to_check:

                # we actually don't check if a task is in a specific (set of)
                # state(s), but rather check if it ever *has been* in any of
                # those states
                if task.state not in rps.FINAL and \
                    rps._task_state_values[task.state] < check_state_val:

                    # this task does not match the wait criteria
                  # self._log.debug('wait again for %s [%s]', task.uid, task.state)
                    check_again.append(task)

                else:
                    # stop watching this task
                  # self._log.debug('wait ok    for %s [%s]', task.uid, task.state)
                    if task.state in [rps.FAILED]:
                        self._rep.progress()  # (color='error', c='-')
                    elif task.state in [rps.CANCELED]:
                        self._rep.progress()  # (color='warn', c='*')
                    else:
                        self._rep.progress()  # (color='ok', c='+')

            to_check = check_again

        self._log.debug('wait completed')

        self._rep.progress_done()


        # grab the current states to return
        state = None
        with self._tasks_lock:
            states = [self._tasks[uid].state for uid in uids]

        sdict = {state: states.count(state) for state in set(states)}
        for state in sorted(set(states)):
            self._rep.info('\t%-10s: %5d\n' % (state, sdict[state]))

        if to_check: self._rep.warn('>>timeout\n')
        else       : self._rep.ok  ('>>ok\n')

        # done waiting
        if ret_list: return states
        else       : return states[0]


    # --------------------------------------------------------------------------
    #
    def cancel_tasks(self, uids=None):
        """Cancel one or more :class:`radical.pilot.Task` s.

        Note that cancellation of tasks is not immediate, i.e. their state is
        not necessarily `CANCELED` after this method returns.  Instead, the
        cancellation request is sent to the components which currently manage
        the tasks and which then will enact the request at their discretion,
        eventually leading to the state transition to `CANCELLED`.

        Arguments:
            uids (str | list[str]): The IDs of the tasks to cancel.
        """

        if not uids:
            with self._tasks_lock:
                uids  = list(self._tasks.keys())
        else:
            if not isinstance(uids, list):
                uids = [uids]

        # we *always* issue the cancellation command to the local components
        self.publish(rpc.CONTROL_PUBSUB, {'cmd' : 'cancel_tasks',
                                          'arg' : {'uids' : uids,
                                                   'tmgr' : self.uid},
                                          'fwd' : True})

        # We do not wait and block the call until all the tasks are marked
        # cancelled.  This means when inspecting for state just after a state
        # change, we may observe a old state, instead of CANCELLED.


    # --------------------------------------------------------------------------
    #
    # TODO: `metric` -> `metrics`, for consistency with `unregister_callback()`
    #
    def register_callback(self, cb, cb_data=None, metric=None, uid=None):
        """Registers a new callback function with the TaskManager.

        Manager-level
        callbacks get called if the specified metric changes.  The default
        metric `TASK_STATE` fires the callback if any of the Tasks
        managed by the PilotManager change their state.

        All callback functions need to have the same signature::

            def cb(obj, value) -> None:
                ...

        where ``obj`` is a handle to the object that triggered the callback,
        ``value`` is the metric, and ``data`` is the data provided on
        callback registration..  In the example of `TASK_STATE` above, the
        object would be the task in question, and the value would be the new
        state of the task.

        If ``cb_data`` is given, then the ``cb`` signature changes to
        ::

            def cb(obj, state, cb_data) -> None:
                ...

        and ``cb_data`` are passed unchanged.

        If ``uid`` is given, the callback will invoked only for the specified
        task.

        Available metrics are

        * `TASK_STATE`: fires when the state of any of the tasks which are
          managed by this task manager instance is changing.  It communicates
          the task object instance and the tasks new state.
        * `WAIT_QUEUE_SIZE`: fires when the number of unscheduled tasks (i.e.
          of tasks which have not been assigned to a pilot for execution)
          changes.

        """

        # FIXME: the signature should be (self, metrics, cb, cb_data)

        if not metric:
            metric = rpc.TASK_STATE

        metrics = ru.as_list(metric)

        if not uid:
            uid = '*'

        elif uid not in self._tasks:
            raise ValueError('no such task %s' % uid)


        with self._tcb_lock:

            for metric in metrics:

                if metric not in rpc.TMGR_METRICS:
                    raise ValueError("invalid tmgr metric '%s'" % metric)

                cb_id = id(cb)

                if metric not in self._callbacks:
                    self._callbacks[metric] = dict()

                if uid not in self._callbacks[metric]:
                    self._callbacks[metric][uid] = dict()

                self._callbacks[metric][uid][cb_id] = {'cb'     : cb,
                                                       'cb_data': cb_data}


    # --------------------------------------------------------------------------
    #
    def unregister_callback(self, cb=None, metrics=None, uid=None):

        if not metrics:
            metrics = rpc.TASK_STATE

        metrics = ru.as_list(metrics)

        if not uid:
            uid = '*'

        elif uid not in self._tasks:
            raise ValueError('no such task %s' % uid)

        for metric in metrics:
            if metric not in rpc.TMGR_METRICS:
                raise ValueError("invalid tmgr metric '%s'" % metric)

        with self._tcb_lock:

            for metric in metrics:

                if metric not in self._callbacks:
                    raise ValueError("cb metric '%s' invalid" % metric)

                if uid not in self._callbacks[metric]:
                    raise ValueError("cb target '%s' invalid" % uid)

                if cb:
                    to_delete = [id(cb)]
                else:
                    to_delete = list(self._callbacks[metric][uid].keys())

                for cb_id in to_delete:

                    if cb_id not in self._callbacks[metric][uid]:
                        raise ValueError("cb %s not registered" % cb_id)

                    del self._callbacks[metric][uid][cb_id]


# ------------------------------------------------------------------------------<|MERGE_RESOLUTION|>--- conflicted
+++ resolved
@@ -17,13 +17,8 @@
 from . import states    as rps
 from . import constants as rpc
 
-<<<<<<< HEAD
 from .task_description import TaskDescription
 from .task_description import RAPTOR_MASTER, RAPTOR_WORKER, TASK_SERVICE
-=======
-from .task_description import RAPTOR_MASTER, RAPTOR_WORKER
->>>>>>> 95d3d7e7
-from .raptor_tasks     import RaptorMaster, RaptorWorker
 
 
 # bulk callbacks are implemented, but are currently not used nor exposed.
