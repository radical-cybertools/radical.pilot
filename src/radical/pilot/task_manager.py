--- conflicted
+++ resolved
@@ -247,11 +247,7 @@
 
     # --------------------------------------------------------------------------
     #
-<<<<<<< HEAD
-    def dump(self):
-=======
     def dump(self, name=None):
->>>>>>> 7471bef5
 
         # dump json
         json = self.as_dict()
@@ -260,15 +256,11 @@
         json['uid']   = self.uid
         json['tasks'] = self._task_info
 
-<<<<<<< HEAD
-        tgt = '%s/%s.json' % (self._session.path, self.uid)
-=======
         if name:
             tgt = '%s/%s.%s.json' % (self._session.path, self.uid, name)
         else:
             tgt = '%s/%s.json' % (self._session.path, self.uid)
 
->>>>>>> 7471bef5
         ru.write_json(json, tgt)
 
     # --------------------------------------------------------------------------
