--- conflicted
+++ resolved
@@ -181,22 +181,10 @@
 
         # hook into the control pubsub for rpc handling
         self._rpc_queue = queue.Queue()
-<<<<<<< HEAD
-        ctrl_addr_sub   = self._session._reg['bridges.control_pubsub.addr_sub']
-        ctrl_addr_pub   = self._session._reg['bridges.control_pubsub.addr_pub']
-
-        ru.zmq.Subscriber(rpc.CONTROL_PUBSUB, url=ctrl_addr_sub,
-                          log=self._log, prof=self._prof,
-                          cb=self._control_cb, topic=rpc.CONTROL_PUBSUB)
-
-        self._ctrl_pub = ru.zmq.Publisher(rpc.CONTROL_PUBSUB, url=ctrl_addr_pub,
-                                          log=self._log, prof=self._prof)
-=======
         ctrl_addr_pub   = self._session._reg['bridges.control_pubsub.addr_pub']
 
         self._ctrl_pub  = ru.zmq.Publisher(rpc.CONTROL_PUBSUB, url=ctrl_addr_pub,
                                            log=self._log, prof=self._prof)
->>>>>>> ef06deb3
 
 
         self._prof.prof('setup_done', uid=self._uid)
@@ -648,12 +636,8 @@
 
     # --------------------------------------------------------------------------
     #
-<<<<<<< HEAD
-    def _control_cb(self, topic, msg):
-=======
     # FIXME RPC
     def control_cb(self, topic, msg):
->>>>>>> ef06deb3
 
         cmd = msg['cmd']
         arg = msg['arg']
