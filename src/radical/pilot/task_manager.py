
__copyright__ = "Copyright 2013-2016, http://radical.rutgers.edu"
__license__   = "MIT"


import os
import sys
import time
import queue
import collections

import threading     as mt

import radical.utils as ru

from . import utils     as rpu
from . import states    as rps
from . import constants as rpc

from .task_description import RAPTOR_MASTER, RAPTOR_WORKER
from .raptor_tasks     import RaptorMaster, RaptorWorker


# bulk callbacks are implemented, but are currently not used nor exposed.
_USE_BULK_CB = False
if os.environ.get('RADICAL_PILOT_BULK_CB', '').lower() in ['true', 'yes', '1']:
    _USE_BULK_CB = True


# ------------------------------------------------------------------------------
#
class TaskManager(rpu.ClientComponent):
    """
    A TaskManager manages :class:`radical.pilot.Task` instances which
    represent the **executable** workload in RADICAL-Pilot. A TaskManager
    connects the Tasks with one or more :class:`Pilot` instances (which
    represent the workload **executors** in RADICAL-Pilot) and a **scheduler**
    which determines which :class:`Task` gets executed on which
    :class:`Pilot`.

    Example::

        s = rp.Session()

        pm = rp.PilotManager(session=s)

        pd = rp.PilotDescription()
        pd.resource = "futuregrid.alamo"
        pd.cores = 16

        p1 = pm.submit_pilots(pd) # create first pilot with 16 cores
        p2 = pm.submit_pilots(pd) # create second pilot with 16 cores

        # Create a workload of 128 '/bin/sleep' tasks
        tasks = []
        for task_count in range(0, 128):
            t = rp.TaskDescription()
            t.executable = "/bin/sleep"
            t.arguments = ['60']
            tasks.append(t)

        # Combine the two pilots, the workload and a scheduler via
        # a TaskManager.
        tm = rp.TaskManager(session=session, scheduler=rp.SCHEDULER_ROUND_ROBIN)
        tm.add_pilot(p1)
        tm.submit_tasks(tasks)


    The task manager can issue notification on task state changes.  Whenever
    state notification arrives, any callback registered for that notification is
    fired.

    Note:
        State notifications can arrive out of order wrt the task state model!

    """

    # --------------------------------------------------------------------------
    #
    def __init__(self, session, cfg='default', scheduler=None):
        """Create a new TaskManager and attaches it to the session.

        Arguments:
            session (radical.pilot.Session): The session instance to use.
            cfg (dict | str): The configuration or name of configuration to use.
            scheduler (str): The name of the scheduler plug-in to use.
            uid (str): ID for unit manager, to be used for reconnect

        Returns:
            radical.pilot.TaskManager: A new `TaskManager` object.

        """

        assert session._role == session._PRIMARY, 'tmgr needs primary session'

        # initialize the base class (with no intent to fork)
        self._uid = ru.generate_id('tmgr.%(item_counter)04d',
                                    ru.ID_CUSTOM, ns=session.uid)

        if not scheduler:
            scheduler = rpc.SCHEDULER_ROUND_ROBIN

        self._pilots      = dict()
        self._pilots_lock = mt.RLock()
        self._tasks       = dict()
        self._tasks_lock  = mt.RLock()
        self._callbacks   = dict()
        self._tcb_lock    = mt.RLock()
        self._terminate   = mt.Event()
        self._closed      = False
        self._task_info   = collections.defaultdict(dict)

        for m in rpc.TMGR_METRICS:
            self._callbacks[m] = dict()

        # NOTE: `name` and `cfg` are overloaded, the user cannot point to
        #       a predefined config and name it at the same time.  This might
        #       be ok for the session, but introduces a minor API inconsistency.
        #
        name = None
        if isinstance(cfg, str):
            name = cfg
            cfg  = None

        cfg                = ru.Config('radical.pilot.tmgr', name=name, cfg=cfg)
        cfg.uid            = self._uid
        cfg.owner          = self._uid
        cfg.sid            = session.uid
        cfg.path           = session.path
        cfg.reg_addr       = session.reg_addr
        cfg.heartbeat      = session.cfg.heartbeat
        cfg.client_sandbox = session._get_client_sandbox()

        super().__init__(cfg, session=session)
        self.start()

        self._log.info('started tmgr %s', self._uid)

        self._rep = self._session._get_reporter(name=self._uid)
        self._rep.info('<<create task manager')

        # overwrite the scheduler from the config file
        if 'tmgr_scheduling' in self._cfg.components:
            self._cfg.components.tmgr_scheduling.scheduler = scheduler

        # create pmgr bridges and components, use session cmgr for that
        self._cmgr = rpu.ComponentManager(cfg.sid, cfg.reg_addr, self._uid)
        self._cmgr.start_bridges(self._cfg.bridges)
        self._cmgr.start_components(self._cfg.components)

        # let session know we exist
        self._session._register_tmgr(self)

        # The output queue is used to forward submitted tasks to the
        # scheduling component.
        self.register_output(rps.TMGR_SCHEDULING_PENDING,
                             rpc.TMGR_SCHEDULING_QUEUE)

        # the tmgr will also collect tasks from the agent again, for output
        # staging and finalization
        if self._cfg.bridges.tmgr_staging_output_queue:
            self._has_sout = True
            self.register_output(rps.TMGR_STAGING_OUTPUT_PENDING,
                                 rpc.TMGR_STAGING_OUTPUT_QUEUE)
        else:
            self._has_sout = False

        # also listen to the state pubsub for task state changes
        self.register_subscriber(rpc.STATE_PUBSUB, self._state_sub_cb)

        # hook into the control pubsub for rpc handling
        self._rpc_queue = queue.Queue()
        ctrl_addr_pub   = self._session._reg['bridges.control_pubsub.addr_pub']

        self._ctrl_pub  = ru.zmq.Publisher(rpc.CONTROL_PUBSUB, url=ctrl_addr_pub,
                                           log=self._log, prof=self._prof)


        self._prof.prof('setup_done', uid=self._uid)
        self._rep.ok('>>ok\n')


    # --------------------------------------------------------------------------
    #
    def initialize(self):

        # the manager must not carry bridge and component handles across forks
        ru.atfork(self._atfork_prepare, self._atfork_parent, self._atfork_child)


    # --------------------------------------------------------------------------
    #
    # EnTK forks, make sure we don't carry traces of children across the fork
    #
    def _atfork_prepare(self): pass
    def _atfork_parent(self) : pass
    def _atfork_child(self)  :
        self._bridges    = dict()
        self._components = dict()


    # --------------------------------------------------------------------------
    #
    def finalize(self):

        self._cmgr.close()


    # --------------------------------------------------------------------------
    #
    def close(self):
        """Shut down the TaskManager and all its components."""

        # we do not cancel tasks at this point, in case any component or pilot
        # wants to continue to progress task states, which should indeed be
        # independent from the tmgr life cycle.

        if self._closed:
            return

        self._terminate.set()
        self._rep.info('<<close task manager')

        # disable callbacks during shutdown
        with self._tcb_lock:
            self._callbacks = dict()
            for m in rpc.TMGR_METRICS:
                self._callbacks[m] = dict()

        self._cmgr.close()

        self._log.info("Closed TaskManager %s." % self._uid)

        self._closed = True
        self._rep.ok('>>ok\n')

        # dump json
        json = self.as_dict()
      # json['_id']   = self.uid
        json['type']  = 'tmgr'
        json['uid']   = self.uid
        json['tasks'] = self._task_info

        tgt = '%s/%s.json' % (self._session.path, self.uid)
        ru.write_json(json, tgt)


    # --------------------------------------------------------------------------
    #
    def as_dict(self):
        """Returns a dictionary representation of the TaskManager object."""

        ret = {
            'uid': self.uid,
            'cfg': self.cfg
        }

        return ret


    # --------------------------------------------------------------------------
    #
    def __str__(self):
        """Returns a string representation of the TaskManager object."""

        return str(self.as_dict())


    # --------------------------------------------------------------------------
    #
    def _pilot_state_cb(self, pilots, state=None):

        if self._terminate.is_set():
            return False

        # we register this callback for pilots added to this tmgr.  It will
        # specifically look out for pilots which complete, and will make sure
        # that all tasks are pulled back into tmgr control if that happens
        # prematurely.
        #
        # If we find tasks which have not completed the agent part of the task
        # state model, we declare them FAILED.  If they can be restarted, we
        # resubmit an identical task, which then will get a new task ID.  This
        # avoids state model confusion (the state model is right now expected to
        # be linear), but is not intuitive for the application (FIXME).
        #
        # FIXME: there is a race with the tmgr scheduler which may, just now,
        #        and before being notified about the pilot's demise, send new
        #        tasks to the pilot.

        # we only look into pilot states when the tmgr is still active
        # FIXME: note that there is a race in that the tmgr can be closed while
        #        we are in the cb.
        # FIXME: `self._closed` is not an `mt.Event`!
        if self._closed:
            self._log.debug('tmgr closed, ignore pilot cb %s',
                            ['%s:%s' % (p.uid, p.state) for p in pilots])
            return True

        if not isinstance(pilots, list):
            pilots = [pilots]

        for pilot in pilots:

            pid   = pilot.uid
            state = pilot.state

            if state in rps.FINAL:

                self._log.debug('pilot %s is final', pilot.uid)

                # FIXME: MongoDB
                # TODO: fail all non-final tasks which were assigned to that
                # pilot
                continue

             ## for task in tasks:
             ##
             ##     task['exception']        = 'RuntimeError("pilot died")'
             ##     task['exception_detail'] = 'pilot %s is final' % pid
             ##     task['state'] = rps.FAILED
             ##
             ## # final tasks are not pushed
             ## self.advance(tasks, publish=True, push=False)

        # keep cb registered
        return True


    # --------------------------------------------------------------------------
    #
    def _state_sub_cb(self, topic, msg):

        if self._terminate.is_set():
            return False

        cmd = msg.get('cmd')
        arg = msg.get('arg')

        if cmd != 'update':
            self._log.debug('ignore state cb msg with cmd %s', cmd)
            return True

        things = ru.as_list(arg)
        tasks  = [thing for thing in things if thing.get('type') == 'task']

<<<<<<< HEAD
      # for task in tasks:
      #     self._log.debug('tmgr: task state update: %s [%s]',
      #                     task['uid'], task['state'])

        try   : self._update_tasks(tasks)
        except: self._log.exception('state callback failed')
=======
        self._update_tasks(tasks)

>>>>>>> 05dc8037
        return True


    # --------------------------------------------------------------------------
    #
    def _update_tasks(self, task_dicts):

        # return information about needed callback and advance activities, so
        # that we don't break bulks here.
        # note however that individual task callbacks are still being called on
        # each task (if any are registered), which can lead to arbitrary,
        # application defined delays.

        to_notify = list()

        with self._tasks_lock:

            for task_dict in task_dicts:

                uid = task_dict['uid']

                # we don't care about tasks we don't know
                task = self._tasks.get(uid)
                if not task:
                    self._log.debug('tmgr: task unknown: %s', uid)
                    continue

                # only update on state changes
                current = task.state
                target  = task_dict['state']

                if 'target_state' in task_dict:
                    target = task_dict['target_state']

                if current == target:
                    continue

                if current in [rps.DONE] and \
                   target  in [rps.FAILED, rps.CANCELED]:
                    # done is done...
                    continue

                target, passed = rps._task_state_progress(uid, current, target)

                if target in [rps.CANCELED, rps.FAILED]:
                    # don't replay intermediate states
                    passed = passed[-1:]

                for s in passed:
                    task_dict['state'] = s
                    self._tasks[uid]._update(task_dict)
                    to_notify.append([task, s])

                task_dict['state'] = target
                ru.dict_merge(self._task_info[uid], task_dict, ru.OVERWRITE)

        if to_notify:
            if _USE_BULK_CB:
                self._bulk_cbs(set([task for task,_ in to_notify]))
            else:
                for task, state in to_notify:
                    self._task_cb(task, state)


    # --------------------------------------------------------------------------
    #
    def _task_cb(self, task, state):

        with self._tcb_lock:

            uid      = task.uid
            cb_dicts = list()
            metric   = rpc.TASK_STATE

            # get wildcard callbacks
            cb_dicts += self._callbacks[metric].get('*', {}).values()
            cb_dicts += self._callbacks[metric].get(uid, {}).values()

            for cb_dict in cb_dicts:

                cb      = cb_dict['cb']
                cb_data = cb_dict['cb_data']

                try:
                    if cb_data: cb(task, state, cb_data)
                    else      : cb(task, state)
                except:
                    self._log.exception('cb error (%s)', cb.__name__)


    # --------------------------------------------------------------------------
    #
    def _bulk_cbs(self, tasks,  metrics=None):

        if not metrics: metrics = [rpc.TASK_STATE]
        else          : metrics = ru.as_list(metrics)

        cbs = dict()  # bulked callbacks to call

        with self._tcb_lock:

            for metric in metrics:

                # get wildcard callbacks
                cb_dicts = self._callbacks[metric].get('*')
                for cb_name in cb_dicts:
                    cbs[cb_name] = {'cb'     : cb_dicts[cb_name]['cb'],
                                    'cb_data': cb_dicts[cb_name]['cb_data'],
                                    'tasks'  : set(tasks)}

                # add task specific callbacks if needed
                for task in tasks:

                    uid = task.uid
                    if uid not in self._callbacks[metric]:
                        continue

                    cb_dicts = self._callbacks[metric].get(uid, {})
                    for cb_name in cb_dicts:

                        if cb_name in cbs:
                            cbs[cb_name]['tasks'].add(task)
                        else:
                            cbs[cb_name] = {'cb'     : cb_dicts[cb_name]['cb'],
                                            'cb_data': cb_dicts[cb_name]['cb_data'],
                                            'tasks'  : set([task])}

            for cb_name in cbs:

                cb      = cbs[cb_name]['cb']
                cb_data = cbs[cb_name]['cb_data']
                objs    = cbs[cb_name]['tasks']

                if cb_data: cb(list(objs), cb_data)
                else      : cb(list(objs))


    # --------------------------------------------------------------------------
    #
    # FIXME: this needs to go to the scheduler
    def _default_wait_queue_size_cb(self, tmgr, wait_queue_size):

        # FIXME: this needs to come from the scheduler?
        if self._terminate.is_set():
            return False

        self._log.info("[Callback]: wait_queue_size: %s.", wait_queue_size)


    # --------------------------------------------------------------------------
    #
    @property
    def uid(self):
        """str: The unique id."""
        return self._uid


    # --------------------------------------------------------------------------
    #
    @property
    def scheduler(self):
        """str: The scheduler name."""

        return self._cfg.get('scheduler')



    # --------------------------------------------------------------------------
    #
    def add_pilots(self, pilots):
        """Associates one or more pilots with the task manager.

        Arguments:
            pilots (radical.pilot.Pilot | list[radical.pilot.Pilot]):
                The pilot objects that will be added to the task manager.

        """

        if not isinstance(pilots, list):
            pilots = [pilots]

        if len(pilots) == 0:
            raise ValueError('cannot add no pilots')

        pilot_docs = list()
        with self._pilots_lock:

            # sanity check, and keep pilots around for inspection
            for pilot in pilots:

                if isinstance(pilot, dict):
                    pilot_dict = pilot

                else:
                    # let pilot know we own it and subscribe for state updates
                    # FIXME: this is not working for pilot dicts (ENTK)
                    pilot.attach_tmgr(self)

                    pilot_dict = pilot.as_dict()
                    pilot.register_callback(self._pilot_state_cb)

                pid = pilot_dict['uid']

                if pid in self._pilots:
                    raise ValueError('pilot %s already added' % pid)
                self._pilots[pid] = pilot
                pilot_docs.append(pilot_dict)

        # publish to the command channel for the scheduler to pick up
        self.publish(rpc.CONTROL_PUBSUB, {'cmd' : 'add_pilots',
                                          'arg' : {'pilots': pilot_docs,
                                                   'tmgr'  : self.uid}})


    # --------------------------------------------------------------------------
    #
    def list_pilots(self):
        """Lists the UIDs of the pilots currently associated with the task manager.

        Returns:
            list[str]: A list of :class:`radical.pilot.Pilot` UIDs.

        """

        with self._pilots_lock:
            return list(self._pilots.keys())


    # --------------------------------------------------------------------------
    #
    def get_pilots(self):
        """Get the pilot instances currently associated with the task manager.

        Returns:
            list[radical.pilot.Pilot]: A list of :class:`radical.pilot.Pilot` instances.

        """

        with self._pilots_lock:
            return list(self._pilots.values())


    # --------------------------------------------------------------------------
    #
    def remove_pilots(self, pilot_ids, drain=False):
        """Disassociates one or more pilots from the task manager.

        After a pilot has been removed from a task manager, it won't process
        any of the task manager's tasks anymore. Calling `remove_pilots`
        doesn't stop the pilot itself.

        Arguments:
            drain (bool): Drain determines what happens to the tasks
                which are managed by the removed pilot(s). If `True`, all tasks
                currently assigned to the pilot are allowed to finish execution.
                If `False` (the default), then non-final tasks will be canceled.

        """

        # TODO: Implement 'drain'.
        # NOTE: the actual removal of pilots from the scheduler is asynchron!

        if drain:
            raise RuntimeError("'drain' is not yet implemented")

        if not isinstance(pilot_ids, list):
            pilot_ids = [pilot_ids]

        if len(pilot_ids) == 0:
            raise ValueError('cannot remove no pilots')

        with self._pilots_lock:

            # sanity check, and keep pilots around for inspection
            for pid in pilot_ids:
                if pid not in self._pilots:
                    raise ValueError('pilot %s not removed' % pid)
                del self._pilots[pid]

        # publish to the command channel for the scheduler to pick up
        self.publish(rpc.CONTROL_PUBSUB, {'cmd' : 'remove_pilots',
                                          'arg' : {'pids'  : pilot_ids,
                                                   'tmgr'  : self.uid}})


    # --------------------------------------------------------------------------
    #
    # FIXME RPC
    def control_cb(self, topic, msg):

        cmd = msg.get('cmd')
        arg = msg.get('arg')

        if cmd == 'rpc_res':

            self._log.debug('rpc res: %s', arg)
            self._rpc_queue.put(arg)


    # --------------------------------------------------------------------------
    #
    def pilot_rpc(self, pid, cmd, *args, rpc_addr=None, **kwargs):
        '''Remote procedure call.

        Send an RPC command and arguments to the pilot and wait for the
        response.  This is a synchronous operation at this point, and it is not
        thread safe to have multiple concurrent RPC calls.
        '''

        if pid not in self._pilots:
            raise ValueError('tmgr does not know pilot %s' % pid)

        return self._pilots[pid].rpc(cmd, *args, rpc_addr=rpc_addr, **kwargs)


    # --------------------------------------------------------------------------
    #
    def list_tasks(self):
        """Get the UIDs of the tasks managed by this task manager.

        Returns:
            list[str]: A list of :class:`radical.pilot.Task` UIDs.

        """

        with self._pilots_lock:
            return list(self._tasks.keys())


    # --------------------------------------------------------------------------
    #
    def submit_raptors(self, descriptions, pilot_id=None):
        """Submit RAPTOR master tasks.

        Submits on or more :class:`radical.pilot.TaskDescription` instances to
        the task manager, where the `TaskDescriptions` have the mode
        `RAPTOR_MASTER` set.

        This is a thin wrapper around `submit_tasks`.

        Arguments:
            descriptions: (radical.pilot.TaskDescription) description of the
                workers to submit.

        Returns:
            list[radical.pilot.Task]: A list of :class:`radical.pilot.Task`
                objects.
        """

        descriptions = ru.as_list(descriptions)

        for td in descriptions:

            if not td.mode == RAPTOR_MASTER:
                raise ValueError('unexpected task mode [%s]' % td.mode)

            raptor_file  = td.get('raptor_file')  or  ''
            raptor_class = td.get('raptor_class') or  'Master'

            td.pilot     = pilot_id
            td.arguments = [raptor_file, raptor_class]

            td.environment['PYTHONUNBUFFERED'] = '1'

            if not td.get('uid'):
                td.uid = ru.generate_id('raptor.%(item_counter)04d',
                                        ru.ID_CUSTOM, ns=self._session.uid)

            if not td.get('executable'):
                td.executable = 'radical-pilot-raptor-master'

            if not td.get('named_env'):
                td.named_env = 'rp'

            # ensure that defaults and backward compatibility kick in
            td.verify()

        return self.submit_tasks(descriptions)


    # --------------------------------------------------------------------------
    #
    def submit_workers(self, descriptions):
        """Submit RAPTOR workers.

        Submits on or more :class:`radical.pilot.TaskDescription` instances to
        the task manager, where the `TaskDescriptions` have the mode
        `RAPTOR_WORKER` set.

        This method is a thin wrapper around `submit_tasks`.

        Arguments:
            descriptions: (radical.pilot.TaskDescription) description of the
                workers to submit.

        Returns:
            list[radical.pilot.Task]: A list of :class:`radical.pilot.Task`
                objects.
        """

        descriptions = ru.as_list(descriptions)

        for td in descriptions:

            if not td.mode == RAPTOR_WORKER:
                raise ValueError('unexpected task mode [%s]' % td.mode)

            raptor_id    = td.get('raptor_id')
            raptor_file  = td.get('raptor_file')  or  ''
            raptor_class = td.get('raptor_class') or  'DefaultWorker'

            if not raptor_id:
                raise ValueError('RAPTOR_WORKER descriptions need `raptor_id`')

            if not td.get('uid'):
                td.uid = ru.generate_id(raptor_id + '.%(item_counter)04d',
                                        ru.ID_CUSTOM, ns=self._session.uid)

            if not td.get('executable'):
                td.executable = 'radical-pilot-raptor-worker'

            if not td.get('named_env'):
                td.named_env = 'rp'

            td.raptor_id = raptor_id
            td.arguments = [raptor_file, raptor_class, raptor_id]

            td.environment['PYTHONUNBUFFERED'] = '1'

            # ensure that defaults and backward compatibility kick in
            td.verify()

        return self.submit_tasks(descriptions)


    # --------------------------------------------------------------------------
    #
    def submit_tasks(self, descriptions):
        """Submit tasks for execution.

        Submits one or more :class:`radical.pilot.Task` instances to the task
        manager.

        Arguments:
            descriptions (radical.pilot.TaskDescription | list
                [radical.pilot.TaskDescription]):
                The description of the task instance(s) to create.

        Returns:
            list[radical.pilot.Task]: A list of :class:`radical.pilot.Task`
                objects.

        """

        from .task import Task

        if not descriptions:
            return []

        ret_list = True
        if descriptions and not isinstance(descriptions, list):
            ret_list     = False
            descriptions = [descriptions]

        # we return a list of tasks
        tasks = list()
        ret   = list()
        self._rep.progress_tgt(len(descriptions), label='submit')
        for td in descriptions:

            mode = td.mode

            if mode == RAPTOR_MASTER:
                task = RaptorMaster(tmgr=self, descr=td, origin='client')

            elif mode == RAPTOR_WORKER:
                task = RaptorWorker(tmgr=self, descr=td, origin='client')

            else:
                task = Task(tmgr=self, descr=td, origin='client')

            tasks.append(task)
            self._rep.progress()

            if len(tasks) >= 1024:
                # submit this bulk
                with self._tasks_lock:
                    for task in tasks:
                        self._tasks[task.uid] = task

                task_docs = [u.as_dict() for u in tasks]
                self.advance(task_docs, rps.TMGR_SCHEDULING_PENDING,
                             publish=True, push=True)
                ret += tasks
                tasks = list()

        # submit remaining bulk (if any)
        if tasks:
            with self._tasks_lock:
                for task in tasks:
                    self._tasks[task.uid] = task

            task_docs = [t.as_dict() for t in tasks]
            self.advance(task_docs, rps.TMGR_SCHEDULING_PENDING,
                         publish=True, push=True)
            ret += tasks

        self._rep.progress_done()

        if ret_list: return ret
        else       : return ret[0]


    # --------------------------------------------------------------------------
    #
    def get_tasks(self, uids=None):
        """Get one or more tasks identified by their IDs.

        Arguments:
            uids (str | list[str]): The IDs of the task objects to return.

        Returns:
            list[radical.pilot.Task]:
                A list of :class:`radical.pilot.Task` objects.

        """

        if not uids:
            with self._tasks_lock:
                ret = list(self._tasks.values())
            return ret

        ret_list = True
        if (not isinstance(uids, list)) and (uids is not None):
            ret_list = False
            uids = [uids]

        ret = list()
        with self._tasks_lock:
            for uid in uids:
                if uid not in self._tasks:
                    raise ValueError('task %s not known' % uid)
                ret.append(self._tasks[uid])

        if ret_list: return ret
        else       : return ret[0]


    # --------------------------------------------------------------------------
    #
    def wait_tasks(self, uids=None, state=None, timeout=None):
        """Block for state transition.

        Returns when one or more :class:`radical.pilot.Tasks` reach a
        specific state.

        If `uids` is `None`, `wait_tasks` returns when **all**
        Tasks reach the state defined in `state`.  This may include
        tasks which have previously terminated or waited upon.

        Example::

            # TODO -- add example

        Arguments:
            uids (str | list[str]): If uids is set, only the Tasks with the
                specified uids are considered. If uids is `None` (default), all
                Tasks are considered.
            state (str): The state that Tasks have to reach in order for the call
                to return.

                By default `wait_tasks` waits for the Tasks to
                reach a terminal state, which can be one of the following.

                * :data:`radical.pilot.rps.DONE`
                * :data:`radical.pilot.rps.FAILED`
                * :data:`radical.pilot.rps.CANCELED`
            timeout (float):
                Timeout in seconds before the call returns regardless of Pilot
                state changes. The default value **None** waits forever.

        """

        ret_list = True
        if not uids:
            with self._tasks_lock:
                uids = self._tasks.keys()
        else:
            if not isinstance(uids, list):
                ret_list = False
                uids = [uids]

        if   not state                  : states = rps.FINAL
        elif not isinstance(state, list): states = [state]
        else                            : states =  state

        # we simplify state check by waiting for the *earliest* of the given
        # states - if the task happens to be in any later state, we are sure the
        # earliest has passed as well.
        check_state_val = rps._task_state_values[rps.FINAL[-1]]
        for state in states:
            check_state_val = min(check_state_val,
                                  rps._task_state_values[state])

        start    = time.time()
        to_check = None

        with self._tasks_lock:
            to_check = [self._tasks[uid] for uid in uids]

        # We don't want to iterate over all tasks again and again, as that would
        # duplicate checks on tasks which were found in matching states.  So we
        # create a list from which we drop the tasks as we find them in
        # a matching state
        self._rep.progress_tgt(len(to_check), label='wait')
        self._log.debug('WAIT for %d tasks', len(to_check))
        while to_check and not self._terminate.is_set():

          # self._log.debug('wait for %d tasks', len(to_check))

            # check timeout
            if timeout and (timeout <= (time.time() - start)):
                self._log.debug ("wait timed out")
                break

            time.sleep (0.1)

            check_again = list()
            for task in to_check:

                # we actually don't check if a task is in a specific (set of)
                # state(s), but rather check if it ever *has been* in any of
                # those states
                if task.state not in rps.FINAL and \
                    rps._task_state_values[task.state] < check_state_val:

                    # this task does not match the wait criteria
                  # self._log.debug('wait again for %s [%s]', task.uid, task.state)
                    check_again.append(task)

                else:
                    # stop watching this task
                  # self._log.debug('wait ok    for %s [%s]', task.uid, task.state)
                    if task.state in [rps.FAILED]:
                        self._rep.progress()  # (color='error', c='-')
                    elif task.state in [rps.CANCELED]:
                        self._rep.progress()  # (color='warn', c='*')
                    else:
                        self._rep.progress()  # (color='ok', c='+')

            to_check = check_again

        self._log.debug('wait completed')

        self._rep.progress_done()


        # grab the current states to return
        state = None
        with self._tasks_lock:
            states = [self._tasks[uid].state for uid in uids]

        sdict = {state: states.count(state) for state in set(states)}
        for state in sorted(set(states)):
            self._rep.info('\t%-10s: %5d\n' % (state, sdict[state]))

        if to_check: self._rep.warn('>>timeout\n')
        else       : self._rep.ok  ('>>ok\n')

        # done waiting
        if ret_list: return states
        else       : return states[0]


    # --------------------------------------------------------------------------
    #
    def cancel_tasks(self, uids=None):
        """Cancel one or more :class:`radical.pilot.Task` s.

        Note that cancellation of tasks is not immediate, i.e. their state is
        not necessarily `CANCELED` after this method returns.  Instead, the
        cancellation request is sent to the components which currently manage
        the tasks and which then will enact the request at their discretion,
        eventually leading to the state transition to `CANCELLED`.

        Arguments:
            uids (str | list[str]): The IDs of the tasks to cancel.
        """

        if not uids:
            with self._tasks_lock:
                uids  = list(self._tasks.keys())
        else:
            if not isinstance(uids, list):
                uids = [uids]

        # we *always* issue the cancellation command to the local components
        self.publish(rpc.CONTROL_PUBSUB, {'cmd' : 'cancel_tasks',
                                          'arg' : {'uids' : uids,
                                                   'tmgr' : self.uid},
                                          'fwd' : True})

        # We do not wait and block the call until all the tasks are marked
        # cancelled.  This means when inspecting for state just after a state
        # change, we may observe a old state, instead of CANCELLED.


    # --------------------------------------------------------------------------
    #
    # TODO: `metric` -> `metrics`, for consistency with `unregister_callback()`
    #
    def register_callback(self, cb, cb_data=None, metric=None, uid=None):
        """Registers a new callback function with the TaskManager.

        Manager-level
        callbacks get called if the specified metric changes.  The default
        metric `TASK_STATE` fires the callback if any of the Tasks
        managed by the PilotManager change their state.

        All callback functions need to have the same signature::

            def cb(obj, value) -> None:
                ...

        where ``obj`` is a handle to the object that triggered the callback,
        ``value`` is the metric, and ``data`` is the data provided on
        callback registration..  In the example of `TASK_STATE` above, the
        object would be the task in question, and the value would be the new
        state of the task.

        If ``cb_data`` is given, then the ``cb`` signature changes to
        ::

            def cb(obj, state, cb_data) -> None:
                ...

        and ``cb_data`` are passed unchanged.

        If ``uid`` is given, the callback will invoked only for the specified
        task.

        Available metrics are

        * `TASK_STATE`: fires when the state of any of the tasks which are
          managed by this task manager instance is changing.  It communicates
          the task object instance and the tasks new state.
        * `WAIT_QUEUE_SIZE`: fires when the number of unscheduled tasks (i.e.
          of tasks which have not been assigned to a pilot for execution)
          changes.

        """

        # FIXME: the signature should be (self, metrics, cb, cb_data)

        if not metric:
            metric = rpc.TASK_STATE

        metrics = ru.as_list(metric)

        if not uid:
            uid = '*'

        elif uid not in self._tasks:
            raise ValueError('no such task %s' % uid)


        with self._tcb_lock:

            for metric in metrics:

                if metric not in rpc.TMGR_METRICS:
                    raise ValueError("invalid tmgr metric '%s'" % metric)

                cb_id = id(cb)

                if metric not in self._callbacks:
                    self._callbacks[metric] = dict()

                if uid not in self._callbacks[metric]:
                    self._callbacks[metric][uid] = dict()

                self._callbacks[metric][uid][cb_id] = {'cb'     : cb,
                                                       'cb_data': cb_data}


    # --------------------------------------------------------------------------
    #
    def unregister_callback(self, cb=None, metrics=None, uid=None):

        if not metrics:
            metrics = rpc.TASK_STATE

        metrics = ru.as_list(metrics)

        if not uid:
            uid = '*'

        elif uid not in self._tasks:
            raise ValueError('no such task %s' % uid)

        for metric in metrics:
            if metric not in rpc.TMGR_METRICS:
                raise ValueError("invalid tmgr metric '%s'" % metric)

        with self._tcb_lock:

            for metric in metrics:

                if metric not in self._callbacks:
                    raise ValueError("cb metric '%s' invalid" % metric)

                if uid not in self._callbacks[metric]:
                    raise ValueError("cb target '%s' invalid" % uid)

                if cb:
                    to_delete = [id(cb)]
                else:
                    to_delete = list(self._callbacks[metric][uid].keys())

                for cb_id in to_delete:

                    if cb_id not in self._callbacks[metric][uid]:
                        raise ValueError("cb %s not registered" % cb_id)

                    del self._callbacks[metric][uid][cb_id]


# ------------------------------------------------------------------------------<|MERGE_RESOLUTION|>--- conflicted
+++ resolved
@@ -344,17 +344,13 @@
         things = ru.as_list(arg)
         tasks  = [thing for thing in things if thing.get('type') == 'task']
 
-<<<<<<< HEAD
       # for task in tasks:
       #     self._log.debug('tmgr: task state update: %s [%s]',
       #                     task['uid'], task['state'])
 
         try   : self._update_tasks(tasks)
         except: self._log.exception('state callback failed')
-=======
-        self._update_tasks(tasks)
-
->>>>>>> 05dc8037
+
         return True
 
 
