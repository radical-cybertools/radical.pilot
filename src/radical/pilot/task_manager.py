
__copyright__ = "Copyright 2013-2016, http://radical.rutgers.edu"
__license__   = "MIT"


import os
import sys
import time
import threading as mt

import radical.utils as ru

from . import utils     as rpu
from . import states    as rps
from . import constants as rpc

from . import task_description as rptd


# bulk callbacks are implemented, but are currently not used nor exposed.
_USE_BULK_CB = False
if os.environ.get('RADICAL_PILOT_BULK_CB', '').lower() in ['true', 'yes', '1']:
    _USE_BULK_CB = True


# ------------------------------------------------------------------------------
#
# make sure deprecation warning is shown only once per type
#
_seen = list()


def _warn(old_type, new_type):
    if old_type not in _seen:
        _seen.append(old_type)
        sys.stderr.write('%s is deprecated - use %s\n' % (old_type, new_type))


# ------------------------------------------------------------------------------
#
class TaskManager(rpu.Component):
    """
    A TaskManager manages :class:`radical.pilot.Task` instances which
    represent the **executable** workload in RADICAL-Pilot. A TaskManager
    connects the Tasks with one or more :class:`Pilot` instances (which
    represent the workload **executors** in RADICAL-Pilot) and a **scheduler**
    which determines which :class:`Task` gets executed on which
    :class:`Pilot`.

    **Example**::

        s = rp.Session()

        pm = rp.PilotManager(session=s)

        pd = rp.PilotDescription()
        pd.resource = "futuregrid.alamo"
        pd.cores = 16

        p1 = pm.submit_pilots(pd) # create first pilot with 16 cores
        p2 = pm.submit_pilots(pd) # create second pilot with 16 cores

        # Create a workload of 128 '/bin/sleep' tasks
        tasks = []
        for task_count in range(0, 128):
            t = rp.TaskDescription()
            t.executable = "/bin/sleep"
            t.arguments = ['60']
            tasks.append(t)

        # Combine the two pilots, the workload and a scheduler via
        # a TaskManager.
        tm = rp.TaskManager(session=session, scheduler=rp.SCHEDULER_ROUND_ROBIN)
        tm.add_pilot(p1)
        tm.submit_tasks(tasks)


    The task manager can issue notification on task state changes.  Whenever
    state notification arrives, any callback registered for that notification is
    fired.

    NOTE: State notifications can arrive out of order wrt the task state model!
    """

    # --------------------------------------------------------------------------
    #
    def __init__(self, session, cfg='default', scheduler=None):
        """
        Creates a new TaskManager and attaches it to the session.

        **Arguments:**
            * session [:class:`radical.pilot.Session`]:
              The session instance to use.
            * cfg (`dict` or `string`):
              The configuration or name of configuration to use.
            * scheduler (`string`):
              The name of the scheduler plug-in to use.

        **Returns:**
            * A new `TaskManager` object [:class:`radical.pilot.TaskManager`].
        """

        self._uid         = ru.generate_id('tmgr.%(item_counter)04d',
                                           ru.ID_CUSTOM, ns=session.uid)

        self._pilots      = dict()
        self._pilots_lock = ru.RLock('%s.pilots_lock' % self._uid)
        self._uids        = list()   # known task UIDs
        self._tasks       = dict()
        self._tasks_lock  = ru.RLock('%s.tasks_lock' % self._uid)
        self._callbacks   = dict()
        self._tcb_lock    = ru.RLock('%s.tcb_lock' % self._uid)
        self._terminate   = mt.Event()
        self._closed      = False
<<<<<<< HEAD
        self._uid         = ru.generate_id('tmgr.%(item_counter)04d',
                                           ru.ID_CUSTOM, ns=session.uid)
=======
        self._rec_id      = 0       # used for session recording
>>>>>>> edad9481

        for m in rpc.TMGR_METRICS:
            self._callbacks[m] = dict()

        # NOTE: `name` and `cfg` are overloaded, the user cannot point to
        #       a predefined config and amed it at the same time.  This might
        #       be ok for the session, but introduces a minor API inconsistency.
        #
        name = None
        if isinstance(cfg, str):
            name = cfg
            cfg  = None

        cfg           = ru.Config('radical.pilot.tmgr', name=name, cfg=cfg)
        cfg.uid       = self._uid
        cfg.owner     = self._uid
        cfg.sid       = session.uid
        cfg.base      = session.base
        cfg.path      = session.path
        cfg.heartbeat = session.cfg.heartbeat

        if scheduler:
            # overwrite the scheduler from the config file
            cfg.scheduler = scheduler


        rpu.Component.__init__(self, cfg, session=session)
        self.start()

        self._log.info('started tmgr %s', self._uid)
        self._rep.info('<<create task manager')

        # create pmgr bridges and components, use session cmgr for that
        self._cmgr = rpu.ComponentManager(self._cfg)
        self._cmgr.start_bridges()
        self._cmgr.start_components()

        # The output queue is used to forward submitted tasks to the
        # scheduling component.
        self.register_output(rps.TMGR_SCHEDULING_PENDING,
                             rpc.TMGR_SCHEDULING_QUEUE)

        # the tmgr will also collect tasks from the agent again, for output
        # staging and finalization
        if self._cfg.bridges.tmgr_staging_output_queue:
            self._has_sout = True
            self.register_output(rps.TMGR_STAGING_OUTPUT_PENDING,
                                 rpc.TMGR_STAGING_OUTPUT_QUEUE)
        else:
            self._has_sout = False

        # also listen to the state pubsub for task state changes
        self.register_subscriber(rpc.STATE_PUBSUB, self._state_sub_cb)

        # let session know we exist
        self._session._register_tmgr(self)

        self._prof.prof('setup_done', uid=self._uid)
        self._rep.ok('>>ok\n')


    # --------------------------------------------------------------------------
    #
    def initialize(self):

        # the manager must not carry bridge and component handles across forks
        ru.atfork(self._atfork_prepare, self._atfork_parent, self._atfork_child)


    # --------------------------------------------------------------------------
    #
    # EnTK forks, make sure we don't carry traces of children across the fork
    #
    def _atfork_prepare(self): pass
    def _atfork_parent(self) : pass
    def _atfork_child(self)  :
        self._bridges    = dict()
        self._components = dict()


    # --------------------------------------------------------------------------
    #
    def finalize(self):

        self._cmgr.close()


    # --------------------------------------------------------------------------
    #
    def close(self):
        """
        Shut down the TaskManager and all its components.
        """

        # we do not cancel tasks at this point, in case any component or pilot
        # wants to continue to progress task states, which should indeed be
        # independent from the tmgr life cycle.

        if self._closed:
            return

        self._terminate.set()
        self._rep.info('<<close task manager')

        # disable callbacks during shutdown
        with self._tcb_lock:
            self._callbacks = dict()
            for m in rpc.TMGR_METRICS:
                self._callbacks[m] = dict()

        self._cmgr.close()

        self._log.info("Closed TaskManager %s." % self._uid)

        self._closed = True
        self._rep.ok('>>ok\n')


    # --------------------------------------------------------------------------
    #
    def as_dict(self):
        """
        Returns a dictionary representation of the TaskManager object.
        """

        ret = {
            'uid': self.uid,
            'cfg': self.cfg
        }

        return ret


    # --------------------------------------------------------------------------
    #
    def __str__(self):
        """
        Returns a string representation of the TaskManager object.
        """

        return str(self.as_dict())


    # --------------------------------------------------------------------------
    #
    def _pilot_state_cb(self, pilots, state=None):

        if self._terminate.is_set():
            return False

        # we register this callback for pilots added to this tmgr.  It will
        # specifically look out for pilots which complete, and will make sure
        # that all tasks are pulled back into tmgr control if that happens
        # prematurely.
        #
        # If we find tasks which have not completed the agent part of the task
        # state model, we declare them FAILED.  If they can be restarted, we
        # resubmit an identical task, which then will get a new task ID.  This
        # avoids state model confusion (the state model is right now expected to
        # be linear), but is not intuitive for the application (FIXME).
        #
        # FIXME: there is a race with the tmgr scheduler which may, just now,
        #        and before being notified about the pilot's demise, send new
        #        tasks to the pilot.

        # we only look into pilot states when the tmgr is still active
        # FIXME: note that there is a race in that the tmgr can be closed while
        #        we are in the cb.
        # FIXME: `self._closed` is not an `mt.Event`!
        if self._closed:
            self._log.debug('tmgr closed, ignore pilot cb %s',
                            ['%s:%s' % (p.uid, p.state) for p in pilots])
            return True

        if not isinstance(pilots, list):
            pilots = [pilots]

        for pilot in pilots:

            state = pilot.state

            if state in rps.FINAL:

                self._log.debug('pilot %s is final - pull tasks', pilot.uid)

                # FIXME: MongoDB
                continue
                task_cursor = self.session._dbs._c.find({
                    'type'    : 'task',
                    'pilot'   : pilot.uid,
                    'tmgr'    : self.uid,
                    'control' : {'$in' : ['agent_pending', 'agent']}})

                if not task_cursor.count():
                    tasks = list()
                else:
                    tasks = list(task_cursor)

                self._log.debug("tasks pulled: %3d (pilot dead)", len(tasks))

                if not tasks:
                    continue

                # update the tasks to avoid pulling them again next time.
                # NOTE:  this needs not locking with the task pulling in the
                #        _task_pull_cb, as that will only pull tmgr_pending
                #        tasks.
                uids = [task['uid'] for task in tasks]

                self._session._dbs._c.update({'type'  : 'task',
                                              'uid'   : {'$in'     : uids}},
                                             {'$set'  : {'control' : 'tmgr'}},
                                             multi=True)
                to_restart = list()
                for task in tasks:

                    task['state'] = rps.FAILED
                    if not task['description'].get('restartable'):
                        self._log.debug('task %s not restartable', task['uid'])
                        continue

                    self._log.debug('task %s is  restartable', task['uid'])
                    task['restarted'] = True
                    td = rptd.TaskDescription(task['description'])
                    to_restart.append(td)
                    # FIXME: increment some restart counter in the description?
                    # FIXME: reference the resulting new uid in the old task.

                if to_restart and not self._closed:
                    self._log.debug('restart %s tasks', len(to_restart))
                    restarted = self.submit_tasks(to_restart)
                    for u in restarted:
                        self._log.debug('restart task %s', u.uid)

                # final tasks are not pushed
                self.advance(tasks, publish=True, push=False)


        # keep cb registered
        return True


    # --------------------------------------------------------------------------
    #
    def _state_sub_cb(self, topic, msg):

        if self._terminate.is_set():
            return False

        cmd = msg.get('cmd')
        arg = msg.get('arg')

        if cmd != 'update':
            self._log.debug('ignore state cb msg with cmd %s', cmd)
            return True

        if isinstance(arg, list): things =  arg
        else                    : things = [arg]

        cb_requests = list()

        for thing in things:

            if thing.get('type') == 'task':

                # we got the state update from the state callback - don't
                # publish it again
                to_notify = self._update_task(thing, publish=False,
                                              advance=False)
                if to_notify:
                    cb_requests += to_notify
            else:
                self._log.debug('tmgr state cb ignores %s/%s', thing.get('uid'),
                        thing.get('state'))

        if cb_requests:
            if _USE_BULK_CB:
                self._bulk_cbs(set([task for task,state in cb_requests]))
            else:
                for task,state in cb_requests:
                    self._task_cb(task, state)

        return True


    # --------------------------------------------------------------------------
    #
    def _update_task(self, task_dict, publish=False, advance=False):

        uid = task_dict['uid']

        # return information about needed callback and advance activities, so
        # that we don't break bulks here.
        # note however that individual task callbacks are still being called on
        # each task (if any are registered), which can lead to arbitrary,
        # application defined delays.
        to_notify = list()

        with self._tasks_lock:

            # we don't care about tasks we don't know
            if uid not in self._tasks:
                self._log.debug('tmgr: unknown: %s', uid)
                return None

            task = self._tasks[uid]

            # only update on state changes
            current = task.state
            target  = task_dict['state']
            if current == target:
                self._log.debug('tmgr: static: %s', uid)
                return None

            target, passed = rps._task_state_progress(uid, current, target)

            if target in [rps.CANCELED, rps.FAILED]:
                # don't replay intermediate states
                passed = passed[-1:]

            for s in passed:
                task_dict['state'] = s
                self._tasks[uid]._update(task_dict)
                to_notify.append([task, s])

                # we don't usually advance state at this point, but just keep up
                # with state changes reported from elsewhere
                if advance:
                    self.advance(task_dict, s, publish=publish, push=False,
                                 prof=False)

            self._log.debug('tmgr: notify: %s %s %s', len(to_notify), task_dict,
                    task_dict['state'])
            return to_notify


    # --------------------------------------------------------------------------
    #
    def _task_cb(self, task, state):

        with self._tcb_lock:

            uid      = task.uid
            cb_dicts = list()
            metric   = rpc.TASK_STATE

            # get wildcard callbacks
            cb_dicts += self._callbacks[metric].get('*', {}).values()
            cb_dicts += self._callbacks[metric].get(uid, {}).values()

            for cb_dict in cb_dicts:

                cb           = cb_dict['cb']
                cb_data      = cb_dict['cb_data']

                try:
                    if cb_data: cb(task, state, cb_data)
                    else      : cb(task, state)
                except:
                    self._log.exception('cb error (%s)', cb.__name__)


    # --------------------------------------------------------------------------
    #
    def _bulk_cbs(self, tasks,  metrics=None):

        if not metrics: metrics = [rpc.TASK_STATE]
        else          : metrics = ru.as_list(metrics)

        cbs = dict()  # bulked callbacks to call

        with self._tcb_lock:

            for metric in metrics:

                # get wildcard callbacks
                cb_dicts = self._callbacks[metric].get('*')
                for cb_name in cb_dicts:
                    cbs[cb_name] = {'cb'     : cb_dicts[cb_name]['cb'],
                                    'cb_data': cb_dicts[cb_name]['cb_data'],
                                    'tasks'  : set(tasks)}

                # add task specific callbacks if needed
                for task in tasks:

                    uid = task.uid
                    if uid not in self._callbacks[metric]:
                        continue

                    cb_dicts = self._callbacks[metric].get(uid, {})
                    for cb_name in cb_dicts:

                        if cb_name in cbs:
                            cbs[cb_name]['tasks'].add(task)
                        else:
                            cbs[cb_name] = {'cb'     : cb_dicts[cb_name]['cb'],
                                            'cb_data': cb_dicts[cb_name]['cb_data'],
                                            'tasks'  : set([task])}

            for cb_name in cbs:

                cb      = cbs[cb_name]['cb']
                cb_data = cbs[cb_name]['cb_data']
                objs    = cbs[cb_name]['tasks']

                if cb_data: cb(list(objs), cb_data)
                else      : cb(list(objs))


    # --------------------------------------------------------------------------
    #
    # FIXME: this needs to go to the scheduler
    def _default_wait_queue_size_cb(self, tmgr, wait_queue_size):

        # FIXME: this needs to come from the scheduler?
        if self._terminate.is_set():
            return False

        self._log.info("[Callback]: wait_queue_size: %s.", wait_queue_size)


    # --------------------------------------------------------------------------
    #
    @property
    def uid(self):
        """
        Returns the unique id.
        """
        return self._uid


    # --------------------------------------------------------------------------
    #
    @property
    def scheduler(self):
        """
        Returns the scheduler name.
        """

        return self._cfg.get('scheduler')



    # --------------------------------------------------------------------------
    #
    def add_pilots(self, pilots):
        """
        Associates one or more pilots with the task manager.

        **Arguments:**

            * **pilots** [:class:`radical.pilot.Pilot` or list of
              :class:`radical.pilot.Pilot`]: The pilot objects that will be
              added to the task manager.
        """

        if not isinstance(pilots, list):
            pilots = [pilots]

        if len(pilots) == 0:
            raise ValueError('cannot add no pilots')

        pilot_docs = list()
        with self._pilots_lock:

            # sanity check, and keep pilots around for inspection
            for pilot in pilots:

                if isinstance(pilot, dict):
                    pilot_dict = pilot
                else:
                    pilot_dict = pilot.as_dict()
                    # real object: subscribe for state updates
                    pilot.register_callback(self._pilot_state_cb)

                pid = pilot_dict['uid']

                if pid in self._pilots:
                    raise ValueError('pilot %s already added' % pid)
                self._pilots[pid] = pilot_dict
                pilot_docs.append(pilot_dict)

        # publish to the command channel for the scheduler to pick up
        pilot_docs = [pilot.as_dict() for pilot in pilots]
        self.publish(rpc.CONTROL_PUBSUB, {'cmd' : 'add_pilots',
                                          'arg' : {'pilots': pilot_docs,
                                                   'tmgr'  : self.uid}})


    # --------------------------------------------------------------------------
    #
    def list_pilots(self):
        """
        Lists the UIDs of the pilots currently associated with the task manager.

        **Returns:**
              * A list of :class:`radical.pilot.Pilot` UIDs [`string`].
        """

        with self._pilots_lock:
            return list(self._pilots.keys())


    # --------------------------------------------------------------------------
    #
    def get_pilots(self):
        """
        Get the pilots instances currently associated with the task manager.

        **Returns:**
              * A list of :class:`radical.pilot.Pilot` instances.
        """

        with self._pilots_lock:
            return list(self._pilots.values())


    # --------------------------------------------------------------------------
    #
    def remove_pilots(self, pilot_ids, drain=False):
        """
        Disassociates one or more pilots from the task manager.

        After a pilot has been removed from a task manager, it won't process
        any of the task manager's tasks anymore. Calling `remove_pilots`
        doesn't stop the pilot itself.

        **Arguments:**

            * **drain** [`boolean`]: Drain determines what happens to the tasks
              which are managed by the removed pilot(s). If `True`, all tasks
              currently assigned to the pilot are allowed to finish execution.
              If `False` (the default), then non-final tasks will be canceled.
        """

        # TODO: Implement 'drain'.
        # NOTE: the actual removal of pilots from the scheduler is asynchron!

        if drain:
            raise RuntimeError("'drain' is not yet implemented")

        if not isinstance(pilot_ids, list):
            pilot_ids = [pilot_ids]

        if len(pilot_ids) == 0:
            raise ValueError('cannot remove no pilots')

        with self._pilots_lock:

            # sanity check, and keep pilots around for inspection
            for pid in pilot_ids:
                if pid not in self._pilots:
                    raise ValueError('pilot %s not removed' % pid)
                del(self._pilots[pid])

        # publish to the command channel for the scheduler to pick up
        self.publish(rpc.CONTROL_PUBSUB, {'cmd' : 'remove_pilots',
                                          'arg' : {'pids'  : pilot_ids,
                                                   'tmgr'  : self.uid}})


    # --------------------------------------------------------------------------
    #
    def list_units(self):
        '''
        deprecated - use `list_tasks()`
        '''
        _warn(self.list_units, self.list_tasks)
        return self.list_tasks()


    # --------------------------------------------------------------------------
    #
    def list_tasks(self):
        """
        Returns the UIDs of the :class:`radical.pilot.Task` managed by
        this task manager.

        **Returns:**
              * A list of :class:`radical.pilot.Task` UIDs [`string`].
        """

        with self._pilots_lock:
            return list(self._tasks.keys())


    # --------------------------------------------------------------------------
    #
    def submit_units(self, descriptions):
        '''
        deprecated - use `submit_tasks()`
        '''
        _warn(self.submit_units, self.submit_tasks)
        return self.submit_tasks(descriptions=descriptions)


    # --------------------------------------------------------------------------
    #
    def submit_tasks(self, descriptions):
        """
        Submits on or more :class:`radical.pilot.Task` instances to the
        task manager.

        **Arguments:**
            * **descriptions** [:class:`radical.pilot.TaskDescription`
              or list of :class:`radical.pilot.TaskDescription`]: The
              description of the task instance(s) to create.

        **Returns:**
              * A list of :class:`radical.pilot.Task` objects.
        """

        from .task import Task

        ret_list = True
        if not isinstance(descriptions, list):
            ret_list     = False
            descriptions = [descriptions]

        if len(descriptions) == 0:
            raise ValueError('cannot submit no task descriptions')

        # we return a list of tasks
        self._rep.progress_tgt(len(descriptions), label='submit')
        tasks = list()
        ret   = list()
        for td in descriptions:

            if not td.executable:
                raise ValueError('task executable must be defined')

            task = Task(tmgr=self, descr=td)
            tasks.append(task)

            # keep tasks around
            with self._tasks_lock:
                self._tasks[task.uid] = task

            self._rep.progress()

            if len(tasks) >= 1024:
                # submit this bulk
                task_docs = [u.as_dict() for u in tasks]
                self.advance(task_docs, rps.TMGR_SCHEDULING_PENDING,
                             publish=True, push=True)
                ret += tasks
                tasks = list()

        self._rep.progress_done()

        # submit remaining bulk (if any)
        if tasks:
            task_docs = [u.as_dict() for u in tasks]
            self.advance(task_docs, rps.TMGR_SCHEDULING_PENDING,
                         publish=True, push=True)
            ret += tasks

        if ret_list: return ret
        else       : return ret[0]


    # --------------------------------------------------------------------------
    #
    def get_units(self, uids=None):
        '''
        deprecated - use `get_tasks()`
        '''
        _warn(self.get_units, self.get_tasks)
        return self.get_tasks(uids=uids)


    # --------------------------------------------------------------------------
    #
    def get_tasks(self, uids=None):
        """Returns one or more tasks identified by their IDs.

        **Arguments:**
            * **uids** [`string` or `list of strings`]: The IDs of the
              task objects to return.

        **Returns:**
              * A list of :class:`radical.pilot.Task` objects.
        """

        if not uids:
            with self._tasks_lock:
                ret = list(self._tasks.values())
            return ret

        ret_list = True
        if (not isinstance(uids, list)) and (uids is not None):
            ret_list = False
            uids = [uids]

        ret = list()
        with self._tasks_lock:
            for uid in uids:
                if uid not in self._tasks:
                    raise ValueError('task %s not known' % uid)
                ret.append(self._tasks[uid])

        if ret_list: return ret
        else       : return ret[0]


    # --------------------------------------------------------------------------
    #
    def wait_units(self, uids=None, state=None, timeout=None):
        '''
        deprecated - use `wait_tasks()`
        '''
        _warn(self.wait_units, self.wait_tasks)
        return self.wait_tasks(uids=uids, state=state, timeout=timeout)


    # --------------------------------------------------------------------------
    #
    def wait_tasks(self, uids=None, state=None, timeout=None):
        """
        Returns when the given :class:`radical.pilot.Tasks` reach a
        specific state.

        If `uids` is `None`, `wait_tasks` returns when **all**
        Tasks reach the state defined in `state`.  This may include
        tasks which have previously terminated or waited upon.

        **Example**::

            # TODO -- add example

        **Arguments:**

            * **uids** [`string` or `list of strings`]
              If uids is set, only the Tasks with the specified
              uids are considered. If uids is `None` (default), all
              Tasks are considered.

            * **state** [`string`]
              The state that Tasks have to reach in order for the call
              to return.

              By default `wait_tasks` waits for the Tasks to
              reach a terminal state, which can be one of the following:

              * :data:`radical.pilot.rps.DONE`
              * :data:`radical.pilot.rps.FAILED`
              * :data:`radical.pilot.rps.CANCELED`

            * **timeout** [`float`]
              Timeout in seconds before the call returns regardless of Pilot
              state changes. The default value **None** waits forever.
        """

        if not uids:
            with self._tasks_lock:
                uids = list()
                for uid,task in self._tasks.items():
                    if task.state not in rps.FINAL:
                        uids.append(uid)

        if   not state                  : states = rps.FINAL
        elif not isinstance(state, list): states = [state]
        else                            : states =  state

        # we simplify state check by waiting for the *earliest* of the given
        # states - if the task happens to be in any later state, we are sure the
        # earliest has passed as well.
        check_state_val = rps._task_state_values[rps.FINAL[-1]]
        for state in states:
            check_state_val = min(check_state_val,
                                  rps._task_state_values[state])

        ret_list = True
        if not isinstance(uids, list):
            ret_list = False
            uids = [uids]

        start    = time.time()
        to_check = None

        with self._tasks_lock:
            to_check = [self._tasks[uid] for uid in uids]

        # We don't want to iterate over all tasks again and again, as that would
        # duplicate checks on tasks which were found in matching states.  So we
        # create a list from which we drop the tasks as we find them in
        # a matching state
        self._rep.progress_tgt(len(to_check), label='wait')
        while to_check and not self._terminate.is_set():

            # check timeout
            if timeout and (timeout <= (time.time() - start)):
                self._log.debug ("wait timed out")
                break

            time.sleep (0.1)

            # FIXME: print percentage...
          # print 'wait tasks: %s' % [[u.uid, u.state] for u in to_check]

            check_again = list()
            for task in to_check:

                # we actually don't check if a task is in a specific (set of)
                # state(s), but rather check if it ever *has been* in any of
                # those states
                if task.state not in rps.FINAL and \
                    rps._task_state_values[task.state] < check_state_val:
                    # this task does not match the wait criteria
                    check_again.append(task)

                else:
                    # stop watching this task
                    if task.state in [rps.FAILED]:
                        self._rep.progress()  # (color='error', c='-')
                    elif task.state in [rps.CANCELED]:
                        self._rep.progress()  # (color='warn', c='*')
                    else:
                        self._rep.progress()  # (color='ok', c='+')

            to_check = check_again

        self._rep.progress_done()


        # grab the current states to return
        state = None
        with self._tasks_lock:
            states = [self._tasks[uid].state for uid in uids]

        sdict = {state: states.count(state) for state in set(states)}
        for state in sorted(set(states)):
            self._rep.info('\t%-10s: %5d\n' % (state, sdict[state]))

        if to_check: self._rep.warn('>>timeout\n')
        else       : self._rep.ok  ('>>ok\n')

        # done waiting
        if ret_list: return states
        else       : return states[0]


    # --------------------------------------------------------------------------
    #
    def cancel_units(self, uids=None):
        '''
        deprecated - use `cancel_tasks()`
        '''
        _warn(self.cancel_units, self.cancel_tasks)
        return self.cancel_tasks(uids=uids)


    # --------------------------------------------------------------------------
    #
    def cancel_tasks(self, uids=None):
        """
        Cancel one or more :class:`radical.pilot.Tasks`.

        Note that cancellation of tasks is *immediate*, i.e. their state is
        immediately set to `CANCELED`, even if some RP component may still
        operate on the tasks.  Specifically, other state transitions, including
        other final states (`DONE`, `FAILED`) can occur *after* cancellation.
        This is a side effect of an optimization: we consider this
        acceptable tradeoff in the sense "Oh, that task was DONE at point of
        cancellation -- ok, we can use the results, sure!".

        If that behavior is not wanted, set the environment variable:

            export RADICAL_PILOT_STRICT_CANCEL=True

        **Arguments:**
            * **uids** [`string` or `list of strings`]: The IDs of the
              tasks objects to cancel.
        """

        if not uids:
            with self._tasks_lock:
                uids  = list(self._tasks.keys())
        else:
            if not isinstance(uids, list):
                uids = [uids]

        # NOTE: We advance all tasks to cancelled, and send a cancellation
        #       control command.  If that command is picked up *after* some
        #       state progression, we'll see state transitions after cancel.
        #       For non-final states that is not a problem, as it is equivalent
        #       with a state update message race, which our state collapse
        #       mechanism accounts for.  For an eventual non-canceled final
        #       state, we do get an invalid state transition.  That is also
        #       corrected eventually in the state collapse, but the point
        #       remains, that the state model is temporarily violated.  We
        #       consider this a side effect of the fast-cancel optimization.
        #
        #       The env variable 'RADICAL_PILOT_STRICT_CANCEL == True' will
        #       disable this optimization.
        #
        # FIXME: the effect of the env var is not well tested
        if 'RADICAL_PILOT_STRICT_CANCEL' not in os.environ:
            with self._tasks_lock:
                tasks = [self._tasks[uid] for uid  in uids ]
            task_docs = [task.as_dict()   for task in tasks]
            self.advance(task_docs, state=rps.CANCELED, publish=True, push=True)

        # we *always* issue the cancellation command to the local components
        self.publish(rpc.CONTROL_PUBSUB, {'cmd' : 'cancel_tasks',
                                          'arg' : {'uids' : uids,
                                                   'tmgr' : self.uid}})

        # we also inform all pilots about the cancelation request
        # FIXME: MongoDB
      # self._session._dbs.pilot_command(cmd='cancel_tasks', arg={'uids':uids})

        # In the default case of calling 'advance' above, we just set the state,
        # so we *know* tasks are canceled.  But we nevertheless wait until that
        # state progression trickled through, so that the application will see
        # the same state on task inspection.
        self.wait_tasks(uids=uids)


    # --------------------------------------------------------------------------
    #
    def register_callback(self, cb, cb_data=None, metric=None, uid=None):
        """
        Registers a new callback function with the TaskManager.  Manager-level
        callbacks get called if the specified metric changes.  The default
        metric `TASK_STATE` fires the callback if any of the Tasks
        managed by the PilotManager change their state.

        All callback functions need to have the same signature::

            def cb(obj, value)

        where ``object`` is a handle to the object that triggered the callback,
        ``value`` is the metric, and ``data`` is the data provided on
        callback registration..  In the example of `TASK_STATE` above, the
        object would be the task in question, and the value would be the new
        state of the task.

        If 'cb_data' is given, then the 'cb' signature changes to

            def cb(obj, state, cb_data)

        and 'cb_data' are passed unchanged.

        If 'uid' is given, the callback will invoked only for the specified
        task.


        Available metrics are:

          * `TASK_STATE`: fires when the state of any of the tasks which are
            managed by this task manager instance is changing.  It communicates
            the task object instance and the tasks new state.

          * `WAIT_QUEUE_SIZE`: fires when the number of unscheduled tasks (i.e.
            of tasks which have not been assigned to a pilot for execution)
            changes.
        """

        # FIXME: the signature should be (self, metrics, cb, cb_data)

        if not metric:
            metric = rpc.TASK_STATE

        if  metric not in rpc.TMGR_METRICS:
            raise ValueError ("Metric '%s' not available on the tmgr" % metric)

        if not uid:
            uid = '*'

        elif uid not in self._tasks:
            raise ValueError('no such task %s' % uid)


        with self._tcb_lock:
            cb_name = cb.__name__

            if metric not in self._callbacks:
                self._callbacks[metric] = dict()

            if uid not in self._callbacks[metric]:
                self._callbacks[metric][uid] = dict()

            self._callbacks[metric][uid][cb_name] = {'cb'      : cb,
                                                     'cb_data' : cb_data}


    # --------------------------------------------------------------------------
    #
    def unregister_callback(self, cb=None, metrics=None, uid=None):

        if not metrics: metrics = [rpc.TMGR_METRICS]
        else          : metrics = ru.as_list(metrics)

        if not uid:
            uid = '*'

        elif uid not in self._tasks:
            raise ValueError('no such task %s' % uid)

        for metric in metrics:
            if metric not in rpc.TMGR_METRICS :
                raise ValueError ("invalid tmgr metric '%s'" % metric)

        with self._tcb_lock:

            for metric in metrics:

                if metric not in rpc.TMGR_METRICS :
                    raise ValueError("cb metric '%s' unknown" % metric)

                if metric not in self._callbacks:
                    raise ValueError("cb metric '%s' invalid" % metric)

                if uid not in self._callbacks[metric]:
                    raise ValueError("cb target '%s' invalid" % uid)

                if cb:
                    to_delete = [cb.__name__]
                else:
                    to_delete = list(self._callbacks[metric][uid].keys())

                for cb_name in to_delete:

                    if cb_name not in self._callbacks[uid][metric]:
                        raise ValueError("cb %s not registered" % cb_name)

                    del(self._callbacks[uid][metric][cb_name])


    # --------------------------------------------------------------------------
    #
    def check_uid(self, uid):

        # ensure that uid is not yet known
        if uid in self._uids:
            return False
        else:
            self._uids.append(uid)
            return True


# ------------------------------------------------------------------------------
<|MERGE_RESOLUTION|>--- conflicted
+++ resolved
@@ -112,12 +112,6 @@
         self._tcb_lock    = ru.RLock('%s.tcb_lock' % self._uid)
         self._terminate   = mt.Event()
         self._closed      = False
-<<<<<<< HEAD
-        self._uid         = ru.generate_id('tmgr.%(item_counter)04d',
-                                           ru.ID_CUSTOM, ns=session.uid)
-=======
-        self._rec_id      = 0       # used for session recording
->>>>>>> edad9481
 
         for m in rpc.TMGR_METRICS:
             self._callbacks[m] = dict()
