
__copyright__ = "Copyright 2013-2016, http://radical.rutgers.edu"
__license__   = "MIT"


import os
import sys
import time
import threading as mt

import radical.utils as ru

from . import utils     as rpu
from . import states    as rps
from . import constants as rpc

from . import task_description as rpcud


# bulk callbacks are implemented, but are currently not used nor exposed.
_USE_BULK_CB = False
if os.environ.get('RADICAL_PILOT_BULK_CB', '').lower() in ['true', 'yes', '1']:
    _USE_BULK_CB = True


# ------------------------------------------------------------------------------
#
# make sure deprecation warning is shown only once per type
#
_seen = list()


def _warn(old_type, new_type):
    if old_type not in _seen:
        _seen.append(old_type)
        sys.stderr.write('%s is deprecated - use %s\n' % (old_type, new_type))


# ------------------------------------------------------------------------------
#
class TaskManager(rpu.Component):
    """
    A TaskManager manages :class:`radical.pilot.Task` instances which
    represent the **executable** workload in RADICAL-Pilot. A TaskManager
    connects the Tasks with one or more :class:`Pilot` instances (which
    represent the workload **executors** in RADICAL-Pilot) and a **scheduler**
    which determines which :class:`Task` gets executed on which
    :class:`Pilot`.

    **Example**::

        s = rp.Session(database_url=DBURL)

        pm = rp.PilotManager(session=s)

        pd = rp.PilotDescription()
        pd.resource = "futuregrid.alamo"
        pd.cores = 16

        p1 = pm.submit_pilots(pd) # create first pilot with 16 cores
        p2 = pm.submit_pilots(pd) # create second pilot with 16 cores

        # Create a workload of 128 '/bin/sleep' tasks
        tasks = []
        for task_count in range(0, 128):
            t = rp.TaskDescription()
            t.executable = "/bin/sleep"
            t.arguments = ['60']
            tasks.append(t)

        # Combine the two pilots, the workload and a scheduler via
        # a TaskManager.
        tm = rp.TaskManager(session=session, scheduler=rp.SCHEDULER_ROUND_ROBIN)
        tm.add_pilot(p1)
        tm.submit_tasks(tasks)


    The task manager can issue notification on task state changes.  Whenever
    state notification arrives, any callback registered for that notification is
    fired.

    NOTE: State notifications can arrive out of order wrt the task state model!
    """

    # --------------------------------------------------------------------------
    #
    def __init__(self, session, cfg='default', scheduler=None, uid=None):
        """
        Creates a new TaskManager and attaches it to the session.

        **Arguments:**
            * session [:class:`radical.pilot.Session`]:
              The session instance to use.
            * cfg (`dict` or `string`):
              The configuration or name of configuration to use.
            * scheduler (`string`):
              The name of the scheduler plug-in to use.
            * uid (`string`):
              ID for unit manager, to be used for reconnect

        **Returns:**
            * A new `TaskManager` object [:class:`radical.pilot.TaskManager`].
        """

        # initialize the base class (with no intent to fork)
        if uid:
            self._reconnect = True
            self._uid       = uid
        else:
            self._reconnect = False
            self._uid       = ru.generate_id('tmgr.%(item_counter)04d',
                                             ru.ID_CUSTOM, ns=session.uid)

        self._pilots      = dict()
        self._pilots_lock = mt.RLock()
        self._tasks       = dict()
        self._tasks_lock  = mt.RLock()
        self._callbacks   = dict()
        self._tcb_lock    = mt.RLock()
        self._terminate   = mt.Event()
        self._closed      = False
        self._rec_id      = 0       # used for session recording

        for m in rpc.TMGR_METRICS:
            self._callbacks[m] = dict()

        # NOTE: `name` and `cfg` are overloaded, the user cannot point to
        #       a predefined config and name it at the same time.  This might
        #       be ok for the session, but introduces a minor API inconsistency.
        #
        name = None
        if isinstance(cfg, str):
            name = cfg
            cfg  = None

        cfg                = ru.Config('radical.pilot.tmgr', name=name, cfg=cfg)
        cfg.uid            = self._uid
        cfg.owner          = self._uid
        cfg.sid            = session.uid
        cfg.base           = session.base
        cfg.path           = session.path
        cfg.dburl          = session.dburl
        cfg.heartbeat      = session.cfg.heartbeat
        cfg.client_sandbox = session._get_client_sandbox()

        if scheduler:
            # overwrite the scheduler from the config file
            cfg.scheduler = scheduler

        rpu.Component.__init__(self, cfg, session=session)
        self.start()

        self._log.info('started tmgr %s', self._uid)
        self._rep.info('<<create task manager')

        # create pmgr bridges and components, use session cmgr for that
        self._cmgr = rpu.ComponentManager(self._cfg)
        self._cmgr.start_bridges()
        self._cmgr.start_components()

        # let session know we exist
        if self._reconnect:
            self._session._reconnect_tmgr(self)
            self._reconnect_tasks()
        else:
            self._session._register_tmgr(self)

        # The output queue is used to forward submitted tasks to the
        # scheduling component.
        self.register_output(rps.TMGR_SCHEDULING_PENDING,
                             rpc.TMGR_SCHEDULING_QUEUE)

        # the tmgr will also collect tasks from the agent again, for output
        # staging and finalization
        if self._cfg.bridges.tmgr_staging_output_queue:
            self._has_sout = True
            self.register_output(rps.TMGR_STAGING_OUTPUT_PENDING,
                                 rpc.TMGR_STAGING_OUTPUT_QUEUE)
        else:
            self._has_sout = False

        # register the state notification pull cb
        # FIXME: this should be a tailing cursor in the update worker
        self.register_timed_cb(self._state_pull_cb,
                               timer=self._cfg['db_poll_sleeptime'])

        # register callback which pulls tasks back from agent
        # FIXME: this should be a tailing cursor in the update worker
        self.register_timed_cb(self._task_pull_cb,
                               timer=self._cfg['db_poll_sleeptime'])

        # also listen to the state pubsub for task state changes
        self.register_subscriber(rpc.STATE_PUBSUB, self._state_sub_cb)

        self._prof.prof('setup_done', uid=self._uid)
        self._rep.ok('>>ok\n')


    # --------------------------------------------------------------------------
    #
    def initialize(self):

        # the manager must not carry bridge and component handles across forks
        ru.atfork(self._atfork_prepare, self._atfork_parent, self._atfork_child)


    # --------------------------------------------------------------------------
    #
    # EnTK forks, make sure we don't carry traces of children across the fork
    #
    def _atfork_prepare(self): pass
    def _atfork_parent(self) : pass
    def _atfork_child(self)  :
        self._bridges    = dict()
        self._components = dict()


    # --------------------------------------------------------------------------
    #
    def finalize(self):

        self._cmgr.close()


    # --------------------------------------------------------------------------
    #
    def close(self):
        """
        Shut down the TaskManager and all its components.
        """

        # we do not cancel tasks at this point, in case any component or pilot
        # wants to continue to progress task states, which should indeed be
        # independent from the tmgr life cycle.

        if self._closed:
            return

        self._terminate.set()
        self._rep.info('<<close task manager')

        # disable callbacks during shutdown
        with self._tcb_lock:
            self._callbacks = dict()
            for m in rpc.TMGR_METRICS:
                self._callbacks[m] = dict()

        self._cmgr.close()

        self._log.info("Closed TaskManager %s." % self._uid)

        self._closed = True
        self._rep.ok('>>ok\n')


    # --------------------------------------------------------------------------
    #
    def as_dict(self):
        """
        Returns a dictionary representation of the TaskManager object.
        """

        ret = {
            'uid': self.uid,
            'cfg': self.cfg
        }

        return ret


    # --------------------------------------------------------------------------
    #
    def __str__(self):
        """
        Returns a string representation of the TaskManager object.
        """

        return str(self.as_dict())


    # --------------------------------------------------------------------------
    #
    def _pilot_state_cb(self, pilots, state=None):

        if self._terminate.is_set():
            return False

        # we register this callback for pilots added to this tmgr.  It will
        # specifically look out for pilots which complete, and will make sure
        # that all tasks are pulled back into tmgr control if that happens
        # prematurely.
        #
        # If we find tasks which have not completed the agent part of the task
        # state model, we declare them FAILED.  If they can be restarted, we
        # resubmit an identical task, which then will get a new task ID.  This
        # avoids state model confusion (the state model is right now expected to
        # be linear), but is not intuitive for the application (FIXME).
        #
        # FIXME: there is a race with the tmgr scheduler which may, just now,
        #        and before being notified about the pilot's demise, send new
        #        tasks to the pilot.

        # we only look into pilot states when the tmgr is still active
        # FIXME: note that there is a race in that the tmgr can be closed while
        #        we are in the cb.
        # FIXME: `self._closed` is not an `mt.Event`!
        if self._closed:
            self._log.debug('tmgr closed, ignore pilot cb %s',
                            ['%s:%s' % (p.uid, p.state) for p in pilots])
            return True

        if not isinstance(pilots, list):
            pilots = [pilots]

        for pilot in pilots:

            state = pilot.state

            if state in rps.FINAL:

                self._log.debug('pilot %s is final - pull tasks', pilot.uid)

                task_cursor = self.session._dbs._c.find({
                    'type'    : 'task',
                    'pilot'   : pilot.uid,
                    'tmgr'    : self.uid,
                    'control' : {'$in' : ['agent_pending', 'agent']}})

                if not task_cursor.count():
                    tasks = list()
                else:
                    tasks = list(task_cursor)

                self._log.debug("tasks pulled: %3d (pilot dead)", len(tasks))

                if not tasks:
                    continue

                # update the tasks to avoid pulling them again next time.
                # NOTE:  this needs not locking with the task pulling in the
                #        _task_pull_cb, as that will only pull tmgr_pending
                #        tasks.
                uids = [task['uid'] for task in tasks]

                self._session._dbs._c.update({'type'  : 'task',
                                              'uid'   : {'$in'     : uids}},
                                             {'$set'  : {'control' : 'tmgr'}},
                                             multi=True)
                to_restart = list()
                for task in tasks:

                    task['state'] = rps.FAILED
                    if not task['description'].get('restartable'):
                        self._log.debug('task %s not restartable', task['uid'])
                        continue

                    self._log.debug('task %s is  restartable', task['uid'])
                    task['restarted'] = True
                    ud = rpcud.TaskDescription(task['description'])
                    to_restart.append(ud)
                    # FIXME: increment some restart counter in the description?
                    # FIXME: reference the resulting new uid in the old task.

                if to_restart and not self._closed:
                    self._log.debug('restart %s tasks', len(to_restart))
                    restarted = self.submit_tasks(to_restart)
                    for u in restarted:
                        self._log.debug('restart task %s', u.uid)

                # final tasks are not pushed
                self.advance(tasks, publish=True, push=False)


        # keep cb registered
        return True


    # --------------------------------------------------------------------------
    #
    def _state_pull_cb(self):

        if self._terminate.is_set():
            return False

        # pull all task states from the DB, and compare to the states we know
        # about.  If any state changed, update the task instance and issue
        # notification callbacks as needed.  Do not advance the state (again).
        # FIXME: we also pull for dead tasks.  That is not efficient...
        # FIXME: this needs to be converted into a tailed cursor in the update
        #        worker
        tasks = self._session._dbs.get_tasks(tmgr_uid=self.uid)
        self._update_tasks(tasks)

        return True


    # --------------------------------------------------------------------------
    #
    def _task_pull_cb(self):

        if self._terminate.is_set():
            return False

        # pull tasks from the agent which are about to get back
        # under tmgr control, and push them into the respective queues
        # FIXME: this should also be based on a tailed cursor
        # FIXME: Unfortunately, 'find_and_modify' is not bulkable, so we have
        #        to use 'find'.  To avoid finding the same tasks over and over
        #        again, we update the 'control' field *before* running the next
        #        find -- so we do it right here.
        task_cursor = self.session._dbs._c.find({'type'    : 'task',
                                                 'tmgr'    : self.uid,
                                                 'control' : 'tmgr_pending'})

        if not task_cursor.count():
            # no tasks whatsoever...
          # self._log.info("tasks pulled:    0")
            return True  # this is not an error

        # update the tasks to avoid pulling them again next time.
        tasks = list(task_cursor)
        uids  = [task['uid'] for task in tasks]

        self._log.info("tasks pulled:    %d", len(uids))

        for task in tasks:
            task['control'] = 'tmgr'

        self._session._dbs._c.update({'type'  : 'task',
                                      'uid'   : {'$in'     : uids}},
                                     {'$set'  : {'control' : 'tmgr'}},
                                     multi=True)

        self._log.info("tasks pulled: %4d", len(tasks))
        self._prof.prof('get', msg="bulk size: %d" % len(tasks), uid=self.uid)
        for task in tasks:

            # we need to make sure to have the correct state:
            uid = task['uid']
            self._prof.prof('get', uid=uid)

            old = task['state']
            new = rps._task_state_collapse(task['states'])

            if old != new:
                self._log.debug("task  pulled %s: %s / %s", uid, old, new)

            task['state'] = new

        # now we really own the CUs, and can start working on them (ie. push
        # them into the pipeline).

        to_stage    = list()
        to_finalize = list()

        for task in tasks:
            # only advance tasks to data stager if we need data staging
            # = otherwise finalize them right away
            if task['description'].get('output_staging'):
                if task['target_state'] != rps.DONE:
                    if task['description']['stage_on_error']:
                        to_stage.append(task)
                    else:
                        to_finalize.append(task)
                else:
                    to_stage.append(task)
            else:
                to_finalize.append(task)

        # don't profile state transitions - those happened in the past
        if to_stage:
            if self._has_sout:
                # normal route: needs data stager
                self.advance(to_stage, publish=True, push=True, prof=False)
            else:
                self._log.error('output staging needed but not available!')
                for task in to_stage:
                    task['target_state'] = rps.FAILED
                    to_finalize.append(task)

        if to_finalize:
            # shortcut, skip the data stager, but fake state transition
            self.advance(to_finalize, state=rps.TMGR_STAGING_OUTPUT,
                                      publish=True, push=False)

            # move to final stata
            for task in to_finalize:
                target_state = task.get('target_state')
                if not target_state:
                    target_state = rps.FAILED
                task['state'] = target_state
            self.advance(to_finalize, publish=True, push=False)

        return True


    # --------------------------------------------------------------------------
    #
    def _state_sub_cb(self, topic, msg):

        if self._terminate.is_set():
            return False

        cmd = msg.get('cmd')
        arg = msg.get('arg')

        if cmd != 'update':
            self._log.debug('ignore state cb msg with cmd %s', cmd)
            return True

        things = ru.as_list(arg)
        tasks  = [thing for thing in things if thing.get('type') == 'task']

        self._update_tasks(tasks)

        return True


    # --------------------------------------------------------------------------
    #
    def _update_tasks(self, task_dicts):

        # return information about needed callback and advance activities, so
        # that we don't break bulks here.
        # note however that individual task callbacks are still being called on
        # each task (if any are registered), which can lead to arbitrary,
        # application defined delays.

        to_notify = list()

        with self._tasks_lock:

            for task_dict in task_dicts:

                uid = task_dict['uid']

                # we don't care about tasks we don't know
                task = self._tasks.get(uid)
                if not task:
                    self._log.debug('tmgr: task unknown: %s', uid)
                    continue

                # only update on state changes
                current = task.state
                target  = task_dict['state']
                if current == target:
                    continue

                target, passed = rps._task_state_progress(uid, current, target)

                if target in [rps.CANCELED, rps.FAILED]:
                    # don't replay intermediate states
                    passed = passed[-1:]

                for s in passed:
                    task_dict['state'] = s
                    self._tasks[uid]._update(task_dict)
                    to_notify.append([task, s])

        if to_notify:
            if _USE_BULK_CB:
                self._bulk_cbs(set([task for task,_ in to_notify]))
            else:
                for task, state in to_notify:
                    self._task_cb(task, state)


    # --------------------------------------------------------------------------
    #
    def _task_cb(self, task, state):

        with self._tcb_lock:

            uid      = task.uid
            cb_dicts = list()
            metric   = rpc.TASK_STATE

            # get wildcard callbacks
            cb_dicts += self._callbacks[metric].get('*', {}).values()
            cb_dicts += self._callbacks[metric].get(uid, {}).values()

            for cb_dict in cb_dicts:

                cb      = cb_dict['cb']
                cb_data = cb_dict['cb_data']

                try:
                    if cb_data: cb(task, state, cb_data)
                    else      : cb(task, state)
                except:
                    self._log.exception('cb error (%s)', cb.__name__)


    # --------------------------------------------------------------------------
    #
    def _bulk_cbs(self, tasks,  metrics=None):

        if not metrics: metrics = [rpc.TASK_STATE]
        else          : metrics = ru.as_list(metrics)

        cbs = dict()  # bulked callbacks to call

        with self._tcb_lock:

            for metric in metrics:

                # get wildcard callbacks
                cb_dicts = self._callbacks[metric].get('*')
                for cb_name in cb_dicts:
                    cbs[cb_name] = {'cb'     : cb_dicts[cb_name]['cb'],
                                    'cb_data': cb_dicts[cb_name]['cb_data'],
                                    'tasks'  : set(tasks)}

                # add task specific callbacks if needed
                for task in tasks:

                    uid = task.uid
                    if uid not in self._callbacks[metric]:
                        continue

                    cb_dicts = self._callbacks[metric].get(uid, {})
                    for cb_name in cb_dicts:

                        if cb_name in cbs:
                            cbs[cb_name]['tasks'].add(task)
                        else:
                            cbs[cb_name] = {'cb'     : cb_dicts[cb_name]['cb'],
                                            'cb_data': cb_dicts[cb_name]['cb_data'],
                                            'tasks'  : set([task])}

            for cb_name in cbs:

                cb      = cbs[cb_name]['cb']
                cb_data = cbs[cb_name]['cb_data']
                objs    = cbs[cb_name]['tasks']

                if cb_data: cb(list(objs), cb_data)
                else      : cb(list(objs))


    # --------------------------------------------------------------------------
    #
    # FIXME: this needs to go to the scheduler
    def _default_wait_queue_size_cb(self, tmgr, wait_queue_size):

        # FIXME: this needs to come from the scheduler?
        if self._terminate.is_set():
            return False

        self._log.info("[Callback]: wait_queue_size: %s.", wait_queue_size)


    # --------------------------------------------------------------------------
    #
    @property
    def uid(self):
        """
        Returns the unique id.
        """
        return self._uid


    # --------------------------------------------------------------------------
    #
    @property
    def scheduler(self):
        """
        Returns the scheduler name.
        """

        return self._cfg.get('scheduler')



    # --------------------------------------------------------------------------
    #
    def add_pilots(self, pilots):
        """
        Associates one or more pilots with the task manager.

        **Arguments:**

            * **pilots** [:class:`radical.pilot.Pilot` or list of
              :class:`radical.pilot.Pilot`]: The pilot objects that will be
              added to the task manager.
        """

        if not isinstance(pilots, list):
            pilots = [pilots]

        if len(pilots) == 0:
            raise ValueError('cannot add no pilots')

        pilot_docs = list()
        with self._pilots_lock:

            # sanity check, and keep pilots around for inspection
            for pilot in pilots:

                if isinstance(pilot, dict):
                    pilot_dict = pilot
                else:
                    pilot_dict = pilot.as_dict()
                    # real object: subscribe for state updates
                    pilot.register_callback(self._pilot_state_cb)

                pid = pilot_dict['uid']
                if pid in self._pilots:
                    raise ValueError('pilot %s already added' % pid)
                self._pilots[pid] = pilot_dict
                pilot_docs.append(pilot_dict)

        # publish to the command channel for the scheduler to pick up
        self.publish(rpc.CONTROL_PUBSUB, {'cmd' : 'add_pilots',
                                          'arg' : {'pilots': pilot_docs,
                                                   'tmgr'  : self.uid}})


    # --------------------------------------------------------------------------
    #
    def list_pilots(self):
        """
        Lists the UIDs of the pilots currently associated with the task manager.

        **Returns:**
              * A list of :class:`radical.pilot.Pilot` UIDs [`string`].
        """

        with self._pilots_lock:
            return list(self._pilots.keys())


    # --------------------------------------------------------------------------
    #
    def get_pilots(self):
        """
        Get the pilots instances currently associated with the task manager.

        **Returns:**
              * A list of :class:`radical.pilot.Pilot` instances.
        """

        with self._pilots_lock:
            return list(self._pilots.values())


    # --------------------------------------------------------------------------
    #
    def remove_pilots(self, pilot_ids, drain=False):
        """
        Disassociates one or more pilots from the task manager.

        After a pilot has been removed from a task manager, it won't process
        any of the task manager's tasks anymore. Calling `remove_pilots`
        doesn't stop the pilot itself.

        **Arguments:**

            * **drain** [`boolean`]: Drain determines what happens to the tasks
              which are managed by the removed pilot(s). If `True`, all tasks
              currently assigned to the pilot are allowed to finish execution.
              If `False` (the default), then non-final tasks will be canceled.
        """

        # TODO: Implement 'drain'.
        # NOTE: the actual removal of pilots from the scheduler is asynchron!

        if drain:
            raise RuntimeError("'drain' is not yet implemented")

        if not isinstance(pilot_ids, list):
            pilot_ids = [pilot_ids]

        if len(pilot_ids) == 0:
            raise ValueError('cannot remove no pilots')

        with self._pilots_lock:

            # sanity check, and keep pilots around for inspection
            for pid in pilot_ids:
                if pid not in self._pilots:
                    raise ValueError('pilot %s not removed' % pid)
                del self._pilots[pid]

        # publish to the command channel for the scheduler to pick up
        self.publish(rpc.CONTROL_PUBSUB, {'cmd' : 'remove_pilots',
                                          'arg' : {'pids'  : pilot_ids,
                                                   'tmgr'  : self.uid}})


    # --------------------------------------------------------------------------
    #
    def list_units(self):
        '''
        deprecated - use `list_tasks()`
        '''
        _warn(self.list_units, self.list_tasks)
        return self.list_tasks()


    # --------------------------------------------------------------------------
    #
    def list_tasks(self):
        """
        Returns the UIDs of the :class:`radical.pilot.Task` managed by
        this task manager.

        **Returns:**
              * A list of :class:`radical.pilot.Task` UIDs [`string`].
        """

        with self._pilots_lock:
            return list(self._tasks.keys())


    # --------------------------------------------------------------------------
    #
    def submit_units(self, descriptions):
        '''
        deprecated - use `submit_tasks()`
        '''
        _warn(self.submit_units, self.submit_tasks)
        return self.submit_tasks(descriptions=descriptions)


    # --------------------------------------------------------------------------
    #
    def submit_tasks(self, descriptions):
        """
        Submits on or more :class:`radical.pilot.Task` instances to the
        task manager.

        **Arguments:**
            * **descriptions** [:class:`radical.pilot.TaskDescription`
              or list of :class:`radical.pilot.TaskDescription`]: The
              description of the task instance(s) to create.

        **Returns:**
              * A list of :class:`radical.pilot.Task` objects.
        """

        from .task import Task

        ret_list = True
        if not isinstance(descriptions, list):
            ret_list     = False
            descriptions = [descriptions]

        if len(descriptions) == 0:
            raise ValueError('cannot submit no task descriptions')

        # we return a list of tasks
        self._rep.progress_tgt(len(descriptions), label='submit')
        tasks = list()
        for ud in descriptions:

            task = Task(tmgr=self, descr=ud, origin='client')
            tasks.append(task)

            # keep tasks around
            with self._tasks_lock:
                self._tasks[task.uid] = task

            if self._session._rec:
                ru.write_json(ud.as_dict(), "%s/%s.batch.%03d.json"
                        % (self._session._rec, task.uid, self._rec_id))

            self._rep.progress()

        self._rep.progress_done()

        if self._session._rec:
            self._rec_id += 1

        # insert tasks into the database, as a bulk.
        task_docs = [u.as_dict() for u in tasks]
        self._session._dbs.insert_tasks(task_docs)

        # Only after the insert can we hand the tasks over to the next
        # components (ie. advance state).
        self.advance(task_docs, rps.TMGR_SCHEDULING_PENDING,
                     publish=True, push=True)

        if ret_list: return tasks
        else       : return tasks[0]


    # --------------------------------------------------------------------------
    #
    def _reconnect_tasks(self):
        '''
        When reconnecting, we need to dig information about all tasks from the
        DB for which this tmgr is responsible.
        '''

        from .task             import Task
        from .task_description import TaskDescription

        task_docs = self._session._dbs.get_tasks(tmgr_uid=self.uid)

        with self._tasks_lock:

            for doc in task_docs:

                descr = TaskDescription(doc['description'])
                descr.uid = doc['uid']

                task = Task(tmgr=self, descr=descr, origin='client')
                task._update(doc, reconnect=True)

                self._tasks[task.uid] = task


    # --------------------------------------------------------------------------
    #
    def get_units(self, uids=None):
        '''
        deprecated - use `get_tasks()`
        '''
        _warn(self.get_units, self.get_tasks)
        return self.get_tasks(uids=uids)


    # --------------------------------------------------------------------------
    #
    def get_tasks(self, uids=None):
        """Returns one or more tasks identified by their IDs.

        **Arguments:**
            * **uids** [`string` or `list of strings`]: The IDs of the
              task objects to return.

        **Returns:**
              * A list of :class:`radical.pilot.Task` objects.
        """

        if not uids:
            with self._tasks_lock:
                ret = list(self._tasks.values())
            return ret

        ret_list = True
        if (not isinstance(uids, list)) and (uids is not None):
            ret_list = False
            uids = [uids]

        ret = list()
        with self._tasks_lock:
            for uid in uids:
                if uid not in self._tasks:
                    raise ValueError('task %s not known' % uid)
                ret.append(self._tasks[uid])

        if ret_list: return ret
        else       : return ret[0]


    # --------------------------------------------------------------------------
    #
    def wait_units(self, uids=None, state=None, timeout=None):
        '''
        deprecated - use `wait_tasks()`
        '''
        _warn(self.wait_units, self.wait_tasks)
        return self.wait_tasks(uids=uids, state=state, timeout=timeout)


    # --------------------------------------------------------------------------
    #
    def wait_tasks(self, uids=None, state=None, timeout=None):
        """
        Returns when one or more :class:`radical.pilot.Tasks` reach a
        specific state.

        If `uids` is `None`, `wait_tasks` returns when **all**
        Tasks reach the state defined in `state`.  This may include
        tasks which have previously terminated or waited upon.

        **Example**::

            # TODO -- add example

        **Arguments:**

            * **uids** [`string` or `list of strings`]
              If uids is set, only the Tasks with the specified
              uids are considered. If uids is `None` (default), all
              Tasks are considered.

            * **state** [`string`]
              The state that Tasks have to reach in order for the call
              to return.

              By default `wait_tasks` waits for the Tasks to
              reach a terminal state, which can be one of the following:

              * :data:`radical.pilot.rps.DONE`
              * :data:`radical.pilot.rps.FAILED`
              * :data:`radical.pilot.rps.CANCELED`

            * **timeout** [`float`]
              Timeout in seconds before the call returns regardless of Pilot
              state changes. The default value **None** waits forever.
        """

        if not uids:
            with self._tasks_lock:
                uids = list()
                for uid,task in self._tasks.items():
                    if task.state not in rps.FINAL:
                        uids.append(uid)

        if   not state                  : states = rps.FINAL
        elif not isinstance(state, list): states = [state]
        else                            : states =  state

        # we simplify state check by waiting for the *earliest* of the given
        # states - if the task happens to be in any later state, we are sure the
        # earliest has passed as well.
        check_state_val = rps._task_state_values[rps.FINAL[-1]]
        for state in states:
            check_state_val = min(check_state_val,
                                  rps._task_state_values[state])

        ret_list = True
        if not isinstance(uids, list):
            ret_list = False
            uids = [uids]

        start    = time.time()
        to_check = None

        with self._tasks_lock:
            to_check = [self._tasks[uid] for uid in uids]

        # We don't want to iterate over all tasks again and again, as that would
        # duplicate checks on tasks which were found in matching states.  So we
        # create a list from which we drop the tasks as we find them in
        # a matching state
        self._rep.progress_tgt(len(to_check), label='wait')
        while to_check and not self._terminate.is_set():

            # check timeout
            if timeout and (timeout <= (time.time() - start)):
                self._log.debug ("wait timed out")
                break

            time.sleep (0.1)

            # FIXME: print percentage...
          # print 'wait tasks: %s' % [[u.uid, u.state] for u in to_check]

            check_again = list()
            for task in to_check:

                # we actually don't check if a task is in a specific (set of)
                # state(s), but rather check if it ever *has been* in any of
                # those states
                if task.state not in rps.FINAL and \
                    rps._task_state_values[task.state] < check_state_val:
                    # this task does not match the wait criteria
                    check_again.append(task)

                else:
                    # stop watching this task
                    if task.state in [rps.FAILED]:
                        self._rep.progress()  # (color='error', c='-')
                    elif task.state in [rps.CANCELED]:
                        self._rep.progress()  # (color='warn', c='*')
                    else:
                        self._rep.progress()  # (color='ok', c='+')

            to_check = check_again

        self._rep.progress_done()


        # grab the current states to return
        state = None
        with self._tasks_lock:
            states = [self._tasks[uid].state for uid in uids]

        sdict = {state: states.count(state) for state in set(states)}
        for state in sorted(set(states)):
            self._rep.info('\t%-10s: %5d\n' % (state, sdict[state]))

        if to_check: self._rep.warn('>>timeout\n')
        else       : self._rep.ok  ('>>ok\n')

        # done waiting
        if ret_list: return states
        else       : return states[0]


    # --------------------------------------------------------------------------
    #
    def cancel_units(self, uids=None):
        '''
        deprecated - use `cancel_tasks()`
        '''
        _warn(self.cancel_units, self.cancel_tasks)
        return self.cancel_tasks(uids=uids)


    # --------------------------------------------------------------------------
    #
    def cancel_tasks(self, uids=None):
        """
        Cancel one or more :class:`radical.pilot.Tasks`.

        Note that cancellation of tasks is *immediate*, i.e. their state is
        immediately set to `CANCELED`, even if some RP component may still
        operate on the tasks.  Specifically, other state transitions, including
        other final states (`DONE`, `FAILED`) can occur *after* cancellation.
        This is a side effect of an optimization: we consider this
        acceptable tradeoff in the sense "Oh, that task was DONE at point of
        cancellation -- ok, we can use the results, sure!".

        If that behavior is not wanted, set the environment variable:

            export RADICAL_PILOT_STRICT_CANCEL=True

        **Arguments:**
            * **uids** [`string` or `list of strings`]: The IDs of the
              tasks objects to cancel.
        """

        if not uids:
            with self._tasks_lock:
                uids  = list(self._tasks.keys())
        else:
            if not isinstance(uids, list):
                uids = [uids]

        # NOTE: We advance all tasks to cancelled, and send a cancellation
        #       control command.  If that command is picked up *after* some
        #       state progression, we'll see state transitions after cancel.
        #       For non-final states that is not a problem, as it is equivalent
        #       with a state update message race, which our state collapse
        #       mechanism accounts for.  For an eventual non-canceled final
        #       state, we do get an invalid state transition.  That is also
        #       corrected eventually in the state collapse, but the point
        #       remains, that the state model is temporarily violated.  We
        #       consider this a side effect of the fast-cancel optimization.
        #
        #       The env variable 'RADICAL_PILOT_STRICT_CANCEL == True' will
        #       disable this optimization.
        #
        # FIXME: the effect of the env var is not well tested
        if 'RADICAL_PILOT_STRICT_CANCEL' not in os.environ:
            with self._tasks_lock:
                tasks = [self._tasks[uid] for uid  in uids ]
            task_docs = [task.as_dict()   for task in tasks]
            self.advance(task_docs, state=rps.CANCELED, publish=True, push=True)

        # we *always* issue the cancellation command to the local components
        self.publish(rpc.CONTROL_PUBSUB, {'cmd' : 'cancel_tasks',
                                          'arg' : {'uids' : uids,
                                                   'tmgr' : self.uid}})

        # we also inform all pilots about the cancelation request
        self._session._dbs.pilot_command(cmd='cancel_tasks', arg={'uids':uids})

<<<<<<< HEAD
=======
        # In the default case of calling 'advance' above, we just set the state,
        # so we *know* tasks are canceled.
        #
        # We do not wait and block the call until all the tasks are marked
        # cancelled.  This means when inspecting for state just after a state
        # change, we may observe a old state, instead of CANCELLED.
        #
        # This is done so cyclic state change do not get hanged.  Example if
        # task is changing state and user requests for task to be cancelled, the
        # cancelling of task will hang because a previous state change operation
        # is ongoing.

>>>>>>> 59e03650

    # --------------------------------------------------------------------------
    #
    # TODO: `metric` -> `metrics`, for consistency with `unregister_callback()`
    #
    def register_callback(self, cb, cb_data=None, metric=None, uid=None):
        """
        Registers a new callback function with the TaskManager.  Manager-level
        callbacks get called if the specified metric changes.  The default
        metric `TASK_STATE` fires the callback if any of the Tasks
        managed by the PilotManager change their state.

        All callback functions need to have the same signature::

            def cb(obj, value)

        where ``object`` is a handle to the object that triggered the callback,
        ``value`` is the metric, and ``data`` is the data provided on
        callback registration..  In the example of `TASK_STATE` above, the
        object would be the task in question, and the value would be the new
        state of the task.

        If 'cb_data' is given, then the 'cb' signature changes to

            def cb(obj, state, cb_data)

        and 'cb_data' are passed unchanged.

        If 'uid' is given, the callback will invoked only for the specified
        task.


        Available metrics are:

          * `TASK_STATE`: fires when the state of any of the tasks which are
            managed by this task manager instance is changing.  It communicates
            the task object instance and the tasks new state.

          * `WAIT_QUEUE_SIZE`: fires when the number of unscheduled tasks (i.e.
            of tasks which have not been assigned to a pilot for execution)
            changes.
        """

        # FIXME: the signature should be (self, metrics, cb, cb_data)

        if not metric:
            metric = rpc.TASK_STATE

        metrics = ru.as_list(metric)

        if not uid:
            uid = '*'

        elif uid not in self._tasks:
            raise ValueError('no such task %s' % uid)


        with self._tcb_lock:

            for metric in metrics:

                if metric not in rpc.TMGR_METRICS:
                    raise ValueError("invalid tmgr metric '%s'" % metric)

                cb_id = id(cb)

                if metric not in self._callbacks:
                    self._callbacks[metric] = dict()

                if uid not in self._callbacks[metric]:
                    self._callbacks[metric][uid] = dict()

                self._callbacks[metric][uid][cb_id] = {'cb'     : cb,
                                                       'cb_data': cb_data}


    # --------------------------------------------------------------------------
    #
    def unregister_callback(self, cb=None, metrics=None, uid=None):

        if not metrics:
            metrics = rpc.TASK_STATE

        metrics = ru.as_list(metrics)

        if not uid:
            uid = '*'

        elif uid not in self._tasks:
            raise ValueError('no such task %s' % uid)

        for metric in metrics:
            if metric not in rpc.TMGR_METRICS:
                raise ValueError("invalid tmgr metric '%s'" % metric)

        with self._tcb_lock:

            for metric in metrics:

                if metric not in self._callbacks:
                    raise ValueError("cb metric '%s' invalid" % metric)

                if uid not in self._callbacks[metric]:
                    raise ValueError("cb target '%s' invalid" % uid)

                if cb:
                    to_delete = [id(cb)]
                else:
                    to_delete = list(self._callbacks[metric][uid].keys())

                for cb_id in to_delete:

                    if cb_id not in self._callbacks[metric][uid]:
                        raise ValueError("cb %s not registered" % cb_id)

                    del self._callbacks[metric][uid][cb_id]


# ------------------------------------------------------------------------------
<|MERGE_RESOLUTION|>--- conflicted
+++ resolved
@@ -1161,8 +1161,6 @@
         # we also inform all pilots about the cancelation request
         self._session._dbs.pilot_command(cmd='cancel_tasks', arg={'uids':uids})
 
-<<<<<<< HEAD
-=======
         # In the default case of calling 'advance' above, we just set the state,
         # so we *know* tasks are canceled.
         #
@@ -1175,7 +1173,6 @@
         # cancelling of task will hang because a previous state change operation
         # is ongoing.
 
->>>>>>> 59e03650
 
     # --------------------------------------------------------------------------
     #
