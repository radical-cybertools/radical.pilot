--- conflicted
+++ resolved
@@ -825,18 +825,23 @@
 
     # --------------------------------------------------------------------------
     #
-<<<<<<< HEAD
     def submit_raptors(self, descriptions, pilot_id=None):
-        '''
+        """Submit RAPTOR master tasks.
+
         Submits on or more :class:`radical.pilot.TaskDescription` instances to
         the task manager, where the `TaskDescriptions` have the mode
         `RAPTOR_MASTER` set.
 
         This is a thin wrapper around `submit_tasks`.
 
-        **Returns:**
-              * A list of :class:`radical.pilot.Raptor` objects.
-        '''
+        Arguments:
+            descriptions: (radical.pilot.TaskDescription) description of the
+                workers to submit.
+
+        Returns:
+            list[radical.pilot.Task]: A list of :class:`radical.pilot.Task`
+                objects.
+        """
 
         descriptions = ru.as_list(descriptions)
 
@@ -872,17 +877,21 @@
     # --------------------------------------------------------------------------
     #
     def submit_workers(self, descriptions):
-        """
+        """Submit RAPTOR workers.
+
         Submits on or more :class:`radical.pilot.TaskDescription` instances to
         the task manager, where the `TaskDescriptions` have the mode
         `RAPTOR_WORKER` set.
 
-        uid:  (str) ID of raptor master this worker will be associated with
-
-        This is a thin wrapper around `submit_tasks`.
-
-        **Returns:**
-              * A list of :class:`radical.pilot.RaptorWorker` objects.
+        This method is a thin wrapper around `submit_tasks`.
+
+        Arguments:
+            descriptions: (radical.pilot.TaskDescription) description of the
+                workers to submit.
+
+        Returns:
+            list[radical.pilot.Task]: A list of :class:`radical.pilot.Task`
+                objects.
         """
 
         descriptions = ru.as_list(descriptions)
@@ -923,34 +932,21 @@
     # --------------------------------------------------------------------------
     #
     def submit_tasks(self, descriptions):
-        '''
-        Submits on or more :class:`radical.pilot.Task` instances to the
-        task manager.
-
-        **Arguments:**
-            * **descriptions** [:class:`radical.pilot.TaskDescription`
-              or list of :class:`radical.pilot.TaskDescription`]: The
-              description of the task instance(s) to create and submit
-
-        **Returns:**
-              * A list of :class:`radical.pilot.Task` submitted objects.
-        '''
-=======
-    def submit_tasks(self, descriptions):
         """Submit tasks for execution.
 
-        Submits one or more :class:`radical.pilot.Task` instances to the
-        task manager.
+        Submits one or more :class:`radical.pilot.Task` instances to the task
+        manager.
 
         Arguments:
-            descriptions (radical.pilot.TaskDescription | list[radical.pilot.TaskDescription]):
+            descriptions (radical.pilot.TaskDescription | list
+                [radical.pilot.TaskDescription]):
                 The description of the task instance(s) to create.
 
         Returns:
-            list[radical.pilot.Task]: A list of :class:`radical.pilot.Task` objects.
-
-        """
->>>>>>> dfb1afac
+            list[radical.pilot.Task]: A list of :class:`radical.pilot.Task`
+                objects.
+
+        """
 
         from .task import Task
 
