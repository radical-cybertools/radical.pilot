
__copyright__ = "Copyright 2013-2016, http://radical.rutgers.edu"
__license__   = "MIT"


import os
import sys
import time
import threading as mt

import radical.utils as ru

from . import utils     as rpu
from . import states    as rps
from . import constants as rpc

from . import task_description as rpcud


# bulk callbacks are implemented, but are currently not used nor exposed.
_USE_BULK_CB = False
if os.environ.get('RADICAL_PILOT_BULK_CB', '').lower() in ['true', 'yes', '1']:
    _USE_BULK_CB = True


# ------------------------------------------------------------------------------
#
# make sure deprecation warning is shown only once per type
#
_seen = list()


def _warn(old_type, new_type):
    if old_type not in _seen:
        _seen.append(old_type)
        sys.stderr.write('%s is deprecated - use %s\n' % (old_type, new_type))


# ------------------------------------------------------------------------------
#
class TaskManager(rpu.Component):
    """
    A TaskManager manages :class:`radical.pilot.Task` instances which
    represent the **executable** workload in RADICAL-Pilot. A TaskManager
    connects the Tasks with one or more :class:`Pilot` instances (which
    represent the workload **executors** in RADICAL-Pilot) and a **scheduler**
    which determines which :class:`Task` gets executed on which
    :class:`Pilot`.

    **Example**::

        s = rp.Session(database_url=DBURL)

        pm = rp.PilotManager(session=s)

        pd = rp.PilotDescription()
        pd.resource = "futuregrid.alamo"
        pd.cores = 16

        p1 = pm.submit_pilots(pd) # create first pilot with 16 cores
        p2 = pm.submit_pilots(pd) # create second pilot with 16 cores

        # Create a workload of 128 '/bin/sleep' tasks
        tasks = []
        for task_count in range(0, 128):
            t = rp.TaskDescription()
            t.executable = "/bin/sleep"
            t.arguments = ['60']
            tasks.append(t)

        # Combine the two pilots, the workload and a scheduler via
        # a TaskManager.
        tm = rp.TaskManager(session=session, scheduler=rp.SCHEDULER_ROUND_ROBIN)
        tm.add_pilot(p1)
        tm.submit_tasks(tasks)


    The task manager can issue notification on task state changes.  Whenever
    state notification arrives, any callback registered for that notification is
    fired.

    NOTE: State notifications can arrive out of order wrt the task state model!
    """

    # --------------------------------------------------------------------------
    #
    def __init__(self, session, cfg='default', scheduler=None):
        """
        Creates a new TaskManager and attaches it to the session.

        **Arguments:**
            * session [:class:`radical.pilot.Session`]:
              The session instance to use.
            * cfg (`dict` or `string`):
              The configuration or name of configuration to use.
            * scheduler (`string`):
              The name of the scheduler plug-in to use.

        **Returns:**
            * A new `TaskManager` object [:class:`radical.pilot.TaskManager`].
        """

        self._pilots      = dict()
        self._pilots_lock = ru.RLock('tmgr.pilots_lock')
        self._uids        = list()   # known task UIDs
        self._tasks       = dict()
        self._tasks_lock  = ru.RLock('tmgr.tasks_lock')
        self._callbacks   = dict()
        self._cb_lock     = ru.RLock('tmgr.cb_lock')
        self._terminate   = mt.Event()
        self._closed      = False
        self._rec_id      = 0       # used for session recording
        self._uid         = ru.generate_id('tmgr.%(item_counter)04d',
                                           ru.ID_CUSTOM, ns=session.uid)

        for m in rpc.TMGR_METRICS:
            self._callbacks[m] = dict()

        # NOTE: `name` and `cfg` are overloaded, the user cannot point to
        #       a predefined config and amed it at the same time.  This might
        #       be ok for the session, but introduces a minor API inconsistency.
        #
        name = None
        if isinstance(cfg, str):
            name = cfg
            cfg  = None

        cfg           = ru.Config('radical.pilot.tmgr', name=name, cfg=cfg)
        cfg.uid       = self._uid
        cfg.owner     = self._uid
        cfg.sid       = session.uid
        cfg.base      = session.base
        cfg.path      = session.path
        cfg.dburl     = session.dburl
        cfg.heartbeat = session.cfg.heartbeat

        if scheduler:
            # overwrite the scheduler from the config file
            cfg.scheduler = scheduler


        rpu.Component.__init__(self, cfg, session=session)
        self.start()

        self._log.info('started tmgr %s', self._uid)
        self._rep.info('<<create task manager')

        # create pmgr bridges and components, use session cmgr for that
        self._cmgr = rpu.ComponentManager(self._cfg)
        self._cmgr.start_bridges()
        self._cmgr.start_components()

        # The output queue is used to forward submitted tasks to the
        # scheduling component.
        self.register_output(rps.TMGR_SCHEDULING_PENDING,
                             rpc.TMGR_SCHEDULING_QUEUE)

        # the tmgr will also collect tasks from the agent again, for output
        # staging and finalization
        if self._cfg.bridges.tmgr_staging_output_queue:
            self._has_sout = True
            self.register_output(rps.TMGR_STAGING_OUTPUT_PENDING,
                                 rpc.TMGR_STAGING_OUTPUT_QUEUE)
        else:
            self._has_sout = False

        # register the state notification pull cb
        # FIXME: this should be a tailing cursor in the update worker
        self.register_timed_cb(self._state_pull_cb,
                               timer=self._cfg['db_poll_sleeptime'])

        # register callback which pulls tasks back from agent
        # FIXME: this should be a tailing cursor in the update worker
        self.register_timed_cb(self._task_pull_cb,
                               timer=self._cfg['db_poll_sleeptime'])

        # also listen to the state pubsub for task state changes
        self.register_subscriber(rpc.STATE_PUBSUB, self._state_sub_cb)

        # let session know we exist
        self._session._register_tmgr(self)

        self._prof.prof('setup_done', uid=self._uid)
        self._rep.ok('>>ok\n')


    # --------------------------------------------------------------------------
    #
    def initialize(self):

        # the manager must not carry bridge and component handles across forks
        ru.atfork(self._atfork_prepare, self._atfork_parent, self._atfork_child)


    # --------------------------------------------------------------------------
    #
    # EnTK forks, make sure we don't carry traces of children across the fork
    #
    def _atfork_prepare(self): pass
    def _atfork_parent(self) : pass
    def _atfork_child(self)  :
        self._bridges    = dict()
        self._components = dict()


    # --------------------------------------------------------------------------
    #
    def finalize(self):

        self._cmgr.close()


    # --------------------------------------------------------------------------
    #
    def close(self):
        """
        Shut down the TaskManager and all its components.
        """

        # we do not cancel tasks at this point, in case any component or pilot
        # wants to continue to progress task states, which should indeed be
        # independent from the tmgr life cycle.

        if self._closed:
            return

        self._terminate.set()
        self._rep.info('<<close task manager')

        # disable callbacks during shutdown
        with self._cb_lock:
            self._callbacks = dict()
            for m in rpc.TMGR_METRICS:
                self._callbacks[m] = dict()

        self._cmgr.close()

        self._log.info("Closed TaskManager %s." % self._uid)

        self._closed = True
        self._rep.ok('>>ok\n')


    # --------------------------------------------------------------------------
    #
    def as_dict(self):
        """
        Returns a dictionary representation of the TaskManager object.
        """

        ret = {
            'uid': self.uid,
            'cfg': self.cfg
        }

        return ret


    # --------------------------------------------------------------------------
    #
    def __str__(self):
        """
        Returns a string representation of the TaskManager object.
        """

        return str(self.as_dict())


    # --------------------------------------------------------------------------
    #
    def _pilot_state_cb(self, pilots, state=None):

        if self._terminate.is_set():
            return False

        # we register this callback for pilots added to this tmgr.  It will
        # specifically look out for pilots which complete, and will make sure
        # that all tasks are pulled back into tmgr control if that happens
        # prematurely.
        #
        # If we find tasks which have not completed the agent part of the task
        # state model, we declare them FAILED.  If they can be restarted, we
        # resubmit an identical task, which then will get a new task ID.  This
        # avoids state model confusion (the state model is right now expected to
        # be linear), but is not intuitive for the application (FIXME).
        #
        # FIXME: there is a race with the tmgr scheduler which may, just now,
        #        and before being notified about the pilot's demise, send new
        #        tasks to the pilot.

        # we only look into pilot states when the tmgr is still active
        # FIXME: note that there is a race in that the tmgr can be closed while
        #        we are in the cb.
        # FIXME: `self._closed` is not an `mt.Event`!
        if self._closed:
            self._log.debug('tmgr closed, ignore pilot cb %s',
                            ['%s:%s' % (p.uid, p.state) for p in pilots])
            return True

        if not isinstance(pilots, list):
            pilots = [pilots]

        for pilot in pilots:

            state = pilot.state

            if state in rps.FINAL:

                self._log.debug('pilot %s is final - pull tasks', pilot.uid)

                task_cursor = self.session._dbs._c.find({
                    'type'    : 'task',
                    'pilot'   : pilot.uid,
                    'tmgr'    : self.uid,
                    'control' : {'$in' : ['agent_pending', 'agent']}})

                if not task_cursor.count():
                    tasks = list()
                else:
                    tasks = list(task_cursor)

                self._log.debug("tasks pulled: %3d (pilot dead)", len(tasks))

                if not tasks:
                    continue

                # update the tasks to avoid pulling them again next time.
                # NOTE:  this needs not locking with the task pulling in the
                #        _task_pull_cb, as that will only pull tmgr_pending
                #        tasks.
                uids = [task['uid'] for task in tasks]

                self._session._dbs._c.update({'type'  : 'task',
                                              'uid'   : {'$in'     : uids}},
                                             {'$set'  : {'control' : 'tmgr'}},
                                             multi=True)
                to_restart = list()
                for task in tasks:

                    task['state'] = rps.FAILED
                    if not task['description'].get('restartable'):
                        self._log.debug('task %s not restartable', task['uid'])
                        continue

                    self._log.debug('task %s is  restartable', task['uid'])
                    task['restarted'] = True
                    ud = rpcud.TaskDescription(task['description'])
                    to_restart.append(ud)
                    # FIXME: increment some restart counter in the description?
                    # FIXME: reference the resulting new uid in the old task.

                if to_restart and not self._closed:
                    self._log.debug('restart %s tasks', len(to_restart))
                    restarted = self.submit_tasks(to_restart)
                    for u in restarted:
                        self._log.debug('restart task %s', u.uid)

                # final tasks are not pushed
                self.advance(tasks, publish=True, push=False)


        # keep cb registered
        return True


    # --------------------------------------------------------------------------
    #
    def _state_pull_cb(self):

        if self._terminate.is_set():
            return False

        # pull all task states from the DB, and compare to the states we know
        # about.  If any state changed, update the task instance and issue
        # notification callbacks as needed.  Do not advance the state (again).
        # FIXME: we also pull for dead tasks.  That is not efficient...
        # FIXME: this needs to be converted into a tailed cursor in the update
        #        worker
        tasks = self._session._dbs.get_tasks(tmgr_uid=self.uid)

        for task in tasks:
            if not self._update_task(task, publish=True, advance=False):
                return False

        return True


    # --------------------------------------------------------------------------
    #
    def _task_pull_cb(self):

        if self._terminate.is_set():
            return False

        # pull tasks from the agent which are about to get back
        # under tmgr control, and push them into the respective queues
        # FIXME: this should also be based on a tailed cursor
        # FIXME: Unfortunately, 'find_and_modify' is not bulkable, so we have
        #        to use 'find'.  To avoid finding the same tasks over and over
        #        again, we update the 'control' field *before* running the next
        #        find -- so we do it right here.
        task_cursor = self.session._dbs._c.find({'type'    : 'task',
                                                 'tmgr'    : self.uid,
                                                 'control' : 'tmgr_pending'})

        if not task_cursor.count():
            # no tasks whatsoever...
          # self._log.info("tasks pulled:    0")
            return True  # this is not an error

        # update the tasks to avoid pulling them again next time.
        tasks = list(task_cursor)
        uids  = [task['uid'] for task in tasks]

        self._log.info("tasks pulled:    %d", len(uids))

        for task in tasks:
            task['control'] = 'tmgr'

        self._session._dbs._c.update({'type'  : 'task',
                                      'uid'   : {'$in'     : uids}},
                                     {'$set'  : {'control' : 'tmgr'}},
                                     multi=True)

        self._log.info("tasks pulled: %4d", len(tasks))
        self._prof.prof('get', msg="bulk size: %d" % len(tasks), uid=self.uid)
        for task in tasks:

            # we need to make sure to have the correct state:
            uid = task['uid']
            self._prof.prof('get', uid=uid)

            old = task['state']
            new = rps._task_state_collapse(task['states'])

            if old != new:
                self._log.debug("task  pulled %s: %s / %s", uid, old, new)

            task['state'] = new

        # now we really own the CUs, and can start working on them (ie. push
        # them into the pipeline).

        to_stage    = list()
        to_finalize = list()

        for task in tasks:
            # only advance tasks to data stager if we need data staging
            # = otherwise finalize them right away
            if task['description'].get('output_staging'):
                to_stage.append(task)
            else:
                to_finalize.append(task)

        # don't profile state transitions - those happened in the past
        if to_stage:
            if self._has_sout:
                # normal route: needs data stager
                self.advance(to_stage, publish=True, push=True, prof=False)
            else:
                self._log.error('output staging needed but not available!')
                for task in to_stage:
                    task['target_state'] = rps.FAILED
                    to_finalize.append(task)

        if to_finalize:
            # shortcut, skip the data stager, but fake state transition
            self.advance(to_finalize, state=rps.TMGR_STAGING_OUTPUT,
                                      publish=True, push=False)

            # move to final stata
            for task in to_finalize:
                task['state'] = task['target_state']
            self.advance(to_finalize, publish=True, push=False)

        return True


    # --------------------------------------------------------------------------
    #
    def _state_sub_cb(self, topic, msg):

        if self._terminate.is_set():
            return False

        cmd = msg.get('cmd')
        arg = msg.get('arg')

        if cmd != 'update':
            self._log.debug('ignore state cb msg with cmd %s', cmd)
            return True

        if isinstance(arg, list): things =  arg
        else                    : things = [arg]

        cb_requests = list()

        for thing in things:

            if thing.get('type') == 'task':

                # we got the state update from the state callback - don't
                # publish it again
                to_notify = self._update_task(thing, publish=False,
                                              advance=False)
                if to_notify:
                    cb_requests += to_notify
            else:
                self._log.debug('tmgr state cb ignores %s/%s', thing.get('uid'),
                        thing.get('state'))

        if cb_requests:
            if _USE_BULK_CB:
                self._bulk_cbs(set([task for task,state in cb_requests]))
            else:
                for task,state in cb_requests:
                    self._task_cb(task, state)

        return True


    # --------------------------------------------------------------------------
    #
    def _update_task(self, task_dict, publish=False, advance=False):

        uid = task_dict['uid']

        # return information about needed callback and advance activities, so
        # that we don't break bulks here.
        # note however that individual task callbacks are still being called on
        # each task (if any are registered), which can lead to arbitrary,
        # application defined delays.
        to_notify = list()

        with self._tasks_lock:

            # we don't care about tasks we don't know
            if uid not in self._tasks:
                self._log.debug('tmgr: unknown: %s', uid)
                return None

            task = self._tasks[uid]

            # only update on state changes
            current = task.state
            target  = task_dict['state']
            if current == target:
                self._log.debug('tmgr: static: %s', uid)
                return None

            target, passed = rps._task_state_progress(uid, current, target)

            if target in [rps.CANCELED, rps.FAILED]:
                # don't replay intermediate states
                passed = passed[-1:]

            for s in passed:
                task_dict['state'] = s
                self._tasks[uid]._update(task_dict)
                to_notify.append([task, s])

                # we don't usually advance state at this point, but just keep up
                # with state changes reported from elsewhere
                if advance:
                    self.advance(task_dict, s, publish=publish, push=False,
                                 prof=False)

            self._log.debug('tmgr: notify: %s %s %s', len(to_notify), task_dict,
                    task_dict['state'])
            return to_notify


    # --------------------------------------------------------------------------
    #
    def _task_cb(self, task, state):

        with self._cb_lock:

            uid      = task.uid
            cb_dicts = list()
            metric   = rpc.TASK_STATE

            # get wildcard callbacks
            cb_dicts += self._callbacks[metric].get('*', {}).values()
            cb_dicts += self._callbacks[metric].get(uid, {}).values()

            for cb_dict in cb_dicts:

                cb           = cb_dict['cb']
                cb_data      = cb_dict['cb_data']

                try:
                    if cb_data: cb(task, state, cb_data)
                    else      : cb(task, state)
                except:
                    self._log.exception('cb error (%s)', cb.__name__)


    # --------------------------------------------------------------------------
    #
    def _bulk_cbs(self, tasks,  metrics=None):

        if not metrics: metrics = [rpc.TASK_STATE]
        else          : metrics = ru.as_list(metrics)

        cbs = dict()  # bulked callbacks to call

        with self._cb_lock:

            for metric in metrics:

                # get wildcard callbacks
                cb_dicts = self._callbacks[metric].get('*')
                for cb_name in cb_dicts:
                    cbs[cb_name] = {'cb'     : cb_dicts[cb_name]['cb'],
                                    'cb_data': cb_dicts[cb_name]['cb_data'],
                                    'tasks'  : set(tasks)}

                # add task specific callbacks if needed
                for task in tasks:

                    uid = task.uid
                    if uid not in self._callbacks[metric]:
                        continue

                    cb_dicts = self._callbacks[metric].get(uid, {})
                    for cb_name in cb_dicts:

                        if cb_name in cbs:
                            cbs[cb_name]['tasks'].add(task)
                        else:
                            cbs[cb_name] = {'cb'     : cb_dicts[cb_name]['cb'],
                                            'cb_data': cb_dicts[cb_name]['cb_data'],
                                            'tasks'  : set([task])}

            for cb_name in cbs:

                cb      = cbs[cb_name]['cb']
                cb_data = cbs[cb_name]['cb_data']
                objs    = cbs[cb_name]['tasks']

                if cb_data: cb(list(objs), cb_data)
                else      : cb(list(objs))


    # --------------------------------------------------------------------------
    #
    # FIXME: this needs to go to the scheduler
    def _default_wait_queue_size_cb(self, tmgr, wait_queue_size):

        # FIXME: this needs to come from the scheduler?
        if self._terminate.is_set():
            return False

        self._log.info("[Callback]: wait_queue_size: %s.", wait_queue_size)


    # --------------------------------------------------------------------------
    #
    @property
    def uid(self):
        """
        Returns the unique id.
        """
        return self._uid


    # --------------------------------------------------------------------------
    #
    @property
    def scheduler(self):
        """
        Returns the scheduler name.
        """

        return self._cfg.get('scheduler')



    # --------------------------------------------------------------------------
    #
    def add_pilots(self, pilots):
        """
        Associates one or more pilots with the task manager.

        **Arguments:**

            * **pilots** [:class:`radical.pilot.Pilot` or list of
              :class:`radical.pilot.Pilot`]: The pilot objects that will be
              added to the task manager.
        """

        if not isinstance(pilots, list):
            pilots = [pilots]

        if len(pilots) == 0:
            raise ValueError('cannot add no pilots')

        pilot_docs = list()
        with self._pilots_lock:

            # sanity check, and keep pilots around for inspection
            for pilot in pilots:
<<<<<<< HEAD

                pid = pilot.uid

                if pid in self._pilots:
                    raise ValueError('pilot %s already added' % pid)
                self._pilots[pid] = pilot
=======
>>>>>>> f81427f3

                if isinstance(pilot, dict):
                    pilot_dict = pilot
                else:
                    pilot_dict = pilot.as_dict()
                    # real object: subscribe for state updates
                    pilot.register_callback(self._pilot_state_cb)

<<<<<<< HEAD
=======
                pid = pilot_dict['uid']
                if pid in self._pilots:
                    raise ValueError('pilot %s already added' % pid)
                self._pilots[pid] = pilot_dict
                pilot_docs.append(pilot_dict)

>>>>>>> f81427f3
        # publish to the command channel for the scheduler to pick up
        pilot_docs = [pilot.as_dict() for pilot in pilots]
        self.publish(rpc.CONTROL_PUBSUB, {'cmd' : 'add_pilots',
                                          'arg' : {'pilots': pilot_docs,
                                                   'tmgr'  : self.uid}})


    # --------------------------------------------------------------------------
    #
    def list_pilots(self):
        """
        Lists the UIDs of the pilots currently associated with the task manager.

        **Returns:**
              * A list of :class:`radical.pilot.Pilot` UIDs [`string`].
        """

        with self._pilots_lock:
            return list(self._pilots.keys())


    # --------------------------------------------------------------------------
    #
    def get_pilots(self):
        """
        Get the pilots instances currently associated with the task manager.

        **Returns:**
              * A list of :class:`radical.pilot.Pilot` instances.
        """

        with self._pilots_lock:
            return list(self._pilots.values())


    # --------------------------------------------------------------------------
    #
    def remove_pilots(self, pilot_ids, drain=False):
        """
        Disassociates one or more pilots from the task manager.

        After a pilot has been removed from a task manager, it won't process
        any of the task manager's tasks anymore. Calling `remove_pilots`
        doesn't stop the pilot itself.

        **Arguments:**

            * **drain** [`boolean`]: Drain determines what happens to the tasks
              which are managed by the removed pilot(s). If `True`, all tasks
              currently assigned to the pilot are allowed to finish execution.
              If `False` (the default), then non-final tasks will be canceled.
        """

        # TODO: Implement 'drain'.
        # NOTE: the actual removal of pilots from the scheduler is asynchron!

        if drain:
            raise RuntimeError("'drain' is not yet implemented")

        if not isinstance(pilot_ids, list):
            pilot_ids = [pilot_ids]

        if len(pilot_ids) == 0:
            raise ValueError('cannot remove no pilots')

        with self._pilots_lock:

            # sanity check, and keep pilots around for inspection
            for pid in pilot_ids:
                if pid not in self._pilots:
                    raise ValueError('pilot %s not removed' % pid)
                del(self._pilots[pid])

        # publish to the command channel for the scheduler to pick up
        self.publish(rpc.CONTROL_PUBSUB, {'cmd' : 'remove_pilots',
                                          'arg' : {'pids'  : pilot_ids,
                                                   'tmgr'  : self.uid}})


    # --------------------------------------------------------------------------
    #
    def list_units(self, uids=None):                                      # noqa
        '''
        deprecated - use `list_tasks()`
        '''
        _warn(self.list_units, self.list_tasks)
        return self.list_tasks()


    # --------------------------------------------------------------------------
    #
    def list_tasks(self):
        """
        Returns the UIDs of the :class:`radical.pilot.Task` managed by
        this task manager.

        **Returns:**
              * A list of :class:`radical.pilot.Task` UIDs [`string`].
        """

        with self._pilots_lock:
            return list(self._tasks.keys())


    # --------------------------------------------------------------------------
    #
    def submit_units(self, descriptions):
        '''
        deprecated - use `submit_tasks()`
        '''
        _warn(self.submit_units, self.submit_tasks)
        return self.submit_tasks(descriptions=descriptions)


    # --------------------------------------------------------------------------
    #
    def submit_tasks(self, descriptions):
        """
        Submits on or more :class:`radical.pilot.Task` instances to the
        task manager.

        **Arguments:**
            * **descriptions** [:class:`radical.pilot.TaskDescription`
              or list of :class:`radical.pilot.TaskDescription`]: The
              description of the task instance(s) to create.

        **Returns:**
              * A list of :class:`radical.pilot.Task` objects.
        """

        from .task import Task

        ret_list = True
        if not isinstance(descriptions, list):
            ret_list     = False
            descriptions = [descriptions]

        if len(descriptions) == 0:
            raise ValueError('cannot submit no task descriptions')

        # we return a list of tasks
        self._rep.progress_tgt(len(descriptions), label='submit')
        tasks = list()
        for ud in descriptions:

            if not ud.executable:
                raise ValueError('task executable must be defined')

            task = Task(tmgr=self, descr=ud)
            tasks.append(task)

            # keep tasks around
            with self._tasks_lock:
                self._tasks[task.uid] = task

            if self._session._rec:
                ru.write_json(ud.as_dict(), "%s/%s.batch.%03d.json"
                        % (self._session._rec, task.uid, self._rec_id))

            self._rep.progress()

        self._rep.progress_done()

        if self._session._rec:
            self._rec_id += 1

        # insert tasks into the database, as a bulk.
        task_docs = [u.as_dict() for u in tasks]
      # self._session._dbs.insert_tasks(task_docs)

        # Only after the insert can we hand the tasks over to the next
        # components (ie. advance state).
        self.advance(task_docs, rps.TMGR_SCHEDULING_PENDING,
                     publish=True, push=True)

        if ret_list: return tasks
        else       : return tasks[0]


    # --------------------------------------------------------------------------
    #
    def get_units(self, uids=None):
        '''
        deprecated - use `get_tasks()`
        '''
        _warn(self.get_units, self.get_tasks)
        return self.get_tasks(uids=uids)


    # --------------------------------------------------------------------------
    #
    def get_tasks(self, uids=None):
        """Returns one or more tasks identified by their IDs.

        **Arguments:**
            * **uids** [`string` or `list of strings`]: The IDs of the
              task objects to return.

        **Returns:**
              * A list of :class:`radical.pilot.Task` objects.
        """

        if not uids:
            with self._tasks_lock:
                ret = list(self._tasks.values())
            return ret

        ret_list = True
        if (not isinstance(uids, list)) and (uids is not None):
            ret_list = False
            uids = [uids]

        ret = list()
        with self._tasks_lock:
            for uid in uids:
                if uid not in self._tasks:
                    raise ValueError('task %s not known' % uid)
                ret.append(self._tasks[uid])

        if ret_list: return ret
        else       : return ret[0]


    # --------------------------------------------------------------------------
    #
    def wait_units(self, uids=None, state=None, timeout=None):
        '''
        deprecated - use `wait_tasks()`
        '''
        _warn(self.wait_units, self.wait_tasks)
        return self.wait_tasks(uids=uids, state=state, timeout=timeout)


    # --------------------------------------------------------------------------
    #
    def wait_tasks(self, uids=None, state=None, timeout=None):
        """
        Returns when one or more :class:`radical.pilot.Tasks` reach a
        specific state.

        If `uids` is `None`, `wait_tasks` returns when **all**
        Tasks reach the state defined in `state`.  This may include
        tasks which have previously terminated or waited upon.

        **Example**::

            # TODO -- add example

        **Arguments:**

            * **uids** [`string` or `list of strings`]
              If uids is set, only the Tasks with the specified
              uids are considered. If uids is `None` (default), all
              Tasks are considered.

            * **state** [`string`]
              The state that Tasks have to reach in order for the call
              to return.

              By default `wait_tasks` waits for the Tasks to
              reach a terminal state, which can be one of the following:

              * :data:`radical.pilot.rps.DONE`
              * :data:`radical.pilot.rps.FAILED`
              * :data:`radical.pilot.rps.CANCELED`

            * **timeout** [`float`]
              Timeout in seconds before the call returns regardless of Pilot
              state changes. The default value **None** waits forever.
        """

        if not uids:
            with self._tasks_lock:
                uids = list()
                for uid,task in self._tasks.items():
                    if task.state not in rps.FINAL:
                        uids.append(uid)

        if   not state                  : states = rps.FINAL
        elif not isinstance(state, list): states = [state]
        else                            : states =  state

        # we simplify state check by waiting for the *earliest* of the given
        # states - if the task happens to be in any later state, we are sure the
        # earliest has passed as well.
        check_state_val = rps._task_state_values[rps.FINAL[-1]]
        for state in states:
            check_state_val = min(check_state_val,
                                  rps._task_state_values[state])

        ret_list = True
        if not isinstance(uids, list):
            ret_list = False
            uids = [uids]

        start    = time.time()
        to_check = None

        with self._tasks_lock:
            to_check = [self._tasks[uid] for uid in uids]

        # We don't want to iterate over all tasks again and again, as that would
        # duplicate checks on tasks which were found in matching states.  So we
        # create a list from which we drop the tasks as we find them in
        # a matching state
        self._rep.progress_tgt(len(to_check), label='wait')
        while to_check and not self._terminate.is_set():

            # check timeout
            if timeout and (timeout <= (time.time() - start)):
                self._log.debug ("wait timed out")
                break

            time.sleep (0.1)

            # FIXME: print percentage...
          # print 'wait tasks: %s' % [[u.uid, u.state] for u in to_check]

            check_again = list()
            for task in to_check:

                # we actually don't check if a task is in a specific (set of)
                # state(s), but rather check if it ever *has been* in any of
                # those states
                if task.state not in rps.FINAL and \
                    rps._task_state_values[task.state] < check_state_val:
                    # this task does not match the wait criteria
                    check_again.append(task)

                else:
                    # stop watching this task
                    if task.state in [rps.FAILED]:
                        self._rep.progress()  # (color='error', c='-')
                    elif task.state in [rps.CANCELED]:
                        self._rep.progress()  # (color='warn', c='*')
                    else:
                        self._rep.progress()  # (color='ok', c='+')

            to_check = check_again

        self._rep.progress_done()


        # grab the current states to return
        state = None
        with self._tasks_lock:
            states = [self._tasks[uid].state for uid in uids]

        sdict = {state: states.count(state) for state in set(states)}
        for state in sorted(set(states)):
            self._rep.info('\t%-10s: %5d\n' % (state, sdict[state]))

        if to_check: self._rep.warn('>>timeout\n')
        else       : self._rep.ok  ('>>ok\n')

        # done waiting
        if ret_list: return states
        else       : return states[0]


    # --------------------------------------------------------------------------
    #
    def cancel_units(self, uids=None):
        '''
        deprecated - use `cancel_tasks()`
        '''
        _warn(self.cancel_units, self.cancel_tasks)
        return self.cancel_tasks(uids=uids)


    # --------------------------------------------------------------------------
    #
    def cancel_tasks(self, uids=None):
        """
        Cancel one or more :class:`radical.pilot.Tasks`.

        Note that cancellation of tasks is *immediate*, i.e. their state is
        immediately set to `CANCELED`, even if some RP component may still
        operate on the tasks.  Specifically, other state transitions, including
        other final states (`DONE`, `FAILED`) can occur *after* cancellation.
        This is a side effect of an optimization: we consider this
        acceptable tradeoff in the sense "Oh, that task was DONE at point of
        cancellation -- ok, we can use the results, sure!".

        If that behavior is not wanted, set the environment variable:

            export RADICAL_PILOT_STRICT_CANCEL=True

        **Arguments:**
            * **uids** [`string` or `list of strings`]: The IDs of the
              tasks objects to cancel.
        """

        if not uids:
            with self._tasks_lock:
                uids  = list(self._tasks.keys())
        else:
            if not isinstance(uids, list):
                uids = [uids]

        # NOTE: We advance all tasks to cancelled, and send a cancellation
        #       control command.  If that command is picked up *after* some
        #       state progression, we'll see state transitions after cancel.
        #       For non-final states that is not a problem, as it is equivalent
        #       with a state update message race, which our state collapse
        #       mechanism accounts for.  For an eventual non-canceled final
        #       state, we do get an invalid state transition.  That is also
        #       corrected eventually in the state collapse, but the point
        #       remains, that the state model is temporarily violated.  We
        #       consider this a side effect of the fast-cancel optimization.
        #
        #       The env variable 'RADICAL_PILOT_STRICT_CANCEL == True' will
        #       disable this optimization.
        #
        # FIXME: the effect of the env var is not well tested
        if 'RADICAL_PILOT_STRICT_CANCEL' not in os.environ:
            with self._tasks_lock:
                tasks = [self._tasks[uid] for uid  in uids ]
            task_docs = [task.as_dict()   for task in tasks]
            self.advance(task_docs, state=rps.CANCELED, publish=True, push=True)

        # we *always* issue the cancellation command to the local components
        self.publish(rpc.CONTROL_PUBSUB, {'cmd' : 'cancel_tasks',
                                          'arg' : {'uids' : uids,
                                                   'tmgr' : self.uid}})

        # we also inform all pilots about the cancelation request
        self._session._dbs.pilot_command(cmd='cancel_tasks', arg={'uids':uids})

        # In the default case of calling 'advance' above, we just set the state,
        # so we *know* tasks are canceled.  But we nevertheless wait until that
        # state progression trickled through, so that the application will see
        # the same state on task inspection.
        self.wait_tasks(uids=uids)


    # --------------------------------------------------------------------------
    #
    def register_callback(self, cb, cb_data=None, metric=None, uid=None):
        """
        Registers a new callback function with the TaskManager.  Manager-level
        callbacks get called if the specified metric changes.  The default
        metric `TASK_STATE` fires the callback if any of the Tasks
        managed by the PilotManager change their state.

        All callback functions need to have the same signature::

            def cb(obj, value)

        where ``object`` is a handle to the object that triggered the callback,
        ``value`` is the metric, and ``data`` is the data provided on
        callback registration..  In the example of `TASK_STATE` above, the
        object would be the task in question, and the value would be the new
        state of the task.

        If 'cb_data' is given, then the 'cb' signature changes to

            def cb(obj, state, cb_data)

        and 'cb_data' are passed unchanged.

        If 'uid' is given, the callback will invoked only for the specified
        task.


        Available metrics are:

          * `TASK_STATE`: fires when the state of any of the tasks which are
            managed by this task manager instance is changing.  It communicates
            the task object instance and the tasks new state.

          * `WAIT_QUEUE_SIZE`: fires when the number of unscheduled tasks (i.e.
            of tasks which have not been assigned to a pilot for execution)
            changes.
        """

        # FIXME: the signature should be (self, metrics, cb, cb_data)

        if not metric:
            metric = rpc.TASK_STATE

        if  metric not in rpc.TMGR_METRICS:
            raise ValueError ("Metric '%s' not available on the tmgr" % metric)

        if not uid:
            uid = '*'

        elif uid not in self._tasks:
            raise ValueError('no such task %s' % uid)


        with self._cb_lock:
            cb_name = cb.__name__

            if metric not in self._callbacks:
                self._callbacks[metric] = dict()

            if uid not in self._callbacks[metric]:
                self._callbacks[metric][uid] = dict()

            self._callbacks[metric][uid][cb_name] = {'cb'      : cb,
                                                     'cb_data' : cb_data}


    # --------------------------------------------------------------------------
    #
    def unregister_callback(self, cb=None, metrics=None, uid=None):

        if not metrics: metrics = [rpc.TMGR_METRICS]
        else          : metrics = ru.as_list(metrics)

        if not uid:
            uid = '*'

        elif uid not in self._tasks:
            raise ValueError('no such task %s' % uid)

        for metric in metrics:
            if metric not in rpc.TMGR_METRICS :
                raise ValueError ("invalid tmgr metric '%s'" % metric)

        with self._cb_lock:

            for metric in metrics:

                if metric not in rpc.TMGR_METRICS :
                    raise ValueError("cb metric '%s' unknown" % metric)

                if metric not in self._callbacks:
                    raise ValueError("cb metric '%s' invalid" % metric)

                if uid not in self._callbacks[metric]:
                    raise ValueError("cb target '%s' invalid" % uid)

                if cb:
                    to_delete = [cb.__name__]
                else:
                    to_delete = list(self._callbacks[metric][uid].keys())

                for cb_name in to_delete:

                    if cb_name not in self._callbacks[uid][metric]:
                        raise ValueError("cb %s not registered" % cb_name)

                    del(self._callbacks[uid][metric][cb_name])


    # --------------------------------------------------------------------------
    #
    def check_uid(self, uid):

        # ensure that uid is not yet known
        if uid in self._uids:
            return False
        else:
            self._uids.append(uid)
            return True


# ------------------------------------------------------------------------------
<|MERGE_RESOLUTION|>--- conflicted
+++ resolved
@@ -701,15 +701,6 @@
 
             # sanity check, and keep pilots around for inspection
             for pilot in pilots:
-<<<<<<< HEAD
-
-                pid = pilot.uid
-
-                if pid in self._pilots:
-                    raise ValueError('pilot %s already added' % pid)
-                self._pilots[pid] = pilot
-=======
->>>>>>> f81427f3
 
                 if isinstance(pilot, dict):
                     pilot_dict = pilot
@@ -718,15 +709,13 @@
                     # real object: subscribe for state updates
                     pilot.register_callback(self._pilot_state_cb)
 
-<<<<<<< HEAD
-=======
                 pid = pilot_dict['uid']
+
                 if pid in self._pilots:
                     raise ValueError('pilot %s already added' % pid)
                 self._pilots[pid] = pilot_dict
                 pilot_docs.append(pilot_dict)
 
->>>>>>> f81427f3
         # publish to the command channel for the scheduler to pick up
         pilot_docs = [pilot.as_dict() for pilot in pilots]
         self.publish(rpc.CONTROL_PUBSUB, {'cmd' : 'add_pilots',
