--- conflicted
+++ resolved
@@ -133,25 +133,14 @@
             name = cfg
             cfg  = None
 
-<<<<<<< HEAD
-        cfg           = ru.Config('radical.pilot.tmgr', name=name, cfg=cfg)
-        cfg.uid       = self._uid
-        cfg.owner     = self._uid
-        cfg.sid       = session.uid
-        cfg.base      = session.base
-        cfg.path      = session.path
-        cfg.heartbeat = session.cfg.heartbeat
-=======
         cfg                = ru.Config('radical.pilot.tmgr', name=name, cfg=cfg)
         cfg.uid            = self._uid
         cfg.owner          = self._uid
         cfg.sid            = session.uid
         cfg.base           = session.base
         cfg.path           = session.path
-        cfg.dburl          = session.dburl
         cfg.heartbeat      = session.cfg.heartbeat
         cfg.client_sandbox = session._get_client_sandbox()
->>>>>>> eff025b2
 
         if scheduler:
             # overwrite the scheduler from the config file
