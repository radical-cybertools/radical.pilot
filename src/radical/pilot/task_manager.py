
__copyright__ = "Copyright 2013-2016, http://radical.rutgers.edu"
__license__   = "MIT"


import os
import sys
import time
import threading as mt

import radical.utils as ru

from . import utils     as rpu
from . import states    as rps
from . import constants as rpc

from . import task_description as rptd


# bulk callbacks are implemented, but are currently not used nor exposed.
_USE_BULK_CB = False
if os.environ.get('RADICAL_PILOT_BULK_CB', '').lower() in ['true', 'yes', '1']:
    _USE_BULK_CB = True


# ------------------------------------------------------------------------------
#
# make sure deprecation warning is shown only once per type
#
_seen = list()


def _warn(old_type, new_type):
    if old_type not in _seen:
        _seen.append(old_type)
        sys.stderr.write('%s is deprecated - use %s\n' % (old_type, new_type))


# ------------------------------------------------------------------------------
#
class TaskManager(rpu.Component):
    """
    A TaskManager manages :class:`radical.pilot.Task` instances which
    represent the **executable** workload in RADICAL-Pilot. A TaskManager
    connects the Tasks with one or more :class:`Pilot` instances (which
    represent the workload **executors** in RADICAL-Pilot) and a **scheduler**
    which determines which :class:`Task` gets executed on which
    :class:`Pilot`.

    **Example**::

        s = rp.Session()

        pm = rp.PilotManager(session=s)

        pd = rp.PilotDescription()
        pd.resource = "futuregrid.alamo"
        pd.cores = 16

        p1 = pm.submit_pilots(pd) # create first pilot with 16 cores
        p2 = pm.submit_pilots(pd) # create second pilot with 16 cores

        # Create a workload of 128 '/bin/sleep' tasks
        tasks = []
        for task_count in range(0, 128):
            t = rp.TaskDescription()
            t.executable = "/bin/sleep"
            t.arguments = ['60']
            tasks.append(t)

        # Combine the two pilots, the workload and a scheduler via
        # a TaskManager.
        tm = rp.TaskManager(session=session, scheduler=rp.SCHEDULER_ROUND_ROBIN)
        tm.add_pilot(p1)
        tm.submit_tasks(tasks)


    The task manager can issue notification on task state changes.  Whenever
    state notification arrives, any callback registered for that notification is
    fired.

    NOTE: State notifications can arrive out of order wrt the task state model!
    """

    # --------------------------------------------------------------------------
    #
    def __init__(self, session, cfg='default', scheduler=None):
        """
        Creates a new TaskManager and attaches it to the session.

        **Arguments:**
            * session [:class:`radical.pilot.Session`]:
              The session instance to use.
            * cfg (`dict` or `string`):
              The configuration or name of configuration to use.
            * scheduler (`string`):
              The name of the scheduler plug-in to use.

        **Returns:**
            * A new `TaskManager` object [:class:`radical.pilot.TaskManager`].
        """

        self._uid         = ru.generate_id('tmgr.%(item_counter)04d',
                                           ru.ID_CUSTOM, ns=session.uid)

        self._pilots      = dict()
        self._pilots_lock = mt.RLock()
        self._tasks       = dict()
        self._tasks_lock  = mt.RLock()
        self._callbacks   = dict()
        self._tcb_lock    = mt.RLock()
        self._terminate   = mt.Event()
        self._closed      = False

        for m in rpc.TMGR_METRICS:
            self._callbacks[m] = dict()

        # NOTE: `name` and `cfg` are overloaded, the user cannot point to
        #       a predefined config and amed it at the same time.  This might
        #       be ok for the session, but introduces a minor API inconsistency.
        #
        name = None
        if isinstance(cfg, str):
            name = cfg
            cfg  = None

        cfg           = ru.Config('radical.pilot.tmgr', name=name, cfg=cfg)
        cfg.uid       = self._uid
        cfg.owner     = self._uid
        cfg.sid       = session.uid
        cfg.base      = session.base
        cfg.path      = session.path
        cfg.heartbeat = session.cfg.heartbeat

        if scheduler:
            # overwrite the scheduler from the config file
            cfg.scheduler = scheduler


        rpu.Component.__init__(self, cfg, session=session)
        self.start()

        self._log.info('started tmgr %s', self._uid)
        self._rep.info('<<create task manager')

        # create pmgr bridges and components, use session cmgr for that
        self._cmgr = rpu.ComponentManager(self._cfg)
        self._cmgr.start_bridges()
        self._cmgr.start_components()

        # The output queue is used to forward submitted tasks to the
        # scheduling component.
        self.register_output(rps.TMGR_SCHEDULING_PENDING,
                             rpc.TMGR_SCHEDULING_QUEUE)

        # the tmgr will also collect tasks from the agent again, for output
        # staging and finalization
        if self._cfg.bridges.tmgr_staging_output_queue:
            self._has_sout = True
            self.register_output(rps.TMGR_STAGING_OUTPUT_PENDING,
                                 rpc.TMGR_STAGING_OUTPUT_QUEUE)
        else:
            self._has_sout = False

        # also listen to the state pubsub for task state changes
        self.register_subscriber(rpc.STATE_PUBSUB, self._state_sub_cb)

        # let session know we exist
        self._session._register_tmgr(self)

        self._prof.prof('setup_done', uid=self._uid)
        self._rep.ok('>>ok\n')


    # --------------------------------------------------------------------------
    #
    def initialize(self):

        # the manager must not carry bridge and component handles across forks
        ru.atfork(self._atfork_prepare, self._atfork_parent, self._atfork_child)


    # --------------------------------------------------------------------------
    #
    # EnTK forks, make sure we don't carry traces of children across the fork
    #
    def _atfork_prepare(self): pass
    def _atfork_parent(self) : pass
    def _atfork_child(self)  :
        self._bridges    = dict()
        self._components = dict()


    # --------------------------------------------------------------------------
    #
    def finalize(self):

        self._cmgr.close()


    # --------------------------------------------------------------------------
    #
    def close(self):
        """
        Shut down the TaskManager and all its components.
        """

        # we do not cancel tasks at this point, in case any component or pilot
        # wants to continue to progress task states, which should indeed be
        # independent from the tmgr life cycle.

        if self._closed:
            return

        self._terminate.set()
        self._rep.info('<<close task manager')

        # disable callbacks during shutdown
        with self._tcb_lock:
            self._callbacks = dict()
            for m in rpc.TMGR_METRICS:
                self._callbacks[m] = dict()

        self._cmgr.close()

        self._log.info("Closed TaskManager %s." % self._uid)

        self._closed = True
        self._rep.ok('>>ok\n')


    # --------------------------------------------------------------------------
    #
    def as_dict(self):
        """
        Returns a dictionary representation of the TaskManager object.
        """

        ret = {
            'uid': self.uid,
            'cfg': self.cfg
        }

        return ret


    # --------------------------------------------------------------------------
    #
    def __str__(self):
        """
        Returns a string representation of the TaskManager object.
        """

        return str(self.as_dict())


    # --------------------------------------------------------------------------
    #
    def _pilot_state_cb(self, pilots, state=None):

        if self._terminate.is_set():
            return False

        # we register this callback for pilots added to this tmgr.  It will
        # specifically look out for pilots which complete, and will make sure
        # that all tasks are pulled back into tmgr control if that happens
        # prematurely.
        #
        # If we find tasks which have not completed the agent part of the task
        # state model, we declare them FAILED.  If they can be restarted, we
        # resubmit an identical task, which then will get a new task ID.  This
        # avoids state model confusion (the state model is right now expected to
        # be linear), but is not intuitive for the application (FIXME).
        #
        # FIXME: there is a race with the tmgr scheduler which may, just now,
        #        and before being notified about the pilot's demise, send new
        #        tasks to the pilot.

        # we only look into pilot states when the tmgr is still active
        # FIXME: note that there is a race in that the tmgr can be closed while
        #        we are in the cb.
        # FIXME: `self._closed` is not an `mt.Event`!
        if self._closed:
            self._log.debug('tmgr closed, ignore pilot cb %s',
                            ['%s:%s' % (p.uid, p.state) for p in pilots])
            return True

        if not isinstance(pilots, list):
            pilots = [pilots]

        for pilot in pilots:

            state = pilot.state

            if state in rps.FINAL:

                self._log.debug('pilot %s is final - pull tasks', pilot.uid)

                # FIXME: MongoDB
                continue
                task_cursor = self.session._dbs._c.find({
                    'type'    : 'task',
                    'pilot'   : pilot.uid,
                    'tmgr'    : self.uid,
                    'control' : {'$in' : ['agent_pending', 'agent']}})

                if not task_cursor.count():
                    tasks = list()
                else:
                    tasks = list(task_cursor)

                self._log.debug("tasks pulled: %3d (pilot dead)", len(tasks))

                if not tasks:
                    continue

                # update the tasks to avoid pulling them again next time.
                # NOTE:  this needs not locking with the task pulling in the
                #        _task_pull_cb, as that will only pull tmgr_pending
                #        tasks.
                uids = [task['uid'] for task in tasks]

                self._session._dbs._c.update({'type'  : 'task',
                                              'uid'   : {'$in'     : uids}},
                                             {'$set'  : {'control' : 'tmgr'}},
                                             multi=True)
                to_restart = list()
                for task in tasks:

                    task['state'] = rps.FAILED
                    if not task['description'].get('restartable'):
                        self._log.debug('task %s not restartable', task['uid'])
                        continue

                    self._log.debug('task %s is  restartable', task['uid'])
                    task['restarted'] = True
                    td = rptd.TaskDescription(task['description'])
                    to_restart.append(td)
                    # FIXME: increment some restart counter in the description?
                    # FIXME: reference the resulting new uid in the old task.

                if to_restart and not self._closed:
                    self._log.debug('restart %s tasks', len(to_restart))
                    restarted = self.submit_tasks(to_restart)
                    for u in restarted:
                        self._log.debug('restart task %s', u.uid)

                # final tasks are not pushed
                self.advance(tasks, publish=True, push=False)


        # keep cb registered
        return True


    # --------------------------------------------------------------------------
    #
    def _state_sub_cb(self, topic, msg):

        if self._terminate.is_set():
            return False

        cmd = msg.get('cmd')
        arg = msg.get('arg')

        if cmd != 'update':
            self._log.debug('ignore state cb msg with cmd %s', cmd)
            return True

        things = ru.as_list(arg)
        tasks  = [thing for thing in things if thing.get('type') == 'task']

        self._update_tasks(tasks)

        return True


    # --------------------------------------------------------------------------
    #
    def _update_tasks(self, task_dicts):


        # return information about needed callback and advance activities, so
        # that we don't break bulks here.
        # note however that individual task callbacks are still being called on
        # each task (if any are registered), which can lead to arbitrary,
        # application defined delays.

        to_notify = list()

        with self._tasks_lock:

            for task_dict in task_dicts:

                uid = task_dict['uid']

                # we don't care about tasks we don't know
                task = self._tasks.get(uid)
                if not task:
                    self._log.debug('tmgr: task unknown: %s', uid)
                    continue

                # only update on state changes
                current = task.state
                target  = task_dict['state']
                if current == target:
                    continue

                target, passed = rps._task_state_progress(uid, current, target)

                if target in [rps.CANCELED, rps.FAILED]:
                    # don't replay intermediate states
                    passed = passed[-1:]

                for s in passed:
                    task_dict['state'] = s
                    self._tasks[uid]._update(task_dict)
                    to_notify.append([task, s])

        if to_notify:
            if _USE_BULK_CB:
                self._bulk_cbs(set([task for task,_ in to_notify]))
            else:
                for task, state in to_notify:
                    self._task_cb(task, state)


    # --------------------------------------------------------------------------
    #
    def _task_cb(self, task, state):

        with self._tcb_lock:

            uid      = task.uid
            cb_dicts = list()
            metric   = rpc.TASK_STATE

            # get wildcard callbacks
            cb_dicts += self._callbacks[metric].get('*', {}).values()
            cb_dicts += self._callbacks[metric].get(uid, {}).values()

            for cb_dict in cb_dicts:

                cb      = cb_dict['cb']
                cb_data = cb_dict['cb_data']

                try:
                    if cb_data: cb(task, state, cb_data)
                    else      : cb(task, state)
                except:
                    self._log.exception('cb error (%s)', cb.__name__)


    # --------------------------------------------------------------------------
    #
    def _bulk_cbs(self, tasks,  metrics=None):

        if not metrics: metrics = [rpc.TASK_STATE]
        else          : metrics = ru.as_list(metrics)

        cbs = dict()  # bulked callbacks to call

        with self._tcb_lock:

            for metric in metrics:

                # get wildcard callbacks
                cb_dicts = self._callbacks[metric].get('*')
                for cb_name in cb_dicts:
                    cbs[cb_name] = {'cb'     : cb_dicts[cb_name]['cb'],
                                    'cb_data': cb_dicts[cb_name]['cb_data'],
                                    'tasks'  : set(tasks)}

                # add task specific callbacks if needed
                for task in tasks:

                    uid = task.uid
                    if uid not in self._callbacks[metric]:
                        continue

                    cb_dicts = self._callbacks[metric].get(uid, {})
                    for cb_name in cb_dicts:

                        if cb_name in cbs:
                            cbs[cb_name]['tasks'].add(task)
                        else:
                            cbs[cb_name] = {'cb'     : cb_dicts[cb_name]['cb'],
                                            'cb_data': cb_dicts[cb_name]['cb_data'],
                                            'tasks'  : set([task])}

            for cb_name in cbs:

                cb      = cbs[cb_name]['cb']
                cb_data = cbs[cb_name]['cb_data']
                objs    = cbs[cb_name]['tasks']

                if cb_data: cb(list(objs), cb_data)
                else      : cb(list(objs))


    # --------------------------------------------------------------------------
    #
    # FIXME: this needs to go to the scheduler
    def _default_wait_queue_size_cb(self, tmgr, wait_queue_size):

        # FIXME: this needs to come from the scheduler?
        if self._terminate.is_set():
            return False

        self._log.info("[Callback]: wait_queue_size: %s.", wait_queue_size)


    # --------------------------------------------------------------------------
    #
    @property
    def uid(self):
        """
        Returns the unique id.
        """
        return self._uid


    # --------------------------------------------------------------------------
    #
    @property
    def scheduler(self):
        """
        Returns the scheduler name.
        """

        return self._cfg.get('scheduler')



    # --------------------------------------------------------------------------
    #
    def add_pilots(self, pilots):
        """
        Associates one or more pilots with the task manager.

        **Arguments:**

            * **pilots** [:class:`radical.pilot.Pilot` or list of
              :class:`radical.pilot.Pilot`]: The pilot objects that will be
              added to the task manager.
        """

        if not isinstance(pilots, list):
            pilots = [pilots]

        if len(pilots) == 0:
            raise ValueError('cannot add no pilots')

        pilot_docs = list()
        with self._pilots_lock:

            # sanity check, and keep pilots around for inspection
            for pilot in pilots:

                if isinstance(pilot, dict):
                    pilot_dict = pilot
                else:
                    pilot_dict = pilot.as_dict()
                    # real object: subscribe for state updates
                    pilot.register_callback(self._pilot_state_cb)

                pid = pilot_dict['uid']

                if pid in self._pilots:
                    raise ValueError('pilot %s already added' % pid)
                self._pilots[pid] = pilot_dict
                pilot_docs.append(pilot_dict)

        # publish to the command channel for the scheduler to pick up
        pilot_docs = [pilot.as_dict() for pilot in pilots]
        self.publish(rpc.CONTROL_PUBSUB, {'cmd' : 'add_pilots',
                                          'arg' : {'pilots': pilot_docs,
                                                   'tmgr'  : self.uid}})


    # --------------------------------------------------------------------------
    #
    def list_pilots(self):
        """
        Lists the UIDs of the pilots currently associated with the task manager.

        **Returns:**
              * A list of :class:`radical.pilot.Pilot` UIDs [`string`].
        """

        with self._pilots_lock:
            return list(self._pilots.keys())


    # --------------------------------------------------------------------------
    #
    def get_pilots(self):
        """
        Get the pilots instances currently associated with the task manager.

        **Returns:**
              * A list of :class:`radical.pilot.Pilot` instances.
        """

        with self._pilots_lock:
            return list(self._pilots.values())


    # --------------------------------------------------------------------------
    #
    def remove_pilots(self, pilot_ids, drain=False):
        """
        Disassociates one or more pilots from the task manager.

        After a pilot has been removed from a task manager, it won't process
        any of the task manager's tasks anymore. Calling `remove_pilots`
        doesn't stop the pilot itself.

        **Arguments:**

            * **drain** [`boolean`]: Drain determines what happens to the tasks
              which are managed by the removed pilot(s). If `True`, all tasks
              currently assigned to the pilot are allowed to finish execution.
              If `False` (the default), then non-final tasks will be canceled.
        """

        # TODO: Implement 'drain'.
        # NOTE: the actual removal of pilots from the scheduler is asynchron!

        if drain:
            raise RuntimeError("'drain' is not yet implemented")

        if not isinstance(pilot_ids, list):
            pilot_ids = [pilot_ids]

        if len(pilot_ids) == 0:
            raise ValueError('cannot remove no pilots')

        with self._pilots_lock:

            # sanity check, and keep pilots around for inspection
            for pid in pilot_ids:
                if pid not in self._pilots:
                    raise ValueError('pilot %s not removed' % pid)
                del(self._pilots[pid])

        # publish to the command channel for the scheduler to pick up
        self.publish(rpc.CONTROL_PUBSUB, {'cmd' : 'remove_pilots',
                                          'arg' : {'pids'  : pilot_ids,
                                                   'tmgr'  : self.uid}})


    # --------------------------------------------------------------------------
    #
    def list_units(self):
        '''
        deprecated - use `list_tasks()`
        '''
        _warn(self.list_units, self.list_tasks)
        return self.list_tasks()


    # --------------------------------------------------------------------------
    #
    def list_tasks(self):
        """
        Returns the UIDs of the :class:`radical.pilot.Task` managed by
        this task manager.

        **Returns:**
              * A list of :class:`radical.pilot.Task` UIDs [`string`].
        """

        with self._pilots_lock:
            return list(self._tasks.keys())


    # --------------------------------------------------------------------------
    #
    def submit_units(self, descriptions):
        '''
        deprecated - use `submit_tasks()`
        '''
        _warn(self.submit_units, self.submit_tasks)
        return self.submit_tasks(descriptions=descriptions)


    # --------------------------------------------------------------------------
    #
    def submit_tasks(self, descriptions):
        """
        Submits on or more :class:`radical.pilot.Task` instances to the
        task manager.

        **Arguments:**
            * **descriptions** [:class:`radical.pilot.TaskDescription`
              or list of :class:`radical.pilot.TaskDescription`]: The
              description of the task instance(s) to create.

        **Returns:**
              * A list of :class:`radical.pilot.Task` objects.
        """

        from .task import Task

        ret_list = True
        if not isinstance(descriptions, list):
            ret_list     = False
            descriptions = [descriptions]

        if len(descriptions) == 0:
            raise ValueError('cannot submit no task descriptions')

        # we return a list of tasks
        self._rep.progress_tgt(len(descriptions), label='submit')
        tasks = list()
        ret   = list()
        for td in descriptions:

<<<<<<< HEAD
            if not td.executable:
                raise ValueError('task executable must be defined')

            task = Task(tmgr=self, descr=td)
=======
            task = Task(tmgr=self, descr=ud)
>>>>>>> 3e203c76
            tasks.append(task)

            # keep tasks around
            with self._tasks_lock:
                self._tasks[task.uid] = task

            self._rep.progress()

            if len(tasks) >= 1024:
                # submit this bulk
                task_docs = [u.as_dict() for u in tasks]
                self.advance(task_docs, rps.TMGR_SCHEDULING_PENDING,
                             publish=True, push=True)
                ret += tasks
                tasks = list()

        self._rep.progress_done()

        # submit remaining bulk (if any)
        if tasks:
            task_docs = [u.as_dict() for u in tasks]
            self.advance(task_docs, rps.TMGR_SCHEDULING_PENDING,
                         publish=True, push=True)
            ret += tasks

        if ret_list: return ret
        else       : return ret[0]


    # --------------------------------------------------------------------------
    #
    def get_units(self, uids=None):
        '''
        deprecated - use `get_tasks()`
        '''
        _warn(self.get_units, self.get_tasks)
        return self.get_tasks(uids=uids)


    # --------------------------------------------------------------------------
    #
    def get_tasks(self, uids=None):
        """Returns one or more tasks identified by their IDs.

        **Arguments:**
            * **uids** [`string` or `list of strings`]: The IDs of the
              task objects to return.

        **Returns:**
              * A list of :class:`radical.pilot.Task` objects.
        """

        if not uids:
            with self._tasks_lock:
                ret = list(self._tasks.values())
            return ret

        ret_list = True
        if (not isinstance(uids, list)) and (uids is not None):
            ret_list = False
            uids = [uids]

        ret = list()
        with self._tasks_lock:
            for uid in uids:
                if uid not in self._tasks:
                    raise ValueError('task %s not known' % uid)
                ret.append(self._tasks[uid])

        if ret_list: return ret
        else       : return ret[0]


    # --------------------------------------------------------------------------
    #
    def wait_units(self, uids=None, state=None, timeout=None):
        '''
        deprecated - use `wait_tasks()`
        '''
        _warn(self.wait_units, self.wait_tasks)
        return self.wait_tasks(uids=uids, state=state, timeout=timeout)


    # --------------------------------------------------------------------------
    #
    def wait_tasks(self, uids=None, state=None, timeout=None):
        """
        Returns when the given :class:`radical.pilot.Tasks` reach a
        specific state.

        If `uids` is `None`, `wait_tasks` returns when **all**
        Tasks reach the state defined in `state`.  This may include
        tasks which have previously terminated or waited upon.

        **Example**::

            # TODO -- add example

        **Arguments:**

            * **uids** [`string` or `list of strings`]
              If uids is set, only the Tasks with the specified
              uids are considered. If uids is `None` (default), all
              Tasks are considered.

            * **state** [`string`]
              The state that Tasks have to reach in order for the call
              to return.

              By default `wait_tasks` waits for the Tasks to
              reach a terminal state, which can be one of the following:

              * :data:`radical.pilot.rps.DONE`
              * :data:`radical.pilot.rps.FAILED`
              * :data:`radical.pilot.rps.CANCELED`

            * **timeout** [`float`]
              Timeout in seconds before the call returns regardless of Pilot
              state changes. The default value **None** waits forever.
        """

        if not uids:
            with self._tasks_lock:
                uids = list()
                for uid,task in self._tasks.items():
                    if task.state not in rps.FINAL:
                        uids.append(uid)

        if   not state                  : states = rps.FINAL
        elif not isinstance(state, list): states = [state]
        else                            : states =  state

        # we simplify state check by waiting for the *earliest* of the given
        # states - if the task happens to be in any later state, we are sure the
        # earliest has passed as well.
        check_state_val = rps._task_state_values[rps.FINAL[-1]]
        for state in states:
            check_state_val = min(check_state_val,
                                  rps._task_state_values[state])

        ret_list = True
        if not isinstance(uids, list):
            ret_list = False
            uids = [uids]

        start    = time.time()
        to_check = None

        with self._tasks_lock:
            to_check = [self._tasks[uid] for uid in uids]

        # We don't want to iterate over all tasks again and again, as that would
        # duplicate checks on tasks which were found in matching states.  So we
        # create a list from which we drop the tasks as we find them in
        # a matching state
        self._rep.progress_tgt(len(to_check), label='wait')
        while to_check and not self._terminate.is_set():

            # check timeout
            if timeout and (timeout <= (time.time() - start)):
                self._log.debug ("wait timed out")
                break

            time.sleep (0.1)

            # FIXME: print percentage...
          # print 'wait tasks: %s' % [[u.uid, u.state] for u in to_check]

            check_again = list()
            for task in to_check:

                # we actually don't check if a task is in a specific (set of)
                # state(s), but rather check if it ever *has been* in any of
                # those states
                if task.state not in rps.FINAL and \
                    rps._task_state_values[task.state] < check_state_val:
                    # this task does not match the wait criteria
                    check_again.append(task)

                else:
                    # stop watching this task
                    if task.state in [rps.FAILED]:
                        self._rep.progress()  # (color='error', c='-')
                    elif task.state in [rps.CANCELED]:
                        self._rep.progress()  # (color='warn', c='*')
                    else:
                        self._rep.progress()  # (color='ok', c='+')

            to_check = check_again

        self._rep.progress_done()


        # grab the current states to return
        state = None
        with self._tasks_lock:
            states = [self._tasks[uid].state for uid in uids]

        sdict = {state: states.count(state) for state in set(states)}
        for state in sorted(set(states)):
            self._rep.info('\t%-10s: %5d\n' % (state, sdict[state]))

        if to_check: self._rep.warn('>>timeout\n')
        else       : self._rep.ok  ('>>ok\n')

        # done waiting
        if ret_list: return states
        else       : return states[0]


    # --------------------------------------------------------------------------
    #
    def cancel_units(self, uids=None):
        '''
        deprecated - use `cancel_tasks()`
        '''
        _warn(self.cancel_units, self.cancel_tasks)
        return self.cancel_tasks(uids=uids)


    # --------------------------------------------------------------------------
    #
    def cancel_tasks(self, uids=None):
        """
        Cancel one or more :class:`radical.pilot.Tasks`.

        Note that cancellation of tasks is *immediate*, i.e. their state is
        immediately set to `CANCELED`, even if some RP component may still
        operate on the tasks.  Specifically, other state transitions, including
        other final states (`DONE`, `FAILED`) can occur *after* cancellation.
        This is a side effect of an optimization: we consider this
        acceptable tradeoff in the sense "Oh, that task was DONE at point of
        cancellation -- ok, we can use the results, sure!".

        If that behavior is not wanted, set the environment variable:

            export RADICAL_PILOT_STRICT_CANCEL=True

        **Arguments:**
            * **uids** [`string` or `list of strings`]: The IDs of the
              tasks objects to cancel.
        """

        if not uids:
            with self._tasks_lock:
                uids  = list(self._tasks.keys())
        else:
            if not isinstance(uids, list):
                uids = [uids]

        # NOTE: We advance all tasks to cancelled, and send a cancellation
        #       control command.  If that command is picked up *after* some
        #       state progression, we'll see state transitions after cancel.
        #       For non-final states that is not a problem, as it is equivalent
        #       with a state update message race, which our state collapse
        #       mechanism accounts for.  For an eventual non-canceled final
        #       state, we do get an invalid state transition.  That is also
        #       corrected eventually in the state collapse, but the point
        #       remains, that the state model is temporarily violated.  We
        #       consider this a side effect of the fast-cancel optimization.
        #
        #       The env variable 'RADICAL_PILOT_STRICT_CANCEL == True' will
        #       disable this optimization.
        #
        # FIXME: the effect of the env var is not well tested
        if 'RADICAL_PILOT_STRICT_CANCEL' not in os.environ:
            with self._tasks_lock:
                tasks = [self._tasks[uid] for uid  in uids ]
            task_docs = [task.as_dict()   for task in tasks]
            self.advance(task_docs, state=rps.CANCELED, publish=True, push=True)

        # we *always* issue the cancellation command to the local components
        self.publish(rpc.CONTROL_PUBSUB, {'cmd' : 'cancel_tasks',
                                          'arg' : {'uids' : uids,
                                                   'tmgr' : self.uid}})

        # we also inform all pilots about the cancelation request
        # FIXME: MongoDB
      # self._session._dbs.pilot_command(cmd='cancel_tasks', arg={'uids':uids})

        # In the default case of calling 'advance' above, we just set the state,
        # so we *know* tasks are canceled.  But we nevertheless wait until that
        # state progression trickled through, so that the application will see
        # the same state on task inspection.
        self.wait_tasks(uids=uids)


    # --------------------------------------------------------------------------
    #
    def register_callback(self, cb, cb_data=None, metric=None, uid=None):
        """
        Registers a new callback function with the TaskManager.  Manager-level
        callbacks get called if the specified metric changes.  The default
        metric `TASK_STATE` fires the callback if any of the Tasks
        managed by the PilotManager change their state.

        All callback functions need to have the same signature::

            def cb(obj, value)

        where ``object`` is a handle to the object that triggered the callback,
        ``value`` is the metric, and ``data`` is the data provided on
        callback registration..  In the example of `TASK_STATE` above, the
        object would be the task in question, and the value would be the new
        state of the task.

        If 'cb_data' is given, then the 'cb' signature changes to

            def cb(obj, state, cb_data)

        and 'cb_data' are passed unchanged.

        If 'uid' is given, the callback will invoked only for the specified
        task.


        Available metrics are:

          * `TASK_STATE`: fires when the state of any of the tasks which are
            managed by this task manager instance is changing.  It communicates
            the task object instance and the tasks new state.

          * `WAIT_QUEUE_SIZE`: fires when the number of unscheduled tasks (i.e.
            of tasks which have not been assigned to a pilot for execution)
            changes.
        """

        # FIXME: the signature should be (self, metrics, cb, cb_data)

        if not metric:
            metric = rpc.TASK_STATE

        if  metric not in rpc.TMGR_METRICS:
            raise ValueError ("Metric '%s' not available on the tmgr" % metric)

        if not uid:
            uid = '*'

        elif uid not in self._tasks:
            raise ValueError('no such task %s' % uid)


        with self._tcb_lock:
            cb_id = id(cb)

            if metric not in self._callbacks:
                self._callbacks[metric] = dict()

            if uid not in self._callbacks[metric]:
                self._callbacks[metric][uid] = dict()

            self._callbacks[metric][uid][cb_id] = {'cb'      : cb,
                                                   'cb_data' : cb_data}


    # --------------------------------------------------------------------------
    #
    def unregister_callback(self, cb=None, metrics=None, uid=None):

        if not metrics: metrics = [rpc.TMGR_METRICS]
        else          : metrics = ru.as_list(metrics)

        if not uid:
            uid = '*'

        elif uid not in self._tasks:
            raise ValueError('no such task %s' % uid)

        for metric in metrics:
            if metric not in rpc.TMGR_METRICS :
                raise ValueError ("invalid tmgr metric '%s'" % metric)

        with self._tcb_lock:

            for metric in metrics:

                if metric not in rpc.TMGR_METRICS :
                    raise ValueError("cb metric '%s' unknown" % metric)

                if metric not in self._callbacks:
                    raise ValueError("cb metric '%s' invalid" % metric)

                if uid not in self._callbacks[metric]:
                    raise ValueError("cb target '%s' invalid" % uid)

                if cb:
                    to_delete = [id(cb)]
                else:
                    to_delete = list(self._callbacks[metric][uid].keys())

                for cb_id in to_delete:

                    if cb_id not in self._callbacks[uid][metric]:
                        raise ValueError("cb %s not registered" % cb_id)

                    del(self._callbacks[uid][metric][cb_id])


# ------------------------------------------------------------------------------
<|MERGE_RESOLUTION|>--- conflicted
+++ resolved
@@ -717,14 +717,7 @@
         ret   = list()
         for td in descriptions:
 
-<<<<<<< HEAD
-            if not td.executable:
-                raise ValueError('task executable must be defined')
-
             task = Task(tmgr=self, descr=td)
-=======
-            task = Task(tmgr=self, descr=ud)
->>>>>>> 3e203c76
             tasks.append(task)
 
             # keep tasks around
