
__copyright__ = "Copyright 2013-2016, http://radical.rutgers.edu"
__license__   = "MIT"


import os
import sys
import time
import threading as mt

import radical.utils as ru

from . import utils     as rpu
from . import states    as rps
from . import constants as rpc

from . import task_description as rptd


# bulk callbacks are implemented, but are currently not used nor exposed.
_USE_BULK_CB = False
if os.environ.get('RADICAL_PILOT_BULK_CB', '').lower() in ['true', 'yes', '1']:
    _USE_BULK_CB = True


# ------------------------------------------------------------------------------
#
# make sure deprecation warning is shown only once per type
#
_seen = list()


def _warn(old_type, new_type):
    if old_type not in _seen:
        _seen.append(old_type)
        sys.stderr.write('%s is deprecated - use %s\n' % (old_type, new_type))


# ------------------------------------------------------------------------------
#
class TaskManager(rpu.Component):
    """
    A TaskManager manages :class:`radical.pilot.Task` instances which
    represent the **executable** workload in RADICAL-Pilot. A TaskManager
    connects the Tasks with one or more :class:`Pilot` instances (which
    represent the workload **executors** in RADICAL-Pilot) and a **scheduler**
    which determines which :class:`Task` gets executed on which
    :class:`Pilot`.

    **Example**::

        s = rp.Session()

        pm = rp.PilotManager(session=s)

        pd = rp.PilotDescription()
        pd.resource = "futuregrid.alamo"
        pd.cores = 16

        p1 = pm.submit_pilots(pd) # create first pilot with 16 cores
        p2 = pm.submit_pilots(pd) # create second pilot with 16 cores

        # Create a workload of 128 '/bin/sleep' tasks
        tasks = []
        for task_count in range(0, 128):
            t = rp.TaskDescription()
            t.executable = "/bin/sleep"
            t.arguments = ['60']
            tasks.append(t)

        # Combine the two pilots, the workload and a scheduler via
        # a TaskManager.
        tm = rp.TaskManager(session=session, scheduler=rp.SCHEDULER_ROUND_ROBIN)
        tm.add_pilot(p1)
        tm.submit_tasks(tasks)


    The task manager can issue notification on task state changes.  Whenever
    state notification arrives, any callback registered for that notification is
    fired.

    NOTE: State notifications can arrive out of order wrt the task state model!
    """

    # --------------------------------------------------------------------------
    #
    def __init__(self, session, cfg='default', scheduler=None):
        """
        Creates a new TaskManager and attaches it to the session.

        **Arguments:**
            * session [:class:`radical.pilot.Session`]:
              The session instance to use.
            * cfg (`dict` or `string`):
              The configuration or name of configuration to use.
            * scheduler (`string`):
              The name of the scheduler plug-in to use.

        **Returns:**
            * A new `TaskManager` object [:class:`radical.pilot.TaskManager`].
        """

        self._uid         = ru.generate_id('tmgr.%(item_counter)04d',
                                           ru.ID_CUSTOM, ns=session.uid)

        self._pilots      = dict()
        self._pilots_lock = mt.RLock()
        self._tasks       = dict()
        self._tasks_lock  = mt.RLock()
        self._callbacks   = dict()
        self._tcb_lock    = mt.RLock()
        self._terminate   = mt.Event()
        self._closed      = False
        self._task_info   = list()

        for m in rpc.TMGR_METRICS:
            self._callbacks[m] = dict()

        # NOTE: `name` and `cfg` are overloaded, the user cannot point to
        #       a predefined config and amed it at the same time.  This might
        #       be ok for the session, but introduces a minor API inconsistency.
        #
        name = None
        if isinstance(cfg, str):
            name = cfg
            cfg  = None

        cfg           = ru.Config('radical.pilot.tmgr', name=name, cfg=cfg)
        cfg.uid       = self._uid
        cfg.owner     = self._uid
        cfg.sid       = session.uid
        cfg.base      = session.base
        cfg.path      = session.path
        cfg.heartbeat = session.cfg.heartbeat

        if scheduler:
            # overwrite the scheduler from the config file
            cfg.scheduler = scheduler


        rpu.Component.__init__(self, cfg, session=session)
        self.start()

        self._log.info('started tmgr %s', self._uid)
        self._rep.info('<<create task manager')

        # create pmgr bridges and components, use session cmgr for that
        self._cmgr = rpu.ComponentManager(self._cfg)
        self._cmgr.start_bridges()
        self._cmgr.start_components()

        # The output queue is used to forward submitted tasks to the
        # scheduling component.
        self.register_output(rps.TMGR_SCHEDULING_PENDING,
                             rpc.TMGR_SCHEDULING_QUEUE)

        # the tmgr will also collect tasks from the agent again, for output
        # staging and finalization
        if self._cfg.bridges.tmgr_staging_output_queue:
            self._has_sout = True
            self.register_output(rps.TMGR_STAGING_OUTPUT_PENDING,
                                 rpc.TMGR_STAGING_OUTPUT_QUEUE)
        else:
            self._has_sout = False

        # also listen to the state pubsub for task state changes
        self.register_subscriber(rpc.STATE_PUBSUB, self._state_sub_cb)

        # let session know we exist
        self._session._register_tmgr(self)

        self._prof.prof('setup_done', uid=self._uid)
        self._rep.ok('>>ok\n')


    # --------------------------------------------------------------------------
    #
    def initialize(self):

        # the manager must not carry bridge and component handles across forks
        ru.atfork(self._atfork_prepare, self._atfork_parent, self._atfork_child)


    # --------------------------------------------------------------------------
    #
    # EnTK forks, make sure we don't carry traces of children across the fork
    #
    def _atfork_prepare(self): pass
    def _atfork_parent(self) : pass
    def _atfork_child(self)  :
        self._bridges    = dict()
        self._components = dict()


    # --------------------------------------------------------------------------
    #
    def finalize(self):

        self._cmgr.close()


    # --------------------------------------------------------------------------
    #
    def close(self):
        """
        Shut down the TaskManager and all its components.
        """

        # we do not cancel tasks at this point, in case any component or pilot
        # wants to continue to progress task states, which should indeed be
        # independent from the tmgr life cycle.

        if self._closed:
            return

        self._terminate.set()
        self._rep.info('<<close task manager')

        # disable callbacks during shutdown
        with self._tcb_lock:
            self._callbacks = dict()
            for m in rpc.TMGR_METRICS:
                self._callbacks[m] = dict()

        self._cmgr.close()

        self._log.info("Closed TaskManager %s." % self._uid)

        self._closed = True
        self._rep.ok('>>ok\n')

        # dump json
        json = self.as_dict()
      # json['_id']  = self.uid
        json['type'] = 'tmgr'
        json['uid']  = self.uid

        tgt = '%s/%s.json' % (self._session.path, self.uid)
        ru.write_json(json, tgt)

        # dump task json
        json = self._task_info

        tgt = '%s/tasks.%s.json' % (self._session.path, self.uid)
        ru.write_json(json, tgt)


    # --------------------------------------------------------------------------
    #
    def as_dict(self):
        """
        Returns a dictionary representation of the TaskManager object.
        """

        ret = {
            'uid': self.uid,
            'cfg': self.cfg
        }

        return ret


    # --------------------------------------------------------------------------
    #
    def __str__(self):
        """
        Returns a string representation of the TaskManager object.
        """

        return str(self.as_dict())


    # --------------------------------------------------------------------------
    #
    def _pilot_state_cb(self, pilots, state=None):

        if self._terminate.is_set():
            return False

        # we register this callback for pilots added to this tmgr.  It will
        # specifically look out for pilots which complete, and will make sure
        # that all tasks are pulled back into tmgr control if that happens
        # prematurely.
        #
        # If we find tasks which have not completed the agent part of the task
        # state model, we declare them FAILED.  If they can be restarted, we
        # resubmit an identical task, which then will get a new task ID.  This
        # avoids state model confusion (the state model is right now expected to
        # be linear), but is not intuitive for the application (FIXME).
        #
        # FIXME: there is a race with the tmgr scheduler which may, just now,
        #        and before being notified about the pilot's demise, send new
        #        tasks to the pilot.

        # we only look into pilot states when the tmgr is still active
        # FIXME: note that there is a race in that the tmgr can be closed while
        #        we are in the cb.
        # FIXME: `self._closed` is not an `mt.Event`!
        if self._closed:
            self._log.debug('tmgr closed, ignore pilot cb %s',
                            ['%s:%s' % (p.uid, p.state) for p in pilots])
            return True

        if not isinstance(pilots, list):
            pilots = [pilots]

        for pilot in pilots:

            state = pilot.state

            if state in rps.FINAL:

                self._log.debug('pilot %s is final - pull tasks', pilot.uid)

                # FIXME: MongoDB
                continue
                task_cursor = self.session._dbs._c.find({
                    'type'    : 'task',
                    'pilot'   : pilot.uid,
                    'tmgr'    : self.uid,
                    'control' : {'$in' : ['agent_pending', 'agent']}})

                if not task_cursor.count():
                    tasks = list()
                else:
                    tasks = list(task_cursor)

                self._log.debug("tasks pulled: %3d (pilot dead)", len(tasks))

                if not tasks:
                    continue

                # update the tasks to avoid pulling them again next time.
                # NOTE:  this needs not locking with the task pulling in the
                #        _task_pull_cb, as that will only pull tmgr_pending
                #        tasks.
                uids = [task['uid'] for task in tasks]

                self._session._dbs._c.update({'type'  : 'task',
                                              'uid'   : {'$in'     : uids}},
                                             {'$set'  : {'control' : 'tmgr'}},
                                             multi=True)
                to_restart = list()
                for task in tasks:

                    task['state'] = rps.FAILED
                    if not task['description'].get('restartable'):
                        self._log.debug('task %s not restartable', task['uid'])
                        continue

                    self._log.debug('task %s is  restartable', task['uid'])
                    task['restarted'] = True
                    td = rptd.TaskDescription(task['description'])
                    to_restart.append(td)
                    # FIXME: increment some restart counter in the description?
                    # FIXME: reference the resulting new uid in the old task.

                if to_restart and not self._closed:
                    self._log.debug('restart %s tasks', len(to_restart))
                    restarted = self.submit_tasks(to_restart)
                    for u in restarted:
                        self._log.debug('restart task %s', u.uid)

                # final tasks are not pushed
                self.advance(tasks, publish=True, push=False)


        # keep cb registered
        return True


    # --------------------------------------------------------------------------
    #
    def _state_sub_cb(self, topic, msg):

        if self._terminate.is_set():
            return False

        cmd = msg.get('cmd')
        arg = msg.get('arg')

        if cmd != 'update':
            self._log.debug('ignore state cb msg with cmd %s', cmd)
            return True

        things = ru.as_list(arg)
        tasks  = [thing for thing in things if thing.get('type') == 'task']

        self._update_tasks(tasks)

        return True


    # --------------------------------------------------------------------------
    #
    def _update_tasks(self, task_dicts):


        # return information about needed callback and advance activities, so
        # that we don't break bulks here.
        # note however that individual task callbacks are still being called on
        # each task (if any are registered), which can lead to arbitrary,
        # application defined delays.

        to_notify = list()

        with self._tasks_lock:

            for task_dict in task_dicts:

                uid = task_dict['uid']

                # we don't care about tasks we don't know
                task = self._tasks.get(uid)
                if not task:
                    self._log.debug('tmgr: task unknown: %s', uid)
                    continue

                # only update on state changes
                current = task.state
                target  = task_dict['state']
                if current == target:
                    continue

                target, passed = rps._task_state_progress(uid, current, target)

                if target in [rps.CANCELED, rps.FAILED]:
                    # don't replay intermediate states
                    passed = passed[-1:]

                for s in passed:
                    task_dict['state'] = s
                    self._tasks[uid]._update(task_dict)
                    to_notify.append([task, s])

                if task_dict['state'] in rps.FINAL:
                    self._task_info.append(task_dict)

        if to_notify:
            if _USE_BULK_CB:
                self._bulk_cbs(set([task for task,_ in to_notify]))
            else:
                for task, state in to_notify:
                    self._task_cb(task, state)


    # --------------------------------------------------------------------------
    #
    def _task_cb(self, task, state):

        with self._tcb_lock:

            uid      = task.uid
            cb_dicts = list()
            metric   = rpc.TASK_STATE

            # get wildcard callbacks
            cb_dicts += self._callbacks[metric].get('*', {}).values()
            cb_dicts += self._callbacks[metric].get(uid, {}).values()

            for cb_dict in cb_dicts:

                cb      = cb_dict['cb']
                cb_data = cb_dict['cb_data']

                try:
                    if cb_data: cb(task, state, cb_data)
                    else      : cb(task, state)
                except:
                    self._log.exception('cb error (%s)', cb.__name__)


    # --------------------------------------------------------------------------
    #
    def _bulk_cbs(self, tasks,  metrics=None):

        if not metrics: metrics = [rpc.TASK_STATE]
        else          : metrics = ru.as_list(metrics)

        cbs = dict()  # bulked callbacks to call

        with self._tcb_lock:

            for metric in metrics:

                # get wildcard callbacks
                cb_dicts = self._callbacks[metric].get('*')
                for cb_name in cb_dicts:
                    cbs[cb_name] = {'cb'     : cb_dicts[cb_name]['cb'],
                                    'cb_data': cb_dicts[cb_name]['cb_data'],
                                    'tasks'  : set(tasks)}

                # add task specific callbacks if needed
                for task in tasks:

                    uid = task.uid
                    if uid not in self._callbacks[metric]:
                        continue

                    cb_dicts = self._callbacks[metric].get(uid, {})
                    for cb_name in cb_dicts:

                        if cb_name in cbs:
                            cbs[cb_name]['tasks'].add(task)
                        else:
                            cbs[cb_name] = {'cb'     : cb_dicts[cb_name]['cb'],
                                            'cb_data': cb_dicts[cb_name]['cb_data'],
                                            'tasks'  : set([task])}

            for cb_name in cbs:

                cb      = cbs[cb_name]['cb']
                cb_data = cbs[cb_name]['cb_data']
                objs    = cbs[cb_name]['tasks']

                if cb_data: cb(list(objs), cb_data)
                else      : cb(list(objs))


    # --------------------------------------------------------------------------
    #
    # FIXME: this needs to go to the scheduler
    def _default_wait_queue_size_cb(self, tmgr, wait_queue_size):

        # FIXME: this needs to come from the scheduler?
        if self._terminate.is_set():
            return False

        self._log.info("[Callback]: wait_queue_size: %s.", wait_queue_size)


    # --------------------------------------------------------------------------
    #
    @property
    def uid(self):
        """
        Returns the unique id.
        """
        return self._uid


    # --------------------------------------------------------------------------
    #
    @property
    def scheduler(self):
        """
        Returns the scheduler name.
        """

        return self._cfg.get('scheduler')



    # --------------------------------------------------------------------------
    #
    def add_pilots(self, pilots):
        """
        Associates one or more pilots with the task manager.

        **Arguments:**

            * **pilots** [:class:`radical.pilot.Pilot` or list of
              :class:`radical.pilot.Pilot`]: The pilot objects that will be
              added to the task manager.
        """

        if not isinstance(pilots, list):
            pilots = [pilots]

        if len(pilots) == 0:
            raise ValueError('cannot add no pilots')

        pilot_docs = list()
        with self._pilots_lock:

            # sanity check, and keep pilots around for inspection
            for pilot in pilots:

                if isinstance(pilot, dict):
                    pilot_dict = pilot
                else:
                    pilot_dict = pilot.as_dict()
                    # real object: subscribe for state updates
                    pilot.register_callback(self._pilot_state_cb)

                pid = pilot_dict['uid']

                if pid in self._pilots:
                    raise ValueError('pilot %s already added' % pid)
                self._pilots[pid] = pilot_dict
                pilot_docs.append(pilot_dict)

        # publish to the command channel for the scheduler to pick up
        pilot_docs = [pilot.as_dict() for pilot in pilots]
        self.publish(rpc.CONTROL_PUBSUB, {'cmd' : 'add_pilots',
                                          'arg' : {'pilots': pilot_docs,
                                                   'tmgr'  : self.uid}})


    # --------------------------------------------------------------------------
    #
    def list_pilots(self):
        """
        Lists the UIDs of the pilots currently associated with the task manager.

        **Returns:**
              * A list of :class:`radical.pilot.Pilot` UIDs [`string`].
        """

        with self._pilots_lock:
            return list(self._pilots.keys())


    # --------------------------------------------------------------------------
    #
    def get_pilots(self):
        """
        Get the pilots instances currently associated with the task manager.

        **Returns:**
              * A list of :class:`radical.pilot.Pilot` instances.
        """

        with self._pilots_lock:
            return list(self._pilots.values())


    # --------------------------------------------------------------------------
    #
    def remove_pilots(self, pilot_ids, drain=False):
        """
        Disassociates one or more pilots from the task manager.

        After a pilot has been removed from a task manager, it won't process
        any of the task manager's tasks anymore. Calling `remove_pilots`
        doesn't stop the pilot itself.

        **Arguments:**

            * **drain** [`boolean`]: Drain determines what happens to the tasks
              which are managed by the removed pilot(s). If `True`, all tasks
              currently assigned to the pilot are allowed to finish execution.
              If `False` (the default), then non-final tasks will be canceled.
        """

        # TODO: Implement 'drain'.
        # NOTE: the actual removal of pilots from the scheduler is asynchron!

        if drain:
            raise RuntimeError("'drain' is not yet implemented")

        if not isinstance(pilot_ids, list):
            pilot_ids = [pilot_ids]

        if len(pilot_ids) == 0:
            raise ValueError('cannot remove no pilots')

        with self._pilots_lock:

            # sanity check, and keep pilots around for inspection
            for pid in pilot_ids:
                if pid not in self._pilots:
                    raise ValueError('pilot %s not removed' % pid)
                del(self._pilots[pid])

        # publish to the command channel for the scheduler to pick up
        self.publish(rpc.CONTROL_PUBSUB, {'cmd' : 'remove_pilots',
                                          'arg' : {'pids'  : pilot_ids,
                                                   'tmgr'  : self.uid}})


    # --------------------------------------------------------------------------
    #
    def list_units(self):
        '''
        deprecated - use `list_tasks()`
        '''
        _warn(self.list_units, self.list_tasks)
        return self.list_tasks()


    # --------------------------------------------------------------------------
    #
    def list_tasks(self):
        """
        Returns the UIDs of the :class:`radical.pilot.Task` managed by
        this task manager.

        **Returns:**
              * A list of :class:`radical.pilot.Task` UIDs [`string`].
        """

        with self._pilots_lock:
            return list(self._tasks.keys())


    # --------------------------------------------------------------------------
    #
    def submit_units(self, descriptions):
        '''
        deprecated - use `submit_tasks()`
        '''
        _warn(self.submit_units, self.submit_tasks)
        return self.submit_tasks(descriptions=descriptions)


    # --------------------------------------------------------------------------
    #
    def submit_tasks(self, descriptions):
        """
        Submits on or more :class:`radical.pilot.Task` instances to the
        task manager.

        **Arguments:**
            * **descriptions** [:class:`radical.pilot.TaskDescription`
              or list of :class:`radical.pilot.TaskDescription`]: The
              description of the task instance(s) to create.

        **Returns:**
              * A list of :class:`radical.pilot.Task` objects.
        """

        from .task import Task

        ret_list = True
        if not isinstance(descriptions, list):
            ret_list     = False
            descriptions = [descriptions]

        if len(descriptions) == 0:
            raise ValueError('cannot submit no task descriptions')

        # we return a list of tasks
        self._rep.progress_tgt(len(descriptions), label='submit')
        tasks = list()
<<<<<<< HEAD
        ret   = list()
        for td in descriptions:

            task = Task(tmgr=self, descr=td)
=======
        for ud in descriptions:

            task = Task(tmgr=self, descr=ud, origin='client')
>>>>>>> 5a7795e4
            tasks.append(task)

            # keep tasks around
            with self._tasks_lock:
                self._tasks[task.uid] = task

            self._rep.progress()

            if len(tasks) >= 1024:
                # submit this bulk
                task_docs = [u.as_dict() for u in tasks]
                self.advance(task_docs, rps.TMGR_SCHEDULING_PENDING,
                             publish=True, push=True)
                ret += tasks
                tasks = list()

        # submit remaining bulk (if any)
        if tasks:
            task_docs = [u.as_dict() for u in tasks]
            self.advance(task_docs, rps.TMGR_SCHEDULING_PENDING,
                         publish=True, push=True)
            ret += tasks

        self._rep.progress_done()

        if ret_list: return ret
        else       : return ret[0]


    # --------------------------------------------------------------------------
    #
    def get_units(self, uids=None):
        '''
        deprecated - use `get_tasks()`
        '''
        _warn(self.get_units, self.get_tasks)
        return self.get_tasks(uids=uids)


    # --------------------------------------------------------------------------
    #
    def get_tasks(self, uids=None):
        """Returns one or more tasks identified by their IDs.

        **Arguments:**
            * **uids** [`string` or `list of strings`]: The IDs of the
              task objects to return.

        **Returns:**
              * A list of :class:`radical.pilot.Task` objects.
        """

        if not uids:
            with self._tasks_lock:
                ret = list(self._tasks.values())
            return ret

        ret_list = True
        if (not isinstance(uids, list)) and (uids is not None):
            ret_list = False
            uids = [uids]

        ret = list()
        with self._tasks_lock:
            for uid in uids:
                if uid not in self._tasks:
                    raise ValueError('task %s not known' % uid)
                ret.append(self._tasks[uid])

        if ret_list: return ret
        else       : return ret[0]


    # --------------------------------------------------------------------------
    #
    def wait_units(self, uids=None, state=None, timeout=None):
        '''
        deprecated - use `wait_tasks()`
        '''
        _warn(self.wait_units, self.wait_tasks)
        return self.wait_tasks(uids=uids, state=state, timeout=timeout)


    # --------------------------------------------------------------------------
    #
    def wait_tasks(self, uids=None, state=None, timeout=None):
        """
        Returns when the given :class:`radical.pilot.Tasks` reach a
        specific state.

        If `uids` is `None`, `wait_tasks` returns when **all**
        Tasks reach the state defined in `state`.  This may include
        tasks which have previously terminated or waited upon.

        **Example**::

            # TODO -- add example

        **Arguments:**

            * **uids** [`string` or `list of strings`]
              If uids is set, only the Tasks with the specified
              uids are considered. If uids is `None` (default), all
              Tasks are considered.

            * **state** [`string`]
              The state that Tasks have to reach in order for the call
              to return.

              By default `wait_tasks` waits for the Tasks to
              reach a terminal state, which can be one of the following:

              * :data:`radical.pilot.rps.DONE`
              * :data:`radical.pilot.rps.FAILED`
              * :data:`radical.pilot.rps.CANCELED`

            * **timeout** [`float`]
              Timeout in seconds before the call returns regardless of Pilot
              state changes. The default value **None** waits forever.
        """

        if not uids:
            with self._tasks_lock:
                uids = list()
                for uid,task in self._tasks.items():
                    if task.state not in rps.FINAL:
                        uids.append(uid)

        if   not state                  : states = rps.FINAL
        elif not isinstance(state, list): states = [state]
        else                            : states =  state

        # we simplify state check by waiting for the *earliest* of the given
        # states - if the task happens to be in any later state, we are sure the
        # earliest has passed as well.
        check_state_val = rps._task_state_values[rps.FINAL[-1]]
        for state in states:
            check_state_val = min(check_state_val,
                                  rps._task_state_values[state])

        ret_list = True
        if not isinstance(uids, list):
            ret_list = False
            uids = [uids]

        start    = time.time()
        to_check = None

        with self._tasks_lock:
            to_check = [self._tasks[uid] for uid in uids]

        # We don't want to iterate over all tasks again and again, as that would
        # duplicate checks on tasks which were found in matching states.  So we
        # create a list from which we drop the tasks as we find them in
        # a matching state
        self._rep.progress_tgt(len(to_check), label='wait')
        while to_check and not self._terminate.is_set():

            # check timeout
            if timeout and (timeout <= (time.time() - start)):
                self._log.debug ("wait timed out")
                break

            time.sleep (0.1)

            # FIXME: print percentage...
          # print 'wait tasks: %s' % [[u.uid, u.state] for u in to_check]

            check_again = list()
            for task in to_check:

                # we actually don't check if a task is in a specific (set of)
                # state(s), but rather check if it ever *has been* in any of
                # those states
                if task.state not in rps.FINAL and \
                    rps._task_state_values[task.state] < check_state_val:
                    # this task does not match the wait criteria
                    check_again.append(task)

                else:
                    # stop watching this task
                    if task.state in [rps.FAILED]:
                        self._rep.progress()  # (color='error', c='-')
                    elif task.state in [rps.CANCELED]:
                        self._rep.progress()  # (color='warn', c='*')
                    else:
                        self._rep.progress()  # (color='ok', c='+')

            to_check = check_again

        self._rep.progress_done()


        # grab the current states to return
        state = None
        with self._tasks_lock:
            states = [self._tasks[uid].state for uid in uids]

        sdict = {state: states.count(state) for state in set(states)}
        for state in sorted(set(states)):
            self._rep.info('\t%-10s: %5d\n' % (state, sdict[state]))

        if to_check: self._rep.warn('>>timeout\n')
        else       : self._rep.ok  ('>>ok\n')

        # done waiting
        if ret_list: return states
        else       : return states[0]


    # --------------------------------------------------------------------------
    #
    def cancel_units(self, uids=None):
        '''
        deprecated - use `cancel_tasks()`
        '''
        _warn(self.cancel_units, self.cancel_tasks)
        return self.cancel_tasks(uids=uids)


    # --------------------------------------------------------------------------
    #
    def cancel_tasks(self, uids=None):
        """
        Cancel one or more :class:`radical.pilot.Tasks`.

        Note that cancellation of tasks is *immediate*, i.e. their state is
        immediately set to `CANCELED`, even if some RP component may still
        operate on the tasks.  Specifically, other state transitions, including
        other final states (`DONE`, `FAILED`) can occur *after* cancellation.
        This is a side effect of an optimization: we consider this
        acceptable tradeoff in the sense "Oh, that task was DONE at point of
        cancellation -- ok, we can use the results, sure!".

        If that behavior is not wanted, set the environment variable:

            export RADICAL_PILOT_STRICT_CANCEL=True

        **Arguments:**
            * **uids** [`string` or `list of strings`]: The IDs of the
              tasks objects to cancel.
        """

        if not uids:
            with self._tasks_lock:
                uids  = list(self._tasks.keys())
        else:
            if not isinstance(uids, list):
                uids = [uids]

        # NOTE: We advance all tasks to cancelled, and send a cancellation
        #       control command.  If that command is picked up *after* some
        #       state progression, we'll see state transitions after cancel.
        #       For non-final states that is not a problem, as it is equivalent
        #       with a state update message race, which our state collapse
        #       mechanism accounts for.  For an eventual non-canceled final
        #       state, we do get an invalid state transition.  That is also
        #       corrected eventually in the state collapse, but the point
        #       remains, that the state model is temporarily violated.  We
        #       consider this a side effect of the fast-cancel optimization.
        #
        #       The env variable 'RADICAL_PILOT_STRICT_CANCEL == True' will
        #       disable this optimization.
        #
        # FIXME: the effect of the env var is not well tested
        if 'RADICAL_PILOT_STRICT_CANCEL' not in os.environ:
            with self._tasks_lock:
                tasks = [self._tasks[uid] for uid  in uids ]
            task_docs = [task.as_dict()   for task in tasks]
            self.advance(task_docs, state=rps.CANCELED, publish=True, push=True)

        # we *always* issue the cancellation command to the local components
        self.publish(rpc.CONTROL_PUBSUB, {'cmd' : 'cancel_tasks',
                                          'arg' : {'uids' : uids,
                                                   'tmgr' : self.uid}})

        # we also inform all pilots about the cancelation request
        # FIXME: MongoDB
      # self._session._dbs.pilot_command(cmd='cancel_tasks', arg={'uids':uids})

        # In the default case of calling 'advance' above, we just set the state,
        # so we *know* tasks are canceled.  But we nevertheless wait until that
        # state progression trickled through, so that the application will see
        # the same state on task inspection.
        self.wait_tasks(uids=uids)


    # --------------------------------------------------------------------------
    #
    # TODO: `metric` -> `metrics`, for consistency with `unregister_callback()`
    #
    def register_callback(self, cb, cb_data=None, metric=None, uid=None):
        """
        Registers a new callback function with the TaskManager.  Manager-level
        callbacks get called if the specified metric changes.  The default
        metric `TASK_STATE` fires the callback if any of the Tasks
        managed by the PilotManager change their state.

        All callback functions need to have the same signature::

            def cb(obj, value)

        where ``object`` is a handle to the object that triggered the callback,
        ``value`` is the metric, and ``data`` is the data provided on
        callback registration..  In the example of `TASK_STATE` above, the
        object would be the task in question, and the value would be the new
        state of the task.

        If 'cb_data' is given, then the 'cb' signature changes to

            def cb(obj, state, cb_data)

        and 'cb_data' are passed unchanged.

        If 'uid' is given, the callback will invoked only for the specified
        task.


        Available metrics are:

          * `TASK_STATE`: fires when the state of any of the tasks which are
            managed by this task manager instance is changing.  It communicates
            the task object instance and the tasks new state.

          * `WAIT_QUEUE_SIZE`: fires when the number of unscheduled tasks (i.e.
            of tasks which have not been assigned to a pilot for execution)
            changes.
        """

        # FIXME: the signature should be (self, metrics, cb, cb_data)

        if not metric:
            metric = rpc.TASK_STATE

        metrics = ru.as_list(metric)

        if not uid:
            uid = '*'

        elif uid not in self._tasks:
            raise ValueError('no such task %s' % uid)


        with self._tcb_lock:

            for metric in metrics:

                if metric not in rpc.TMGR_METRICS:
                    raise ValueError("invalid tmgr metric '%s'" % metric)

                cb_id = id(cb)

                if metric not in self._callbacks:
                    self._callbacks[metric] = dict()

                if uid not in self._callbacks[metric]:
                    self._callbacks[metric][uid] = dict()

                self._callbacks[metric][uid][cb_id] = {'cb'     : cb,
                                                       'cb_data': cb_data}


    # --------------------------------------------------------------------------
    #
    def unregister_callback(self, cb=None, metrics=None, uid=None):

        if not metrics:
            metrics = rpc.TASK_STATE

        metrics = ru.as_list(metrics)

        if not uid:
            uid = '*'

        elif uid not in self._tasks:
            raise ValueError('no such task %s' % uid)

        for metric in metrics:
            if metric not in rpc.TMGR_METRICS:
                raise ValueError("invalid tmgr metric '%s'" % metric)

        with self._tcb_lock:

            for metric in metrics:

                if metric not in self._callbacks:
                    raise ValueError("cb metric '%s' invalid" % metric)

                if uid not in self._callbacks[metric]:
                    raise ValueError("cb target '%s' invalid" % uid)

                if cb:
                    to_delete = [id(cb)]
                else:
                    to_delete = list(self._callbacks[metric][uid].keys())

                for cb_id in to_delete:

                    if cb_id not in self._callbacks[metric][uid]:
                        raise ValueError("cb %s not registered" % cb_id)

                    del(self._callbacks[metric][uid][cb_id])


# ------------------------------------------------------------------------------
<|MERGE_RESOLUTION|>--- conflicted
+++ resolved
@@ -733,16 +733,10 @@
         # we return a list of tasks
         self._rep.progress_tgt(len(descriptions), label='submit')
         tasks = list()
-<<<<<<< HEAD
         ret   = list()
         for td in descriptions:
 
-            task = Task(tmgr=self, descr=td)
-=======
-        for ud in descriptions:
-
-            task = Task(tmgr=self, descr=ud, origin='client')
->>>>>>> 5a7795e4
+            task = Task(tmgr=self, descr=td, origin='client')
             tasks.append(task)
 
             # keep tasks around
