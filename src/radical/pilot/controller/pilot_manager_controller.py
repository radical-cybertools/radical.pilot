--- conflicted
+++ resolved
@@ -294,8 +294,6 @@
                         # may, or may not, cancel the pilot's units.
                         self.call_callbacks(pilot_id, new_state)
 
-<<<<<<< HEAD
-=======
                     # If the state is 'DONE', 'FAILED' or 'CANCELED', we also
                     # set the state of the compute unit accordingly
                     if new_state in [FAILED, DONE, CANCELED]:
@@ -304,7 +302,6 @@
                             state=CANCELED,
                             log="Pilot '%s' has terminated with state '%s'. CU canceled." % (pilot_id, new_state))
 
->>>>>>> d7dcddaa
                 # After the first iteration, we are officially initialized!
                 if not self._initialized.is_set():
                     self._initialized.set()
