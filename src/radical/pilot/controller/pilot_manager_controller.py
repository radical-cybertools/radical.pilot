"""
.. module:: radical.pilot.controller.pilot_launcher_worker
.. moduleauthor:: Ole Weidner <ole.weidner@rutgers.edu>
"""

__copyright__ = "Copyright 2013-2014, http://radical.rutgers.edu"
__license__ = "MIT"

import os
import time
import saga
import bson
import datetime
import traceback
import threading

import weakref
from multiprocessing import Pool

from radical.utils import which

from radical.pilot.states       import *
from radical.pilot.utils.logger import logger

from radical.pilot.controller.pilot_launcher_worker import PilotLauncherWorker

from radical.pilot.db.database import COMMAND_CANCEL_PILOT

# ----------------------------------------------------------------------------
#
class PilotManagerController(threading.Thread):
    """PilotManagerController is a threading worker that handles backend
       interaction for the PilotManager and Pilot classes.
    """

    # ------------------------------------------------------------------------
    #
    def __init__(self, pilot_manager_uid, pilot_manager_data, 
        session, db_connection, db_connection_info, pilot_launcher_workers=1):
        """Le constructeur.
        """
        self._session = session

        # The MongoDB database handle.
        self._db = db_connection

        # Multithreading stuff
        threading.Thread.__init__(self)

        # Stop event can be set to terminate the main loop
        self._stop = threading.Event()
        self._stop.clear()

        # Initialized is set, once the run loop has pulled status
        # at least once. Other functions use it as a guard.
        self._initialized = threading.Event()
        self._initialized.clear()

        # Startup results contains a list of asynchronous startup results.
        self.startup_results = list()
        self.startup_results_lock = threading.Lock()

        # The shard_data_manager handles data exchange between the worker
        # process and the API objects. The communication is unidirectional:
        # workers WRITE to _shared_data and API methods READ from _shared_data.
        # The strucuture of _shared_data is as follows:
        #
        #  self._shared_data[pilot_uid] = {
        #      'data':          pilot_json,
        #      'callbacks':     []
        #      'facade_object': None
        #  }
        #
        self._shared_data = dict()

        # The manager-level callbacks.
        self._manager_callbacks = list()

        # The different command queues hold pending operations
        # that are passed to the worker. Command queues are inspected during
        # runtime in the run() loop and the worker acts upon them accordingly.
        #
        if pilot_manager_uid is None:
            # Try to register the PilotManager with the database.
            self._pm_id = self._db.insert_pilot_manager(
                pilot_manager_data=pilot_manager_data,
                pilot_launcher_workers=pilot_launcher_workers
            )
            self._num_pilot_launcher_workers = pilot_launcher_workers
        else:
            pm_json = self._db.get_pilot_manager(pilot_manager_id=pilot_manager_uid)
            self._pm_id = pilot_manager_uid
            self._num_pilot_launcher_workers = pm_json["pilot_launcher_workers"]

        # The pilot launcher worker(s) are autonomous processes that
        # execute pilot bootstrap / launcher requests concurrently.
        self._pilot_launcher_worker_pool = []
        for worker_number in range(1, self._num_pilot_launcher_workers+1):
            worker = PilotLauncherWorker(
                session=self._session,
                db_connection_info=db_connection_info, 
                pilot_manager_id=self._pm_id,
                number=worker_number
            )
            self._pilot_launcher_worker_pool.append(worker)
            worker.start()

        self._callback_histories = dict()

    # ------------------------------------------------------------------------
    #
    @classmethod
    def uid_exists(cls, db_connection, pilot_manager_uid):
        """Checks wether a pilot unit manager UID exists.
        """
        exists = False

        if pilot_manager_uid in db_connection.list_pilot_manager_uids():
            exists = True

        return exists

    # ------------------------------------------------------------------------
    #
    @property
    def pilot_manager_uid(self):
        """Returns the uid of the associated PilotMangager
        """
        return self._pm_id

    # ------------------------------------------------------------------------
    #
    def list_pilots(self):
        """List all known pilots.
        """
        return self._db.list_pilot_uids(self._pm_id)

    # ------------------------------------------------------------------------
    #
    def get_compute_pilot_data(self, pilot_ids=None):
        """Returns the raw data (json dicts) of one or more ComputePilots
           registered with this Worker / PilotManager
        """
        # Wait for the initialized event to assert proper operation.
        self._initialized.wait()

        try:
            if  pilot_ids is None:
                pilot_ids = self._shared_data.keys ()

            return_list_type = True
            if not isinstance(pilot_ids, list):
                return_list_type = False
                pilot_ids = [pilot_ids]

            data = list()
            for pilot_id in pilot_ids:
                data.append(self._shared_data[pilot_id]['data'])

            if  return_list_type :
                return data
            else :
                return data[0]

        except KeyError, ke:
            msg = "Unknown Pilot ID %s" % ke
            logger.error(msg)
            raise Exception(msg)

    # ------------------------------------------------------------------------
    #
    def stop(self):
        """stop() signals the process to finish up and terminate.
        """
        logger.error("pworker %s stopping" % (self.name))
        self._stop.set()
        self.join()
        logger.error("pworker %s stopped" % (self.name))

      # logger.debug("Worker thread (ID: %s[%s]) for PilotManager %s stopped." %
      #             (self.name, self.ident, self._pm_id))

    # ------------------------------------------------------------------------
    #
    def call_callbacks(self, pilot_id, new_state):
        """Wrapper function to call all all relevant callbacks, on pilot-level
        as well as manager-level.
        """

        # this is the point where, at the earliest, the application could have
        # been notified about pilot state changes.  So we record that event.
        if  not pilot_id in self._callback_histories :
            self._callback_histories[pilot_id] = list()
        self._callback_histories[pilot_id].append (
                {'timestamp' : datetime.datetime.utcnow(), 
                 'state'     : new_state})

        for [cb, cb_data] in self._shared_data[pilot_id]['callbacks']:
            try:
                if  self._shared_data[pilot_id]['facade_object'] :
                    if  cb_data :
                        cb (self._shared_data[pilot_id]['facade_object'](), new_state, cb_data)
                    else :
                        cb (self._shared_data[pilot_id]['facade_object'](), new_state)
                else :
                    logger.error("Couldn't call callback (no pilot instance)")
            except Exception, ex:
                logger.error("Couldn't call callback function %s" % str(ex))
                raise

        # If we have any manager-level callbacks registered, we
        # call those as well!
        for [cb, cb_data] in self._manager_callbacks:
            try:
                if  self._shared_data[pilot_id]['facade_object'] :
                    if  cb_data :
                        cb(self._shared_data[pilot_id]['facade_object'](), new_state, cb_data)
                    else :
                        cb(self._shared_data[pilot_id]['facade_object'](), new_state)
                else :
                    logger.error("Couldn't call manager callback (no pilot instance)")
            except Exception, ex:
                logger.error(
                    "Couldn't call callback function %s" % str(ex))
                raise

        # if we meet a final state, we record the object's callback history for
        # later evalutation
        if  new_state in (DONE, FAILED, CANCELED) :
            self._db.publish_compute_pilot_callback_history (pilot_id, self._callback_histories[pilot_id])
      # print 'publishing Callback history for %s' % pilot_id


    # ------------------------------------------------------------------------
    #
    def run(self):
        """run() is called when the process is started via
           PilotManagerController.start().
        """

        # make sure to catch sys.exit (which raises SystemExit)
        try :

            logger.debug("Worker thread (ID: %s[%s]) for PilotManager %s started." %
                        (self.name, self.ident, self._pm_id))

            while not self._stop.is_set():

                # # Check if one or more startup requests have finished.
                # self.startup_results_lock.acquire()

                # new_startup_results = list()

                # for transfer_result in self.startup_results:
                #     if transfer_result.ready():
                #         result = transfer_result.get()

                #         self._db.update_pilot_state(
                #             pilot_uid=result["pilot_uid"],
                #             state=result["state"],
                #             sagajobid=result["saga_job_id"],
                #             sandbox=result["sandbox"],
                #             submitted=result["submitted"],
                #             logs=result["logs"]
                #         )

                #     else:
                #         new_startup_results.append(transfer_result)

                # self.startup_results = new_startup_results

                # self.startup_results_lock.release()

                # Check and update pilots. This needs to be optimized at
                # some point, i.e., state pulling should be conditional
                # or triggered by a tailable MongoDB cursor, etc.
                pilot_list = self._db.get_pilots(pilot_manager_id=self._pm_id)

                for pilot in pilot_list:
                    pilot_id = str(pilot["_id"])

                    new_state = pilot["state"]
                    if pilot_id in self._shared_data:
                        old_state = self._shared_data[pilot_id]["data"]["state"]
                    else:
                        old_state = None
                        self._shared_data[pilot_id] = {
                            'data':          pilot,
                            'callbacks':     [],
                            'facade_object': None
                        }

                    self._shared_data[pilot_id]['data'] = pilot

                    if new_state != old_state:
                        # On a state change, we fire zee callbacks.
                        logger.info("ComputePilot '%s' state changed from '%s' to '%s'." % (pilot_id, old_state, new_state))

                        # The state of the pilot has changed, We call all
                        # pilot-level callbacks to propagate this.  This also
                        # includes communication to the unit scheduler which
                        # may, or may not, cancel the pilot's units.
                        self.call_callbacks(pilot_id, new_state)

                    # If the state is 'DONE', 'FAILED' or 'CANCELED', we also
                    # set the state of the compute unit accordingly
                    if new_state in [FAILED, DONE, CANCELED]:
                        self._db.set_all_running_compute_units(
                            pilot_id=pilot_id, 
                            state=CANCELED,
                            log="Pilot '%s' has terminated with state '%s'. CU canceled." % (pilot_id, new_state))

                # After the first iteration, we are officially initialized!
                if not self._initialized.is_set():
                    self._initialized.set()

                # sleep a little if this cycle was idle
                if  not len(pilot_list) :
                    time.sleep(1)

        except SystemExit as e :
            logger.exception ("pilot manager controller thread caught system exit -- forcing application shutdown")
            import thread
            thread.interrupt_main ()

        finally :
            # shut down the autonomous pilot launcher worker(s)
            for worker in self._pilot_launcher_worker_pool:
                logger.error("pworker %s stops   launcher %s" % (self.name, worker.name))
                worker.stop ()
                logger.error("pworker %s stopped launcher %s" % (self.name, worker.name))

            

    # ------------------------------------------------------------------------
    #
    def register_start_pilot_request(self, pilot, resource_config):
        """Register a new pilot start request with the worker.
        """

        # create a new UID for the pilot
        pilot_uid = bson.ObjectId()

        # switch endpoint type
        filesystem_endpoint = resource_config['filesystem_endpoint']

        fs = saga.Url(filesystem_endpoint)

        # get the home directory on the remote machine.
        # Note that this will only work for (gsi)ssh or shell based access
        # mechanisms (FIXME)

        import saga.utils.pty_shell as sup

        if fs.port is not None:
            url = "%s://%s:%d/" % (fs.schema, fs.host, fs.port)
        else:
            url = "%s://%s/" % (fs.schema, fs.host)

        logger.debug ("saga.utils.PTYShell ('%s')" % url)
        shell = sup.PTYShell (url, self._session, logger, opts={})

        if pilot.description.sandbox is not None:
            workdir_raw = pilot.description.sandbox
        elif 'default_remote_workdir' in resource_config and \
            resource_config['default_remote_workdir'] is not None:
            workdir_raw = resource_config['default_remote_workdir']
        else:
            workdir_raw = "$PWD"

        ret, out, err = shell.run_sync (' echo "WORKDIR: %s"' % workdir_raw)
        if  ret == 0 and 'WORKDIR:' in out :
            workdir_expanded = out.split(":")[1].strip()
            logger.debug("Determined remote working directory for %s: '%s'" % (url, workdir_expanded))
        else :
            error_msg = "Couldn't determine remote working directory."
            logger.error(error_msg)
            raise Exception(error_msg)

        # At this point we have determined 'pwd'
        fs.path = "%s/radical.pilot.sandbox" % workdir_expanded

        # This is the base URL / 'sandbox' for the pilot!
        agent_dir_url = saga.Url("%s/pilot-%s/" % (str(fs), str(pilot_uid)))

        # Create a database entry for the new pilot.
        pilot_uid, pilot_json = self._db.insert_pilot(
            pilot_uid=pilot_uid,
            pilot_manager_uid=self._pm_id,
            pilot_description=pilot.description,
            sandbox=str(agent_dir_url))

        # Create a shared data store entry
        self._shared_data[pilot_uid] = {
            'data':          pilot_json,
            'callbacks':     [],
            'facade_object': weakref.ref(pilot)
        }

        return pilot_uid

    # ------------------------------------------------------------------------
    #
    def register_pilot_callback(self, pilot, callback_func, callback_data=None):
        """Registers a callback function.
        """
        pilot_uid = pilot.uid
        self._shared_data[pilot_uid]['callbacks'].append([callback_func, callback_data])

        # Add the facade object if missing, e.g., after a re-connect.
        if  self._shared_data[pilot_uid]['facade_object'] is None:
            self._shared_data[pilot_uid]['facade_object'] = weakref.ref(pilot)

        # Callbacks can only be registered when the ComputeAlready has a
        # state. To partially address this shortcomming we call the callback
        # with the current ComputePilot state as soon as it is registered.
        self.call_callbacks(
            pilot.uid,
            self._shared_data[pilot_uid]["data"]["state"]
        )

    # ------------------------------------------------------------------------
    #
    def register_manager_callback(self, callback_func, callback_data=None):
        """Registers a manager-level callback.
        """
        self._manager_callbacks.append([callback_func, callback_data])

    # ------------------------------------------------------------------------
    #
    def register_cancel_pilots_request(self, pilot_ids):
        """Registers one or more pilots for cancelation.
        """

        if pilot_ids is None:
<<<<<<< HEAD
            self._db.send_command_to_pilot(COMMAND_CANCEL_PILOT, pilot_manager_id=self._pm_id)
            logger.info("Sent 'COMMAND_CANCEL_PILOT' command to all pilots.")
        else:
            self._db.send_command_to_pilot(COMMAND_CANCEL_PILOT, pilot_ids=pilot_ids)
            logger.info("Sent 'COMMAND_CANCEL_PILOT' command to pilots %s.", pilot_ids)
=======

            pilot_ids  = list()

            for pilot in self._db.get_pilots(pilot_manager_id=self._pm_id) :
                pilot_ids.append (str(pilot["_id"]))


        self._db.send_command_to_pilot(COMMAND_CANCEL_PILOT, pilot_ids=pilot_ids)
        logger.info("Sent 'COMMAND_CANCEL_PILOT' command to pilots %s.", pilot_ids)

        for pilot_id in pilot_ids :
            if  pilot_id in self._shared_data :
                old_state = self._shared_data[str(pilot["_id"])]["data"]["state"]

                if not old_state in [DONE, FAILED, CANCELED] :
                    self._shared_data[str(pilot["_id"])]["data"]["state"] = CANCELING

>>>>>>> 99aefab9
<|MERGE_RESOLUTION|>--- conflicted
+++ resolved
@@ -428,20 +428,13 @@
 
     # ------------------------------------------------------------------------
     #
-    def register_cancel_pilots_request(self, pilot_ids):
+    def register_cancel_pilots_request(self, pilot_ids=None):
         """Registers one or more pilots for cancelation.
         """
 
         if pilot_ids is None:
-<<<<<<< HEAD
-            self._db.send_command_to_pilot(COMMAND_CANCEL_PILOT, pilot_manager_id=self._pm_id)
-            logger.info("Sent 'COMMAND_CANCEL_PILOT' command to all pilots.")
-        else:
-            self._db.send_command_to_pilot(COMMAND_CANCEL_PILOT, pilot_ids=pilot_ids)
-            logger.info("Sent 'COMMAND_CANCEL_PILOT' command to pilots %s.", pilot_ids)
-=======
-
-            pilot_ids  = list()
+
+            pilot_ids = list()
 
             for pilot in self._db.get_pilots(pilot_manager_id=self._pm_id) :
                 pilot_ids.append (str(pilot["_id"]))
@@ -456,5 +449,3 @@
 
                 if not old_state in [DONE, FAILED, CANCELED] :
                     self._shared_data[str(pilot["_id"])]["data"]["state"] = CANCELING
-
->>>>>>> 99aefab9
