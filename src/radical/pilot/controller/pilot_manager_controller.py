"""
.. module:: radical.pilot.controller.pilot_launcher_worker
.. moduleauthor:: Ole Weidner <ole.weidner@rutgers.edu>
"""

__copyright__ = "Copyright 2013-2014, http://radical.rutgers.edu"
__license__ = "MIT"

import os
import time
import saga
import bson
import datetime
import traceback
import threading

import weakref
from multiprocessing import Pool

from radical.utils import which

from radical.pilot.states       import *
from radical.pilot.utils.logger import logger

from radical.pilot.controller.pilot_launcher_worker import PilotLauncherWorker

from radical.pilot.db.database import COMMAND_CANCEL_PILOT

# ----------------------------------------------------------------------------
#
class PilotManagerController(threading.Thread):
    """PilotManagerController is a threading worker that handles backend
       interaction for the PilotManager and Pilot classes.
    """

    # ------------------------------------------------------------------------
    #
    def __init__(self, pilot_manager_uid, pilot_manager_data, 
        session, db_connection, db_connection_info, pilot_launcher_workers=1):
        """Le constructeur.
        """
        self._session = session

        # The MongoDB database handle.
        self._db = db_connection

        # Multithreading stuff
        threading.Thread.__init__(self)
        self.daemon = True

        # Stop event can be set to terminate the main loop
        self._stop = threading.Event()
        self._stop.clear()

        # Initialized is set, once the run loop has pulled status
        # at least once. Other functions use it as a guard.
        self._initialized = threading.Event()
        self._initialized.clear()

        # Startup results contains a list of asynchronous startup results.
        self.startup_results = list()
        self.startup_results_lock = threading.Lock()

        # The shard_data_manager handles data exchange between the worker
        # process and the API objects. The communication is unidirectional:
        # workers WRITE to _shared_data and API methods READ from _shared_data.
        # The strucuture of _shared_data is as follows:
        #
        #  self._shared_data[pilot_uid] = {
        #      'data':          pilot_json,
        #      'callbacks':     []
        #      'facade_object': None
        #  }
        #
        self._shared_data = dict()

        # The manager-level callbacks.
        self._manager_callbacks = list()

        # The different command queues hold pending operations
        # that are passed to the worker. Command queues are inspected during
        # runtime in the run() loop and the worker acts upon them accordingly.
        #
        if pilot_manager_uid is None:
            # Try to register the PilotManager with the database.
            self._pm_id = self._db.insert_pilot_manager(
                pilot_manager_data=pilot_manager_data,
                pilot_launcher_workers=pilot_launcher_workers
            )
            self._num_pilot_launcher_workers = pilot_launcher_workers
        else:
            pm_json = self._db.get_pilot_manager(pilot_manager_id=pilot_manager_uid)
            self._pm_id = pilot_manager_uid
            self._num_pilot_launcher_workers = pm_json["pilot_launcher_workers"]

        # The pilot launcher worker(s) are autonomous processes that
        # execute pilot bootstrap / launcher requests concurrently.
        self._pilot_launcher_worker_pool = []
        for worker_number in range(1, self._num_pilot_launcher_workers+1):
            worker = PilotLauncherWorker(
                session=self._session,
                db_connection_info=db_connection_info, 
                pilot_manager_id=self._pm_id,
                number=worker_number
            )
            self._pilot_launcher_worker_pool.append(worker)
            worker.start()

        self._callback_histories = dict()

    # ------------------------------------------------------------------------
    #
    @classmethod
    def uid_exists(cls, db_connection, pilot_manager_uid):
        """Checks wether a pilot unit manager UID exists.
        """
        exists = False

        if pilot_manager_uid in db_connection.list_pilot_manager_uids():
            exists = True

        return exists

    # ------------------------------------------------------------------------
    #
    @property
    def pilot_manager_uid(self):
        """Returns the uid of the associated PilotMangager
        """
        return self._pm_id

    # ------------------------------------------------------------------------
    #
    def list_pilots(self):
        """List all known pilots.
        """
        return self._db.list_pilot_uids(self._pm_id)

    # ------------------------------------------------------------------------
    #
    def get_compute_pilot_data(self, pilot_ids=None):
        """Returns the raw data (json dicts) of one or more ComputePilots
           registered with this Worker / PilotManager
        """
        # Wait for the initialized event to assert proper operation.
        self._initialized.wait()

<<<<<<< HEAD
        if pilot_uids is None:
            data = self._db.get_pilots(pilot_manager_id=self._pm_id)
            return data
=======
        try:
>>>>>>> 5c8390f2

            if pilot_ids is None:
                data = self._db.get_pilots(pilot_manager_id=self._pm_id)
                return data

            else:
                if not isinstance(pilot_ids, list):
                    return self._shared_data[pilot_ids]['data']
                else:
                    data = list()
                    for pilot_id in pilot_ids:
                        data.append(self._shared_data[pilot_id]['data'])
                    return data

        except KeyError, ke:
            msg = "Unknown Pilot ID {0}".format(str(ke))
            logger.error(msg)
            raise Exception(msg)

    # ------------------------------------------------------------------------
    #
    def stop(self):
        """stop() signals the process to finish up and terminate.
        """
        self._stop.set()
        self.join()
        logger.debug("Worker thread (ID: %s[%s]) for PilotManager %s stopped." %
                    (self.name, self.ident, self._pm_id))

    # ------------------------------------------------------------------------
    #
    def call_callbacks(self, pilot_id, new_state):
        """Wrapper function to call all all relevant callbacks, on pilot-level
        as well as manager-level.
        """

        # this is the point where, at the earliest, the application could have
        # been notified about pilot state changes.  So we record that event.
        if  not pilot_id in self._callback_histories :
            self._callback_histories[pilot_id] = list()
        self._callback_histories[pilot_id].append (
                {'timestamp' : datetime.datetime.utcnow(), 
                 'state'     : new_state})

        for cb in self._shared_data[pilot_id]['callbacks']:
            try:
                cb(self._shared_data[pilot_id]['facade_object'](),
                    new_state)
            except Exception, ex:
                logger.error(
                    "Couldn't call callback function %s" % str(ex))
                raise

        # If we have any manager-level callbacks registered, we
        # call those as well!
        for cb in self._manager_callbacks:
            try:
                cb(self._shared_data[pilot_id]['facade_object'](),
                     new_state)
            except Exception, ex:
                logger.error(
                    "Couldn't call callback function %s" % str(ex))
                raise

        # if we meet a final state, we record the object's callback history for
        # later evalutation
        if  new_state in (DONE, FAILED, CANCELED) :
            self._db.publish_compute_pilot_callback_history (pilot_id, self._callback_histories[pilot_id])
      # print 'publishing Callback history for %s' % pilot_id


    # ------------------------------------------------------------------------
    #
    def run(self):
        """run() is called when the process is started via
           PilotManagerController.start().
        """

<<<<<<< HEAD
        # make sure to catch sys.exit (which raises SystemExit)
        try :

            logger.debug("Worker thread (ID: %s[%s]) for PilotManager %s started." %
                        (self.name, self.ident, self._pm_id))

            while not self._stop.is_set():

                # # Check if one or more startup requests have finished.
                # self.startup_results_lock.acquire()

                # new_startup_results = list()

                # for transfer_result in self.startup_results:
                #     if transfer_result.ready():
                #         result = transfer_result.get()

                #         self._db.update_pilot_state(
                #             pilot_uid=result["pilot_uid"],
                #             state=result["state"],
                #             sagajobid=result["saga_job_id"],
                #             sandbox=result["sandbox"],
                #             submitted=result["submitted"],
                #             logs=result["logs"]
                #         )

                #     else:
                #         new_startup_results.append(transfer_result)

                # self.startup_results = new_startup_results

                # self.startup_results_lock.release()

                # Check and update pilots. This needs to be optimized at
                # some point, i.e., state pulling should be conditional
                # or triggered by a tailable MongoDB cursor, etc.
                pilot_list = self._db.get_pilots(pilot_manager_id=self._pm_id)

                for pilot in pilot_list:
                    pilot_id = str(pilot["_id"])

                    new_state = pilot["state"]
                    if pilot_id in self._shared_data:
                        old_state = self._shared_data[pilot_id]["data"]["state"]
                    else:
                        old_state = None
                        self._shared_data[pilot_id] = {
                            'data':          pilot,
                            'callbacks':     [],
                            'facade_object': None
                        }

                    if new_state != old_state:
                        # On a state change, we fire zee callbacks.
                        logger.info("ComputePilot '%s' state changed from '%s' to '%s'." % (pilot_id, old_state, new_state))

                        # The state of the pilot has changed, We call all
                        # pilot-level callbacks to propagate this.
                        self.call_callbacks(pilot_id, new_state)

                    self._shared_data[pilot_id]['data'] = pilot

                    # If the state is 'DONE', 'FAILED' or 'CANCELED', we also
                    # set the state of the compute unit accordingly
                    if new_state in ['Failed', 'Done', 'Canceled']:
                        self._db.set_all_running_compute_units(
                            pilot_id=pilot_id, 
                            state="Canceled",
                            log="Pilot {0} has terminated with state '{1}'. CU canceled.".format(pilot_id, new_state))

                    # After the first iteration, we are officially initialized!
                    if not self._initialized.is_set():
                        self._initialized.set()

                time.sleep(1)

            # shut down the autonomous pilot launcher worker(s)
            for worker in self._pilot_launcher_worker_pool:
              # worker.terminate()
                logger.debug("PilotManager.close(): %s terminated." % worker.name)
              # worker.join()

        except SystemExit as e :
            print "pilot manager controller thread caught system exit -- forcing application shutdown"
            import thread
            thread.interrupt_main ()
            
=======
            #     else:
            #         new_startup_results.append(transfer_result)

            # self.startup_results = new_startup_results

            # self.startup_results_lock.release()

            # Check and update pilots. This needs to be optimized at
            # some point, i.e., state pulling should be conditional
            # or triggered by a tailable MongoDB cursor, etc.
            pilot_list = self._db.get_pilots(pilot_manager_id=self._pm_id)

            for pilot in pilot_list:
                pilot_id = str(pilot["_id"])

                new_state = pilot["state"]
                if pilot_id in self._shared_data:
                    old_state = self._shared_data[pilot_id]["data"]["state"]
                else:
                    old_state = None
                    self._shared_data[pilot_id] = {
                        'data':          pilot,
                        'callbacks':     [],
                        'facade_object': None
                    }

                if new_state != old_state:
                    # On a state change, we fire zee callbacks.
                    logger.info("ComputePilot '%s' state changed from '%s' to '%s'." % (pilot_id, old_state, new_state))

                    # The state of the pilot has changed, We call all
                    # pilot-level callbacks to propagate this.
                    self.call_callbacks(pilot_id, new_state)

                self._shared_data[pilot_id]['data'] = pilot

                # If the state is 'DONE', 'FAILED' or 'CANCELED', we also
                # set the state of the compute unit accordingly
                if new_state in ['Failed', 'Done', 'Canceled']:
                    self._db.set_all_running_compute_units(
                        pilot_id=pilot_id, 
                        state="Canceled",
                        log="Pilot {0} has terminated with state '{1}'. CU canceled.".format(pilot_id, new_state))

            # After the first iteration, we are officially initialized!
            if not self._initialized.is_set():
                self._initialized.set()

            time.sleep(1)

        # shut down the autonomous pilot launcher worker(s)
        for worker in self._pilot_launcher_worker_pool:
            worker.terminate()
            worker.join()
            logger.debug("PilotManager.close(): %s terminated." % worker.name)
>>>>>>> 5c8390f2

    # ------------------------------------------------------------------------
    #
    def register_start_pilot_request(self, pilot, resource_config, use_local_endpoints):
        """Register a new pilot start request with the worker.
        """

        # create a new UID for the pilot
        pilot_uid = bson.ObjectId()

        # switch endpoint type
        if use_local_endpoints is True:
            filesystem_endpoint = resource_config['local_filesystem_endpoint']
        else:
            filesystem_endpoint = resource_config['remote_filesystem_endpoint']

        sandbox = pilot.description.sandbox
        fs = saga.Url(filesystem_endpoint)
        if sandbox is not None:
            fs.path = sandbox
        else:
            # No sandbox defined. try to determine

            if filesystem_endpoint.startswith("file"):
                workdir_expanded = os.path.expanduser("~")
            else:
                # get the home directory on the remote machine.
                # Note that this will only work for (gsi)ssh or shell based access
                # mechanisms (FIXME)

                import saga.utils.pty_shell as sup

                url = "%s://%s/" % (fs.schema, fs.host)
                shell = sup.PTYShell (url, self._session, logger, opts={})

                if 'default_remote_workdir' in resource_config and resource_config['default_remote_workdir'] is not None:
                    workdir_raw = resource_config['default_remote_workdir']
                else:
                    workdir_raw = "$PWD"

                ret, out, err = shell.run_sync (' echo "WORKDIR: %s"' % workdir_raw)
                if  ret == 0 and 'WORKDIR:' in out :
                    workdir_expanded = out.split(":")[1].strip()
                    logger.debug("Determined remote working directory for %s: '%s'" % (url, workdir_expanded))
                else :
                    error_msg = "Couldn't determine remote working directory."
                    logger.error(error_msg)
                    raise Exception(error_msg)

            # At this point we have determined 'pwd'
            fs.path = "%s/radical.pilot.sandbox" % workdir_expanded

        # This is the base URL / 'sandbox' for the pilot!
        agent_dir_url = saga.Url("%s/pilot-%s/" % (str(fs), str(pilot_uid)))

        # Create a database entry for the new pilot.
        pilot_uid, pilot_json = self._db.insert_pilot(
            pilot_uid=pilot_uid,
            pilot_manager_uid=self._pm_id,
            pilot_description=pilot.description,
            sandbox=str(agent_dir_url))

        # Create a shared data store entry
        self._shared_data[pilot_uid] = {
            'data':          pilot_json,
            'callbacks':     [],
            'facade_object': weakref.ref(pilot)
        }

        return pilot_uid

    # ------------------------------------------------------------------------
    #
    def register_pilot_callback(self, pilot, callback_func):
        """Registers a callback function.
        """
        pilot_uid = pilot.uid
        self._shared_data[pilot_uid]['callbacks'].append(callback_func)

        # Add the facade object if missing, e.g., after a re-connect.
        if self._shared_data[pilot_uid]['facade_object'] is None:
            self._shared_data[pilot_uid]['facade_object'] = weakref.ref(pilot)

        # Callbacks can only be registered when the ComputeAlready has a
        # state. To partially address this shortcomming we call the callback
        # with the current ComputePilot state as soon as it is registered.
        self.call_callbacks(
            pilot.uid,
            self._shared_data[pilot_uid]["data"]["state"]
        )

    # ------------------------------------------------------------------------
    #
    def register_manager_callback(self, callback_func):
        """Registers a manager-level callback.
        """
        self._manager_callbacks.append(callback_func)

    # ------------------------------------------------------------------------
    #
    def register_cancel_pilots_request(self, pilot_ids):
        """Registers one or more pilots for cancelation.
        """

        if pilot_ids is None:
            self._db.send_command_to_pilot(COMMAND_CANCEL_PILOT, pilot_manager_id=self._pm_id)
            logger.info("Sent 'COMMAND_CANCEL_PILOT' command to all pilots.")
        else:
            self._db.send_command_to_pilot(COMMAND_CANCEL_PILOT, pilot_ids=pilot_ids)
            logger.info("Sent 'COMMAND_CANCEL_PILOT' command to pilots %s.", pilot_ids)<|MERGE_RESOLUTION|>--- conflicted
+++ resolved
@@ -145,14 +145,7 @@
         # Wait for the initialized event to assert proper operation.
         self._initialized.wait()
 
-<<<<<<< HEAD
-        if pilot_uids is None:
-            data = self._db.get_pilots(pilot_manager_id=self._pm_id)
-            return data
-=======
         try:
->>>>>>> 5c8390f2
-
             if pilot_ids is None:
                 data = self._db.get_pilots(pilot_manager_id=self._pm_id)
                 return data
@@ -230,7 +223,6 @@
            PilotManagerController.start().
         """
 
-<<<<<<< HEAD
         # make sure to catch sys.exit (which raises SystemExit)
         try :
 
@@ -301,80 +293,23 @@
                             state="Canceled",
                             log="Pilot {0} has terminated with state '{1}'. CU canceled.".format(pilot_id, new_state))
 
-                    # After the first iteration, we are officially initialized!
-                    if not self._initialized.is_set():
-                        self._initialized.set()
+                # After the first iteration, we are officially initialized!
+                if not self._initialized.is_set():
+                    self._initialized.set()
 
                 time.sleep(1)
 
             # shut down the autonomous pilot launcher worker(s)
             for worker in self._pilot_launcher_worker_pool:
               # worker.terminate()
+              # worker.join()
                 logger.debug("PilotManager.close(): %s terminated." % worker.name)
-              # worker.join()
 
         except SystemExit as e :
             print "pilot manager controller thread caught system exit -- forcing application shutdown"
             import thread
             thread.interrupt_main ()
             
-=======
-            #     else:
-            #         new_startup_results.append(transfer_result)
-
-            # self.startup_results = new_startup_results
-
-            # self.startup_results_lock.release()
-
-            # Check and update pilots. This needs to be optimized at
-            # some point, i.e., state pulling should be conditional
-            # or triggered by a tailable MongoDB cursor, etc.
-            pilot_list = self._db.get_pilots(pilot_manager_id=self._pm_id)
-
-            for pilot in pilot_list:
-                pilot_id = str(pilot["_id"])
-
-                new_state = pilot["state"]
-                if pilot_id in self._shared_data:
-                    old_state = self._shared_data[pilot_id]["data"]["state"]
-                else:
-                    old_state = None
-                    self._shared_data[pilot_id] = {
-                        'data':          pilot,
-                        'callbacks':     [],
-                        'facade_object': None
-                    }
-
-                if new_state != old_state:
-                    # On a state change, we fire zee callbacks.
-                    logger.info("ComputePilot '%s' state changed from '%s' to '%s'." % (pilot_id, old_state, new_state))
-
-                    # The state of the pilot has changed, We call all
-                    # pilot-level callbacks to propagate this.
-                    self.call_callbacks(pilot_id, new_state)
-
-                self._shared_data[pilot_id]['data'] = pilot
-
-                # If the state is 'DONE', 'FAILED' or 'CANCELED', we also
-                # set the state of the compute unit accordingly
-                if new_state in ['Failed', 'Done', 'Canceled']:
-                    self._db.set_all_running_compute_units(
-                        pilot_id=pilot_id, 
-                        state="Canceled",
-                        log="Pilot {0} has terminated with state '{1}'. CU canceled.".format(pilot_id, new_state))
-
-            # After the first iteration, we are officially initialized!
-            if not self._initialized.is_set():
-                self._initialized.set()
-
-            time.sleep(1)
-
-        # shut down the autonomous pilot launcher worker(s)
-        for worker in self._pilot_launcher_worker_pool:
-            worker.terminate()
-            worker.join()
-            logger.debug("PilotManager.close(): %s terminated." % worker.name)
->>>>>>> 5c8390f2
 
     # ------------------------------------------------------------------------
     #
