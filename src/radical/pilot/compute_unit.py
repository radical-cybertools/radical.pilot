
__copyright__ = "Copyright 2013-2016, http://radical.rutgers.edu"
__license__   = "MIT"


import os
import copy
import time
import threading

import radical.utils as ru

from . import utils     as rpu
from . import states    as rps
from . import constants as rpc
from . import types     as rpt

from .staging_directives import expand_description
from .staging_directives import TRANSFER, COPY, LINK, MOVE, STAGING_AREA


# ------------------------------------------------------------------------------
#
class ComputeUnit(object):
    """
    A ComputeUnit represent a 'task' that is executed on a ComputePilot.
    ComputeUnits allow to control and query the state of this task.

    .. note:: A unit cannot be created directly. The factory method
              :meth:`radical.pilot.UnitManager.submit_units` has to be used instead.

                **Example**::

                      umgr = radical.pilot.UnitManager(session=s)

                      ud = radical.pilot.ComputeUnitDescription()
                      ud.executable = "/bin/date"
                      ud.cores      = 1

                      unit = umgr.submit_units(ud)
    """

    # --------------------------------------------------------------------------
    # In terms of implementation, a CU is not much more than a dict whose
    # content are dynamically updated to reflect the state progression through
    # the UMGR components.  As a CU is always created via a UMGR, it is
    # considered to *belong* to that UMGR, and all activities are actually
    # implemented by that UMGR.
    #
    # Note that this implies that we could create CUs before submitting them
    # to a UMGR, w/o any problems. (FIXME?)
    # --------------------------------------------------------------------------


    # --------------------------------------------------------------------------
    #
    def __init__(self, umgr, descr):

        # 'static' members
        self._descr = descr.as_dict()
        self._umgr  = umgr

        # initialize state
<<<<<<< HEAD
        self._session          = self._umgr.session
        self._uid              = ru.generate_id('unit.%(counter)06d', ru.ID_CUSTOM)
        self._state            = rps.NEW
        self._log              = umgr._log
        self._exit_code        = None
        self._stdout           = None
        self._stderr           = None
        self._pilot            = None
        self._resource_sandbox = None
        self._pilot_sandbox    = None
        self._unit_sandbox     = None
        self._client_sandbox   = None
        self._callbacks        = dict()
        self._cb_lock          = threading.RLock()
=======
        self._session       = self._umgr.session
        self._uid           = ru.generate_id('unit.%(counter)06d', ru.ID_CUSTOM)
        self._state         = rps.NEW
        self._log           = umgr._log
        self._exit_code     = None
        self._stdout        = None
        self._stderr        = None
        self._pilot         = descr.get('pilot')
        self._sandbox       = None
        self._callbacks     = dict()
        self._cb_lock       = threading.RLock()
>>>>>>> 053c58c9

        for m in rpt.UMGR_METRICS:
            self._callbacks[m] = dict()

        # we always invke the default state cb
        self._callbacks[rpt.UNIT_STATE][self._default_state_cb.__name__] = {
                'cb'      : self._default_state_cb, 
                'cb_data' : None}

        # sanity checks on description
        for check in ['cores']:
            if not self._descr.get(check):
                raise ValueError("ComputeUnitDescription needs '%s'" % check)

        if  not self._descr.get('executable') and \
            not self._descr.get('kernel')     :
            raise ValueError("CU description needs 'executable' or 'kernel'")

        # If staging directives exist, expand them to the full dict version.  Do
        # not, however, expand any URLs as of yet, as we likely don't have
        # sufficient information about pilot sandboxes etc.
        expand_description(self._descr)

        self._umgr.advance(self.as_dict(), rps.NEW, publish=False, push=False)


    # --------------------------------------------------------------------------
    #
    @staticmethod
    def create(umgr, descr):
        """ 
        PRIVATE: Create a new compute unit (in NEW state)
        """

        return ComputeUnit(umgr=umgr, descr=descr)


    # --------------------------------------------------------------------------
    #
    def __repr__(self):

        return str(self.as_dict())


    # --------------------------------------------------------------------------
    #
    def __str__(self):

        return [self.uid, self.pilot, self.state]


    # --------------------------------------------------------------------------
    #
    def _default_state_cb(self, unit, state):

        self._log.info("[Callback]: unit %s state: %s.", self.uid, self.state)


    # --------------------------------------------------------------------------
    #
    def _update(self, unit_dict):
        """
        This will update the facade object after state changes etc, and is
        invoked by whatever component receiving that updated information.

        Return True if state changed, False otherwise
        """

        assert(unit_dict['uid'] == self.uid), 'update called on wrong instance'

        # NOTE: this method relies on state updates to arrive in order, and
        #       without gaps.
        current = self.state
        target  = unit_dict['state']

        if target not in [rps.FAILED, rps.CANCELED]:
            assert(rps._unit_state_value(target) - rps._unit_state_value(current) == 1), \
                            'invalid state transition'

        self._state = target

        # we update all fields
        # FIXME: well, not all really :/
        # FIXME: setattr is ugly...  we should maintain all state in a dict.
        for key in ['state', 'stdout', 'stderr', 'exit_code', 'pilot', 
                    'resource_sandbox', 'pilot_sandbox', 'unit_sandbox', 
                    'client_sandbox']:

            val = unit_dict.get(key, None)
            if val != None:
                setattr(self, "_%s" % key, val)

        # invoke unit specific callbacks
        for cb_name, cb_val in self._callbacks[rpt.UNIT_STATE].iteritems():

            cb      = cb_val['cb']
            cb_data = cb_val['cb_data']

            if cb_data: cb(self, self.state, cb_data)
            else      : cb(self, self.state)

        # ask umgr to invoke any global callbacks
        self._umgr._call_unit_callbacks(self, self.state)


    # --------------------------------------------------------------------------
    #
    def as_dict(self):
        """
        Returns a Python dictionary representation of the object.
        """

        ret = {
            'type':             'unit',
            'umgr':             self.umgr.uid,
            'uid':              self.uid,
            'name':             self.name,
            'state':            self.state,
            'exit_code':        self.exit_code,
            'stdout':           self.stdout,
            'stderr':           self.stderr,
            'pilot':            self.pilot,
            'resource_sandbox': self.resource_sandbox,
            'pilot_sandbox':    self.pilot_sandbox,
            'unit_sandbox':     self.unit_sandbox,
            'client_sandbox':   self.client_sandbox,
            'description':      self.description   # this is a deep copy
        }

        return ret


    # --------------------------------------------------------------------------
    #
    @property
    def session(self):
        """
        Returns the unit's session.

        **Returns:**
            * A :class:`Session`.
        """

        return self._session


    # --------------------------------------------------------------------------
    #
    @property
    def umgr(self):
        """
        Returns the unit's manager.

        **Returns:**
            * A :class:`UnitManager`.
        """

        return self._umgr


    # --------------------------------------------------------------------------
    #
    @property
    def uid(self):
        """
        Returns the unit's unique identifier.

        The uid identifies the unit within a :class:`UnitManager`.

        **Returns:**
            * A unique identifier (string).
        """
        return self._uid


    # --------------------------------------------------------------------------
    #
    @property
    def name(self):
        """
        Returns the unit's application specified name.

        **Returns:**
            * A name (string).
        """
        return self._descr.get('name')


    # --------------------------------------------------------------------------
    #
    @property
    def state(self):
        """
        Returns the current state of the unit.

        **Returns:**
            * state (string enum)
        """

        return self._state


    # --------------------------------------------------------------------------
    #
    @property
    def exit_code(self):
        """
        Returns the exit code of the unit, if that is already known, or
        'None' otherwise.

        **Returns:**
            * exit code (int)
        """

        return self._exit_code


    # --------------------------------------------------------------------------
    #
    @property
    def stdout(self):
        """
        Returns a snapshot of the executable's STDOUT stream.

        If this property is queried before the unit has reached
        'DONE' or 'FAILED' state it will return None.

        .. warning: This can be inefficient.  Output may be incomplete and/or
           filtered.

        **Returns:**
            * stdout (string)
        """

        return self._stdout


    # --------------------------------------------------------------------------
    #
    @property
    def stderr(self):
        """
        Returns a snapshot of the executable's STDERR stream.

        If this property is queried before the unit has reached
        'DONE' or 'FAILED' state it will return None.

        .. warning: This can be inefficient.  Output may be incomplete and/or
           filtered.

        **Returns:**
            * stderr (string)
        """

        return self._stderr


    # --------------------------------------------------------------------------
    #
    @property
    def pilot(self):
        """
        Returns the pilot ID of this unit, if that is already known, or
        'None' otherwise.

        **Returns:**
            * A pilot ID (string)
        """

        return self._pilot


    # --------------------------------------------------------------------------
    #
    @property
    def working_directory(self): # **NOTE:** deprecated, use *`sandbox`*
        return self.sandbox

    @property
    def sandbox(self):
        return self.unit_sandbox

    @property
    def unit_sandbox(self):
        """
        Returns the full sandbox URL of this unit, if that is already
        known, or 'None' otherwise.

        **Returns:**
            * A URL (radical.utils.Url).
        """

        # NOTE: The unit has a sandbox property, containing the full sandbox
        #       path, which is used by the umgr to stage data back and forth.
        #       However, the full path as visible from the umgr side might not
        #       be what the agent is seeing, specifically in the case of
        #       non-shared filesystems (OSG).  The agent thus uses
        #       `$PWD/cu['uid']` as sandbox, with the assumption that this will
        #       get mapped to whatever is here returned as sandbox URL.  
        #
        #       There is thus implicit knowledge shared between the RP client
        #       and the RP agent on how the sandbox path is formed!

        return self._unit_sandbox


    @property
    def resource_sandbox(self):
        return self._resource_sandbox

    @property
    def pilot_sandbox(self):
        return self._pilot_sandbox

    @property
    def client_sandbox(self):
        return self._client_sandbox


    # --------------------------------------------------------------------------
    #
    @property
    def description(self):
        """
        Returns the description the unit was started with, as a dictionary.

        **Returns:**
            * description (dict)
        """

        return copy.deepcopy(self._descr)


    # --------------------------------------------------------------------------
    #
    def register_callback(self, cb, cb_data=None):
        """
        Registers a callback function that is triggered every time the
        unit's state changes.

        All callback functions need to have the same signature::

            def cb(obj, state)

        where ``object`` is a handle to the object that triggered the callback
        and ``state`` is the new state of that object.  If 'cb_data' is given,
        then the 'cb' signature changes to 

            def cb(obj, state, cb_data)

        and 'cb_data' are passed along.

        """
        self._umgr.register_callback(self.uid, rpt.UNIT_STATE, cb, cb_data)


    # --------------------------------------------------------------------------
    #
    def wait(self, state=None, timeout=None):
        """
        Returns when the unit reaches a specific state or
        when an optional timeout is reached.

        **Arguments:**

            * **state** [`list of strings`]
              The state(s) that unit has to reach in order for the
              call to return.

              By default `wait` waits for the unit to reach a **final**
              state, which can be one of the following:

              * :data:`radical.pilot.states.DONE`
              * :data:`radical.pilot.states.FAILED`
              * :data:`radical.pilot.states.CANCELED`

            * **timeout** [`float`]
              Optional timeout in seconds before the call returns regardless
              whether the unit has reached the desired state or not.  The
              default value **None** never times out.  """

        if not state:
            states = rps.FINAL
        if not isinstance(state, list):
            states = [state]
        else:
            states = state


        if self.state in rps.FINAL:
            # we will never see another state progression.  Raise an error
            # (unless we waited for this)
            if self.state in states:
                return

            # FIXME: do we want a raise here, really?  This introduces a race,
            #        really, on application level
            # raise RuntimeError("can't wait on a unit in final state")
            return self.state

        start_wait = time.time()
        while self.state not in states:

            time.sleep(0.1)

            if timeout and (timeout <= (time.time() - start_wait)):
                break

          # if self._umgr._terminate.is_set():
          #     break

        return self.state


    # --------------------------------------------------------------------------
    #
    def cancel(self):
        """
        Cancel the unit.
        """
        
        self._umgr.cancel_units(self.uid)


# ------------------------------------------------------------------------------
<|MERGE_RESOLUTION|>--- conflicted
+++ resolved
@@ -61,7 +61,6 @@
         self._umgr  = umgr
 
         # initialize state
-<<<<<<< HEAD
         self._session          = self._umgr.session
         self._uid              = ru.generate_id('unit.%(counter)06d', ru.ID_CUSTOM)
         self._state            = rps.NEW
@@ -69,26 +68,13 @@
         self._exit_code        = None
         self._stdout           = None
         self._stderr           = None
-        self._pilot            = None
+        self._pilot            = descr.get('pilot')
         self._resource_sandbox = None
         self._pilot_sandbox    = None
         self._unit_sandbox     = None
         self._client_sandbox   = None
         self._callbacks        = dict()
         self._cb_lock          = threading.RLock()
-=======
-        self._session       = self._umgr.session
-        self._uid           = ru.generate_id('unit.%(counter)06d', ru.ID_CUSTOM)
-        self._state         = rps.NEW
-        self._log           = umgr._log
-        self._exit_code     = None
-        self._stdout        = None
-        self._stderr        = None
-        self._pilot         = descr.get('pilot')
-        self._sandbox       = None
-        self._callbacks     = dict()
-        self._cb_lock       = threading.RLock()
->>>>>>> 053c58c9
 
         for m in rpt.UMGR_METRICS:
             self._callbacks[m] = dict()
