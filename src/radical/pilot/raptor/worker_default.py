
import os
import sys
import time
import queue
import asyncio

import threading         as mt
import multiprocessing   as mp

import radical.utils     as ru

<<<<<<< HEAD
from .worker           import Worker
from ..resource_config import Slot
=======
from ..task_description import TASK_FUNC, TASK_METH

from .worker import Worker
>>>>>>> 0f506b2b


# ------------------------------------------------------------------------------
#
class DefaultWorker(Worker):

    # --------------------------------------------------------------------------
    #
    def __init__(self, raptor_id : str):

        # only rank 0 (the manager) registers with the master.
        rank = int(os.environ.get('RP_RANK', 0))
        if rank == 0: manager = True
        else        : manager = False

        self._res_evt = mp.Event()          # set on free resources
        self._my_term = mt.Event()          # for start/stop/join

        super().__init__(manager=manager, rank=rank, raptor_id=raptor_id)

        # connect to the master queues
        self._res_put = ru.zmq.Putter('result',  self._res_addr_put)
        self._req_get = ru.zmq.Getter('request', self._req_addr_get,
                                                 cb=self._request_cb)

        # the master should have stored our own task description in the registry
        self._descr = self._reg['raptor.%s.cfg' % self._uid] or {}

        # keep worker ID and rank
        self._n_cores = int(self._descr.get('cores_per_rank') or
                            os.getenv('RP_CORES_PER_RANK', '1'))
        self._n_gpus  = int(self._descr.get('gpus_per_rank') or
                            os.getenv('RP_GPUS_PER_RANK', '0'))

        # We need to make sure to run only up to `gpn` tasks using a gpu
        # within that pool, so need a separate counter for that.
        self._rlock     = mt.Lock()
        self._resources = {'cores' : [0] * self._n_cores,
                           'gpus'  : [0] * self._n_gpus}

      # self._log.debug('cores %s', str(self._resources['cores']))
      # self._log.debug('gpus  %s', str(self._resources['gpus']))

        # resources are initially all free
        self._res_evt.set()

        self._pool  = dict()     # map task uid to process instance
        self._plock = mt.Lock()  # lock _pool

        # We also create a queue for communicating results back, and a thread to
        # watch that queue
        self._result_queue  = mp.Queue()
        self._result_thread = mt.Thread(target=self._result_watcher)
        self._result_thread.daemon = True
        self._result_thread.start()


    # --------------------------------------------------------------------------
    #
    def start(self):

        pass


    # --------------------------------------------------------------------------
    #
    def stop(self):

        self._my_term.set()


    # --------------------------------------------------------------------------
    #
    def join(self):

        # FIXME
        while True:
            if self._my_term.wait(1):
                break


    # --------------------------------------------------------------------------
    #
    def _alloc(self, task):
        '''
        allocate task resources
        '''

        uid = task['uid']
        self._prof.prof('schedule_try', uid=uid)

        with self._rlock:

            cores = task.get('cores', 1)
            gpus  = task.get('gpus' , 0)

            assert cores >= 1
            assert cores <= self._n_cores
            assert gpus  <= self._n_gpus

            if cores > self._resources['cores'].count(0): return False
            if gpus  > self._resources['gpus' ].count(0): return False

            alloc_cores = list()
            alloc_gpus  = list()

            if cores:
                for n in range(self._n_cores):
                    if not self._resources['cores'][n]:
                        self._resources['cores'][n] = 1
                        alloc_cores.append(n)
                        if len(alloc_cores) == cores:
                            break

            if gpus:
                for n in range(self._n_gpus):
                    if not self._resources['gpus'][n]:
                        self._resources['gpus'][n] = 1
                        alloc_gpus.append(n)
                        if len(alloc_gpus) == gpus:
                            break

            # FIXME: `Slot` serialization for the `mp.Queue` seems broken, just
            #        using a plain dict for now
            # task['slots'] = [Slot(cores=alloc_cores,
            #                       gpus=alloc_gpus)]
            task['slots'] = [{'cores': alloc_cores,
                              'gpus' : alloc_gpus}]

        self._prof.prof('schedule_ok', uid=uid)

        return True


    # --------------------------------------------------------------------------
    #
    def _dealloc(self, task):
        '''
        deallocate task resources
        '''

        self._prof.prof('unschedule_start', uid=task['uid'])

        with self._rlock:

            resources = task['slots'][0]

            for n in resources['cores']:
                assert self._resources['cores'][n]
                self._resources['cores'][n] = 0

            for n in resources['gpus']:
                assert self._resources['gpus'][n]
                self._resources['gpus'][n] = 0

            # signal available resources
            self._res_evt.set()
            self._prof.prof('unschedule_stop', uid=task['uid'])

        return True


    # --------------------------------------------------------------------------
    #
    def _request_cb(self, tasks):
        '''
        grep call type from tasks, check if methods are registered, and
        invoke them.
        '''

        for task in ru.as_list(tasks):

            task['worker'] = self._uid

            try:

                # ok, we have work to do.  Check the requirements to see how
                # many cpus and gpus we need to mark as busy
                while not self._alloc(task):

                    # no resource - wait for new resources
                    #
                    # NOTE: this will block smaller tasks from being executed
                    #       right now.  alloc_task is not a proper scheduler,
                    #       after all.
                  # while not self._res_evt.wait(timeout=1.0):
                  #     self._log.debug('req_alloc_wait %s', task['uid'])
                  # #   FIXME: `clear` should be locked
                  # self._res_evt.clear()

                    time.sleep(0.01)

                self._prof.prof('req_start', uid=task['uid'], msg=self._uid)

                # we got an allocation for this task, and can run it, so apply
                # to the process pool.  The callback (`self._result_cb`) will
                # pick the task up on completion and free resources.
                #
                # NOTE: we don't use mp.Pool - see __init__ for details

                env = self._task_env
                env['RP_TASK_ID'] = task['uid']

              # ret = self._pool.apply_async(func=self._dispatch, args=[task],
              #                              callback=self._result_cb,
              #                              error_callback=self._error_cb)
                proc = mp.Process(target=self._dispatch, args=(task, env))
              # proc.daemon = True

                with self._plock:

                    # we need to include `proc.start()` in the lock, as
                    # otherwise we may end up getting the `self._result_cb`
                    # before the pid could be registered in `self._pool`.
                    proc.start()
                    self._pool[proc.pid] = proc
                self._log.debug('applied: %s: %s: %s',
                                task['uid'], proc.pid, self._pool.keys())


            except Exception as e:

                self._log.exception('request failed')

                # free resources again for failed task
                self._dealloc(task)

                task['exception']        = repr(e)
                task['exception_detail'] = '\n'.join(ru.get_exception_trace())

                self._res_put.put(task)


    # --------------------------------------------------------------------------
    #
    def _dispatch(self, task, env):

        # this method is running in a process of the process pool, and will now
        # apply the task to the respective execution mode.
        #
        # NOTE: application of pre_exec directives may got here

        task['pid'] = os.getpid()

        # apply task env settings
        for k,v in env.items():
            os.environ[k] = v

        for k,v in task.get('environment', {}).items():
            os.environ[k] = v

        # ----------------------------------------------------------------------
        def _worker_proc(res_lock):
            # FIXME: do we still need this thread?

            import setproctitle
            setproctitle.setproctitle('rp.dispatch.%s' % task['uid'])

            # make CUDA happy
            # FIXME: assume physical device numbering for now
            if task['slots'][0]['gpus']:
                os.environ['CUDA_VISIBLE_DEVICES'] = \
                             ','.join(str(i) for i in task['slots'][0]['gpus'])

            out = None
            err = None
            ret = 1
            val = None
            exc = [None, None]
            try:

                sbox = task['task_sandbox_path']
                ru.rec_makedir(sbox)
                os.chdir(sbox)

                mode = task['description']['mode']
                dispatcher = self.get_dispatcher(mode)

                if mode in [TASK_METH, TASK_FUNC]:
                    out, err, ret, val, exc = asyncio.run(dispatcher(task))
                else:
                    out, err, ret, val, exc = dispatcher(task)

            except Exception as e:
                exc = [repr(e), '\n'.join(ru.get_exception_trace())]

            finally:
                os.chdir(self._sbox)

            res = [task, out, err, ret, val, exc]

            with res_lock:
                self._result_queue.put(res)
        # ----------------------------------------------------------------------


        ret = None
        try:
            tout = task['description']['timeout'] or None

          # self._log.debug('dispatch: %s: %d (%.1f)',
          #                 task['uid'], task['pid'], tout)

            res_lock = mp.Lock()
            worker_proc = mp.Process(target=_worker_proc, args=(res_lock,))
            worker_proc.daemon = True
            worker_proc.start()
            worker_proc.join(timeout=tout)

            with res_lock:
                if worker_proc.is_alive():
                    worker_proc.terminate()
                    worker_proc.join()
                    out = None
                    err = 'timeout (>%s)' % tout
                    ret = 1
                    val = None
                    exc = ['TimeoutError("task timed out")', None]
                    res = [task, str(out), str(err), int(ret), val, exc]
                    self._log.debug('put 2 result: task %s', task['uid'])
                    self._result_queue.put(res)
                    self._log.debug('worker_proc killed: %s', task['uid'])

        except Exception as e:

            self._log.exception('dispatch failed')
            out = None
            err = 'dispatch failed: %s' % e
            ret = 1
            val = None
            exc = [repr(e), '\n'.join(ru.get_exception_trace())]
            res = [task, str(out), str(err), int(ret), val, exc]
            self._log.debug('put 3 result: task %s', task['uid'])

            self._result_queue.put(res)

        finally:
            # if we kill the process too quickly, the result put above
            # will not make it out, thus make sure the queue is empty
            # first.
            ret = 1
            self._result_queue.close()
            self._result_queue.join_thread()
            sys.exit(ret)
          # os.kill(os.getpid(), signal.SIGTERM)



    # --------------------------------------------------------------------------
    #
    def _result_watcher(self):

        try:
            while True:

                try:
                    res = self._result_queue.get(timeout=0.1)
                    self._log.debug('got result: %s', res)
                    self._result_cb(res)

                except queue.Empty:
                    pass

        except:
            self._log.exception('queue error')
            raise


    # --------------------------------------------------------------------------
    #
    def _result_cb(self, result):

        task, out, err, ret, val, exc = result
        self._log.debug('result cb: task %s', task['uid'])

        with self._plock:
            pid  = task['pid']
            del self._pool[pid]

        # free resources again for the task
        self._dealloc(task)

        task['stdout']           = out
        task['stderr']           = err
        task['exit_code']        = ret
        task['return_value']     = val
        task['exception']        = exc[0]
        task['exception_detail'] = exc[1]

        self._res_put.put(task)
        self._prof.prof('req_stop', uid=task['uid'], msg=self._uid)


    # --------------------------------------------------------------------------
    #
    def _error_cb(self, error):

        self._log.debug('error: %s', error)
        raise RuntimeError(error)


# ------------------------------------------------------------------------------
<|MERGE_RESOLUTION|>--- conflicted
+++ resolved
@@ -10,14 +10,9 @@
 
 import radical.utils     as ru
 
-<<<<<<< HEAD
-from .worker           import Worker
-from ..resource_config import Slot
-=======
+from .worker            import Worker
+from ..resource_config  import Slot
 from ..task_description import TASK_FUNC, TASK_METH
-
-from .worker import Worker
->>>>>>> 0f506b2b
 
 
 # ------------------------------------------------------------------------------
