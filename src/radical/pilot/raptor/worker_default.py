

import io
import os
import sys
import time
import queue

import threading         as mt
import multiprocessing   as mp

import radical.utils     as ru

from .worker import Worker


# ------------------------------------------------------------------------------
#
class DefaultWorker(Worker):

    # --------------------------------------------------------------------------
    #
    def __init__(self, cfg=None, session=None):

        # generate a MPI rank dependent UID for each worker process
        # FIXME: this should be delegated to ru.generate_id
        # FIXME: rank determination should be moved to RU
        rank = None

        if rank is None: rank = os.environ.get('PMIX_RANK')
        if rank is None: rank = os.environ.get('PMI_RANK')
        if rank is None: rank = os.environ.get('OMPI_COMM_WORLD_RANK')

        if rank is None: rank = 0
        else           : rank = int(rank)

        # only rank 0 registers with the master
        if rank == 0: register = True
        else        : register = False

        super().__init__(cfg=cfg, session=session, register=register)

        # connect to the master queues
        self._res_put = ru.zmq.Putter('result',  self._cfg.info.res_addr_put)
        self._req_get = ru.zmq.Getter('request', self._cfg.info.req_addr_get,
                                                 cb=self.request_cb)

        # keep worker ID and rank
        self._cfg['rank'] = rank
        self._cfg['uid']  = '%s.%03d' % (self._cfg['uid'], rank)

        self._n_cores = self._cfg.worker_descr.cores_per_rank
        self._n_gpus  = self._cfg.worker_descr.gpus_per_rank

        self._res_evt = mp.Event()          # set on free resources
        self._my_term = mt.Event()          # for start/stop/join

        self._mlock   = ru.Lock(self._uid)  # lock `_modes`
        self._modes   = dict()              # call modes (call, exec, eval, ...)

        # We need to make sure to run only up to `gpn` tasks using a gpu
        # within that pool, so need a separate counter for that.
        self._resources = {'cores' : [0] * self._n_cores,
                           'gpus'  : [0] * self._n_gpus}

      # self._log.debug('cores %s', str(self._resources['cores']))
      # self._log.debug('gpus  %s', str(self._resources['gpus']))

        # resources are initially all free
        self._res_evt.set()

      # # create a multiprocessing pool with `cpn` worker processors.  Set
      # # `maxtasksperchild` to `1` so that we get a fresh process for each
      # # task.  That will also allow us to run command lines via `exec`,
      # # effectively replacing the worker process in the pool for a specific
      # # task.
      # #
      # # We use a `fork` context to inherit log and profile handles.
      # #
      # # NOTE: The mp documentation is wrong; mp.Pool does *not* have a context
      # #       parameters.  Instead, the Pool has to be created within
      # #       a context.
      # ctx = mp.get_context('fork')
      # self._pool = ctx.Pool(processes=self._n_cores,
      #                       initializer=None,
      #                       maxtasksperchild=1)
      # NOTE: a multiprocessing pool won't work, as pickle is not able to
      #       serialize our worker object.  So we use our own process pool.
      #       It's not much of a loss since we want to respawn new processes for
      #       each task anyway (to improve isolation).
        self._pool  = dict()  # map task uid to process instance
        self._plock = ru.Lock('p' + self._uid)  # lock _pool

        # We also create a queue for communicating results back, and a thread to
        # watch that queue
        self._result_queue  = mp.Queue()
        self._result_thread = mt.Thread(target=self._result_watcher)
        self._result_thread.daemon = True
        self._result_thread.start()

        # run worker initialization *before* starting to work on requests.
        # the worker provides three builtin methods:
        #     eval:  evaluate a piece of python code with `eval`
        #     exec:  evaluate a piece of python code with `exec`
        #     call:  execute  a method or function call
        #     proc:  execute  a command line (fork/exec)
        #     shell: execute  a shell command
        self.register_mode('eval',  self._eval)
        self.register_mode('exec',  self._exec)
        self.register_mode('call',  self._call)
        self.register_mode('proc',  self._proc)
        self.register_mode('shell', self._shell)

        self.pre_exec()

        # prepare base env dict used for all tasks
        self._task_env = dict()
        for k,v in os.environ.items():
            if k.startswith('RP_'):
                self._task_env[k] = v


    # --------------------------------------------------------------------------
    #
    def start(self):

        pass


    # --------------------------------------------------------------------------
    #
    def stop(self):

        self._my_term.set()


    # --------------------------------------------------------------------------
    #
    def join(self):

        # FIXME
        while True:
            if self._my_term.wait(1):
                break


    # --------------------------------------------------------------------------
    #
    def pre_exec(self):
        '''
        This method can be overloaded by the Worker implementation to run any
        pre_exec commands before spawning worker processes.
        '''

        pass


    # --------------------------------------------------------------------------
    #
    def register_mode(self, name, executor):

        assert(name not in self._modes)

        self._modes[name] = executor


    # --------------------------------------------------------------------------
    #
    def _eval(self, data):
        '''
        We expect data to have a single entry: 'code', containing the Python
        code to be eval'ed
        '''

        bak_stdout = sys.stdout
        bak_stderr = sys.stderr

        strout = None
        strerr = None

        try:
            # redirect stdio to capture them during execution
            sys.stdout = strout = io.StringIO()
            sys.stderr = strerr = io.StringIO()

            val = eval(data['code'])
            out = strout.getvalue()
            err = strerr.getvalue()
            ret = 0

        except Exception as e:
            self._log.exception('_eval failed: %s' % (data))
            self._log.exception('_eval failed: %s' % (data))
            val = None
            out = strout.getvalue()
            err = strerr.getvalue() + ('\neval failed: %s' % e)
            ret = 1

        finally:
            # restore stdio
            sys.stdout = bak_stdout
            sys.stderr = bak_stderr


        return out, err, ret, val


    # --------------------------------------------------------------------------
    #
    def _exec(self, data):
        '''
        We expect data to have a single entry: 'code', containing the Python
        code to be exec'ed.  Data can have an optional entry `pre_exec` which
        can be used for any import statements and the like which need to run
        before the executed code.
        '''

        bak_stdout = sys.stdout
        bak_stderr = sys.stderr

        strout = None
        strerr = None

        try:
            # redirect stdio to capture them during execution
            sys.stdout = strout = io.StringIO()
            sys.stderr = strerr = io.StringIO()

            pre  = data.get('pre_exec', '')
            code = data['code']

            # create a wrapper function around the given code
            lines = code.split('\n')
            outer = 'def _my_exec():\n'
            for line in lines:
                outer += '    ' + line + '\n'

            # call that wrapper function via exec, and keep the return value
            src = '%s\n\n%s\n\nresult=_my_exec()' % (pre, outer)

            # assign a local variable to capture the code's return value.
            loc = dict()
            exec(src, {}, loc)                # pylint: disable=exec-used # noqa
            val = loc['result']
            out = strout.getvalue()
            err = strerr.getvalue()
            ret = 0

        except Exception as e:
            self._log.exception('_exec failed: %s' % (data))
            val = None
            out = strout.getvalue()
            err = strerr.getvalue() + ('\nexec failed: %s' % e)
            ret = 1

        finally:
            # restore stdio
            sys.stdout = bak_stdout
            sys.stderr = bak_stderr


        return out, err, ret, val


    # --------------------------------------------------------------------------
    #
    def _call(self, data):
        '''
        We expect data to have a three entries: 'method' or 'function',
        containing the name of the member method or the name of a free function
        to call, `args`, an optional list of unnamed parameters, and `kwargs`,
        and optional dictionary of named parameters.
        '''

        if 'method' in data:
            to_call = getattr(self, data['method'], None)

        elif 'function' in data:
            names   = dict(list(globals().items()) + list(locals().items()))
            to_call = names.get(data['function'])

        else:
            raise ValueError('no method or function specified: %s' % data)

        if not to_call:
            raise ValueError('callable not found: %s' % data)


        args   = data.get('args',   [])
        kwargs = data.get('kwargs', {})

        bak_stdout = sys.stdout
        bak_stderr = sys.stderr

        strout = None
        strerr = None

        try:
            # redirect stdio to capture them during execution
            sys.stdout = strout = io.StringIO()
            sys.stderr = strerr = io.StringIO()

            val = to_call(*args, **kwargs)
            out = strout.getvalue()
            err = strerr.getvalue()
            ret = 0

        except Exception as e:
            self._log.exception('_call failed: %s' % (data))
            val = None
            out = strout.getvalue()
            err = strerr.getvalue() + ('\ncall failed: %s' % e)
            ret = 1

        finally:
            # restore stdio
            sys.stdout = bak_stdout
            sys.stderr = bak_stderr


        return out, err, ret, val


    # --------------------------------------------------------------------------
    #
    def _proc(self, data):
        '''
        We expect data to have two entries: 'exe', containing the executabele to
        run, and `args` containing a list of arguments (strings) to pass as
        command line arguments.  We use `sp.Popen` to run the fork/exec, and to
        collect stdout, stderr and return code
        '''

        try:
            import subprocess as sp

            exe  = data['exe']
            args = data.get('args', list())
            env  = data.get('env',  dict())

            args = '%s %s' % (exe, ' '.join(args))

            proc = sp.Popen(args=args,      env=env,
                            stdin=None,     stdout=sp.PIPE, stderr=sp.PIPE,
                            close_fds=True, shell=True)
            out, err = proc.communicate()
            ret      = proc.returncode

        except Exception as e:
            self._log.exception('popen failed: %s' % (data))
            out = None
            err = 'exec failed: %s' % e
            ret = 1

        return out, err, ret, None


    # --------------------------------------------------------------------------
    #
    def _shell(self, data):
        '''
        We expect data to have a single entry: 'cmd', containing the command
        line to be called as string.
        '''

        try:
            out, err, ret = ru.sh_callout(data['cmd'], shell=True)

        except Exception as e:
            self._log.exception('_shell failed: %s' % (data))
            out = None
            err = 'shell failed: %s' % e
            ret = 1

        return out, err, ret, None


    # --------------------------------------------------------------------------
    #
    # FIXME: an MPI call mode should be added.  That could work along these
    #        lines of:
    #
    # --------------------------------------------------------------------------
    #  def _mpi(self, data):
    #
    #      try:
    #          cmd = rp.agent.launch_method.construct_command(data,
    #                  executable=self.exe, args=data['func'])
    #          out = rp.sh_callout(cmd)
    #          err = None
    #          ret = 0
    #
    #      except Exception as e:
    #          self._log.exception('_mpi failed: %s' % (data))
    #          out = None
    #          err = 'mpi failed: %s' % e
    #          ret = 1
    #
    #      return out, err, ret, None
    # --------------------------------------------------------------------------
    #
    # For that to work we would need to be able to create a LM here, but ideally
    # not replicate the work done in the agent executor.


    # --------------------------------------------------------------------------
    #
    def _alloc_task(self, task):
        '''
        allocate task resources
        '''

        with self._mlock:

            cores = task.get('cores', 1)
            gpus  = task.get('gpus' , 0)

            assert(cores >= 1)
            assert(cores <= self._n_cores)
            assert(gpus  <= self._n_gpus)

            if cores > self._resources['cores'].count(0): return False
            if gpus  > self._resources['gpus' ].count(0): return False

            alloc_cores = list()
            alloc_gpus  = list()

            if cores:
                for n in range(self._n_cores):
                    if not self._resources['cores'][n]:
                        self._resources['cores'][n] = 1
                        alloc_cores.append(n)
                        if len(alloc_cores) == cores:
                            break

            if gpus:
                for n in range(self._n_gpus):
                    if not self._resources['gpus'][n]:
                        self._resources['gpus'][n] = 1
                        alloc_gpus.append(n)
                        if len(alloc_gpus) == gpus:
                            break

            task['resources'] = {'cores': alloc_cores,
                                 'gpus' : alloc_gpus}
            return True


    # --------------------------------------------------------------------------
    #
    def _dealloc_task(self, task):
        '''
        deallocate task resources
        '''

        with self._mlock:

            resources = task['resources']

            for n in resources['cores']:
                assert(self._resources['cores'][n])
                self._resources['cores'][n] = 0

            for n in resources['gpus']:
                assert(self._resources['gpus'][n])
                self._resources['gpus'][n] = 0

            # signal available resources
            self._res_evt.set()

            return True


    # --------------------------------------------------------------------------
    #
    def task_pre_exec(self, task):
        '''
        This method is called upon receiving a new request, and can be
        overloaded to perform any preperatory action before the request is acted
        upon
        '''
        pass


    # --------------------------------------------------------------------------
    #
    def task_post_exec(self, task):
        '''
        This method is called upon completing a request, and can be
        overloaded to perform any cleanup action before the request is reported
        as complete.
        '''
        pass


    # --------------------------------------------------------------------------
    #
    def request_cb(self, tasks):
        '''
        grep call type from tasks, check if methods are registered, and
        invoke them.
        '''

        for task in ru.as_list(tasks):

            task['worker'] = self._uid

            self.task_pre_exec(task)

            try:

                # ok, we have work to do.  Check the requirements to see how
                # many cpus and gpus we need to mark as busy
                while not self._alloc_task(task):

                    # no resource - wait for new resources
                    #
                    # NOTE: this will block smaller tasks from being executed
                    #       right now.  alloc_task is not a proper scheduler,
                    #       after all.
                  # while not self._res_evt.wait(timeout=1.0):
                  #     self._log.debug('req_alloc_wait %s', task['uid'])
<<<<<<< HEAD
                  # #   FIXME: `clear` should be locked
=======
>>>>>>> b678704d
                  # self._res_evt.clear()

                    time.sleep(0.01)

<<<<<<< HEAD
=======


>>>>>>> b678704d
                self._prof.prof('req_start', uid=task['uid'], msg=self._uid)

                # we got an allocation for this task, and can run it, so apply
                # to the process pool.  The callback (`self._result_cb`) will
                # pick the task up on completion and free resources.
                #
                # NOTE: we don't use mp.Pool - see __init__ for details

                env = self._task_env
                env['RP_TASK_ID'] = task['uid']

              # ret = self._pool.apply_async(func=self._dispatch, args=[task],
              #                              callback=self._result_cb,
              #                              error_callback=self._error_cb)
                proc = mp.Process(target=self._dispatch, args=[task, env])
              # proc.daemon = True

                with self._plock:

                    # we need to include `proc.start()` in the lock, as
                    # otherwise we may end up getting the `self._result_cb`
                    # before the pid could be registered in `self._pool`.
                    proc.start()
                    self._pool[proc.pid] = proc
                self._log.debug('applied: %s: %s: %s',
                                task['uid'], proc.pid, self._pool.keys())


            except Exception as e:

                self._log.exception('request failed')

                # free resources again for failed task
                self._dealloc_task(task)

                res = {'req': task['uid'],
                       'out': None,
                       'err': 'req_cb error: %s' % e,
                       'ret': 1}

                self._res_put.put(res)


    # --------------------------------------------------------------------------
    #
    def _dispatch(self, task, env):

        # this method is running in a process of the process pool, and will now
        # apply the task to the respective execution mode.
        #
        # NOTE: application of pre_exec directives may got here

        task['pid'] = os.getpid()

        # apply task env settings
        for k,v in env.items():
            os.environ[k] = v

        for k,v in task.get('environment', {}).items():
            os.environ[k] = v

        # ----------------------------------------------------------------------
        def _dispatch_proc(res_lock):
            # FIXME: do we still need this thread?

            import setproctitle
            setproctitle.setproctitle('rp.dispatch.%s' % task['uid'])

            # make CUDA happy
            # FIXME: assume physical device numbering for now
            if task['resources']['gpus']:
                os.environ['CUDA_VISIBLE_DEVICES'] = \
                             ','.join(str(i) for i in task['resources']['gpus'])

            out, err, ret, val = self._modes[mode](task.get('data'))
            res = [task, str(out), str(err), int(ret), val]

            with res_lock:
                self._result_queue.put(res)
        # ----------------------------------------------------------------------


        ret = None
        try:
          # self._log.debug('dispatch: %s: %d', task['uid'], task['pid'])
            mode = task['mode']
            assert(mode in self._modes), 'no such call mode %s' % mode

            tout = task.get('timeout')
            self._log.debug('dispatch with tout %s', tout)

          # result = self._modes[mode](task.get('data'))
          # self._log.debug('got result: task %s: %s', task['uid'], result)
          # out, err, ret, val = result
          # # TODO: serialize `val`?
          # res = [task, str(out), str(err), int(ret), val]
          # self._result_queue.put(res)

            res_lock = mp.Lock()
            dispatcher = mp.Process(target=_dispatch_proc, args=(res_lock,))
            dispatcher.daemon = True
            dispatcher.start()
            dispatcher.join(timeout=tout)

            with res_lock:
                if dispatcher.is_alive():
                    dispatcher.terminate()
                    dispatcher.join()
                    out = None
                    err = 'timeout (>%s)' % tout
                    ret = 1
                    res = [task, str(out), str(err), int(ret), None]
                    self._log.debug('put 2 result: task %s', task['uid'])
                    self._result_queue.put(res)
                    self._log.debug('dispatcher killed: %s', task['uid'])

        except Exception as e:

            self._log.exception('dispatch failed')
            out = None
            err = 'dispatch failed: %s' % e
            ret = 1
            res = [task, str(out), str(err), int(ret), None]
            self._log.debug('put 3 result: task %s', task['uid'])
            self._result_queue.put(res)

        finally:
            # if we kill the process too quickly, the result put above
            # will not make it out, thus make sure the queue is empty
            # first.
            ret = 1
            self._result_queue.close()
            self._result_queue.join_thread()
            sys.exit(ret)
          # os.kill(os.getpid(), signal.SIGTERM)



    # --------------------------------------------------------------------------
    #
    def _result_watcher(self):

        try:
            while True:

                try:
                    res = self._result_queue.get(timeout=0.1)
                    self._log.debug('got   result: %s', res)
                    self._result_cb(res)

                except queue.Empty:
                    pass

        except:
            self._log.exception('queue error')
            raise


    # --------------------------------------------------------------------------
    #
    def _result_cb(self, result):

        try:
            task, out, err, ret, val = result
            self._log.debug('result cb: task %s', task['uid'])

            with self._plock:
                pid  = task['pid']
                del(self._pool[pid])

            # free resources again for the task
            self._dealloc_task(task)

            res = {'req': task['uid'],
                   'out': out,
                   'err': err,
                   'ret': ret,
                   'val': val}

            self._res_put.put(res)
            self.task_post_exec(task)
            self._prof.prof('req_stop', uid=task['uid'], msg=self._uid)

        except:
            self._log.exception('result cb failed')
            raise



    # --------------------------------------------------------------------------
    #
    def _error_cb(self, error):

        self._log.debug('error: %s', error)
        raise RuntimeError(error)


    # --------------------------------------------------------------------------
    #
    def test(self, idx, seconds):
        # pylint: disable=reimported
        import time
        print('start idx %6d: %.1f' % (idx, time.time()))
        time.sleep(seconds)
        print('stop  idx %6d: %.1f' % (idx, time.time()))


# ------------------------------------------------------------------------------
<|MERGE_RESOLUTION|>--- conflicted
+++ resolved
@@ -520,19 +520,11 @@
                     #       after all.
                   # while not self._res_evt.wait(timeout=1.0):
                   #     self._log.debug('req_alloc_wait %s', task['uid'])
-<<<<<<< HEAD
                   # #   FIXME: `clear` should be locked
-=======
->>>>>>> b678704d
                   # self._res_evt.clear()
 
                     time.sleep(0.01)
 
-<<<<<<< HEAD
-=======
-
-
->>>>>>> b678704d
                 self._prof.prof('req_start', uid=task['uid'], msg=self._uid)
 
                 # we got an allocation for this task, and can run it, so apply
@@ -547,7 +539,7 @@
               # ret = self._pool.apply_async(func=self._dispatch, args=[task],
               #                              callback=self._result_cb,
               #                              error_callback=self._error_cb)
-                proc = mp.Process(target=self._dispatch, args=[task, env])
+                proc = mp.Process(target=self._dispatch, args=(task, env))
               # proc.daemon = True
 
                 with self._plock:
