
import os
import time


from collections import defaultdict
from typing      import List

import threading         as mt

import radical.utils     as ru

from .. import utils     as rpu
from .. import states    as rps
from .. import constants as rpc

from .. import Session, Task, TaskDescription, TASK_EXECUTABLE

from ..task_description import RAPTOR_WORKER


# ------------------------------------------------------------------------------
#
class Master(rpu.AgentComponent):
    '''
    Raptor Master class

    The `rp.raptor.Master` instantiates and orchestrates a set of workers which
    are used to rapidly and efficiently execute function tasks.  As such the
    raptor master acts as an RP executor: it hooks into the RP agent
    communication channels to receive tasks from the RP agent scheduler in order
    to execute them.  Once completed tasks are pushed toward the agent output
    staging component and will then continue their life cycle as all other
    tasks.
    '''

    # flags for worker readiness.  These flags have somewhat different meaning
    # than the worker's task state: the worker reaching `AGENT_EXECUTING` is
    # necessary, but the worker also needs to perform some setup steps and needs
    # to hook into the agent's communication channels - only then is the worker
    # considered `ACTIVE` and ready to receive tasks.
    NEW    = 'NEW'
    ACTIVE = 'ACTIVE'
    DONE   = 'DONE'


    # --------------------------------------------------------------------------
    #
    def __init__(self, cfg: ru.Config = None):
        '''
        This raptor master is expected to be hosted in a main thread of a RP
        task instance.  As such the normal `RP_*` environment variables are
        expected to be available.

        This c'tor will create communication channels which are later used by
        workers to communicate with this master instance.

        Args:
            cfg: session config.  fallback: agent config
        '''

        self._uid        = os.environ['RP_TASK_ID']
        self._pid        = os.environ['RP_PILOT_ID']
        self._sid        = os.environ['RP_SESSION_ID']
        self._name       = os.environ['RP_TASK_NAME']
        self._sbox       = os.environ['RP_TASK_SANDBOX']
        self._psbox      = os.environ['RP_PILOT_SANDBOX']
        self._ssbox      = os.environ['RP_SESSION_SANDBOX']
        self._rsbox      = os.environ['RP_RESOURCE_SANDBOX']
        self._reg_addr   = os.environ['RP_REGISTRY_ADDRESS']

<<<<<<< HEAD
=======
        self._reg        = ru.zmq.RegistryClient(url=self._reg_addr)
        self._reg.dump(self._uid)

        # get hb configs
        self._hb_freq = self._reg['rcfg.raptor.hb_frequency']
        self._hb_tout = self._reg['rcfg.raptor.hb_timeout']

>>>>>>> dfe20f58
        self._workers    = dict()      # wid: worker
        self._tasks      = dict()      # bookkeeping of submitted requests
        self._exec_tasks = list()      # keep track of executable tasks
        self._term       = mt.Event()  # termination signal
        self._thread     = None        # run loop

<<<<<<< HEAD
        self._hb_freq    = 500         # check worker heartbeats every N seconds
        self._hb_timeout = 100000      # consider worker dead after M seconds

=======
>>>>>>> dfe20f58
        self._session    = Session(uid=self._sid, _reg_addr=self._reg_addr,
                                   _role=Session._DEFAULT)

        ccfg = ru.Config(from_dict={'uid'     : self._uid,
                                    'sid'     : self._sid,
                                    'owner'   : self._pid,
                                    'reg_addr': self._reg_addr})

        super().__init__(ccfg, self._session)

        self._log.debug('hb freq: %s', self._hb_freq)
        self._log.debug('hb tout: %s', self._hb_tout)

        # we never run `self.start()` which is ok - but it means we miss out on
        # some of the component initialization.  Call it manually thus
        self._initialize()

        # register termination handler
        self.register_rpc_handler('raptor_rpc', self._raptor_rpc,
                                  rpc_addr=self.uid)

        # send new worker tasks and agent input staging / agent scheduler
        self.register_output(rps.AGENT_STAGING_INPUT_PENDING,
                             rpc.AGENT_STAGING_INPUT_QUEUE)

        # set up zmq queues between the agent scheduler and this master so that
        # we can receive new requests from RP tasks
        qname = '%s.input_queue' % self._uid
        input_cfg = ru.Config(cfg={'channel'   : qname,
                                   'type'      : 'queue',
                                   'uid'       : '%s_input' % self._uid,
                                   'path'      : self._sbox,
                                   'stall_hwm' : 0,
                                   'bulk_size' : 1})

        # FIXME: how to pass cfg?
        self._input_queue = ru.zmq.Queue(qname, cfg=input_cfg)
        self._input_queue.start()

        # send completed request tasks to agent output staging / tmgr
        self.register_output(rps.AGENT_STAGING_OUTPUT_PENDING,
                             rpc.AGENT_STAGING_OUTPUT_QUEUE)

        # set up zmq queues between this master and all workers for request
        # distribution and result collection
        req_cfg = ru.Config(cfg={'channel'   : 'raptor_tasks',
                                 'type'      : 'queue',
                                 'uid'       : self._uid + '.req',
                                 'path'      : self._sbox,
                                 'stall_hwm' : 0,
                                 'bulk_size' : 1})

        res_cfg = ru.Config(cfg={'channel'   : 'raptor_results',
                                 'type'      : 'queue',
                                 'uid'       : self._uid + '.res',
                                 'path'      : self._sbox,
                                 'stall_hwm' : 0,
                                 'bulk_size' : 1})

        self._req_queue = ru.zmq.Queue('raptor_tasks',   cfg=req_cfg)
        self._res_queue = ru.zmq.Queue('raptor_results', cfg=res_cfg)

        self._req_queue.start()
        self._res_queue.start()

        self._req_addr_put = str(self._req_queue.addr_put)
        self._req_addr_get = str(self._req_queue.addr_get)

        self._res_addr_put = str(self._res_queue.addr_put)
        self._res_addr_get = str(self._res_queue.addr_get)

        # this master will put requests onto the request queue, and will get
        # responses from the response queue.  Note that the responses will be
        # delivered via an async callback (`self._result_cb`).
        self._req_put = ru.zmq.Putter('raptor_tasks',    self._req_addr_put)
        self._res_get = ru.zmq.Getter('raptor_results',  self._res_addr_get,
                                                         cb=self._result_cb)

        # also create a ZMQ server endpoint for the workers to
        # send task execution requests back to the master
        self._task_service = ru.zmq.Server()
        self._task_service.register_request('run_task', self._run_task)
        self._task_service.start()
        self._task_service_data = dict()   # task.uid : [mt.Event, task]

        # for the workers it is the opposite: they will get requests from the
        # request queue, and will send responses to the response queue.
        self._info = {'req_addr_get': self._req_addr_get,
                      'res_addr_put': self._res_addr_put,
                      'task_service': self._task_service.addr}

        # make sure the channels are up before allowing to submit requests
        time.sleep(1)

        # begin to receive tasks in that queue
        ru.zmq.Getter(qname, self._input_queue.addr_get, cb=self._request_cb)

        # everything is set up - we can serve messages on the pubsubs also
        self.register_subscriber(rpc.STATE_PUBSUB,   self._state_cb)

        # and register that input queue with the scheduler
        self._log.debug('registered raptor queue: %s / %s', self._uid, qname)
        self.publish(rpc.CONTROL_PUBSUB,
                      {'cmd': 'register_raptor_queue',
                       'arg': {'name' : self._uid,
                               'queue': qname,
                               'addr' : str(self._input_queue.addr_put)}})

        # all comm channels are set up - begin to work
        self._log.debug('startup complete')


    # --------------------------------------------------------------------------
    #
    @property
    def workers(self):
        '''
        task dictionaries representing all currently registered workers
        '''
        return self._workers


    # --------------------------------------------------------------------------
    #
    def _raptor_rpc(self, *args, **kwargs):

        self._log.debug('r rpc (%s, %s)', args, kwargs)

        raptor_cmd = kwargs.get('raptor_cmd')

        if raptor_cmd == 'stop':
            self.stop()


    # --------------------------------------------------------------------------
    #
    def control_cb(self, topic, msg):
        '''
        listen for `worker_register`, `worker_unregister`,
        `worker_rank_heartbeat` and `rpc_req` messages.
        '''

        cmd = msg['cmd']
        arg = msg.get('arg')

        if cmd == 'worker_register':

            uid   = arg['uid']
            rid   = arg['raptor_id']
            ranks = arg['ranks']

            if rid != self._uid:
                return

            now = time.time()
            if uid not in self._workers:
                self._workers[uid] = {
                        'uid'        : uid,
                        'status'     : self.NEW,
                        'heartbeats' : {r: now for r in range(ranks)}
                }

            self._workers[uid]['status'] = self.ACTIVE

            # return a message to the worker to inform about the master service
            # endpoints
            info = {'req_addr_get': self._req_addr_get,
                    'res_addr_put': self._res_addr_put,
                    'ts_addr'     : self._task_service.addr}
            self.publish(rpc.CONTROL_PUBSUB, {'cmd': 'worker_registered',
                                              'arg': {'uid' : uid,
                                                      'info': info}})

        elif cmd == 'worker_rank_heartbeat':

            uid  = arg['uid']
            rank = arg['rank']

            self._log.debug('recv rank heartbeat %s:%s', uid, rank)

            if uid not in self._workers:
                return

            self._workers[uid]['heartbeats'][rank] = time.time()


        elif cmd == 'worker_unregister':

            uid = arg['uid']
            self._log.debug('unregister %s', uid)

            if uid not in self._workers:
                return

            self._workers[uid]['status'] = self.DONE



    # --------------------------------------------------------------------------
    #
    def _state_cb(self, topic, msg):
        '''
        listen for state updates for tasks executed by raptor workers, but also
        check for state updates originating directly from our workers.
        '''

        cmd = msg['cmd']
        arg = msg['arg']

        # state update for tasks created by raptor
        if cmd == 'raptor_state_update':

            # raptor workers can get caught in the `raptor_state_update` hook
            # when they are submitted by the master. Filter them out - we don't
            # want result callbacks for workers.
            tasks = [task for task in arg
                          if  task['description']['mode'] != RAPTOR_WORKER]

            for task in tasks:
                self._log.debug('raptor state update: %s : %s',
                                task['uid'], task['state'])

            self._result_cb(tasks)


        # general task state updates -- check if our workers are affected
        elif cmd == 'update':

            for thing in ru.as_list(arg):

                uid   = thing['uid']
                state = thing['state']

                if uid in self._workers:

                    if state == rps.AGENT_STAGING_OUTPUT:
                        self._workers[uid]['status'] = self.DONE
                        self._log.info('worker %s final: %s', uid, state)

                    self.worker_state_cb(self._workers, state)

        return True


    # --------------------------------------------------------------------------
    #
    def worker_state_cb(self, worker_dict, state):
        '''
        This callback can be overloaded - it will be invoked whenever the master
        receives a state update for a worker it is connected to.

        args:
            worker_dict (Dict[str, Any]): a task dictionary representing the
                worker whose state was updated
            state (str): new state of the worker
        '''

        pass


    # --------------------------------------------------------------------------
    #
    def submit_workers(self, descriptions: List[TaskDescription]
                      ) -> List[str]:
        '''
        Submit a raptor workers per given `descriptions` element and pass the
        queue raptor info as configuration file.  Do *not* wait for the workers
        to come up - they are expected to register via the control channel.

        The task `descriptions` specifically support the following keys:

          - raptor_class: str, type name of worker class to execute
          - raptor_file : str, optional
              Module file from which *raptor_class* may be imported,
              if a custom RP worker class is used

        Note that only one worker rank (presumably rank 0) should register with
        the master - the workers are expected to synchronize their ranks as
        needed.

        Args:
            descriptions (List[TaskDescription]): a list of worker descriptions

        Returns:
            List[str]: list of uids for submitted worker tasks
        '''

        tasks = list()
        for td in descriptions:

            if td.mode != RAPTOR_WORKER:
                raise ValueError('unexpected task mode [%s]' % td.mode)

            # sharing GPUs among multiple ranks not yet supported
            if td.gpus_per_rank and not td.gpus_per_rank.is_integer():
                raise RuntimeError('GPU sharing for workers is not supported')

            raptor_file  = td.get('raptor_file')  or  ''
            raptor_class = td.get('raptor_class') or  'DefaultWorker'

            td.raptor_id = self.uid

            if not td.get('uid'):
                td.uid = '%s.%s' % (self.uid, ru.generate_id('worker',
                                                             ns=self.uid))
            if not td.get('executable'):
                td.executable = 'radical-pilot-raptor-worker'

            if not td.get('sandbox'):
                td.sandbox = self._sbox

            # this master is obviously running in a suitable python3 env,
            # so we expect that the same env is also suitable for the worker
            # NOTE: shell escaping is a bit tricky here - careful on change!
            td.arguments = [raptor_file, raptor_class, self.uid]

            # ensure that defaults and backward compatibility kick in
            td.verify()

            # the default worker needs its own task description to derive the
            # amount of available resources
<<<<<<< HEAD
            self._reg['raptor.%s.cfg' % td.uid] = td.as_dict()
=======
            self._reg['raptor.%s.cfg' % self._uid] = td.as_dict()
          # self._reg.dump('raptor_master')
>>>>>>> dfe20f58

            # all workers run in the same sandbox as the master
            task = dict()

            task['origin']            = 'raptor'
            task['description']       = td.as_dict()
            task['state']             = rps.AGENT_STAGING_INPUT_PENDING
            task['status']            = self.NEW
            task['type']              = 'task'
            task['uid']               = td.uid
            task['task_sandbox_path'] = td.sandbox
            task['task_sandbox']      = 'file://localhost/' + td.sandbox
            task['pilot_sandbox']     = self._psbox
            task['session_sandbox']   = self._ssbox
            task['resource_sandbox']  = self._rsbox
            task['pilot']             = self._pid
            task['resources']         = {'cpu': td.ranks * td.cores_per_rank,
                                         'gpu': td.ranks * td.gpus_per_rank}
            tasks.append(task)

            # NOTE: the order of insert / state update relies on that order
            #       being maintained through the component's message push,
            #       the update worker's message receive up to the insertion
            #       order into the update worker's DB bulk op.
            self._log.debug('insert %s', td.uid)
            self.publish(rpc.STATE_PUBSUB, {'cmd': 'insert', 'arg': task})

            now = time.time()
            self._workers[td.uid] = {
                    'uid'        : td.uid,
                    'status'     : self.NEW,
                    'heartbeats' : {r: now for r in range(td.ranks)}
            }

        self.advance(tasks, publish=True, push=True)

        self._reg.dump('raptor_master')
        return [task['uid'] for task in tasks]


    # --------------------------------------------------------------------------
    #
    def wait_workers(self, count=None, uids=None):
        '''
        Wait for `n` workers, *or* for workers with given UID, *or* for all
        workers to become available, then return.  A worker is considered
        `available` when it registered with this master and get's its status
        flag set to `ACTIVE`.

        Args:

            count (int): number of workers to wait for
            uids (List[str]): set of worker UIDs to wait for
        '''

        if not uids and not count:
            # wait for all known workers by default
            uids = list(self._workers.keys())


        while True:

            # workers can be submitted by the client - we thus re-check for new
            # IDs on every loop
            if uids:
                check_uids = [uid for uid in uids if uid in self._workers]
            else:
                check_uids = list(self._workers.keys())

            if check_uids:
                stats = defaultdict(list)
                for uid in check_uids:
                    stats[self._workers[uid]['status']].append(uid)

                # if we wait for specific uids, check if all are ACTIVE
                if uids:
                    ok = True
                    for uid in check_uids:
                        if uid not in stats[self.ACTIVE]:
                            ok = False
                            break

                    if ok:
                        self._log.debug('wait ok')
                        return

                elif count:
                    if count <= len(stats[self.ACTIVE]):
                        self._log.debug('wait ok')
                        return

            if self._term.is_set():
                raise RuntimeError('wait interrupted by master termination')

            time.sleep(1)


    # --------------------------------------------------------------------------
    #
    def start(self):
        '''
        start the main work thread of this master
        '''

        self._thread = mt.Thread(target=self._run)
        self._thread.daemon = True
        self._thread.start()


    # --------------------------------------------------------------------------
    #
    def stop(self):
        '''
        stop the main work thread of this master
        '''

        self._log.debug('set term from stop: %s', ru.get_stacktrace())
        self._term.set()

        super().stop()

        self.terminate()


    # --------------------------------------------------------------------------
    #
    def alive(self):
        '''
        check if the main work thread of this master is running
        '''

        if not self._thread or self._term.is_set():
            return False
        return True


    # --------------------------------------------------------------------------
    #
    def join(self):
        '''
        wait until the main work thread of this master completes
        '''

        if self._thread:
            self._thread.join()


    # --------------------------------------------------------------------------
    #
    def _hb_thread(self):
        '''
        main work threda of this master
        '''

        # wait for the submitted requests to complete
        while not self._term.is_set():

            self._log.debug('still alive')

            # check worker heartbeats
            now  = time.time()
            lost = set()
            for uid in self._workers:
                for rank, hb in self._workers[uid]['heartbeats'].items():
                    if hb < now - self._hb_tout:
                        self._log.warn('lost rank %d on worker %s', rank, uid)
                        lost.add(uid)

            time.sleep(self._hb_freq)

            for uid in lost:
                self.publish(rpc.CONTROL_PUBSUB, {'cmd': 'worker_terminate',
                                                  'arg': {'uid': uid}})
                self.publish(rpc.CONTROL_PUBSUB, {'cmd': 'cancel_tasks',
                                                  'arg': {'uids': [uid]}})


    # --------------------------------------------------------------------------
    #
    def _run(self):
        '''
        main work threda of this master
        '''

        hb_thread = mt.Thread(target=self._hb_thread)
        hb_thread.daemon = True
        hb_thread.start()

        # wait for the submitted requests to complete
        while not self._term.is_set():
            time.sleep(1)

        self._log.debug('terminate run loop')


    # --------------------------------------------------------------------------
    #
    def _run_task(self, td):
        '''
        accept a single task request for execution, execute it and wait for it's
        completion before returning the call.

        Note: this call is running in a separate thread created by an ZMQ
              Server instance and will thus not block the master's progress.
        '''

        # we get a dict but want a proper `TaskDescription` instance
        td = TaskDescription(td)

        # Create a new task ID for the submitted task (we do not allow
        # user-specified IDs in this case as we can't check uniqueness with the
        # client tmgr).  Then submit that task and wait for the `result_cb` to
        # report completion of the task

        tid   = '%s.%s' % (self.uid, ru.generate_id('subtask'))
        event = mt.Event()

        td['uid'] = tid
        task = Task(self, td, origin='raptor').as_dict()

        self._task_service_data[tid] = [event, task]
        self.submit_tasks([task])

        # wait for the result cb to pick up the td again
        event.wait()

        # update td info and remove data
        if len(self._task_service_data[tid]) != 3:
            self._log.error('invalid task_service data: %s',
                            self._task_service_data[tid])

        task.update(self._task_service_data[tid][2])

        del self._task_service_data[tid]

        # the task is completed and we can return it to the caller
        return task


    # --------------------------------------------------------------------------
    #
    def submit_tasks(self, tasks) -> None:
        '''
        submit a list of tasks to the task queue
        We expect to get either `TaskDescription` instances which will then get
        converted into task dictionaries and pushed out, or we get task
        dictionaries which are used as is.  Either way, `self.request_cb` will
        be called for all tasks submitted here.

        Args:
            tasks (List[TaskDescription]): description of tasks to be submitted
        '''

        normalized = list()
        for task in ru.as_list(tasks):

            if isinstance(task, TaskDescription):
                # convert to task dict
                normalized.append(Task(self, task, origin='raptor').as_dict())

            else:
                normalized.append(task)

        self._submit_tasks(self.request_cb(normalized))


    # --------------------------------------------------------------------------
    #
    def _submit_tasks(self, tasks) -> None:
        '''
        This is the internal implementation of `self.submit_tasks` which
        performs the actual submission after the tasks passed through the
        `request_cb`.
        '''

        if not tasks:
            return

        raptor_tasks     = list()
        executable_tasks = list()

        for task in ru.as_list(tasks):

            assert 'description' in task

            self._log.debug('submit: %s', task['uid'])

            mode = task['description'].get('mode', TASK_EXECUTABLE)
            if mode == TASK_EXECUTABLE:
                executable_tasks.append(task)
            else:
                raptor_tasks.append(task)

            # tasks submitted in raptor will miss sandbox completion as
            # performed by the tmgr.scheduler, so we add it here
            dummy = {'pilot_sandbox': self._psbox}
            sbox  = self._session._get_task_sandbox(task, dummy)
            task['task_sandbox']      = str(sbox)
            task['task_sandbox_path'] = ru.Url(sbox).path

        self._submit_executable_tasks(executable_tasks)
        self._submit_raptor_tasks(raptor_tasks)


    # --------------------------------------------------------------------------
    #
    def _submit_raptor_tasks(self, tasks) -> None:

        if tasks:

            self.advance(tasks, state=rps.AGENT_SCHEDULING,
                                publish=True, push=False)

            self._req_put.put(tasks)


    # --------------------------------------------------------------------------
    #
    def _submit_executable_tasks(self, tasks) -> None:
        '''
        Submit tasks per given task description to the agent this
        master is running in.
        '''

        if not tasks:
            return

        for task in tasks:

            td = task['description']

          # task['uid']               = td.get('uid')
            task['state']             = rps.AGENT_STAGING_INPUT_PENDING
            task['pilot_sandbox']     = self._psbox
            task['session_sandbox']   = self._ssbox
            task['resource_sandbox']  = self._rsbox
            task['pilot']             = self._pid
            task['resources']         = {'cpu': td['ranks'] *
                                                td.get('cores_per_rank', 1),
                                         'gpu': td['ranks'] *
                                                td.get('gpus_per_rank', 0.)}

            # NOTE: the order of insert / state update relies on that order
            #       being maintained through the component's message push,
            #       the update worker's message receive up to the insertion
            #       order into the update worker's DB bulk op.
            self._log.debug('insert %s', td['uid'])
            self.publish(rpc.STATE_PUBSUB, {'cmd': 'insert', 'arg': task})

        self.advance(tasks, state=rps.AGENT_STAGING_INPUT_PENDING,
                            publish=True, push=True)


    # --------------------------------------------------------------------------
    #
    def _request_cb(self, tasks) -> None:
        '''
        This cb will be called for all tasks which are under control of this
        raptor master, upon receival by the master.
        '''

        tasks = ru.as_list(tasks)

        for task in tasks:

            self._log.debug('request_cb: %s', task['uid'])

            # executable tasks which come from the scheduler are in danger of
            # entering a loop as we will push them back to the scheduler for
            # execution.  To avoid that loop we set an additional attribute
            # (raptor_seen=True) which the scheduler can filter for
            if task['description']['mode'] == TASK_EXECUTABLE:
                task['raptor_seen'] = True

        try:
            self.submit_tasks(tasks)

        except:
            self._log.exception('request cb failed')
            self.advance(tasks, rps.FAILED, publish=True, push=False)


    # --------------------------------------------------------------------------
    #
    def request_cb(self, tasks):
        '''
        A raptor master implementation can overload this cb to filter all newly
        submitted tasks: it recieves a list of tasks and returns a potentially
        different list of tasks which are then executed.  It is up to the master
        implementation to ensure proper state transition for any tasks which
        are passed as argument but are not returned by the call and thus are not
        submitted for execution.

        Args:
            tasks ([List[Dict[str, ANY]]): list of tasks which this master
                received for execution

        Returns:
            tasks ([List[Dict[str, ANY]]): possibly different list of tasks than
                received

        '''

        # FIXME: document task format
        return tasks


    # --------------------------------------------------------------------------
    #
    def _result_cb(self, tasks):
        '''
        As pendant to the `_request_cb`, the `_result_cb` is invoked when raptor
        tasks complete execution.
        '''

        tasks = ru.as_list(tasks)

        for task in tasks:

            uid = task['uid']

            if not task.get('target_state'):

                ret = task.get('exit_code')
                if ret is None:
                    ret = -1

                if int(ret) == 0: task['target_state'] = rps.DONE
                else            : task['target_state'] = rps.FAILED

            if uid in self._task_service_data:

                # update task info and signal task service thread
                self._log.debug('unlock 2 %s', uid)
                self._task_service_data[uid].append(task)
                self._task_service_data[uid][0].set()

        try:
            self.result_cb(tasks)

        except:
            self._log.exception('result callback failed')

        self.advance(tasks, rps.AGENT_STAGING_OUTPUT_PENDING,
                            publish=True, push=True)


    # --------------------------------------------------------------------------
    #
    def result_cb(self, tasks):
        '''
        A raptor master implementation can overload this cb which get's called
        when raptor tasks complete execution.

        Args:
            tasks ([List[Dict[str, ANY]]): list of tasks which this master
                executed

        '''

        # FIXME: document task format
        pass


    # --------------------------------------------------------------------------
    #
    def terminate(self):
        '''
        terminate all workers and the master's own work loop.
        '''

        # unregister input queue
        self.publish(rpc.CONTROL_PUBSUB, {
                    'cmd': 'unregister_raptor_queue',
                    'arg': {'name' : self._uid,
                            'queue': self._input_queue.channel}})

        self._log.debug('set term from terminate')
        self._term.set()
        for uid in self._workers:
            self.publish(rpc.CONTROL_PUBSUB, {'cmd': 'worker_terminate',
                                              'arg': {'uid': uid}})

        # wait for workers to terminate
        # FIXME: TS
      # self.wait()

        self._log.debug('all workers terminated')


# ------------------------------------------------------------------------------
<|MERGE_RESOLUTION|>--- conflicted
+++ resolved
@@ -69,8 +69,6 @@
         self._rsbox      = os.environ['RP_RESOURCE_SANDBOX']
         self._reg_addr   = os.environ['RP_REGISTRY_ADDRESS']
 
-<<<<<<< HEAD
-=======
         self._reg        = ru.zmq.RegistryClient(url=self._reg_addr)
         self._reg.dump(self._uid)
 
@@ -78,19 +76,12 @@
         self._hb_freq = self._reg['rcfg.raptor.hb_frequency']
         self._hb_tout = self._reg['rcfg.raptor.hb_timeout']
 
->>>>>>> dfe20f58
         self._workers    = dict()      # wid: worker
         self._tasks      = dict()      # bookkeeping of submitted requests
         self._exec_tasks = list()      # keep track of executable tasks
         self._term       = mt.Event()  # termination signal
         self._thread     = None        # run loop
 
-<<<<<<< HEAD
-        self._hb_freq    = 500         # check worker heartbeats every N seconds
-        self._hb_timeout = 100000      # consider worker dead after M seconds
-
-=======
->>>>>>> dfe20f58
         self._session    = Session(uid=self._sid, _reg_addr=self._reg_addr,
                                    _role=Session._DEFAULT)
 
@@ -412,12 +403,8 @@
 
             # the default worker needs its own task description to derive the
             # amount of available resources
-<<<<<<< HEAD
             self._reg['raptor.%s.cfg' % td.uid] = td.as_dict()
-=======
-            self._reg['raptor.%s.cfg' % self._uid] = td.as_dict()
           # self._reg.dump('raptor_master')
->>>>>>> dfe20f58
 
             # all workers run in the same sandbox as the master
             task = dict()
