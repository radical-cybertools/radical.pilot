--- conflicted
+++ resolved
@@ -576,21 +576,11 @@
             td = task['description']
 
           # task['uid']               = td.get('uid')
-<<<<<<< HEAD
             task['state']             = rps.AGENT_RESOLVING_PENDING
-            task['task_sandbox_path'] = sbox
-            task['task_sandbox']      = 'file://localhost/' + sbox
-            task['pilot_sandbox']     = os.environ['RP_PILOT_SANDBOX']
-            task['session_sandbox']   = os.environ['RP_SESSION_SANDBOX']
-            task['resource_sandbox']  = os.environ['RP_RESOURCE_SANDBOX']
-            task['pilot']             = os.environ['RP_PILOT_ID']
-=======
-            task['state']             = rps.AGENT_STAGING_INPUT_PENDING
             task['pilot_sandbox']     = self._psbox
             task['session_sandbox']   = self._ssbox
             task['resource_sandbox']  = self._rsbox
             task['pilot']             = self._pid
->>>>>>> e6e2872f
             task['resources']         = {'cpu': td['ranks'] *
                                                 td.get('cores_per_rank', 1),
                                          'gpu': td['ranks'] *
