--- conflicted
+++ resolved
@@ -1,6 +1,5 @@
 
 import os
-from re import L
 import sys
 import copy
 import time
@@ -14,11 +13,6 @@
 from .. import utils     as rpu
 from .. import states    as rps
 from .. import constants as rpc
-<<<<<<< HEAD
-
-from .. import Session, Task, TaskDescription
-=======
->>>>>>> 5a7795e4
 
 from .. import Session, Task, TaskDescription, TASK_EXECUTABLE
 
@@ -79,22 +73,14 @@
 
         # set up zmq queues between this master and all workers for request
         # distribution and result collection
-<<<<<<< HEAD
-        req_cfg = ru.Config(cfg={'channel'   : 'request',
-=======
         req_cfg = ru.Config(cfg={'channel'   : 'raptor_tasks',
->>>>>>> 5a7795e4
                                  'type'      : 'queue',
                                  'uid'       : self._uid + '.req',
                                  'path'      : self._cfg.path,
                                  'stall_hwm' : 0,
                                  'bulk_size' : 1})
 
-<<<<<<< HEAD
-        res_cfg = ru.Config(cfg={'channel'   : 'result',
-=======
         res_cfg = ru.Config(cfg={'channel'   : 'raptor_results',
->>>>>>> 5a7795e4
                                  'type'      : 'queue',
                                  'uid'       : self._uid + '.res',
                                  'path'      : self._cfg.path,
@@ -116,15 +102,9 @@
         # this master will put requests onto the request queue, and will get
         # responses from the response queue.  Note that the responses will be
         # delivered via an async callback (`self._result_cb`).
-<<<<<<< HEAD
-        self._req_put = ru.zmq.Putter('request', self._req_addr_put)
-        self._res_get = ru.zmq.Getter('result',  self._res_addr_get,
-                                      cb=self._result_cb)
-=======
         self._req_put = ru.zmq.Putter('raptor_tasks',    self._req_addr_put)
         self._res_get = ru.zmq.Getter('raptor_results',  self._res_addr_get,
                                                          cb=self._result_cb)
->>>>>>> 5a7795e4
 
         # for the workers it is the opposite: they will get requests from the
         # request queue, and will send responses to the response queue.
@@ -201,23 +181,6 @@
 
     # --------------------------------------------------------------------------
     #
-<<<<<<< HEAD
-    def request_cb(self, tasks):
-
-        return tasks
-
-
-    # --------------------------------------------------------------------------
-    #
-    def result_cb(self, req):
-
-        pass
-
-
-    # --------------------------------------------------------------------------
-    #
-=======
->>>>>>> 5a7795e4
     def _control_cb(self, topic, msg):
 
         cmd = msg['cmd']
@@ -291,8 +254,6 @@
 
     # --------------------------------------------------------------------------
     #
-<<<<<<< HEAD
-=======
     def state_cb(self, tasks):
 
         pass
@@ -300,7 +261,6 @@
 
     # --------------------------------------------------------------------------
     #
->>>>>>> 5a7795e4
     def submit_workers(self, descr: Dict[str, Union[str, int]],
                              count: int) -> None:
         '''
@@ -324,17 +284,6 @@
         with self._lock:
 
             tasks    = list()
-<<<<<<< HEAD
-            base     = descr['worker_class'].split('.')[-1].lower()
-
-            cfg          = copy.deepcopy(self._cfg)
-            cfg['descr'] = descr
-            cfg['info']  = self._info
-
-            for i in range(count):
-
-                uid        = '%s.%04d' % (base, i)
-=======
             base     = os.environ['RP_TASK_ID']
 
             cfg            = copy.deepcopy(self._cfg)
@@ -345,7 +294,6 @@
             for i in range(count):
 
                 uid        = '%s.worker.%04d' % (base, i)
->>>>>>> 5a7795e4
                 cfg['uid'] = uid
 
                 fname = './%s.json' % uid
@@ -354,15 +302,6 @@
                 td = dict()
                 td['named_env']        = descr.get('named_env')
                 td['cpu_processes']    = descr['cpu_processes']
-<<<<<<< HEAD
-                td['cpu_process_type'] = 'MPI'
-                td['cpu_thread_type']  = 'POSIX'
-                td['cpu_threads']      = descr.get('cpu_threads', 1)
-                td['gpu_processes']    = descr.get('gpu_processes', 0)
-
-                # this master is obviously running in a suitable python3 env,
-                # so we expect that the same env is also suitable for the worker
-=======
                 td['cpu_process_type'] = rpc.MPI
                 td['cpu_thread_type']  = rpc.POSIX
                 td['cpu_threads']      = descr.get('cpu_threads', 1)
@@ -372,16 +311,11 @@
                 # this master is obviously running in a suitable python3 env,
                 # so we expect that the same env is also suitable for the worker
                 # NOTE: shell escaping is a bit tricky here - careful on change!
->>>>>>> 5a7795e4
                 td['executable'] = 'python3'
                 td['arguments']  = [
                         '-c',
                         'import radical.pilot as rp; '
-<<<<<<< HEAD
-                        'rp.raptor.Worker.run("%s", "%s", "%s")'
-=======
                         "rp.raptor.Worker.run('%s', '%s', '%s')"
->>>>>>> 5a7795e4
                             % (descr.get('worker_file', ''),
                                descr.get('worker_class', 'DefaultWorker'),
                                fname)]
@@ -389,11 +323,7 @@
 
 
                 # all workers run in the same sandbox as the master
-<<<<<<< HEAD
-                sbox = os.getcwd()
-=======
                 sbox = os.environ['RP_TASK_SANDBOX']
->>>>>>> 5a7795e4
                 task = dict()
 
                 task['description']       = TaskDescription(td).as_dict()
@@ -407,17 +337,10 @@
                 task['session_sandbox']   = os.environ['RP_SESSION_SANDBOX']
                 task['resource_sandbox']  = os.environ['RP_RESOURCE_SANDBOX']
                 task['pilot']             = os.environ['RP_PILOT_ID']
-<<<<<<< HEAD
-              # task['tmgr']              = 'tmgr.0000'  # FIXME
-                task['resources']         = {'cpu': td['cpu_processes'] *
-                                                    td.get('cpu_threads', 1),
-                                             'gpu': td['gpu_processes']}
-=======
                 task['resources']         = {'cpu': td['cpu_processes'] *
                                                     td.get('cpu_threads', 1),
                                              'gpu': td['gpu_processes'] *
                                                     td.get('cpu_processes', 1)}
->>>>>>> 5a7795e4
                 tasks.append(task)
 
                 # NOTE: the order of insert / state update relies on that order
@@ -528,36 +451,6 @@
 
     # --------------------------------------------------------------------------
     #
-<<<<<<< HEAD
-    def submit_tasks(self, tasks):
-        '''
-        submit a list of tasks to the task queue
-        '''
-
-        # `tasks` can be task instances, task dicts, task description instances,
-        # or task description dicts...
-        task_dicts = list()
-        for thing in ru.as_list(tasks):
-            try:
-                if isinstance(thing, Task):
-                    task_dicts.append(thing.as_dict())
-                elif isinstance(thing, TaskDescription):
-                    task = Task(self, thing)
-                    task_dicts.append(task.as_dict())
-                elif isinstance(thing, dict):
-                    if 'description' in thing:
-                        task_dicts.append(thing)
-                    else:
-                        task = Task(self, TaskDescription(thing))
-                        task_dicts.append(task.as_dict())
-            except:
-                import pprint
-                self._log.exception('=== %s\n', pprint.pformat(td))
-
-
-        # push the request message (as dictionary) onto the request queue
-        self._req_put.put(task_dicts)
-=======
     def _run_task(self, td):
         '''
         accept a single task request for execution, execute it and wait for it's
@@ -592,7 +485,6 @@
 
         # the task is completed and we can return it to the caller
         return task
->>>>>>> 5a7795e4
 
 
     # --------------------------------------------------------------------------
@@ -648,11 +540,6 @@
         if not tasks:
             return
 
-<<<<<<< HEAD
-        try:
-            filtered = self.request_cb(tasks)
-            if filtered:
-=======
         for task in tasks:
 
             td = task['description']
@@ -696,7 +583,6 @@
             if filtered:
                 for task in filtered:
                     self._log.debug('REQ cb: %s' % task['uid'])
->>>>>>> 5a7795e4
                 self.submit_tasks(filtered)
 
         except:
@@ -704,26 +590,6 @@
             # FIXME: fail tasks
 
 
-<<<<<<< HEAD
-    # --------------------------------------------------------------------------
-    #
-    def _result_cb(self, tasks):
-
-        for task in ru.as_list(tasks):
-
-            try:
-                self.result_cb(task)
-
-            except:
-                self._log.exception('result callback failed')
-
-            ret = task['exit_code']
-            if ret == 0: task['target_state'] = rps.DONE
-            else       : task['target_state'] = rps.FAILED
-
-            self.advance(task, rps.AGENT_STAGING_OUTPUT_PENDING,
-                               publish=True, push=True)
-=======
     # --------------------------------------------------------------------------
     #
     def request_cb(self, tasks):
@@ -771,7 +637,6 @@
         # FIXME: document task format
 
         pass
->>>>>>> 5a7795e4
 
 
     # --------------------------------------------------------------------------
@@ -794,14 +659,6 @@
                                               'arg': {'uid': uid}})
 
         # wait for workers to terminate
-<<<<<<< HEAD
-        uids = self._workers.keys()
-        while True:
-            states = [self._workers[uid]['state'] for uid in uids]
-            if set(states) == {'DONE'}:
-                break
-            time.sleep(1)
-=======
       # uids = self._workers.keys()
       # FIXME TS
       # while True:
@@ -810,7 +667,6 @@
       #         break
       #     self._log.debug('term states: %s', states)
       #     time.sleep(1)
->>>>>>> 5a7795e4
 
         self._log.debug('all workers terminated')
 
