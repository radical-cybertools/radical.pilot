--- conflicted
+++ resolved
@@ -1,6 +1,5 @@
 
 import os
-from re import L
 import sys
 import copy
 import time
@@ -29,11 +28,7 @@
 
     # --------------------------------------------------------------------------
     #
-<<<<<<< HEAD
-    def __init__(self, cfg=None, backend='zmq'):
-=======
     def __init__(self, cfg=None):
->>>>>>> 4a826c6d
 
         self._uid      = os.environ['RP_TASK_ID']
         self._name     = os.environ['RP_TASK_NAME']
@@ -310,13 +305,8 @@
                 td = dict()
                 td['named_env']        = descr.get('named_env')
                 td['cpu_processes']    = descr['cpu_processes']
-<<<<<<< HEAD
-                td['cpu_process_type'] = 'MPI'
-                td['cpu_thread_type']  = 'POSIX'
-=======
                 td['cpu_process_type'] = rpc.MPI
                 td['cpu_thread_type']  = rpc.POSIX
->>>>>>> 4a826c6d
                 td['cpu_threads']      = descr.get('cpu_threads', 1)
                 td['gpu_processes']    = descr.get('gpu_processes', 0)
                 td['environment']      = descr.get('environment', {})
@@ -324,10 +314,7 @@
                 # this master is obviously running in a suitable python3 env,
                 # so we expect that the same env is also suitable for the worker
                 # NOTE: shell escaping is a bit tricky here - careful on change!
-<<<<<<< HEAD
-=======
                 td['pre_exec']   = descr.get('pre_exec', [])
->>>>>>> 4a826c6d
                 td['executable'] = 'python3'
                 td['arguments']  = [
                         '-c',
@@ -356,12 +343,8 @@
                 task['pilot']             = os.environ['RP_PILOT_ID']
                 task['resources']         = {'cpu': td['cpu_processes'] *
                                                     td.get('cpu_threads', 1),
-<<<<<<< HEAD
-                                             'gpu': td['gpu_processes']}
-=======
                                              'gpu': td['gpu_processes'] *
                                                     td.get('cpu_processes', 1)}
->>>>>>> 4a826c6d
                 tasks.append(task)
 
                 # NOTE: the order of insert / state update relies on that order
@@ -491,7 +474,6 @@
 
         tid   = '%s.%s' % (self.uid, ru.generate_id('subtask'))
         event = mt.Event()
-<<<<<<< HEAD
 
         td['uid'] = tid
 
@@ -501,17 +483,6 @@
         # wait for the result cb to pick up the td again
         event.wait()
 
-=======
-
-        td['uid'] = tid
-
-        self._task_service_data[tid] = [event, td]
-        self.submit_tasks([td])
-
-        # wait for the result cb to pick up the td again
-        event.wait()
-
->>>>>>> 4a826c6d
         # update td info and remove data
         task = self._task_service_data[tid][1]
         del(self._task_service_data[tid])
@@ -578,21 +549,6 @@
             td = task['description']
 
             sbox = '%s/%s' % (os.environ['RP_TASK_SANDBOX'], td['uid'])
-<<<<<<< HEAD
-
-          # task['uid']               = td.get('uid')
-            task['state']             = rps.AGENT_STAGING_INPUT_PENDING
-            task['task_sandbox_path'] = sbox
-            task['task_sandbox']      = 'file://localhost/' + sbox
-            task['pilot_sandbox']     = os.environ['RP_PILOT_SANDBOX']
-            task['session_sandbox']   = os.environ['RP_SESSION_SANDBOX']
-            task['resource_sandbox']  = os.environ['RP_RESOURCE_SANDBOX']
-            task['pilot']             = os.environ['RP_PILOT_ID']
-            task['resources']         = {'cpu': td.get('cpu_processes', 1) *
-                                                td.get('cpu_threads',   1),
-                                         'gpu': td.get('gpu_processes', 0)}
-
-=======
 
           # task['uid']               = td.get('uid')
             task['state']             = rps.AGENT_STAGING_INPUT_PENDING
@@ -607,7 +563,6 @@
                                          'gpu': td['gpu_processes'] *
                                                 td.get('cpu_processes', 1)}
 
->>>>>>> 4a826c6d
             # NOTE: the order of insert / state update relies on that order
             #       being maintained through the component's message push,
             #       the update worker's message receive up to the insertion
@@ -619,10 +574,6 @@
                             publish=True, push=True)
 
 
-<<<<<<< HEAD
-
-=======
->>>>>>> 4a826c6d
     # --------------------------------------------------------------------------
     #
     def _request_cb(self, tasks):
@@ -712,11 +663,7 @@
                                               'arg': {'uid': uid}})
 
         # wait for workers to terminate
-<<<<<<< HEAD
-        uids = self._workers.keys()
-=======
       # uids = self._workers.keys()
->>>>>>> 4a826c6d
       # FIXME TS
       # while True:
       #     states = [self._workers[uid]['state'] for uid in uids]
