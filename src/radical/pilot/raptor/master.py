
import os
import sys
import copy
import time

import threading         as mt

import radical.utils     as ru

from .. import Session, TaskDescription
from .. import utils     as rpu
from .. import states    as rps
from .. import constants as rpc

from .request import Request


def out(msg):
    sys.stdout.write('%s\n' % msg)
    sys.stdout.flush()


# ------------------------------------------------------------------------------
#
class Master(rpu.Component):

    # --------------------------------------------------------------------------
    #
    def __init__(self, cfg=None, backend='zmq'):

        self._backend = backend  # FIXME: use

        self._lock     = ru.Lock('master')
        self._workers  = dict()      # wid: worker
        self._requests = dict()      # bookkeeping of submitted requests
        self._lock     = mt.Lock()   # lock the request dist on updates
        self._term     = mt.Event()  # termination signal
        self._thread   = None        # run loop

        cfg.sid        = os.environ['RP_SESSION_ID']
        cfg.base       = os.environ['RP_PILOT_SANDBOX']
        cfg.path       = os.environ['RP_PILOT_SANDBOX']
        self._session  = Session(cfg=cfg, uid=cfg.sid, _primary=False)
        cfg            = self._get_config(cfg)

        rpu.Component.__init__(self, cfg, self._session)

        self.register_output(rps.AGENT_STAGING_INPUT_PENDING,
                             rpc.AGENT_STAGING_INPUT_QUEUE)

        self.register_publisher(rpc.STATE_PUBSUB)
        self.register_publisher(rpc.CONTROL_PUBSUB)

        self.register_subscriber(rpc.STATE_PUBSUB,   self._state_cb)
        self.register_subscriber(rpc.CONTROL_PUBSUB, self._control_cb)

        # set up RU ZMQ Queues for request distribution and result collection
        req_cfg = ru.Config(cfg={'channel'    : '%s.to_req' % self._uid,
                                 'type'       : 'queue',
                                 'uid'        : self._uid + '.req',
                                 'path'       : os.getcwd(),
                                 'stall_hwm'  : 0,
                                 'bulk_size'  : 64})

        res_cfg = ru.Config(cfg={'channel'    : '%s.to_res' % self._uid,
                                 'type'       : 'queue',
                                 'uid'        : self._uid + '.res',
                                 'path'       : os.getcwd(),
                                 'stall_hwm'  : 0,
                                 'bulk_size'  : 64})

        self._req_queue = ru.zmq.Queue(req_cfg)
        self._res_queue = ru.zmq.Queue(res_cfg)

        self._req_queue.start()
        self._res_queue.start()

        self._req_addr_put = str(self._req_queue.addr_put)
        self._req_addr_get = str(self._req_queue.addr_get)

        self._res_addr_put = str(self._res_queue.addr_put)
        self._res_addr_get = str(self._res_queue.addr_get)

        # this master will put requests onto the request queue, and will get
        # responses from the response queue.  Note that the responses will be
        # delivered via an async callback (`self._result_cb`).
        self._req_put = ru.zmq.Putter('%s.to_req' % self._uid,
                                      self._req_addr_put)
        self._res_get = ru.zmq.Getter('%s.to_res' % self._uid,
                                      self._res_addr_get,
                                      cb=self._result_cb)

        # for the workers it is the opposite: they will get requests from the
        # request queue, and will send responses to the response queue.
        self._info = {'req_addr_get': self._req_addr_get,
                      'res_addr_put': self._res_addr_put}


        # make sure the channels are up before allowing to submit requests
        time.sleep(1)

        # connect to the local agent
        self._log.debug('startup complete')


    # --------------------------------------------------------------------------
    #
    def _get_config(self, cfg=None):
        '''
        derive a worker base configuration from the control pubsub configuration
        '''

        # FIXME: this uses insider knowledge on the config location and
        #        structure.  It would be better if agent.0 creates the worker
        #        base config from scratch on startup.

        pwd = os.getcwd()
        ru.dict_merge(cfg, ru.read_json('%s/../control_pubsub.json' % pwd))
        os.system('ln -s ../control_pubsub.json .')

        del(cfg['channel'])
        del(cfg['cmgr'])

        cfg['log_lvl'] = 'debug'
        cfg['kind']    = 'master'
        cfg['base']    = pwd
        cfg['uid']     = ru.generate_id('master.%(item_counter)06d',
                                        ru.ID_CUSTOM,
                                        ns=self._session.uid)

        return ru.Config(cfg=cfg)


    # --------------------------------------------------------------------------
    #
    @property
    def workers(self):
        return self._workers


    # --------------------------------------------------------------------------
    #
    def _control_cb(self, topic, msg):

        cmd = msg['cmd']
        arg = msg['arg']

        if cmd == 'worker_register':

            uid  = arg['uid']
            info = arg['info']

            self._log.debug('register %s', uid)

            if uid not in self._workers:
                # ignore this uid
                return

            with self._lock:
                self._workers[uid]['info']  = info
                self._workers[uid]['state'] = 'ACTIVE'
                self._log.debug('info: %s', info)


        elif cmd == 'worker_unregister':

            uid = arg['uid']
            self._log.debug('unregister %s', uid)

            with self._lock:
                self._workers[uid]['state'] = 'DONE'


    # --------------------------------------------------------------------------
    #
    def _state_cb(self, topic, msg):

        cmd = msg['cmd']
        arg = msg['arg']

        if cmd == 'update':

            for thing in ru.as_list(arg):

                uid   = thing['uid']
                state = thing['state']

                if uid in self._workers:
                    if state == rps.AGENT_STAGING_OUTPUT:
                        with self._lock:
                            self._workers[uid]['state'] = 'DONE'

        return True


    # --------------------------------------------------------------------------
    #
    def submit(self, descr, count, cores, gpus):
        '''
        submit n workers, and pass the queue info as configuration file.
        Do *not* wait for them to come up
        '''

        # each worker gets the specified number of cores and gpus.  All
        # resources need to be located on the same node.
        descr['cpu_processes']    = count
        descr['cpu_process_type'] = 'MPI'
        descr['cpu_threads']      = cores
        descr['cpu_thread_type']  = 'POSIX'
        descr['gpu_processes']    = gpus

        # write config file for all worker ranks.  The worker will live in the
        # master sandbox
        # NOTE: the uid generated here is for the worker MPI task, not for the
        #       worker processes (ranks)
        cfg          = copy.deepcopy(self._cfg)
        cfg['info']  = self._info
        uid          = ru.generate_id('worker.%(item_counter)06d',
                                    ru.ID_CUSTOM,
                                    ns=self._session.uid)
        sbox         = os.getcwd()
        fname        = '%s/%s.json' % (sbox, uid)

        cfg['kind']  = 'worker'
        cfg['uid']   = uid
        cfg['base']  = sbox
        cfg['cores'] = cores
        cfg['gpus']  = gpus

        ru.rec_makedir(sbox)
        ru.write_json(cfg, fname)

        # grab default settings via TD construction
        descr_complete = TaskDescription(descr).as_dict()

        # create task dict
        td = copy.deepcopy(descr_complete)
        td['arguments'] += [fname]

        task = dict()
        task['description']       = td
        task['state']             = rps.AGENT_STAGING_INPUT_PENDING
<<<<<<< HEAD
        task['status']            = 'NEW'
        task['type']              = 'unit'
=======
        task['type']              = 'task'
>>>>>>> 19ca2039
        task['umgr']              = 'umgr.0000'  # FIXME
        task['pilot']             = os.environ['RP_PILOT_ID']
        task['uid']               = uid
        task['task_sandbox_path'] = sbox
        task['task_sandbox']      = 'file://localhost/' + sbox
        task['pilot_sandbox']     = cfg.base
        task['session_sandbox']   = cfg.base + '/../'
        task['resource_sandbox']  = cfg.base + '/../../'
        task['resources']         = {'cpu': td['cpu_processes'] *
                                            td.get('cpu_threads', 1),
                                     'gpu': td['gpu_processes']}

        # NOTE: the order of insert / state update relies on that order
        # being maintained through the component's message push, the update
        # worker's message receive up to the insertion order into the update
        # worker's DB bulk op.
        self._log.debug('insert %s', uid)
        self.publish(rpc.STATE_PUBSUB, {'cmd': 'insert', 'arg': task})

        self._log.debug('submit %s', uid)
        self.advance(task, publish=True, push=True)

        with self._lock:
            self._workers[uid] = dict()
            self._workers[uid]['state'] = 'NEW'


    # --------------------------------------------------------------------------
    #
    def wait(self, count=None, uids=None):
        '''
        wait for `n` workers, *or* for workers with given UID, *or* for all
        workers to become available, then return.
        '''

        if not count and not uids:
            uids = list(self._workers.keys())

        if count:
            self._log.debug('wait for %d workers', count)
            while True:
                stats = {'NEW'    : 0,
                         'ACTIVE' : 0,
                         'DONE'   : 0,
                         'FAILED' : 0}

                with self._lock:
                    for w in self._workers.values():
                        stats[w['state']] += 1

                self._log.debug('stats: %s', stats)
                n = stats['ACTIVE'] + stats['DONE'] + stats['FAILED']
                if n >= count:
                    self._log.debug('wait ok')
                    return
                time.sleep(1)

        elif uids:
            self._log.debug('wait for workers: %s', uids)
            while True:
                with self._lock:
                    stats = [self._workers[uid]['state'] for uid in uids]
                n = stats['ACTIVE'] + stats['DONE'] + stats['FAILED']
                self._log.debug('stats [%d]: %s', n, stats)
                if n == len(uids):
                    self._log.debug('wait ok')
                    return
                time.sleep(1)


    # --------------------------------------------------------------------------
    #
    def create_work_items(self):
        '''
        This method MUST be implemented by the child class.  It is expected to
        return a list of work items.  When calling `run()`, the master will
        distribute those work items to the workers and collect the results.
        Run will finish once all work items are collected.

        NOTE: work items are expected to be serializable dictionaries.
        '''

        raise NotImplementedError('method be implemented by child class')


    # --------------------------------------------------------------------------
    #
    def start(self):

        self._thread = mt.Thread(target=self._run)
        self._thread.daemon = True
        self._thread.start()


    # --------------------------------------------------------------------------
    #
    def stop(self, timeout=None):

        self._term.set()
        if self._thread:
            self._thread.join()

        rpu.Component.stop(self, timeout=timeout)

        # FIXME: this *should* get triggered by the base class
        self.terminate()


    # --------------------------------------------------------------------------
    #
    def alive(self):

        if not self._thread or self._term.is_set():
            return False
        return True


    # --------------------------------------------------------------------------
    #
    def join(self):

        if self._thread:
            self._thread.join()


    # --------------------------------------------------------------------------
    #
    def _run(self):

        # get work from the overloading implementation
        try:
            self.create_work_items()
        except Exception:
            self._log.exception('failed to create work')
            self._term.set()

        # wait for the submitted requests to complete
        while not self._term.is_set():

            # count completed items
            with self._lock:
                states = [req.state for req in self._requests.values()]

            completed = [s for s in states if s in ['DONE', 'FAILED']]

            self._log.debug('%d =?= %d', len(completed), len(states))
            if len(completed) == len(states):
                break

            # FIXME: this should be replaced by an async state check.  Maybe
            #        subscrive to state updates on the update pubsub?
            time.sleep(1.0)


    # --------------------------------------------------------------------------
    #
    def request(self, reqs):
        '''
        submit a list of work request (function call spec) to the request queue
        '''

        reqs  = ru.as_list(reqs)
        dicts = list()
        objs  = list()

        # create request and add to bookkeeping dict.  That response object will
        # be updated once a response for the respective request UID arrives.
        with self._lock:
            for req in reqs:
                request = Request(req=req)
                self._requests[request.uid] = request
                dicts.append(request.as_dict())
                objs.append(request)

        # push the request message (as dictionary) onto the request queue
        self._req_put.put(dicts)

        # return the request to the master script for inspection etc.
        return objs


    # --------------------------------------------------------------------------
    #
    def result_cb(self, requests):
        '''
        this method can be overloaded by the deriving class
        '''

        pass


    # --------------------------------------------------------------------------
    #
    def _result_cb(self, msg):

      # self._log.debug('master _result_cb: %s', msg)

        # update result and error information for the corresponding request UID
        uid = msg['req']
        out = msg['out']
        err = msg['err']
        ret = msg['ret']

        req = self._requests[uid]
        req.set_result(out, err, ret)

        try:
            new_items = ru.as_list(self.result_cb([req]))
            for item in new_items:
                self.request(item)
        except:
            self._log.exception('result callback failed')


    # --------------------------------------------------------------------------
    #
    def terminate(self):
        '''
        terminate all workers
        '''

        self._term.set()
        for uid in self._workers:
            self._log.debug('term %s', uid)
            self.publish(rpc.CONTROL_PUBSUB, {'cmd': 'worker_terminate',
                                              'arg': {'uid': uid}})
        self._log.debug('term done')

        self._term.set()

        # wait for workers to terminate
        uids = self._workers.keys()
        while True:
            states = [self._workers[uid]['state'] for uid in uids]
            if set(states) == {'DONE'}:
                break
            time.sleep(1)


# ------------------------------------------------------------------------------
<|MERGE_RESOLUTION|>--- conflicted
+++ resolved
@@ -241,12 +241,8 @@
         task = dict()
         task['description']       = td
         task['state']             = rps.AGENT_STAGING_INPUT_PENDING
-<<<<<<< HEAD
         task['status']            = 'NEW'
-        task['type']              = 'unit'
-=======
         task['type']              = 'task'
->>>>>>> 19ca2039
         task['umgr']              = 'umgr.0000'  # FIXME
         task['pilot']             = os.environ['RP_PILOT_ID']
         task['uid']               = uid
