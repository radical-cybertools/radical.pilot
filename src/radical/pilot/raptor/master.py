
import os
import time


from collections import defaultdict
from typing      import List

import threading         as mt

import radical.utils     as ru

from .. import utils     as rpu
from .. import states    as rps
from .. import constants as rpc

from .. import Session, Task, TaskDescription, TASK_EXECUTABLE

from ..task_description import RAPTOR_WORKER


# ------------------------------------------------------------------------------
#
class Master(rpu.Component):

    NEW    = 'NEW'
    ACTIVE = 'ACTIVE'
    DONE   = 'DONE'


    # --------------------------------------------------------------------------
    #
    def __init__(self, cfg: ru.Config = None):

        self._raptor_cfg = cfg or ru.Config()
        self._uid        = os.environ['RP_TASK_ID']
        self._pid        = os.environ['RP_PILOT_ID']
        self._sid        = os.environ['RP_SESSION_ID']
        self._name       = os.environ['RP_TASK_NAME']
        self._sbox       = os.environ['RP_TASK_SANDBOX']
        self._psbox      = os.environ['RP_PILOT_SANDBOX']
        self._ssbox      = os.environ['RP_SESSION_SANDBOX']
        self._rsbox      = os.environ['RP_RESOURCE_SANDBOX']
        self._reg_addr   = os.environ['RP_REGISTRY_ADDRESS']

        self._reg        = ru.zmq.RegistryClient(url=self._reg_addr,
                                                 pwd=self._sid)

        self._workers    = dict()      # wid: worker
        self._tasks      = dict()      # bookkeeping of submitted requests
        self._exec_tasks = list()      # keep track of executable tasks
        self._term       = mt.Event()  # termination signal
        self._thread     = None        # run loop

        self._hb_freq    = 10          # check worker heartbetas every n seconds
        self._hb_timeout = 15          # consider worker dead after 15 seconds

<<<<<<< HEAD
        cfg              = self._get_config(cfg)
        cfg              = self._get_config(cfg)
        self._session    = Session(cfg=cfg, uid=cfg.sid, _role=Session._DEFAULT)
=======
        self._session    = Session(uid=self._sid, _reg_addr=self._reg_addr,
                                   _primary=False)
>>>>>>> 935b509f

        self._rpc_handlers = dict()
        self.register_rpc_handler('stop', self.stop)

        ccfg = ru.Config(from_dict={'uid'     : self._uid,
                                    'sid'     : self._sid,
                                    'owner'   : self._pid,
                                    'reg_addr': self._reg_addr})

        rpu.Component.__init__(self, ccfg, self._session)

        self.register_publisher(rpc.STATE_PUBSUB)
        self.register_publisher(rpc.CONTROL_PUBSUB)

        # send new worker tasks and agent input staging / agent scheduler
        self.register_output(rps.AGENT_STAGING_INPUT_PENDING,
                             rpc.AGENT_STAGING_INPUT_QUEUE)

        # set up zmq queues between the agent scheduler and this master so that
        # we can receive new requests from RP tasks
        qname = '%s.input_queue' % self._uid
        input_cfg = ru.Config(cfg={'channel'   : qname,
                                   'type'      : 'queue',
                                   'uid'       : '%s_input' % self._uid,
                                   'path'      : self._sbox,
                                   'stall_hwm' : 0,
                                   'bulk_size' : 1})

        # FIXME: how to pass cfg?
        self._input_queue = ru.zmq.Queue(qname, cfg=input_cfg)
        self._input_queue.start()

        # send completed request tasks to agent output staging / tmgr
        self.register_output(rps.AGENT_STAGING_OUTPUT_PENDING,
                             rpc.AGENT_STAGING_OUTPUT_QUEUE)

        # set up zmq queues between this master and all workers for request
        # distribution and result collection
        req_cfg = ru.Config(cfg={'channel'   : 'raptor_tasks',
                                 'type'      : 'queue',
                                 'uid'       : self._uid + '.req',
                                 'path'      : self._sbox,
                                 'stall_hwm' : 0,
                                 'bulk_size' : 1})

        res_cfg = ru.Config(cfg={'channel'   : 'raptor_results',
                                 'type'      : 'queue',
                                 'uid'       : self._uid + '.res',
                                 'path'      : self._sbox,
                                 'stall_hwm' : 0,
                                 'bulk_size' : 1})

        self._req_queue = ru.zmq.Queue('raptor_tasks',   cfg=req_cfg)
        self._res_queue = ru.zmq.Queue('raptor_results', cfg=res_cfg)

        self._req_queue.start()
        self._res_queue.start()

        self._req_addr_put = str(self._req_queue.addr_put)
        self._req_addr_get = str(self._req_queue.addr_get)

        self._res_addr_put = str(self._res_queue.addr_put)
        self._res_addr_get = str(self._res_queue.addr_get)

        # this master will put requests onto the request queue, and will get
        # responses from the response queue.  Note that the responses will be
        # delivered via an async callback (`self._result_cb`).
        self._req_put = ru.zmq.Putter('raptor_tasks',    self._req_addr_put)
        self._res_get = ru.zmq.Getter('raptor_results',  self._res_addr_get,
                                                         cb=self._result_cb)

        # also create a ZMQ server endpoint for the workers to
        # send task execution requests back to the master
        self._task_service = ru.zmq.Server()
        self._task_service.register_request('run_task', self._run_task)
        self._task_service.start()
        self._task_service_data = dict()   # task.uid : [mt.Event, task]

        # for the workers it is the opposite: they will get requests from the
        # request queue, and will send responses to the response queue.
        self._info = {'req_addr_get': self._req_addr_get,
                      'res_addr_put': self._res_addr_put,
                      'task_service': self._task_service.addr}

        # make sure the channels are up before allowing to submit requests
        time.sleep(1)

        # begin to receive tasks in that queue
        ru.zmq.Getter(qname, self._input_queue.addr_get, cb=self._request_cb)

        # everything is set up - we can serve messages on the pubsubs also
        self.register_subscriber(rpc.STATE_PUBSUB,   self._state_cb)
        self.register_subscriber(rpc.CONTROL_PUBSUB, self._control_cb)

        # and register that input queue with the scheduler
        self._log.debug('registered raptor queue: %s / %s', self._uid, qname)
        self.publish(rpc.CONTROL_PUBSUB,
                      {'cmd': 'register_raptor_queue',
                       'arg': {'name' : self._uid,
                               'queue': qname,
                               'addr' : str(self._input_queue.addr_put)}})

        # all comm channels are set up - begin to work
        self._log.debug('startup complete')


    # --------------------------------------------------------------------------
    #
    def register_rpc_handler(self, cmd, handler):
        '''
        register a handler to be invoked on 'cmd' type rpc calls.
        '''
        self._rpc_handlers[cmd] = handler


    # --------------------------------------------------------------------------
    #
    @property
    def workers(self):
        return self._workers


    # --------------------------------------------------------------------------
    #
    def _control_cb(self, topic, msg):

        cmd = msg['cmd']
        arg = msg['arg']

        if cmd == 'worker_register':

            uid   = arg['uid']
            rid   = arg['raptor_id']
            ranks = arg['ranks']

            if rid != self._uid:
                return

            now = time.time()
            if uid not in self._workers:
                self._workers[uid] = {
                        'uid'        : uid,
                        'status'     : self.NEW,
                        'heartbeats' : {r: now for r in range(ranks)}
                }

            self._workers[uid]['status'] = self.ACTIVE

            # return a message to the worker to inform about the master service
            # endpoints
            info = {'req_addr_get': self._req_addr_get,
                    'res_addr_put': self._res_addr_put,
                    'ts_addr'     : self._task_service.addr}
            self.publish(rpc.CONTROL_PUBSUB, {'cmd': 'worker_registered',
                                              'arg': {'uid' : uid,
                                                      'info': info}})

        elif cmd == 'worker_rank_heartbeat':

            uid  = arg['uid']
            rank = arg['rank']

            self._log.debug('recv rank heartbeat %s:%s', uid, rank)

            if uid not in self._workers:
                return

            self._workers[uid]['heartbeats'][rank] = time.time()


        elif cmd == 'worker_unregister':

            uid = arg['uid']
            self._log.debug('unregister %s', uid)

            if uid not in self._workers:
                return

            self._workers[uid]['status'] = self.DONE


        elif cmd == 'rpc_req':

            if arg['tgt'] != self._uid:
                return

            self._log.debug('handle rpc %s', arg)

            rpc_res  = {'uid': arg['uid']}
            rpc_cmd  = arg['rpc']
            rpc_args = arg['arg']

            rpc_handler = self._rpc_handlers.get(rpc_cmd)
            if rpc_handler:
                try:
                    # FIXME: capture stdout/stderr
                    if rpc_args is not None:
                        rpc_handler(arg['arg'])
                    else:
                        rpc_handler()
                    rpc_res['err'] = ''
                    rpc_res['out'] = ''
                    rpc_res['ret'] = 0

                except Exception as e:
                    rpc_res['err'] = repr(e)
                    rpc_res['out'] = ''
                    rpc_res['ret'] = 1
            else:
                rpc_res['err'] = 'unknown rpc command'
                rpc_res['out'] = ''
                rpc_res['ret'] = 1

            self.publish(rpc.CONTROL_PUBSUB, {'cmd': 'rpc_res',
                                              'arg':  rpc_res})


    # --------------------------------------------------------------------------
    #
    def _state_cb(self, topic, msg):

        cmd = msg['cmd']
        arg = msg['arg']

        # state update for tasks created by raptor
        if cmd == 'raptor_state_update':

            # raptor workers can get caught in the `raptor_state_update` hook
            # when they are submitted by the master. Filter them out - we don't
            # want result callbacks for workers.
            tasks = [task for task in arg
                          if  task['description']['mode'] != RAPTOR_WORKER]

            for task in tasks:
                self._log.debug('raptor state update: %s : %s',
                                task['uid'], task['state'])

            self._result_cb(tasks)


        # general task state updates -- check if our workers are affected
        elif cmd == 'update':

            for thing in ru.as_list(arg):

                uid   = thing['uid']
                state = thing['state']

                if uid in self._workers:

                    if state == rps.AGENT_STAGING_OUTPUT:
                        self._workers[uid]['status'] = self.DONE
                        self._log.info('worker %s final: %s', uid, state)

                    self.worker_state_cb(self._workers, state)

        return True


    # --------------------------------------------------------------------------
    #
    def worker_state_cb(self, worker_dict, state):
        '''
        This callback can be overloaded - it will be invoked whenever the master
        receives a state update for a worker it is connected to.
        '''

        pass


    # --------------------------------------------------------------------------
    #
    def submit_workers(self, descriptions: List[TaskDescription]
                      ) -> List[str]:
        '''
        Submit a raptor workers per given `descriptions` element and pass the
        queue raptor info as configuration file.  Do *not* wait for the workers
        to come up - they are expected to register via the control channel.

        The task `descriptions` specifically support the following keys:

          - raptor_class: str, type name of worker class to execute
          - raptor_file : str, optional
              Module file from which *raptor_class* may be imported,
              if a custom RP worker class is used

        Note that only one worker rank (presumably rank 0) should register with
        the master - the workers are expected to synchronize their ranks as
        needed.
        '''

        tasks = list()
        for td in descriptions:

            if td.mode != RAPTOR_WORKER:
                raise ValueError('unexpected task mode [%s]' % td.mode)

            # sharing GPUs among multiple ranks not yet supported
            if td.gpus_per_rank and not td.gpus_per_rank.is_integer():
                raise RuntimeError('GPU sharing for workers is not supported')

            raptor_file  = td.get('raptor_file')  or  ''
            raptor_class = td.get('raptor_class') or  'DefaultWorker'

            td.raptor_id = self.uid

            if not td.get('uid'):
                td.uid = '%s.%s' % (self.uid, ru.generate_id('worker',
                                                             ns=self.uid))
            if not td.get('executable'):
                td.executable = 'radical-pilot-raptor-worker'

            if not td.get('sandbox'):
                td.sandbox = self._sbox

            # this master is obviously running in a suitable python3 env,
            # so we expect that the same env is also suitable for the worker
            # NOTE: shell escaping is a bit tricky here - careful on change!
            td.arguments = [raptor_file, raptor_class, self.uid]

            # ensure that defaults and backward compatibility kick in
            td.verify()

            # the default worker needs it's own task description to derive the
            # amount of available resources
            self._reg['raptor.%s.cfg' % self._uid] = td.as_dict()

            # all workers run in the same sandbox as the master
            task = dict()

            task['origin']            = 'raptor'
            task['description']       = td.as_dict()
            task['state']             = rps.AGENT_STAGING_INPUT_PENDING
            task['status']            = self.NEW
            task['type']              = 'task'
            task['uid']               = td.uid
            task['task_sandbox_path'] = td.sandbox
            task['task_sandbox']      = 'file://localhost/' + td.sandbox
            task['pilot_sandbox']     = self._psbox
            task['session_sandbox']   = self._ssbox
            task['resource_sandbox']  = self._rsbox
            task['pilot']             = self._pid
            task['resources']         = {'cpu': td.ranks * td.cores_per_rank,
                                         'gpu': td.ranks * td.gpus_per_rank}
            tasks.append(task)

            # NOTE: the order of insert / state update relies on that order
            #       being maintained through the component's message push,
            #       the update worker's message receive up to the insertion
            #       order into the update worker's DB bulk op.
            self._log.debug('insert %s', td.uid)
            self.publish(rpc.STATE_PUBSUB, {'cmd': 'insert', 'arg': task})

            now = time.time()
            self._workers[td.uid] = {
                    'uid'        : td.uid,
                    'status'     : self.NEW,
                    'heartbeats' : {r: now for r in range(td.ranks)}
            }

        self.advance(tasks, publish=True, push=True)

        return [task['uid'] for task in tasks]


    # --------------------------------------------------------------------------
    #
    def wait_workers(self, count=None, uids=None):
        '''
        Wait for `n` workers, *or* for workers with given UID, *or* for all
        workers to become available, then return.  A worker is considered
        `available` when it registered with this master.
        '''

        if not uids and not count:
            # wait for all known workers by default
            uids = list(self._workers.keys())


        while True:

            # workers can be submitted by the client - we thus re-check for new
            # IDs on every loop
            if uids:
                check_uids = [uid for uid in uids if uid in self._workers]
            else:
                check_uids = list(self._workers.keys())

            if check_uids:
                stats = defaultdict(list)
                for uid in check_uids:
                    stats[self._workers[uid]['status']].append(uid)

                # if we wait for specific uids, check if all are ACTIVE
                if uids:
                    ok = True
                    for uid in check_uids:
                        if uid not in stats[self.ACTIVE]:
                            ok = False
                            break

                    if ok:
                        self._log.debug('wait ok')
                        return

                elif count:
                    if count <= len(stats[self.ACTIVE]):
                        self._log.debug('wait ok')
                        return

            if self._term.is_set():
                raise RuntimeError('wait interrupted by master termination')

            time.sleep(1)


    # --------------------------------------------------------------------------
    #
    def start(self):

        self._thread = mt.Thread(target=self._run)
        self._thread.daemon = True
        self._thread.start()


    # --------------------------------------------------------------------------
    #
    def stop(self):

        self._log.debug('set term from stop: %s', ru.get_stacktrace())
        self._term.set()

        rpu.Component.stop(self)

        self.terminate()


    # --------------------------------------------------------------------------
    #
    def alive(self):

        if not self._thread or self._term.is_set():
            return False
        return True


    # --------------------------------------------------------------------------
    #
    def join(self):

        if self._thread:
            self._thread.join()


    # --------------------------------------------------------------------------
    #
    def _run(self):

        # wait for the submitted requests to complete
        while True:

            if self._term.is_set():
                break

            self._log.debug('still alive')

            # check worker heartbeats
            now  = time.time()
            lost = set()
            for uid in self._workers:
                for rank, hb in self._workers[uid]['heartbeats'].items():
                    if hb < now - self._hb_timeout:
                        self._log.warn('lost rank %d on worker %s', rank, uid)
                        lost.add(uid)

            time.sleep(self._hb_freq)

            for uid in lost:
                self.publish(rpc.CONTROL_PUBSUB, {'cmd': 'worker_terminate',
                                                  'arg': {'uid': uid}})
                self.publish(rpc.CONTROL_PUBSUB, {'cmd': 'cancel_tasks',
                                                  'arg': {'uids': [uid]}})
        self._log.debug('terminate run loop')


    # --------------------------------------------------------------------------
    #
    def _run_task(self, td):
        '''
        accept a single task request for execution, execute it and wait for it's
        completion before returning the call.

        Note: this call is running in a separate thread created by an ZMQ
              Server instance and will thus not block the master's progress.
        '''

        # we get a dict but want a proper `TaskDescription` instance
        td = TaskDescription(td)

        # Create a new task ID for the submitted task (we do not allow
        # user-specified IDs in this case as we can't check uniqueness with the
        # client tmgr).  Then submit that task and wait for the `result_cb` to
        # report completion of the task

        tid   = '%s.%s' % (self.uid, ru.generate_id('subtask'))
        event = mt.Event()

        td['uid'] = tid
        task = Task(self, td, origin='raptor').as_dict()

        self._task_service_data[tid] = [event, task]
        self.submit_tasks([task])

        # wait for the result cb to pick up the td again
        event.wait()

        # update td info and remove data
        if len(self._task_service_data[tid]) != 3:
            self._log.error('invalid task_service data: %s',
                            self._task_service_data[tid])

        task.update(self._task_service_data[tid][2])

        del self._task_service_data[tid]

        # the task is completed and we can return it to the caller
        return task


    # --------------------------------------------------------------------------
    #
    def submit_tasks(self, tasks):
        '''
        submit a list of tasks to the task queue
        We expect to get either `TaskDescription` instances which will then get
        converted into task dictionaries and pushed out, or we get task
        dictionaries which are used as is.  Either way, `self.request_cb` will
        be called for all tasks submitted here.
        '''

        normalized = list()
        for task in ru.as_list(tasks):

            if isinstance(task, TaskDescription):
                # convert to task dict
                normalized.append(Task(self, task, origin='raptor').as_dict())

            else:
                normalized.append(task)

        self._submit_tasks(self.request_cb(normalized))


    # --------------------------------------------------------------------------
    #
    def _submit_tasks(self, tasks):
        '''
        This is the internal implementation of `self.submit_tasks` which
        performs the actual submission after the tasks passed through the
        `request_cb`.
        '''

        if not tasks:
            return

        raptor_tasks     = list()
        executable_tasks = list()

        for task in ru.as_list(tasks):

            assert 'description' in task

            self._log.debug('submit: %s', task['uid'])

            mode = task['description'].get('mode', TASK_EXECUTABLE)
            if mode == TASK_EXECUTABLE:
                executable_tasks.append(task)
            else:
                raptor_tasks.append(task)

            # tasks submitted in raptor will miss sandbox completion as
            # performed by the tmgr.scheduler, so we add it here
            dummy = {'pilot_sandbox': self._psbox}
            sbox  = self._session._get_task_sandbox(task, dummy)
            task['task_sandbox']      = str(sbox)
            task['task_sandbox_path'] = ru.Url(sbox).path

        self._submit_executable_tasks(executable_tasks)
        self._submit_raptor_tasks(raptor_tasks)


    # --------------------------------------------------------------------------
    #
    def _submit_raptor_tasks(self, tasks):

        if tasks:

            self.advance(tasks, state=rps.AGENT_SCHEDULING,
                                publish=True, push=False)

            self._req_put.put(tasks)


    # --------------------------------------------------------------------------
    #
    def _submit_executable_tasks(self, tasks):
        '''
        Submit tasks per given task description to the agent this
        master is running in.
        '''

        if not tasks:
            return

        for task in tasks:

            td = task['description']

          # task['uid']               = td.get('uid')
            task['state']             = rps.AGENT_STAGING_INPUT_PENDING
            task['pilot_sandbox']     = self._psbox
            task['session_sandbox']   = self._ssbox
            task['resource_sandbox']  = self._rsbox
            task['pilot']             = self._pid
            task['resources']         = {'cpu': td['ranks'] *
                                                td.get('cores_per_rank', 1),
                                         'gpu': td['ranks'] *
                                                td.get('gpus_per_rank', 0.)}

            # NOTE: the order of insert / state update relies on that order
            #       being maintained through the component's message push,
            #       the update worker's message receive up to the insertion
            #       order into the update worker's DB bulk op.
            self._log.debug('insert %s', td['uid'])
            self.publish(rpc.STATE_PUBSUB, {'cmd': 'insert', 'arg': task})

        self.advance(tasks, state=rps.AGENT_STAGING_INPUT_PENDING,
                            publish=True, push=True)


    # --------------------------------------------------------------------------
    #
    def _request_cb(self, tasks):

        tasks = ru.as_list(tasks)

        for task in tasks:

            self._log.debug('request_cb: %s', task['uid'])

            # executable tasks which come from the scheduler are in danger of
            # entering a loop as we will push them back to the scheduler for
            # execution.  To avoid that loop we set an additional attribute
            # (raptor_seen=True) which the scheduler can filter for
            if task['description']['mode'] == TASK_EXECUTABLE:
                task['raptor_seen'] = True

        try:
            self.submit_tasks(tasks)

        except:
            self._log.exception('request cb failed')
            self.advance(tasks, rps.FAILED, publish=True, push=False)


    # --------------------------------------------------------------------------
    #
    def request_cb(self, tasks):

        # FIXME: document task format
        return tasks


    # --------------------------------------------------------------------------
    #
    def _result_cb(self, tasks):

        tasks = ru.as_list(tasks)

        for task in tasks:

            uid = task['uid']

            if not task.get('target_state'):

                ret = task.get('exit_code')
                if ret is None:
                    ret = -1

                if int(ret) == 0: task['target_state'] = rps.DONE
                else            : task['target_state'] = rps.FAILED

            if uid in self._task_service_data:

                # update task info and signal task service thread
                self._log.debug('unlock 2 %s', uid)
                self._task_service_data[uid].append(task)
                self._task_service_data[uid][0].set()

        try:
            self.result_cb(tasks)

        except:
            self._log.exception('result callback failed')

        self.advance(tasks, rps.AGENT_STAGING_OUTPUT_PENDING,
                            publish=True, push=True)


    # --------------------------------------------------------------------------
    #
    def result_cb(self, tasks):

        # FIXME: document task format

        pass


    # --------------------------------------------------------------------------
    #
    def terminate(self):
        '''
        terminate all workers
        '''

        # unregister input queue
        self.publish(rpc.CONTROL_PUBSUB, {
                    'cmd': 'unregister_raptor_queue',
                    'arg': {'name' : self._uid,
                            'queue': self._input_queue.channel}})

        self._log.debug('set term from terminate')
        self._term.set()
        for uid in self._workers:
            self.publish(rpc.CONTROL_PUBSUB, {'cmd': 'worker_terminate',
                                              'arg': {'uid': uid}})

        # wait for workers to terminate
        # FIXME: TS
      # self.wait()

        self._log.debug('all workers terminated')


# ------------------------------------------------------------------------------
<|MERGE_RESOLUTION|>--- conflicted
+++ resolved
@@ -43,8 +43,7 @@
         self._rsbox      = os.environ['RP_RESOURCE_SANDBOX']
         self._reg_addr   = os.environ['RP_REGISTRY_ADDRESS']
 
-        self._reg        = ru.zmq.RegistryClient(url=self._reg_addr,
-                                                 pwd=self._sid)
+        self._reg        = ru.zmq.RegistryClient(url=self._reg_addr)
 
         self._workers    = dict()      # wid: worker
         self._tasks      = dict()      # bookkeeping of submitted requests
@@ -55,14 +54,7 @@
         self._hb_freq    = 10          # check worker heartbetas every n seconds
         self._hb_timeout = 15          # consider worker dead after 15 seconds
 
-<<<<<<< HEAD
-        cfg              = self._get_config(cfg)
-        cfg              = self._get_config(cfg)
-        self._session    = Session(cfg=cfg, uid=cfg.sid, _role=Session._DEFAULT)
-=======
-        self._session    = Session(uid=self._sid, _reg_addr=self._reg_addr,
-                                   _primary=False)
->>>>>>> 935b509f
+        self._session    = Session(uid=self._sid)
 
         self._rpc_handlers = dict()
         self.register_rpc_handler('stop', self.stop)
