

import io
import os
import sys
import time
import queue

import threading         as mt
import multiprocessing   as mp

import radical.utils     as ru

from .. import Session
from .. import utils     as rpu
from .. import constants as rpc


# ------------------------------------------------------------------------------
#
class Worker(rpu.Component):

    # --------------------------------------------------------------------------
    #
    def __init__(self, cfg=None, session=None):

        self._session = session

        if cfg is None:
            cfg = dict()

        if isinstance(cfg, str): cfg = ru.Config(cfg=ru.read_json(cfg))
        else                   : cfg = ru.Config(cfg=cfg)

        # FIXME: why do we need to import `os` again after MPI Spawn?
        import os                                   # pylint: disable=reimported
        cfg.uid = os.environ['RP_TASK_ID']


        # generate a MPI rank dependent UID for each worker process
        # FIXME: this should be delegated to ru.generate_id
        # FIXME: rank determination should be moved to RU
        rank = None

        if rank is None: rank = os.environ.get('PMIX_RANK')
        if rank is None: rank = os.environ.get('PMI_RANK')
        if rank is None: rank = os.environ.get('OMPI_COMM_WORLD_RANK')

        # keep worker ID and rank
        cfg['wid']    = cfg['uid']
        cfg['rank']   = rank

        if rank is not None:
            cfg['uid'] = '%s.%03d' % (cfg['uid'], int(rank))

        self._n_cores = cfg.cores
        self._n_gpus  = cfg.gpus

        self._info    = ru.Config(cfg=cfg.get('info', {}))


        if not self._session:
            self._session = Session(cfg=cfg, uid=cfg.sid, _primary=False)


        rpu.component.debug = True
        rpu.Component.__init__(self, cfg, self._session)

        self._res_evt = mp.Event()          # set on free resources

        self._mlock   = ru.Lock(self._uid)  # lock `_modes`
        self._modes   = dict()              # call modes (call, exec, eval, ...)

        # We need to make sure to run only up to `gpn` tasks using a gpu
        # within that pool, so need a separate counter for that.
        self._resources = {'cores' : [0] * self._n_cores,
                           'gpus'  : [0] * self._n_gpus}

        # resources are initially all free
        self._res_evt.set()

      # # create a multiprocessing pool with `cpn` worker processors.  Set
      # # `maxtasksperchild` to `1` so that we get a fresh process for each
      # # task.  That will also allow us to run command lines via `exec`,
      # # effectively replacing the worker process in the pool for a specific
      # # task.
      # #
      # # We use a `fork` context to inherit log and profile handles.
      # #
      # # NOTE: The mp documentation is wrong; mp.Pool does *not* have a context
      # #       parameters.  Instead, the Pool has to be created within
      # #       a context.
      # ctx = mp.get_context('fork')
      # self._pool = ctx.Pool(processes=self._n_cores,
      #                       initializer=None,
      #                       maxtasksperchild=1)
      # NOTE: a multiprocessing pool won't work, as pickle is not able to
      #       serialize our worker object.  So we use our own process pool.
      #       It's not much of a loss since we want to respawn new processes for
      #       each task anyway (to improve isolation).
        self._pool  = dict()  # map task uid to process instance
        self._plock = ru.Lock('p' + self._uid)  # lock _pool

        # We also create a queue for communicating results back, and a thread to
        # watch that queue
        self._result_queue  = mp.Queue()
        self._result_thread = mt.Thread(target=self._result_watcher)
        self._result_thread.daemon = True
        self._result_thread.start()

        # connect to master
        self.register_subscriber(rpc.CONTROL_PUBSUB, self._control_cb)
        self.register_publisher(rpc.CONTROL_PUBSUB)

        # run worker initialization *before* starting to work on requests.
        # the worker provides three builtin methods:
        #     eval:  evaluate a piece of python code with `eval`
        #     exec:  evaluate a piece of python code with `exec`
        #     call:  execute  a method or function call
        #     proc:  execute  a command line (fork/exec)
        #     shell: execute  a shell command
        self.register_mode('eval',  self._eval)
        self.register_mode('exec',  self._exec)
        self.register_mode('call',  self._call)
        self.register_mode('proc',  self._proc)
        self.register_mode('shell', self._shell)

        self.pre_exec()

        # connect to the request / response ZMQ queues
        self._res_put = ru.zmq.Putter('to_res', self._info.res_addr_put)
        self._req_get = ru.zmq.Getter('to_req', self._info.req_addr_get,
                                                cb=self._request_cb)

        # the worker can return custom information which will be made available
        # to the master.  This can be used to communicate, for example, worker
        # specific communication endpoints.

        # make sure that channels are up before registering
        time.sleep(1)

        # `info` is a placeholder for any additional meta data communicated to
        # the worker.  Only first rank publishes.
        if self._cfg['rank'] == 0 or True:
            self.publish(rpc.CONTROL_PUBSUB, {'cmd': 'worker_register',
                                              'arg': {'uid' : self._cfg['wid'],
                                                      'info': self._info}})


      # self._log.debug('cores %s', str(self._resources['cores']))
      # self._log.debug('gpus  %s', str(self._resources['gpus']))

        # prepare base env dict used for all tasks
        self._task_env = dict()
        for k,v in os.environ.items():
            if k.startswith('RP_'):
                self._task_env[k] = v


    # --------------------------------------------------------------------------
    #
    # This class-method creates the appropriate sub-class for the Stager
    #
    @classmethod
    def create(cls, cfg, session):

        return Worker(cfg, session)


    # --------------------------------------------------------------------------
    #
    def pre_exec(self):
        '''
        This method can be overloaded by the Worker implementation to run any
        pre_exec commands before spawning worker processes.
        '''

        pass


    # --------------------------------------------------------------------------
    #
    def register_mode(self, name, executor):

        assert(name not in self._modes)

        self._modes[name] = executor


    # --------------------------------------------------------------------------
    #
    def _eval(self, data):
        '''
        We expect data to have a single entry: 'code', containing the Python
        code to be eval'ed
        '''

        bak_stdout = sys.stdout
        bak_stderr = sys.stderr

        strout = None
        strerr = None

        try:
            # redirect stdio to capture them during execution
            sys.stdout = strout = io.StringIO()
            sys.stderr = strerr = io.StringIO()

            val = eval(data['code'])
            out = strout.getvalue()
            err = strerr.getvalue()
            ret = 0

        except Exception as e:
            self._log.exception('_eval failed: %s' % (data))
            self._log.exception('_eval failed: %s' % (data))
            val = None
            out = strout.getvalue()
            err = strerr.getvalue() + ('\neval failed: %s' % e)
            ret = 1

        finally:
            # restore stdio
            sys.stdout = bak_stdout
            sys.stderr = bak_stderr


        return out, err, ret, val


    # --------------------------------------------------------------------------
    #
    def _exec(self, data):
        '''
        We expect data to have a single entry: 'code', containing the Python
        code to be exec'ed.  Data can have an optional entry `pre_exec` which
        can be used for any import statements and the like which need to run
        before the executed code.
        '''

        bak_stdout = sys.stdout
        bak_stderr = sys.stderr

        strout = None
        strerr = None

        try:
            # redirect stdio to capture them during execution
            sys.stdout = strout = io.StringIO()
            sys.stderr = strerr = io.StringIO()

            pre  = data.get('pre_exec', '')
            code = data['code']

<<<<<<< HEAD
            # assign a local variable to capture the code's return value.
            loc = dict()
            src = '%s\nresult = {%s}' % (pre, code)
            exec(src, {}, loc)
=======
            # create a wrapper function around the given code
            lines = code.split('\n')
            outer = 'def _my_exec():\n'
            for line in lines:
                outer += '    ' + line + '\n'

            # call that wrapper function via exec, and keep the return value
            src = '%s\n\n%s\n\nresult=_my_exec()' % (pre, outer)

            # assign a local variable to capture the code's return value.
            loc = dict()
            exec(src, {}, loc)                           # pylint: disable=W0122
>>>>>>> 205af480
            val = loc['result']
            out = strout.getvalue()
            err = strerr.getvalue()
            ret = 0

        except Exception as e:
            self._log.exception('_exec failed: %s' % (data))
            val = None
            out = strout.getvalue()
            err = strerr.getvalue() + ('\nexec failed: %s' % e)
            ret = 1

        finally:
            # restore stdio
            sys.stdout = bak_stdout
            sys.stderr = bak_stderr


        return out, err, ret, val


    # --------------------------------------------------------------------------
    #
    def _call(self, data):
        '''
        We expect data to have a three entries: 'method' or 'function',
        containing the name of the member method or the name of a free function
        to call, `args`, an optional list of unnamed parameters, and `kwargs`,
        and optional dictionary of named parameters.
        '''

        if 'method' in data:
            to_call = getattr(self, data['method'], None)

        elif 'function' in data:
            names   = dict(list(globals().items()) + list(locals().items()))
            to_call = names.get(data['function'])

        else:
            raise ValueError('no method or function specified: %s' % data)

        if not to_call:
            raise ValueError('callable not found: %s' % data)


        args   = data.get('args',   [])
        kwargs = data.get('kwargs', {})

        bak_stdout = sys.stdout
        bak_stderr = sys.stderr

        strout = None
        strerr = None

        try:
            # redirect stdio to capture them during execution
            sys.stdout = strout = io.StringIO()
            sys.stderr = strerr = io.StringIO()

            val = to_call(*args, **kwargs)
            out = strout.getvalue()
            err = strerr.getvalue()
            ret = 0

        except Exception as e:
            self._log.exception('_call failed: %s' % (data))
            val = None
            out = strout.getvalue()
            err = strerr.getvalue() + ('\ncall failed: %s' % e)
            ret = 1

        finally:
            # restore stdio
            sys.stdout = bak_stdout
            sys.stderr = bak_stderr


        return out, err, ret, val


    # --------------------------------------------------------------------------
    #
    def _proc(self, data):
        '''
        We expect data to have two entries: 'exe', containing the executabele to
        run, and `args` containing a list of arguments (strings) to pass as
        command line arguments.  We use `sp.Popen` to run the fork/exec, and to
        collect stdout, stderr and return code
        '''

        try:
            import subprocess as sp

            exe  = data['exe']
            args = data.get('args', list())
            env  = data.get('env',  dict())

            args = '%s %s' % (exe, ' '.join(args))

            proc = sp.Popen(args=args,      env=env,
                            stdin=None,     stdout=sp.PIPE, stderr=sp.PIPE,
                            close_fds=True, shell=True)
            out, err = proc.communicate()
            ret      = proc.returncode

        except Exception as e:
            self._log.exception('popen failed: %s' % (data))
            out = None
            err = 'exec failed: %s' % e
            ret = 1

        return out, err, ret, None


    # --------------------------------------------------------------------------
    #
    def _shell(self, data):
        '''
        We expect data to have a single entry: 'cmd', containing the command
        line to be called as string.
        '''

        try:
            out, err, ret = ru.sh_callout(data['cmd'], shell=True)

        except Exception as e:
            self._log.exception('_shell failed: %s' % (data))
            out = None
            err = 'shell failed: %s' % e
            ret = 1

        return out, err, ret, None


    # --------------------------------------------------------------------------
    #
    # FIXME: an MPI call mode should be added.  That could work along these
    #        lines of:
    #
    # --------------------------------------------------------------------------
    #  def _mpi(self, data):
    #
    #      try:
    #          cmd = rp.agent.launch_method.construct_command(data,
    #                  executable=self.exe, args=data['func'])
    #          out = rp.sh_callout(cmd)
    #          err = None
    #          ret = 0
    #
    #      except Exception as e:
    #          self._log.exception('_mpi failed: %s' % (data))
    #          out = None
    #          err = 'mpi failed: %s' % e
    #          ret = 1
    #
    #      return out, err, ret, None
    # --------------------------------------------------------------------------
    #
    # For that to work we would need to be able to create a LM here, but ideally
    # not replicate the work done in the agent executor.


    # --------------------------------------------------------------------------
    #
    def _alloc_task(self, task):
        '''
        allocate task resources
        '''

        with self._mlock:

            cores = task.get('cores', 1)
            gpus  = task.get('gpus' , 0)

            assert(cores >= 1)
            assert(cores <= self._n_cores)
            assert(gpus  <= self._n_gpus)

            if cores > self._resources['cores'].count(0): return False
            if gpus  > self._resources['gpus' ].count(0): return False

            alloc_cores = list()
            alloc_gpus  = list()

            if cores:
                for n in range(self._n_cores):
                    if not self._resources['cores'][n]:
                        self._resources['cores'][n] = 1
                        alloc_cores.append(n)
                        if len(alloc_cores) == cores:
                            break

            if gpus:
                for n in range(self._n_gpus):
                    if not self._resources['gpus'][n]:
                        self._resources['gpus'][n] = 1
                        alloc_gpus.append(n)
                        if len(alloc_gpus) == gpus:
                            break

            task['resources'] = {'cores': alloc_cores,
                                 'gpus' : alloc_gpus}
            return True


    # --------------------------------------------------------------------------
    #
    def _dealloc_task(self, task):
        '''
        deallocate task resources
        '''

        with self._mlock:

            resources = task['resources']

            for n in resources['cores']:
                assert(self._resources['cores'][n])
                self._resources['cores'][n] = 0

            for n in resources['gpus']:
                assert(self._resources['gpus'][n])
                self._resources['gpus'][n] = 0

            # signal available resources
            self._res_evt.set()

            return True


    # --------------------------------------------------------------------------
    #
    def task_pre_exec(self, task):
        '''
        This method is called upon receiving a new request, and can be
        overloaded to perform any preperatory action before the request is acted
        upon
        '''
        pass


    # --------------------------------------------------------------------------
    #
    def task_post_exec(self, task):
        '''
        This method is called upon completing a request, and can be
        overloaded to perform any cleanup action before the request is reported
        as complete.
        '''
        pass


    # --------------------------------------------------------------------------
    #
    def _request_cb(self, tasks):
        '''
        grep call type from tasks, check if methods are registered, and
        invoke them.
        '''

        for task in ru.as_list(tasks):

            task['worker'] = self._uid

            self.task_pre_exec(task)

            try:

                # ok, we have work to do.  Check the requirements to see how
                # many cpus and gpus we need to mark as busy
                while not self._alloc_task(task):

                    # no resource - wait for new resources
                    #
                    # NOTE: this will block smaller tasks from being executed
                    #       right now.  alloc_task is not a proper scheduler,
                    #       after all.
                  # while not self._res_evt.wait(timeout=1.0):
                  #     self._log.debug('req_alloc_wait %s', task['uid'])

                    time.sleep(0.01)

                    # break on termination
                    if self._term.is_set():
                        return False

                    self._res_evt.clear()


                self._prof.prof('req_start', uid=task['uid'], msg=self._uid)

                # we got an allocation for this task, and can run it, so apply
                # to the process pool.  The callback (`self._result_cb`) will
                # pick the task up on completion and free resources.
                #
                # NOTE: we don't use mp.Pool - see __init__ for details

                env = self._task_env
                env['RP_TASK_ID'] = task['uid']

              # ret = self._pool.apply_async(func=self._dispatch, args=[task],
              #                              callback=self._result_cb,
              #                              error_callback=self._error_cb)
                proc = mp.Process(target=self._dispatch, args=[task, env])
              # proc.daemon = True

                with self._plock:

                    # we need to include `proc.start()` in the lock, as
                    # otherwise we may end up getting the `self._result_cb`
                    # before the pid could be registered in `self._pool`.
                    proc.start()
                    self._pool[proc.pid] = proc
                self._log.debug('applied: %s: %s: %s',
                                task['uid'], proc.pid, self._pool.keys())


            except Exception as e:

                self._log.exception('request failed')

                # free resources again for failed task
                self._dealloc_task(task)

                res = {'req': task['uid'],
                       'out': None,
                       'err': 'req_cb error: %s' % e,
                       'ret': 1}

                self._res_put.put(res)


    def _after_fork():
        with ru.ru_open('/tmp/after_fork', 'a+') as fout:
            fout.write('after fork %s %s\n' % (os.getpid(), mt.current_thread().name))

    # --------------------------------------------------------------------------
    #
    def _dispatch(self, task, env):

        # this method is running in a process of the process pool, and will now
        # apply the task to the respective execution mode.
        #
        # NOTE: application of pre_exec directives may got here

        task['pid'] = os.getpid()

        # apply task env settings
        for k,v in env.items():
            os.environ[k] = v

        for k,v in task.get('environment', {}).items():
            os.environ[k] = v

        # ----------------------------------------------------------------------
<<<<<<< HEAD
        def _dispatch_thread(tlock):
=======
        def _dispatch_proc(res_lock):
>>>>>>> 205af480
            # FIXME: do we still need this thread?

            import setproctitle
            setproctitle.setproctitle('rp.dispatch.%s' % task['uid'])

            # make CUDA happy
            # FIXME: assume physical device numbering for now
            if task['resources']['gpus']:
                os.environ['CUDA_VISIBLE_DEVICES'] = \
                             ','.join(str(i) for i in task['resources']['gpus'])

<<<<<<< HEAD
            out, err, ret = self._modes[mode](task.get('data'))
            with tlock:
                res = [task, str(out), str(err), int(ret)]
=======
            out, err, ret, val = self._modes[mode](task.get('data'))
            res = [task, str(out), str(err), int(ret), val]

            with res_lock:
>>>>>>> 205af480
                self._result_queue.put(res)
        # ----------------------------------------------------------------------


        ret = None
        try:
          # self._log.debug('dispatch: %s: %d', task['uid'], task['pid'])
            mode = task['mode']
            assert(mode in self._modes), 'no such call mode %s' % mode

            tout = task.get('timeout')
            self._log.debug('dispatch with tout %s', tout)

<<<<<<< HEAD
            out, err, ret = self._modes[mode](task.get('data'))
            res = [task, str(out), str(err), int(ret)]
            self._log.debug('put 1 result: task %s', task['uid'])
            self._result_queue.put(res)

          # dispatcher = mp.Process(target=_dispatch_thread)
          # dispatcher.daemon = True
          # dispatcher.start()
          # dispatcher.join(timeout=tout)
          #
          # if dispatcher.is_alive():
          #     dispatcher.kill()
          #     dispatcher.join()
          #     out = None
          #     err = 'timeout (>%s)' % tout
          #     ret = 1
          #     res = [task, str(out), str(err), int(ret)]
          #     self._log.debug('put 2 result: task %s', task['uid'])
          #     self._result_queue.put(res)
          #     self._log.debug('dispatcher killed: %s', task['uid'])
=======
          # result = self._modes[mode](task.get('data'))
          # self._log.debug('got result: task %s: %s', task['uid'], result)
          # out, err, ret, val = result
          # # TODO: serialize `val`?
          # res = [task, str(out), str(err), int(ret), val]
          # self._result_queue.put(res)

            res_lock = mp.Lock()
            dispatcher = mp.Process(target=_dispatch_proc, args=(res_lock,))
            dispatcher.daemon = True
            dispatcher.start()
            dispatcher.join(timeout=tout)

            with res_lock:
                if dispatcher.is_alive():
                    dispatcher.terminate()
                    dispatcher.join()
                    out = None
                    err = 'timeout (>%s)' % tout
                    ret = 1
                    res = [task, str(out), str(err), int(ret), None]
                    self._log.debug('put 2 result: task %s', task['uid'])
                    self._result_queue.put(res)
                    self._log.debug('dispatcher killed: %s', task['uid'])
>>>>>>> 205af480

        except Exception as e:

            self._log.exception('dispatch failed')
            out = None
            err = 'dispatch failed: %s' % e
            ret = 1
            res = [task, str(out), str(err), int(ret), None]
            self._log.debug('put 3 result: task %s', task['uid'])
            self._result_queue.put(res)

        finally:
            # if we kill the process too quickly, the result put above
            # will not make it out, thus make sure the queue is empty
            # first.
            ret = 1
            self._result_queue.close()
            self._result_queue.join_thread()
            sys.exit(ret)
          # os.kill(os.getpid(), signal.SIGTERM)



    # --------------------------------------------------------------------------
    #
    def _result_watcher(self):

        try:
            while not self._term.is_set():

                try:
                    res = self._result_queue.get(timeout=0.1)
                    self._log.debug('got   result: %s', res)
                    self._result_cb(res)
                except queue.Empty:
                    pass

        except:
            self._log.exception('queue error')
            raise

        finally:
            if self._cfg['rank'] == 0:
                self.publish(rpc.CONTROL_PUBSUB,
                             {'cmd': 'worker_unregister',
                              'arg': {'uid' : self._cfg['wid']}})


    # --------------------------------------------------------------------------
    #
    def _result_cb(self, result):

        try:
<<<<<<< HEAD
            task, out, err, ret = result
=======
            task, out, err, ret, val = result
>>>>>>> 205af480
            self._log.debug('result cb: task %s', task['uid'])

            with self._plock:
                pid  = task['pid']
                del(self._pool[pid])

            # free resources again for the task
            self._dealloc_task(task)

            res = {'req': task['uid'],
                   'out': out,
                   'err': err,
                   'ret': ret,
                   'val': val}

            self._res_put.put(res)
            self.task_post_exec(task)
            self._prof.prof('req_stop', uid=task['uid'], msg=self._uid)

        except:
            self._log.exception('result cb failed')
            raise



    # --------------------------------------------------------------------------
    #
    def _error_cb(self, error):

        self._log.debug('error: %s', error)
        raise RuntimeError(error)


    # --------------------------------------------------------------------------
    #
    def _control_cb(self, topic, msg):

        if msg['cmd'] == 'terminate':
            self._term.set()

        elif msg['cmd'] == 'worker_terminate':
            if msg['arg']['uid'] == self._cfg['wid']:
                self._term.set()


    # --------------------------------------------------------------------------
    #
    def start(self):

        # note that this overwrites `Component.start()` - this worker component
        # is not using the registered input channels, but listens to it's own
        # set of channels in `_request_cb`.
        pass


    # --------------------------------------------------------------------------
    #
    def join(self):

        while not self._term.is_set():
            time.sleep(1.0)


    # --------------------------------------------------------------------------
    #
    def test(self, idx, seconds):
        # pylint: disable=reimported
        import time
        print('start idx %6d: %.1f' % (idx, time.time()))
        time.sleep(seconds)
        print('stop  idx %6d: %.1f' % (idx, time.time()))


# ------------------------------------------------------------------------------<|MERGE_RESOLUTION|>--- conflicted
+++ resolved
@@ -252,12 +252,6 @@
             pre  = data.get('pre_exec', '')
             code = data['code']
 
-<<<<<<< HEAD
-            # assign a local variable to capture the code's return value.
-            loc = dict()
-            src = '%s\nresult = {%s}' % (pre, code)
-            exec(src, {}, loc)
-=======
             # create a wrapper function around the given code
             lines = code.split('\n')
             outer = 'def _my_exec():\n'
@@ -270,7 +264,6 @@
             # assign a local variable to capture the code's return value.
             loc = dict()
             exec(src, {}, loc)                           # pylint: disable=W0122
->>>>>>> 205af480
             val = loc['result']
             out = strout.getvalue()
             err = strerr.getvalue()
@@ -626,11 +619,7 @@
             os.environ[k] = v
 
         # ----------------------------------------------------------------------
-<<<<<<< HEAD
-        def _dispatch_thread(tlock):
-=======
         def _dispatch_proc(res_lock):
->>>>>>> 205af480
             # FIXME: do we still need this thread?
 
             import setproctitle
@@ -642,16 +631,10 @@
                 os.environ['CUDA_VISIBLE_DEVICES'] = \
                              ','.join(str(i) for i in task['resources']['gpus'])
 
-<<<<<<< HEAD
-            out, err, ret = self._modes[mode](task.get('data'))
-            with tlock:
-                res = [task, str(out), str(err), int(ret)]
-=======
             out, err, ret, val = self._modes[mode](task.get('data'))
             res = [task, str(out), str(err), int(ret), val]
 
             with res_lock:
->>>>>>> 205af480
                 self._result_queue.put(res)
         # ----------------------------------------------------------------------
 
@@ -665,28 +648,6 @@
             tout = task.get('timeout')
             self._log.debug('dispatch with tout %s', tout)
 
-<<<<<<< HEAD
-            out, err, ret = self._modes[mode](task.get('data'))
-            res = [task, str(out), str(err), int(ret)]
-            self._log.debug('put 1 result: task %s', task['uid'])
-            self._result_queue.put(res)
-
-          # dispatcher = mp.Process(target=_dispatch_thread)
-          # dispatcher.daemon = True
-          # dispatcher.start()
-          # dispatcher.join(timeout=tout)
-          #
-          # if dispatcher.is_alive():
-          #     dispatcher.kill()
-          #     dispatcher.join()
-          #     out = None
-          #     err = 'timeout (>%s)' % tout
-          #     ret = 1
-          #     res = [task, str(out), str(err), int(ret)]
-          #     self._log.debug('put 2 result: task %s', task['uid'])
-          #     self._result_queue.put(res)
-          #     self._log.debug('dispatcher killed: %s', task['uid'])
-=======
           # result = self._modes[mode](task.get('data'))
           # self._log.debug('got result: task %s: %s', task['uid'], result)
           # out, err, ret, val = result
@@ -711,7 +672,6 @@
                     self._log.debug('put 2 result: task %s', task['uid'])
                     self._result_queue.put(res)
                     self._log.debug('dispatcher killed: %s', task['uid'])
->>>>>>> 205af480
 
         except Exception as e:
 
@@ -765,11 +725,7 @@
     def _result_cb(self, result):
 
         try:
-<<<<<<< HEAD
-            task, out, err, ret = result
-=======
             task, out, err, ret, val = result
->>>>>>> 205af480
             self._log.debug('result cb: task %s', task['uid'])
 
             with self._plock:
