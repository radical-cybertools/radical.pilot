--- conflicted
+++ resolved
@@ -40,13 +40,9 @@
         self._ranks     = int(os.environ['RP_RANKS'])
 
         self._reg       = ru.zmq.RegistryClient(url=self._reg_addr)
-<<<<<<< HEAD
         self._cfg       = ru.Config(cfg=self._reg['cfg'])
-=======
-        self._reg.dump(self._uid)
 
         self._hb_delay  = self._reg['rcfg.raptor.hb_delay']
->>>>>>> dfe20f58
 
         self._log  = ru.Logger(name=self._uid,
                                ns='radical.pilot.worker',
@@ -80,11 +76,7 @@
 
         self._hb_register_count = 60
         # run heartbeat thread in all ranks (one hb msg every `n` seconds)
-<<<<<<< HEAD
-        self._hb_delay  = 300
-=======
         self._log.debug('hb delay: %s', self._hb_delay)
->>>>>>> dfe20f58
         self._hb_thread = mt.Thread(target=self._hb_worker)
         self._hb_thread.daemon = True
         self._hb_thread.start()
