


import os
import sys
import time
import queue
<<<<<<< HEAD
=======
import psutil
>>>>>>> 09256ce1
import signal

import threading         as mt
import multiprocessing   as mp

import radical.utils     as ru

from .. import Session
from .. import utils     as rpu
from .. import constants as rpc


def out(msg):
    sys.stdout.write('%s\n' % msg)
    sys.stdout.flush()


# def _close_dfs(signum, frame):
#     out('handling signal %s' % signum)
#     proc = psutil.Process()
#     for f in proc.open_files():
#         out('SIGKILL: close %s' % f[0])
#         os.close(f[1])
#     sys.exit()
# 
# NOTE: this conflicts with the `TERM` signal send by the dispatched process
# signal.signal(signal.SIGTERM, _close_dfs)


# ------------------------------------------------------------------------------
#
class Worker(rpu.Component):

    # --------------------------------------------------------------------------
    #
    def __init__(self, cfg, session=None):

        self._session = session

        if isinstance(cfg, str): cfg = ru.Config(cfg=ru.read_json(cfg))
        else                   : cfg = ru.Config(cfg=cfg)

        # generate a MPI rank dependent UID for each worker process
        # FIXME: this should be delegated to ru.generate_id
        # FIXME: why do we need to import `os` again after MPI Spawn?
        import os                                   # pylint: disable=reimported

        # FIXME: rank determination should be moved to RU
        rank = None

        if rank is None: rank = os.environ.get('PMIX_RANK')
        if rank is None: rank = os.environ.get('PMI_RANK')
        if rank is None: rank = os.environ.get('OMPI_COMM_WORLD_RANK')

        # keep worker ID and rank
        cfg['wid']  = cfg['uid']
        cfg['rank'] = rank

        if rank is not None:
            cfg['uid'] = '%s.%03d' % (cfg['uid'], int(rank))

        self._n_cores = cfg.cores
        self._n_gpus  = cfg.gpus

        self._info = ru.Config(cfg=cfg.get('info', {}))

        if not self._session:
            self._session = Session(cfg=cfg, uid=cfg.sid, _primary=False)

        rpu.component.debug = True
        rpu.Component.__init__(self, cfg, self._session)

        self._res_evt = mp.Event()          # set on free resources

        self._mlock   = ru.Lock(self._uid)  # lock `_modes`
        self._modes   = dict()              # call modes (call, exec, eval, ...)

        # We need to make sure to run only up to `gpn` tasks using a gpu
        # within that pool, so need a separate counter for that.
        self._resources = {'cores' : [0] * self._n_cores,
                           'gpus'  : [0] * self._n_gpus}

        # resources are initially all free
        self._res_evt.set()

      # # create a multiprocessing pool with `cpn` worker processors.  Set
      # # `maxtasksperchild` to `1` so that we get a fresh process for each
      # # task.  That will also allow us to run command lines via `exec`,
      # # effectively replacing the worker process in the pool for a specific
      # # task.
      # #
      # # We use a `fork` context to inherit log and profile handles.
      # #
      # # NOTE: The mp documentation is wrong; mp.Pool does *not* have a context
      # #       parameters.  Instead, the Pool has to be created within
      # #       a context.
      # ctx = mp.get_context('fork')
      # self._pool = ctx.Pool(processes=self._n_cores,
      #                       initializer=None,
      #                       maxtasksperchild=1)
      # NOTE: a multiprocessing pool won't work, as pickle is not able to
      #       serialize our worker object.  So we use our own process pool.
      #       It's not much of a loss since we want to respawn new processes for
      #       each task anyway (to improve isolation).
        self._pool  = dict()  # map task uid to process instance
        self._plock = ru.Lock('p' + self._uid)  # lock _pool

        # We also create a queue for communicating results back, and a thread to
        # watch that queue
        self._result_queue  = mp.Queue()
        self._result_thread = mt.Thread(target=self._result_watcher)
        self._result_thread.daemon = True
        self._result_thread.start()

        # connect to master
        self.register_subscriber(rpc.CONTROL_PUBSUB, self._control_cb)
        self.register_publisher(rpc.CONTROL_PUBSUB)

        # run worker initialization *before* starting to work on requests.
        # the worker provides three builtin methods:
        #     eval:  evaluate a piece of python code
        #     exec:  execute  a command line (fork/exec)
        #     shell: execute  a shell command
        #     call:  execute  a method or function call
        self.register_mode('call',  self._call)
        self.register_mode('eval',  self._eval)
        self.register_mode('exec',  self._exec)
        self.register_mode('shell', self._shell)

        self.pre_exec()

        # connect to the request / response ZMQ queues
        self._res_put = ru.zmq.Putter('to_res', self._info.res_addr_put)
        self._req_get = ru.zmq.Getter('to_req', self._info.req_addr_get,
                                                cb=self._request_cb)

        # the worker can return custom information which will be made available
        # to the master.  This can be used to communicate, for example, worker
        # specific communication endpoints.

        # make sure that channels are up before registering
        time.sleep(1)

        # `info` is a placeholder for any additional meta data communicated to
        # the worker.  Only first rank publishes.
        rank = int(self._cfg['rank'])
        if rank == 0:
            self.publish(rpc.CONTROL_PUBSUB, {'cmd': 'worker_register',
                                              'arg': {'uid' : self._cfg['wid'],
                                                      'info': self._info}})


    # --------------------------------------------------------------------------
    #
    # This class-method creates the appropriate sub-class for the Stager
    #
    @classmethod
    def create(cls, cfg, session):

        return Worker(cfg, session)


    # --------------------------------------------------------------------------
    #
    def pre_exec(self):
        '''
        This method can be overloaded by the Worker implementation to run any
        pre_exec commands before spawning worker processes.
        '''

        pass


    # --------------------------------------------------------------------------
    #
    def register_mode(self, name, executor):

        assert(name not in self._modes)

        self._modes[name] = executor


    # --------------------------------------------------------------------------
    #
    def _call(self, data):
        '''
        We expect data to have a three entries: 'method' or 'function',
        containing the name of the member method or the name of a free function
        to call, `args`, an optional list of unnamed parameters, and `kwargs`,
        and optional dictionary of named parameters.
        '''

        if 'method' in data:
            to_call = getattr(self, data['method'], None)

        elif 'function' in data:
            names   = dict(list(globals().items()) + list(locals().items()))
            to_call = names.get(data['function'])

        else:
            raise ValueError('no method or function specified: %s' % data)

        if not to_call:
            raise ValueError('callable not found: %s' % data)


        args   = data.get('args',   [])
        kwargs = data.get('kwargs', {})

        try:
            out = to_call(*args, **kwargs)
            err = None
            ret = 0

        except Exception as e:
            self._log.exception('_call failed: %s' % (data))
            out = None
            err = 'call failed: %s' % e
            ret = 1

        return out, err, ret


    # --------------------------------------------------------------------------
    #
    # FIXME: an MPI call mode should be added.  That could work along these
    #        lines of:
    #
    # --------------------------------------------------------------------------
    #  def _mpi(self, data):
    #
    #      try:
    #          cmd = rp.agent.launch_method.construct_command(data,
    #                  executable=self.exe, args=data['func'])
    #          out = rp.sh_callout(cmd)
    #          err = None
    #          ret = 0
    #
    #      except Exception as e:
    #          self._log.exception('_mpi failed: %s' % (data))
    #          out = None
    #          err = 'mpi failed: %s' % e
    #          ret = 1
    #
    #      return out, err, ret
    # --------------------------------------------------------------------------
    #
    # For that to work we would need to be able to create a LM here, but ideally
    # not replicate the work done in the agent executor.


    # --------------------------------------------------------------------------
    #
    def _eval(self, data):
        '''
        We expect data to have a single entry: 'code', containing the Python
        code to be eval'ed
        '''

        try:
            out = eval(data['code'])
            err = None
            ret = 0

        except Exception as e:
            self._log.exception('_eval failed: %s' % (data))
            out = None
            err = 'eval failed: %s' % e
            ret = 1

        return out, err, ret


    # --------------------------------------------------------------------------
    #
    def _exec(self, data):
        '''
        We expect data to have two entries: 'exe', containing the executabele to
        run, and `args` containing a list of arguments (strings) to pass as
        command line arguments.  We use `sp.Popen` to run the fork/exec, and to
        collect stdout, stderr and return code
        '''

        try:
            import subprocess as sp

            exe  = data['exe']
            args = data.get('args', list())
            env  = data.get('env',  dict())
            args = '%s %s' % (exe, ' '.join(args))
            proc = sp.Popen(args=args,      env=env,
                            stdin=None,     stdout=sp.PIPE, stderr=sp.PIPE,
                            close_fds=True, shell=True)
            out, err = proc.communicate()
            ret      = proc.returncode

        except Exception as e:
            self._log.exception('_exec failed: %s' % (data))
            out = None
            err = 'exec failed: %s' % e
            ret = 1

        return out, err, ret


    # --------------------------------------------------------------------------
    #
    def _shell(self, data):
        '''
        We expect data to have a single entry: 'cmd', containing the command
        line to be called as string.
        '''

        try:
            out, err, ret = ru.sh_callout(data['cmd'], shell=True)

        except Exception as e:
            self._log.exception('_shell failed: %s' % (data))
            out = None
            err = 'shell failed: %s' % e
            ret = 1

        return out, err, ret


    # --------------------------------------------------------------------------
    #
    glyphs = {0: '-',
              1: '+'}

    def _dump_resources(self, uid):
        cores = self._resources['cores']
        gpus  = self._resources['gpus']

        s_cores = [self.glyphs[cores[i]] for i in range(self._n_cores)]
        s_gpus  = [self.glyphs[gpus[i] ] for i in range(self._n_gpus)]
        self._log.debug('resources: %s : %s : %s', s_cores, s_gpus, uid)


    # --------------------------------------------------------------------------
    #
    def _alloc_task(self, task):
        '''
        allocate task resources
        '''

        with self._mlock:

            cores = task.get('cores', 1)
            gpus  = task.get('gpus' , 0)

            assert(cores >= 1)
            assert(cores <= self._n_cores)
            assert(gpus  <= self._n_gpus)

            if cores > self._resources['cores'].count(0): return False
            if gpus  > self._resources['gpus' ].count(0): return False

            alloc_cores = list()
            alloc_gpus  = list()

            if cores:
                for n in range(self._n_cores):
                    if not self._resources['cores'][n]:
                        self._resources['cores'][n] = 1
                        alloc_cores.append(n)
                        if len(alloc_cores) == cores:
                            break

            if gpus:
                for n in range(self._n_gpus):
                    if not self._resources['gpus'][n]:
                        self._resources['gpus'][n] = 1
                        alloc_gpus.append(n)
                        if len(alloc_gpus) == gpus:
                            break

            task['resources'] = {'cores': alloc_cores,
                                 'gpus' : alloc_gpus}
            self._dump_resources(task['uid'])
            return True


    # --------------------------------------------------------------------------
    #
    def _dealloc_task(self, task):
        '''
        deallocate task resources
        '''

        with self._mlock:

            resources = task['resources']

            for n in resources['cores']:
                assert(self._resources['cores'][n])
                self._resources['cores'][n] = 0

            for n in resources['gpus']:
                assert(self._resources['gpus'][n])
                self._resources['gpus'][n] = 0

            # signal available resources
            self._res_evt.set()

            return True


    # --------------------------------------------------------------------------
    #
    def task_pre_exec(self, task):
        '''
        This method is called upon receiving a new request, and can be
        overloaded to perform any preperatory action before the request is acted
        upon
        '''
        pass


    # --------------------------------------------------------------------------
    #
    def task_post_exec(self, task):
        '''
        This method is called upon completing a request, and can be
        overloaded to perform any cleanup action before the request is reported
        as complete.
        '''
        pass


    # --------------------------------------------------------------------------
    #
    def _request_cb(self, tasks):
        '''
        grep call type from tasks, check if methods are registered, and
        invoke them.
        '''

        for task in ru.as_list(tasks):

            task['worker'] = self._uid

            self.task_pre_exec(task)

            try:
                # ok, we have work to do.  Check the requirements to see how
                # many cpus and gpus we need to mark as busy
                while not self._alloc_task(task):

                    # no resource - wait for new resources
                    #
                    # NOTE: this will block smaller tasks from being executed
                    #       right now.  alloc_task is not a proper scheduler,
                    #       after all.
                  # while not self._res_evt.wait(timeout=1.0):
                  #     self._log.debug('=== req_alloc_wait %s', task['uid'])

                    time.sleep(0.01)

                    # break on termination
                    if self._term.is_set():
                        return False

                    self._res_evt.clear()

<<<<<<< HEAD

=======
>>>>>>> 09256ce1
                self._prof.prof('req_start', uid=task['uid'], msg=self._uid)

                # we got an allocation for this task, and can run it, so apply
                # to the process pool.  The callback (`self._result_cb`) will
                # pick the task up on completion and free resources.
                #
                # NOTE: we don't use mp.Pool - see __init__ for details

              # ret = self._pool.apply_async(func=self._dispatch, args=[task],
              #                              callback=self._result_cb,
              #                              error_callback=self._error_cb)
                proc = mp.Process(target=self._dispatch, args=[task])
                proc.daemon = True

                with self._plock:

                    # we need to include `proc.start()` in the lock, as
                    # otherwise we may end up getting the `self._result_cb`
                    # before the pid could be registered in `self._pool`.
                    proc.start()
                    self._pool[proc.pid] = proc
                self._log.debug('applied: %s: %s: %s',
                                task['uid'], proc.pid, self._pool.keys())


            except Exception as e:

                self._log.exception('request failed')

                # free resources again for failed task
                self._dealloc_task(task)

                res = {'req': task['uid'],
                       'out': None,
                       'err': 'req_cb error: %s' % e,
                       'ret': 1}

                self._res_put.put(res)


    # --------------------------------------------------------------------------
    #
    def _dispatch(self, task):

        # this method is running in a process of the process pool, and will now
        # apply the task to the respective execution mode.
        #
        # NOTE: application of pre_exec directives may got here

        task['pid'] = os.getpid()

        # ----------------------------------------------------------------------
        def t_tout(tout, e_tout, e_done):
            start = time.time()
            while not e_done.is_set():
                time.sleep(1)
                now = time.time()
                if now >= (start + tout):
                    # task is not done after timeout - kill it!
                    e_tout.set()
                    self._result_queue.put([task, '', 'timeout', 1])
                    ru.cancel_main_thread()
                    os.kill(os.getpid(), signal.SIGTERM)
<<<<<<< HEAD
                    break
        # ----------------------------------------------------------------------

        ret = 1  # in case we fall through before ret can be set by the task
=======
                    os.kill(os.getpid(), signal.SIGKILL)
                    sys.exit()
        # ----------------------------------------------------------------------

        ret = 1  # in case we fall through before ret can be set by the task

        e_done = mt.Event()
        e_tout = mt.Event()

>>>>>>> 09256ce1
        try:
            mode = task['mode']
            assert(mode in self._modes), 'no such call mode %s' % mode

            rsc = task['resources']
            os.environ['RP_TASK_CORES'] = ','.join(str(i) for i in rsc['cores'])
            os.environ['RP_TASK_GPUS']  = ','.join(str(i) for i in rsc['gpus'])

            # make CUDA happy
            # FIXME: assume logical device numbering for now
            os.environ['CUDA_VISIBLE_DEVICES'] = os.environ['RP_TASK_GPUS']

            tout = task.get('timeout')
          # self._log.debug('dispatch with tout %s', tout)

            if tout:
              # self._log.debug('start tout thread')
                watcher = mt.Thread(target=t_tout, args=[tout, e_tout, e_done])
                watcher.daemon = True
                watcher.start()
              # self._log.debug('started tout thread')

            e_done = mt.Event()
            e_tout = mt.Event()

            if tout:
                self._log.debug('start tout thread')
                watcher = mt.Thread(target=t_tout, args=[tout, e_tout, e_done])
                watcher.daemon = True
                watcher.start()
                self._log.debug('started tout thread')

            out, err, ret = self._modes[mode](task.get('data'))

            e_done.set()

            if not e_tout.is_set():
                self._result_queue.put([task, str(out), str(err), int(ret)])


        except Exception as e:

         #  self._log.exception('dispatch failed')
            out = None
            err = 'dispatch failed: %s' % e
            ret = 1
            res = [task, str(out), str(err), int(ret)]
            self._result_queue.put(res)

        finally:
            # if we kill the process too quickly, the result put above
            # will not make it out, thus make sure the queue is empty
            # first.
            e_done.set()
            self._result_queue.close()
            self._result_queue.join_thread()
            sys.exit(int(ret))


    # --------------------------------------------------------------------------
    #
    def _result_watcher(self):

        try:
            while not self._term.is_set():

                try:
                    res = self._result_queue.get(timeout=0.1)
                    self._log.debug('got   result: %s', res)
                    self._result_cb(res)
                except queue.Empty:
                    pass

        except:
            self._log.exception('queue error')
            raise

        finally:
            if self._cfg['rank'] == 0:
                self.publish(rpc.CONTROL_PUBSUB, {'cmd': 'worker_unregister',
                                                  'arg': {'uid' : self._cfg['wid']}})


    # --------------------------------------------------------------------------
    #
    def _result_cb(self, result):

        try:
            task, out, err, ret = result

            with self._plock:
                pid  = task['pid']
                del(self._pool[pid])

            # free resources again for the task
            self._dealloc_task(task)

            # free resources == stop of request consuming those resources
            self._prof.prof('req_stop', uid=task['uid'], msg=self._uid)

            # clean up before reporting results
            try:
                self.task_post_exec(task)
            except:
                self._log.exception('task post_exec failed - error ignored')

            res = {'req': task['uid'],
                   'out': out,
                   'err': err,
                   'ret': ret}
            self._res_put.put(res)

        except:
            self._log.exception('result cb failed')
            raise


    # --------------------------------------------------------------------------
    #
    def _error_cb(self, error):

        self._log.debug('error: %s', error)
        raise RuntimeError(error)


    # --------------------------------------------------------------------------
    #
    def _control_cb(self, topic, msg):

        if msg['cmd'] == 'terminate':
            self._term.set()

        elif msg['cmd'] == 'worker_terminate':
            if msg['arg']['uid'] == self._cfg['wid']:
                self._term.set()


    # --------------------------------------------------------------------------
    #
    def start(self):

        # note that this overwrites `Component.start()` - this worker component
        # is not using the registered input channels, but listens to it's own
        # set of channels in `_request_cb`.
        pass


    # --------------------------------------------------------------------------
    #
    def join(self):

        while not self._term.is_set():
            time.sleep(1.0)


    # --------------------------------------------------------------------------
    #
    def test(self, idx, seconds):
        import time
        self._log.debug('start idx %6d: %.1f' % (idx, time.time()))
        time.sleep(seconds)
        self._log.debug('stop  idx %6d: %.1f' % (idx, time.time()))


# ------------------------------------------------------------------------------
<|MERGE_RESOLUTION|>--- conflicted
+++ resolved
@@ -5,10 +5,7 @@
 import sys
 import time
 import queue
-<<<<<<< HEAD
-=======
 import psutil
->>>>>>> 09256ce1
 import signal
 
 import threading         as mt
@@ -474,10 +471,6 @@
 
                     self._res_evt.clear()
 
-<<<<<<< HEAD
-
-=======
->>>>>>> 09256ce1
                 self._prof.prof('req_start', uid=task['uid'], msg=self._uid)
 
                 # we got an allocation for this task, and can run it, so apply
@@ -541,12 +534,6 @@
                     self._result_queue.put([task, '', 'timeout', 1])
                     ru.cancel_main_thread()
                     os.kill(os.getpid(), signal.SIGTERM)
-<<<<<<< HEAD
-                    break
-        # ----------------------------------------------------------------------
-
-        ret = 1  # in case we fall through before ret can be set by the task
-=======
                     os.kill(os.getpid(), signal.SIGKILL)
                     sys.exit()
         # ----------------------------------------------------------------------
@@ -556,7 +543,6 @@
         e_done = mt.Event()
         e_tout = mt.Event()
 
->>>>>>> 09256ce1
         try:
             mode = task['mode']
             assert(mode in self._modes), 'no such call mode %s' % mode
@@ -578,16 +564,6 @@
                 watcher.daemon = True
                 watcher.start()
               # self._log.debug('started tout thread')
-
-            e_done = mt.Event()
-            e_tout = mt.Event()
-
-            if tout:
-                self._log.debug('start tout thread')
-                watcher = mt.Thread(target=t_tout, args=[tout, e_tout, e_done])
-                watcher.daemon = True
-                watcher.start()
-                self._log.debug('started tout thread')
 
             out, err, ret = self._modes[mode](task.get('data'))
 
