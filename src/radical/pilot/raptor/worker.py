--- conflicted
+++ resolved
@@ -1,31 +1,20 @@
 
-<<<<<<< HEAD
-
-=======
->>>>>>> 5a7795e4
 import os
 import sys
 import time
 
 import radical.utils     as ru
 
-<<<<<<< HEAD
-from .. import utils     as rpu
-=======
->>>>>>> 5a7795e4
 from .. import constants as rpc
 
 
 # ------------------------------------------------------------------------------
 #
 class Worker(object):
-<<<<<<< HEAD
-=======
     '''
     Implement the Raptor protocol for dispatching multiple Tasks on persistent
     resources.
     '''
->>>>>>> 5a7795e4
 
     # --------------------------------------------------------------------------
     #
@@ -38,38 +27,6 @@
 
         if isinstance(cfg, str): self._cfg = ru.Config(cfg=ru.read_json(cfg))
         else                   : self._cfg = ru.Config(cfg=cfg)
-<<<<<<< HEAD
-
-        self._uid    = os.environ['RP_TASK_ID']
-        self._log    = ru.Logger(name=self._uid,   ns='radical.pilot.worker',
-                                 level='DEBUG', targets=['.'], path=os.getcwd())
-        self._prof   = ru.Profiler(name=self._uid, ns='radical.pilot.worker')
-
-        if register:
-
-            ppath  = os.environ['RP_PILOT_SANDBOX']
-            ctrl_cfg = ru.read_json('%s/%s.cfg' % (ppath, rpc.CONTROL_PUBSUB))
-
-            self._control_sub = ru.zmq.Subscriber(rpc.CONTROL_PUBSUB,
-                                                  url=ctrl_cfg['sub'],
-                                                  log=self._log,
-                                                  prof=self._prof,
-                                                  cb=self._control_cb)
-
-            self._ctrl_pub = ru.zmq.Publisher(rpc.CONTROL_PUBSUB,
-                                              url=ctrl_cfg['pub'],
-                                              log=self._log,
-                                              prof=self._prof)
-            # let ZMQ settle
-            time.sleep(1)
-
-            # `info` is a placeholder for any additional meta data
-            self._ctrl_pub.put(rpc.CONTROL_PUBSUB, {'cmd': 'worker_register',
-                                                    'arg': {'uid' : self._uid,
-                                                            'info': {}}})
-
-
-=======
 
         self._uid  = os.environ['RP_TASK_ID']
         self._log  = ru.Logger(name=self._uid,   ns='radical.pilot.worker',
@@ -104,7 +61,6 @@
           #                                         'arg': {'uid' : self._uid}})
 
 
->>>>>>> 5a7795e4
     # --------------------------------------------------------------------------
     #
     @staticmethod
@@ -114,28 +70,12 @@
         wclass = None
 
         # Create the worker class and run it's work loop.
-<<<<<<< HEAD
-        if fpath and fpath != 'None':
-            wclass = rpu.load_class(fpath, cname, Worker)
-=======
         if fpath:
             wclass = ru.load_class(fpath, cname, Worker)
->>>>>>> 5a7795e4
 
         else:
             # import all known workers into the local name space so that
             # `get_type` has a chance to find them
-<<<<<<< HEAD
-            from .worker_default import DefaultWorker
-            from .worker_mpi_am  import MPIWorkerAM
-            from .worker_mpi     import MPIWorker
-
-            wclass = rpu.get_type(cname)
-
-        if not wclass:
-            raise RuntimeError('no worker [%s] [%s]' % (cname, fpath))
-
-=======
 
             from .worker_default import DefaultWorker  # pylint: disable=W0611 # noqa
             from .worker_mpi     import MPIWorker      # pylint: disable=W0611 # noqa
@@ -145,7 +85,6 @@
         if not wclass:
             raise RuntimeError('no worker [%s] [%s]' % (cname, fpath))
 
->>>>>>> 5a7795e4
         worker = wclass(cfg)
         worker.start()
         worker.join()
@@ -159,14 +98,6 @@
             self.stop()
             self.join()
             sys.exit()
-<<<<<<< HEAD
-
-        elif msg['cmd'] == 'worker_terminate':
-            if msg['arg']['uid'] == self._uid:
-                self.stop()
-                self.join()
-                sys.exit()
-=======
 
         elif msg['cmd'] == 'worker_terminate':
             self._log.debug('worker_terminate signal')
@@ -202,25 +133,12 @@
     def start(self):
 
         raise NotImplementedError('`start()` must be implemented by child class')
->>>>>>> 5a7795e4
 
 
     # --------------------------------------------------------------------------
     #
     def stop(self):
 
-<<<<<<< HEAD
-        raise NotImplementedError('`start()` must be implemented by child class')
-=======
-        raise NotImplementedError('`run()` must be implemented by child class')
->>>>>>> 5a7795e4
-
-
-    # --------------------------------------------------------------------------
-    #
-    def stop(self):
-
-<<<<<<< HEAD
         raise NotImplementedError('`run()` must be implemented by child class')
 
 
@@ -231,9 +149,4 @@
         raise NotImplementedError('`join()` must be implemented by child class')
 
 
-=======
-        raise NotImplementedError('`join()` must be implemented by child class')
-
-
->>>>>>> 5a7795e4
 # ------------------------------------------------------------------------------
