

import io
import os
import sys
import time
import queue

import threading         as mt
import multiprocessing   as mp

import radical.utils     as ru

from .. import Session
from .. import utils     as rpu
from .. import constants as rpc


# ------------------------------------------------------------------------------
#
class Worker(rpu.Component):

    # --------------------------------------------------------------------------
    #
    def __init__(self, cfg=None, session=None):

        self._session = session

        if cfg is None:
            cfg = dict()

        if isinstance(cfg, str): cfg = ru.Config(cfg=ru.read_json(cfg))
        else                   : cfg = ru.Config(cfg=cfg)

        # FIXME: why do we need to import `os` again after MPI Spawn?
        import os                                   # pylint: disable=reimported
        cfg.uid = os.environ['RP_TASK_ID']


        # generate a MPI rank dependent UID for each worker process
        # FIXME: this should be delegated to ru.generate_id
        # FIXME: rank determination should be moved to RU
        rank = None

        if rank is None: rank = os.environ.get('PMIX_RANK')
        if rank is None: rank = os.environ.get('PMI_RANK')
        if rank is None: rank = os.environ.get('OMPI_COMM_WORLD_RANK')

        # keep worker ID and rank
        cfg['wid']    = cfg['uid']
        cfg['rank']   = rank

        if rank is not None:
            cfg['uid'] = '%s.%03d' % (cfg['uid'], int(rank))

        self._n_cores = cfg.cores
        self._n_gpus  = cfg.gpus

        self._info    = ru.Config(cfg=cfg.get('info', {}))


        if not self._session:
            self._session = Session(cfg=cfg, uid=cfg.sid, _primary=False)


        rpu.component.debug = True
        rpu.Component.__init__(self, cfg, self._session)

        self._res_evt = mp.Event()          # set on free resources

        self._mlock   = ru.Lock(self._uid)  # lock `_modes`
        self._modes   = dict()              # call modes (call, exec, eval, ...)

        # We need to make sure to run only up to `gpn` tasks using a gpu
        # within that pool, so need a separate counter for that.
        self._resources = {'cores' : [0] * self._n_cores,
                           'gpus'  : [0] * self._n_gpus}

        # resources are initially all free
        self._res_evt.set()

      # # create a multiprocessing pool with `cpn` worker processors.  Set
      # # `maxtasksperchild` to `1` so that we get a fresh process for each
      # # task.  That will also allow us to run command lines via `exec`,
      # # effectively replacing the worker process in the pool for a specific
      # # task.
      # #
      # # We use a `fork` context to inherit log and profile handles.
      # #
      # # NOTE: The mp documentation is wrong; mp.Pool does *not* have a context
      # #       parameters.  Instead, the Pool has to be created within
      # #       a context.
      # ctx = mp.get_context('fork')
      # self._pool = ctx.Pool(processes=self._n_cores,
      #                       initializer=None,
      #                       maxtasksperchild=1)
      # NOTE: a multiprocessing pool won't work, as pickle is not able to
      #       serialize our worker object.  So we use our own process pool.
      #       It's not much of a loss since we want to respawn new processes for
      #       each task anyway (to improve isolation).
        self._pool  = dict()  # map task uid to process instance
        self._plock = ru.Lock('p' + self._uid)  # lock _pool

        # We also create a queue for communicating results back, and a thread to
        # watch that queue
        self._result_queue  = mp.Queue()
        self._result_thread = mt.Thread(target=self._result_watcher)
        self._result_thread.daemon = True
        self._result_thread.start()

        # connect to master
        self.register_subscriber(rpc.CONTROL_PUBSUB, self._control_cb)
        self.register_publisher(rpc.CONTROL_PUBSUB)

        # run worker initialization *before* starting to work on requests.
        # the worker provides three builtin methods:
        #     eval:  evaluate a piece of python code with `eval`
        #     exec:  evaluate a piece of python code with `exec`
        #     call:  execute  a method or function call
        #     proc:  execute  a command line (fork/exec)
        #     shell: execute  a shell command
        self.register_mode('eval',  self._eval)
        self.register_mode('exec',  self._exec)
        self.register_mode('call',  self._call)
        self.register_mode('proc',  self._proc)
        self.register_mode('shell', self._shell)

        self.pre_exec()

        # connect to the request / response ZMQ queues
        self._res_put = ru.zmq.Putter('to_res', self._info.res_addr_put)
        self._req_get = ru.zmq.Getter('to_req', self._info.req_addr_get,
                                                cb=self._request_cb)

        # the worker can return custom information which will be made available
        # to the master.  This can be used to communicate, for example, worker
        # specific communication endpoints.

        # make sure that channels are up before registering
        time.sleep(1)

        # `info` is a placeholder for any additional meta data communicated to
        # the worker.  Only first rank publishes.
        if self._cfg['rank'] == 0 or True:
            self.publish(rpc.CONTROL_PUBSUB, {'cmd': 'worker_register',
                                              'arg': {'uid' : self._cfg['wid'],
                                                      'info': self._info}})


      # self._log.debug('cores %s', str(self._resources['cores']))
      # self._log.debug('gpus  %s', str(self._resources['gpus']))

        # prepare base env dict used for all tasks
        self._task_env = dict()
        for k,v in os.environ.items():
            if k.startswith('RP_'):
                self._task_env[k] = v


    # --------------------------------------------------------------------------
    #
    # This class-method creates the appropriate sub-class for the Stager
    #
    @classmethod
    def create(cls, cfg, session):

        return Worker(cfg, session)


    # --------------------------------------------------------------------------
    #
    def pre_exec(self):
        '''
        This method can be overloaded by the Worker implementation to run any
        pre_exec commands before spawning worker processes.
        '''

        pass


    # --------------------------------------------------------------------------
    #
    def register_mode(self, name, executor):

        assert(name not in self._modes)

        self._modes[name] = executor


    # --------------------------------------------------------------------------
    #
    def _eval(self, data):
        '''
        We expect data to have a single entry: 'code', containing the Python
        code to be eval'ed
        '''

        bak_stdout = sys.stdout
        bak_stderr = sys.stderr

        strout = None
        strerr = None

        try:
            # redirect stdio to capture them during execution
            sys.stdout = strout = io.StringIO()
            sys.stderr = strerr = io.StringIO()

            val = eval(data['code'])
            out = strout.getvalue()
            err = strerr.getvalue()
            ret = 0

        except Exception as e:
            self._log.exception('_eval failed: %s' % (data))
            self._log.exception('_eval failed: %s' % (data))
            val = None
            out = strout.getvalue()
            err = strerr.getvalue() + ('\neval failed: %s' % e)
            ret = 1

        finally:
            # restore stdio
            sys.stdout = bak_stdout
            sys.stderr = bak_stderr


        return out, err, ret, val


    # --------------------------------------------------------------------------
    #
    def _exec(self, data):
        '''
        We expect data to have a single entry: 'code', containing the Python
        code to be exec'ed.  Data can have an optional entry `pre_exec` which
        can be used for any import statements and the like which need to run
        before the executed code.
        '''

        bak_stdout = sys.stdout
        bak_stderr = sys.stderr

        strout = None
        strerr = None

        try:
            # redirect stdio to capture them during execution
            sys.stdout = strout = io.StringIO()
            sys.stderr = strerr = io.StringIO()

            pre  = data.get('pre_exec', '')
            code = data['code']

            # create a wrapper function around the given code
            lines = code.split('\n')
            outer = 'def _my_exec():\n'
            for line in lines:
                outer += '    ' + line + '\n'

            # call that wrapper function via exec, and keep the return value
            src = '%s\n\n%s\n\nresult=_my_exec()' % (pre, outer)

            # assign a local variable to capture the code's return value.
            loc = dict()
            exec(src, {}, loc)                           # pylint: disable=W0122
            val = loc['result']
            out = strout.getvalue()
            err = strerr.getvalue()
            ret = 0

        except Exception as e:
            self._log.exception('_exec failed: %s' % (data))
            val = None
            out = strout.getvalue()
            err = strerr.getvalue() + ('\nexec failed: %s' % e)
            ret = 1

        finally:
            # restore stdio
            sys.stdout = bak_stdout
            sys.stderr = bak_stderr


        return out, err, ret, val


    # --------------------------------------------------------------------------
    #
    def _call(self, data):
        '''
        We expect data to have a three entries: 'method' or 'function',
        containing the name of the member method or the name of a free function
        to call, `args`, an optional list of unnamed parameters, and `kwargs`,
        and optional dictionary of named parameters.
        '''

        if 'method' in data:
            to_call = getattr(self, data['method'], None)

        elif 'function' in data:
            names   = dict(list(globals().items()) + list(locals().items()))
            to_call = names.get(data['function'])

        else:
            raise ValueError('no method or function specified: %s' % data)

        if not to_call:
            raise ValueError('callable not found: %s' % data)


        args   = data.get('args',   [])
        kwargs = data.get('kwargs', {})

        bak_stdout = sys.stdout
        bak_stderr = sys.stderr

        strout = None
        strerr = None

        try:
            # redirect stdio to capture them during execution
            sys.stdout = strout = io.StringIO()
            sys.stderr = strerr = io.StringIO()

            val = to_call(*args, **kwargs)
            out = strout.getvalue()
            err = strerr.getvalue()
            ret = 0

        except Exception as e:
            self._log.exception('_call failed: %s' % (data))
            val = None
            out = strout.getvalue()
            err = strerr.getvalue() + ('\ncall failed: %s' % e)
            ret = 1

        finally:
            # restore stdio
            sys.stdout = bak_stdout
            sys.stderr = bak_stderr


        return out, err, ret, val


    # --------------------------------------------------------------------------
    #
    def _proc(self, data):
        '''
        We expect data to have two entries: 'exe', containing the executabele to
        run, and `args` containing a list of arguments (strings) to pass as
        command line arguments.  We use `sp.Popen` to run the fork/exec, and to
        collect stdout, stderr and return code
        '''

        try:
            import subprocess as sp

            exe  = data['exe']
            args = data.get('args', list())
            env  = data.get('env',  dict())

            args = '%s %s' % (exe, ' '.join(args))

            proc = sp.Popen(args=args,      env=env,
                            stdin=None,     stdout=sp.PIPE, stderr=sp.PIPE,
                            close_fds=True, shell=True)
            out, err = proc.communicate()
            ret      = proc.returncode

        except Exception as e:
            self._log.exception('popen failed: %s' % (data))
            out = None
            err = 'exec failed: %s' % e
            ret = 1

        return out, err, ret, None


    # --------------------------------------------------------------------------
    #
    def _shell(self, data):
        '''
        We expect data to have a single entry: 'cmd', containing the command
        line to be called as string.
        '''

        try:
            out, err, ret = ru.sh_callout(data['cmd'], shell=True)

        except Exception as e:
            self._log.exception('_shell failed: %s' % (data))
            out = None
            err = 'shell failed: %s' % e
            ret = 1

        return out, err, ret, None


    # --------------------------------------------------------------------------
    #
    # FIXME: an MPI call mode should be added.  That could work along these
    #        lines of:
    #
    # --------------------------------------------------------------------------
    #  def _mpi(self, data):
    #
    #      try:
    #          cmd = rp.agent.launch_method.construct_command(data,
    #                  executable=self.exe, args=data['func'])
    #          out = rp.sh_callout(cmd)
    #          err = None
    #          ret = 0
    #
    #      except Exception as e:
    #          self._log.exception('_mpi failed: %s' % (data))
    #          out = None
    #          err = 'mpi failed: %s' % e
    #          ret = 1
    #
    #      return out, err, ret, None
    # --------------------------------------------------------------------------
    #
    # For that to work we would need to be able to create a LM here, but ideally
    # not replicate the work done in the agent executor.


    # --------------------------------------------------------------------------
    #
    def _alloc_task(self, task):
        '''
        allocate task resources
        '''

        with self._mlock:

            cores = task.get('cores', 1)
            gpus  = task.get('gpus' , 0)

            assert(cores >= 1)
            assert(cores <= self._n_cores)
            assert(gpus  <= self._n_gpus)

            if cores > self._resources['cores'].count(0): return False
            if gpus  > self._resources['gpus' ].count(0): return False

            alloc_cores = list()
            alloc_gpus  = list()

            if cores:
                for n in range(self._n_cores):
                    if not self._resources['cores'][n]:
                        self._resources['cores'][n] = 1
                        alloc_cores.append(n)
                        if len(alloc_cores) == cores:
                            break

            if gpus:
                for n in range(self._n_gpus):
                    if not self._resources['gpus'][n]:
                        self._resources['gpus'][n] = 1
                        alloc_gpus.append(n)
                        if len(alloc_gpus) == gpus:
                            break

            task['resources'] = {'cores': alloc_cores,
                                 'gpus' : alloc_gpus}
            return True


    # --------------------------------------------------------------------------
    #
    def _dealloc_task(self, task):
        '''
        deallocate task resources
        '''

        with self._mlock:

            resources = task['resources']

            for n in resources['cores']:
                assert(self._resources['cores'][n])
                self._resources['cores'][n] = 0

            for n in resources['gpus']:
                assert(self._resources['gpus'][n])
                self._resources['gpus'][n] = 0

            # signal available resources
            self._res_evt.set()

            return True


    # --------------------------------------------------------------------------
    #
    def task_pre_exec(self, task):
        '''
        This method is called upon receiving a new request, and can be
        overloaded to perform any preperatory action before the request is acted
        upon
        '''
        pass


    # --------------------------------------------------------------------------
    #
    def task_post_exec(self, task):
        '''
        This method is called upon completing a request, and can be
        overloaded to perform any cleanup action before the request is reported
        as complete.
        '''
        pass


    # --------------------------------------------------------------------------
    #
    def _request_cb(self, tasks):
        '''
        grep call type from tasks, check if methods are registered, and
        invoke them.
        '''

<<<<<<< HEAD
        self._log.debug('req_loop %s', len(ru.as_list(tasks)))
        for task in ru.as_list(tasks):

            self._log.debug('req_recv %s', task['uid'])
=======
        for task in ru.as_list(tasks):

>>>>>>> 205af480
            task['worker'] = self._uid

            self.task_pre_exec(task)

            try:

                # ok, we have work to do.  Check the requirements to see how
                # many cpus and gpus we need to mark as busy
                while not self._alloc_task(task):

<<<<<<< HEAD
                    self._log.debug('req_alloc %s', task['uid'])
=======
>>>>>>> 205af480
                    # no resource - wait for new resources
                    #
                    # NOTE: this will block smaller tasks from being executed
                    #       right now.  alloc_task is not a proper scheduler,
                    #       after all.
                  # while not self._res_evt.wait(timeout=1.0):
                  #     self._log.debug('req_alloc_wait %s', task['uid'])

                    time.sleep(0.01)

                    # break on termination
                    if self._term.is_set():
                        return False

                    self._res_evt.clear()


<<<<<<< HEAD
                self._log.debug('req_alloced %s', task['uid'])
=======
>>>>>>> 205af480
                self._prof.prof('req_start', uid=task['uid'], msg=self._uid)

                # we got an allocation for this task, and can run it, so apply
                # to the process pool.  The callback (`self._result_cb`) will
                # pick the task up on completion and free resources.
                #
                # NOTE: we don't use mp.Pool - see __init__ for details

                env = self._task_env
                env['RP_TASK_ID'] = task['uid']

              # ret = self._pool.apply_async(func=self._dispatch, args=[task],
              #                              callback=self._result_cb,
              #                              error_callback=self._error_cb)
                proc = mp.Process(target=self._dispatch, args=[task, env])
              # proc.daemon = True

                with self._plock:

                    # we need to include `proc.start()` in the lock, as
                    # otherwise we may end up getting the `self._result_cb`
                    # before the pid could be registered in `self._pool`.
                    proc.start()
                    self._pool[proc.pid] = proc
                self._log.debug('applied: %s: %s: %s',
                                task['uid'], proc.pid, self._pool.keys())

<<<<<<< HEAD
                self._log.debug('req_started %s: %s', task['uid'], proc.pid)

=======
>>>>>>> 205af480

            except Exception as e:

                self._log.exception('request failed')

                # free resources again for failed task
                self._dealloc_task(task)

                res = {'req': task['uid'],
                       'out': None,
                       'err': 'req_cb error: %s' % e,
                       'ret': 1}

                self._res_put.put(res)

<<<<<<< HEAD
        self._log.debug('req_looped')

=======
>>>>>>> 205af480

    def _after_fork():
        with ru.ru_open('/tmp/after_fork', 'a+') as fout:
            fout.write('after fork %s %s\n' % (os.getpid(), mt.current_thread().name))

    # --------------------------------------------------------------------------
    #
    def _dispatch(self, task, env):

        # this method is running in a process of the process pool, and will now
        # apply the task to the respective execution mode.
        #
        # NOTE: application of pre_exec directives may got here

        task['pid'] = os.getpid()

        # apply task env settings
        for k,v in env.items():
            os.environ[k] = v

        for k,v in task.get('environment', {}).items():
            os.environ[k] = v

        # ----------------------------------------------------------------------
        def _dispatch_proc(res_lock):
            # FIXME: do we still need this thread?

            import setproctitle
            setproctitle.setproctitle('rp.dispatch.%s' % task['uid'])

            # make CUDA happy
            # FIXME: assume physical device numbering for now
            if task['resources']['gpus']:
                os.environ['CUDA_VISIBLE_DEVICES'] = \
                             ','.join(str(i) for i in task['resources']['gpus'])

            out, err, ret, val = self._modes[mode](task.get('data'))
            res = [task, str(out), str(err), int(ret), val]

            with res_lock:
                self._result_queue.put(res)
        # ----------------------------------------------------------------------


        ret = None
        try:
          # self._log.debug('dispatch: %s: %d', task['uid'], task['pid'])
            mode = task['mode']
            assert(mode in self._modes), 'no such call mode %s' % mode

<<<<<<< HEAD
            self._log.debug('debug %s: %s', task['uid'], task)
            tout = task.get('timeout')
            self._log.debug('dispatch with tout %s', tout)

            out, err, ret = self._modes[mode](task.get('data'))
            res = [task, str(out), str(err), int(ret)]
            self._log.debug('put 1 result: task %s', task['uid'])
            self._result_queue.put(res)

          # dispatcher = mp.Process(target=_dispatch_thread)
          # dispatcher.daemon = True
          # dispatcher.start()
          # self._log.debug('join %s: %s', task['uid'], task)
          # dispatcher.join(timeout=tout)
          # self._log.debug('joined %s: %s', task['uid'], tout)
          #
          # if dispatcher.is_alive():
          #     dispatcher.kill()
          #     dispatcher.join()
          #     out = None
          #     err = 'timeout (>%s)' % tout
          #     ret = 1
          #     res = [task, str(out), str(err), int(ret)]
          #     self._log.debug('put 2 result: task %s', task['uid'])
          #     self._result_queue.put(res)
          #     self._log.debug('dispatcher killed: %s', task['uid'])
=======
            tout = task.get('timeout')
            self._log.debug('dispatch with tout %s', tout)

          # result = self._modes[mode](task.get('data'))
          # self._log.debug('got result: task %s: %s', task['uid'], result)
          # out, err, ret, val = result
          # # TODO: serialize `val`?
          # res = [task, str(out), str(err), int(ret), val]
          # self._result_queue.put(res)

            res_lock = mp.Lock()
            dispatcher = mp.Process(target=_dispatch_proc, args=(res_lock,))
            dispatcher.daemon = True
            dispatcher.start()
            dispatcher.join(timeout=tout)

            with res_lock:
                if dispatcher.is_alive():
                    dispatcher.terminate()
                    dispatcher.join()
                    out = None
                    err = 'timeout (>%s)' % tout
                    ret = 1
                    res = [task, str(out), str(err), int(ret), None]
                    self._log.debug('put 2 result: task %s', task['uid'])
                    self._result_queue.put(res)
                    self._log.debug('dispatcher killed: %s', task['uid'])
>>>>>>> 205af480

        except Exception as e:

            self._log.exception('dispatch failed')
            out = None
            err = 'dispatch failed: %s' % e
            ret = 1
            res = [task, str(out), str(err), int(ret), None]
            self._log.debug('put 3 result: task %s', task['uid'])
            self._result_queue.put(res)

        finally:
            # if we kill the process too quickly, the result put above
            # will not make it out, thus make sure the queue is empty
            # first.
            ret = 1
            self._result_queue.close()
            self._result_queue.join_thread()
            sys.exit(ret)
          # os.kill(os.getpid(), signal.SIGTERM)



    # --------------------------------------------------------------------------
    #
    def _result_watcher(self):

        try:
            while not self._term.is_set():

<<<<<<< HEAD
              # self._log.debug('waiting for results')

=======
>>>>>>> 205af480
                try:
                    res = self._result_queue.get(timeout=0.1)
                    self._log.debug('got   result: %s', res)
                    self._result_cb(res)
                except queue.Empty:
                    pass

        except:
            self._log.exception('queue error')
            raise

        finally:
<<<<<<< HEAD
            self._log.debug('send unregister')
=======
>>>>>>> 205af480
            if self._cfg['rank'] == 0:
                self.publish(rpc.CONTROL_PUBSUB,
                             {'cmd': 'worker_unregister',
                              'arg': {'uid' : self._cfg['wid']}})


    # --------------------------------------------------------------------------
    #
    def _result_cb(self, result):

        try:
            task, out, err, ret, val = result
            self._log.debug('result cb: task %s', task['uid'])

            with self._plock:
                pid  = task['pid']
                del(self._pool[pid])

            # free resources again for the task
            self._dealloc_task(task)

            res = {'req': task['uid'],
                   'out': out,
                   'err': err,
                   'ret': ret,
                   'val': val}

            self._res_put.put(res)
            self.task_post_exec(task)
            self._prof.prof('req_stop', uid=task['uid'], msg=self._uid)

        except:
            self._log.exception('result cb failed')
            raise



    # --------------------------------------------------------------------------
    #
    def _error_cb(self, error):

        self._log.debug('error: %s', error)
        raise RuntimeError(error)


    # --------------------------------------------------------------------------
    #
    def _control_cb(self, topic, msg):

        if msg['cmd'] == 'terminate':
            self._term.set()

        elif msg['cmd'] == 'worker_terminate':
            if msg['arg']['uid'] == self._cfg['wid']:
                self._term.set()


    # --------------------------------------------------------------------------
    #
    def start(self):

        # note that this overwrites `Component.start()` - this worker component
        # is not using the registered input channels, but listens to it's own
        # set of channels in `_request_cb`.
        pass


    # --------------------------------------------------------------------------
    #
    def join(self):

        while not self._term.is_set():
            time.sleep(1.0)


    # --------------------------------------------------------------------------
    #
    def test(self, idx, seconds):
        # pylint: disable=reimported
        import time
        print('start idx %6d: %.1f' % (idx, time.time()))
        time.sleep(seconds)
        print('stop  idx %6d: %.1f' % (idx, time.time()))


# ------------------------------------------------------------------------------<|MERGE_RESOLUTION|>--- conflicted
+++ resolved
@@ -524,15 +524,8 @@
         invoke them.
         '''
 
-<<<<<<< HEAD
-        self._log.debug('req_loop %s', len(ru.as_list(tasks)))
         for task in ru.as_list(tasks):
 
-            self._log.debug('req_recv %s', task['uid'])
-=======
-        for task in ru.as_list(tasks):
-
->>>>>>> 205af480
             task['worker'] = self._uid
 
             self.task_pre_exec(task)
@@ -543,10 +536,6 @@
                 # many cpus and gpus we need to mark as busy
                 while not self._alloc_task(task):
 
-<<<<<<< HEAD
-                    self._log.debug('req_alloc %s', task['uid'])
-=======
->>>>>>> 205af480
                     # no resource - wait for new resources
                     #
                     # NOTE: this will block smaller tasks from being executed
@@ -564,10 +553,6 @@
                     self._res_evt.clear()
 
 
-<<<<<<< HEAD
-                self._log.debug('req_alloced %s', task['uid'])
-=======
->>>>>>> 205af480
                 self._prof.prof('req_start', uid=task['uid'], msg=self._uid)
 
                 # we got an allocation for this task, and can run it, so apply
@@ -595,12 +580,6 @@
                 self._log.debug('applied: %s: %s: %s',
                                 task['uid'], proc.pid, self._pool.keys())
 
-<<<<<<< HEAD
-                self._log.debug('req_started %s: %s', task['uid'], proc.pid)
-
-=======
->>>>>>> 205af480
-
             except Exception as e:
 
                 self._log.exception('request failed')
@@ -615,15 +594,16 @@
 
                 self._res_put.put(res)
 
-<<<<<<< HEAD
-        self._log.debug('req_looped')
-
-=======
->>>>>>> 205af480
-
+
+    # --------------------------------------------------------------------------
+    #
     def _after_fork():
+
         with ru.ru_open('/tmp/after_fork', 'a+') as fout:
-            fout.write('after fork %s %s\n' % (os.getpid(), mt.current_thread().name))
+
+            fout.write('after fork %s %s\n' %
+                       (os.getpid(), mt.current_thread().name))
+
 
     # --------------------------------------------------------------------------
     #
@@ -670,34 +650,6 @@
             mode = task['mode']
             assert(mode in self._modes), 'no such call mode %s' % mode
 
-<<<<<<< HEAD
-            self._log.debug('debug %s: %s', task['uid'], task)
-            tout = task.get('timeout')
-            self._log.debug('dispatch with tout %s', tout)
-
-            out, err, ret = self._modes[mode](task.get('data'))
-            res = [task, str(out), str(err), int(ret)]
-            self._log.debug('put 1 result: task %s', task['uid'])
-            self._result_queue.put(res)
-
-          # dispatcher = mp.Process(target=_dispatch_thread)
-          # dispatcher.daemon = True
-          # dispatcher.start()
-          # self._log.debug('join %s: %s', task['uid'], task)
-          # dispatcher.join(timeout=tout)
-          # self._log.debug('joined %s: %s', task['uid'], tout)
-          #
-          # if dispatcher.is_alive():
-          #     dispatcher.kill()
-          #     dispatcher.join()
-          #     out = None
-          #     err = 'timeout (>%s)' % tout
-          #     ret = 1
-          #     res = [task, str(out), str(err), int(ret)]
-          #     self._log.debug('put 2 result: task %s', task['uid'])
-          #     self._result_queue.put(res)
-          #     self._log.debug('dispatcher killed: %s', task['uid'])
-=======
             tout = task.get('timeout')
             self._log.debug('dispatch with tout %s', tout)
 
@@ -725,7 +677,6 @@
                     self._log.debug('put 2 result: task %s', task['uid'])
                     self._result_queue.put(res)
                     self._log.debug('dispatcher killed: %s', task['uid'])
->>>>>>> 205af480
 
         except Exception as e:
 
@@ -756,11 +707,6 @@
         try:
             while not self._term.is_set():
 
-<<<<<<< HEAD
-              # self._log.debug('waiting for results')
-
-=======
->>>>>>> 205af480
                 try:
                     res = self._result_queue.get(timeout=0.1)
                     self._log.debug('got   result: %s', res)
@@ -773,10 +719,6 @@
             raise
 
         finally:
-<<<<<<< HEAD
-            self._log.debug('send unregister')
-=======
->>>>>>> 205af480
             if self._cfg['rank'] == 0:
                 self.publish(rpc.CONTROL_PUBSUB,
                              {'cmd': 'worker_unregister',
