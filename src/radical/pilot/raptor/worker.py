--- conflicted
+++ resolved
@@ -79,456 +79,9 @@
         if not wclass:
             raise RuntimeError('no worker [%s] [%s]' % (cname, fpath))
 
-<<<<<<< HEAD
-        try:
-            # redirect stdio to capture them during execution
-            sys.stdout = strout = io.StringIO()
-            sys.stderr = strerr = io.StringIO()
-
-            val = to_call(*args, **kwargs)
-            out = strout.getvalue()
-            err = strerr.getvalue()
-            ret = 0
-
-        except Exception as e:
-            self._log.exception('_call failed: %s' % (data))
-            val = None
-            out = strout.getvalue()
-            err = strerr.getvalue() + ('\ncall failed: %s' % e)
-            ret = 1
-
-        finally:
-            # restore stdio
-            sys.stdout = bak_stdout
-            sys.stderr = bak_stderr
-
-
-        return out, err, ret, val
-
-
-    # --------------------------------------------------------------------------
-    #
-    def _proc(self, data):
-        '''
-        We expect data to have two entries: 'exe', containing the executabele to
-        run, and `args` containing a list of arguments (strings) to pass as
-        command line arguments.  We use `sp.Popen` to run the fork/exec, and to
-        collect stdout, stderr and return code
-        '''
-
-        try:
-            import subprocess as sp
-
-            exe  = data['exe']
-            args = data.get('args', list())
-            env  = data.get('env',  dict())
-
-            args = '%s %s' % (exe, ' '.join(args))
-
-            proc = sp.Popen(args=args,      env=env,
-                            stdin=None,     stdout=sp.PIPE, stderr=sp.PIPE,
-                            close_fds=True, shell=True)
-            out, err = proc.communicate()
-            ret      = proc.returncode
-
-        except Exception as e:
-            self._log.exception('popen failed: %s' % (data))
-            out = None
-            err = 'exec failed: %s' % e
-            ret = 1
-
-        return out, err, ret, None
-
-
-    # --------------------------------------------------------------------------
-    #
-    def _shell(self, data):
-        '''
-        We expect data to have a single entry: 'cmd', containing the command
-        line to be called as string.
-        '''
-
-        try:
-            out, err, ret = ru.sh_callout(data['cmd'], shell=True)
-
-        except Exception as e:
-            self._log.exception('_shell failed: %s' % (data))
-            out = None
-            err = 'shell failed: %s' % e
-            ret = 1
-
-        return out, err, ret, None
-
-
-    # --------------------------------------------------------------------------
-    #
-    # FIXME: an MPI call mode should be added.  That could work along these
-    #        lines of:
-    #
-    # --------------------------------------------------------------------------
-    #  def _mpi(self, data):
-    #
-    #      try:
-    #          cmd = rp.agent.launch_method.construct_command(data,
-    #                  executable=self.exe, args=data['func'])
-    #          out = rp.sh_callout(cmd)
-    #          err = None
-    #          ret = 0
-    #
-    #      except Exception as e:
-    #          self._log.exception('_mpi failed: %s' % (data))
-    #          out = None
-    #          err = 'mpi failed: %s' % e
-    #          ret = 1
-    #
-    #      return out, err, ret, None
-    # --------------------------------------------------------------------------
-    #
-    # For that to work we would need to be able to create a LM here, but ideally
-    # not replicate the work done in the agent executor.
-
-
-    # --------------------------------------------------------------------------
-    #
-    def _alloc_task(self, task):
-        '''
-        allocate task resources
-        '''
-
-        with self._mlock:
-
-            cores = task.get('cores', 1)
-            gpus  = task.get('gpus' , 0)
-
-            assert(cores >= 1)
-            assert(cores <= self._n_cores)
-            assert(gpus  <= self._n_gpus)
-
-            if cores > self._resources['cores'].count(0): return False
-            if gpus  > self._resources['gpus' ].count(0): return False
-
-            alloc_cores = list()
-            alloc_gpus  = list()
-
-            if cores:
-                for n in range(self._n_cores):
-                    if not self._resources['cores'][n]:
-                        self._resources['cores'][n] = 1
-                        alloc_cores.append(n)
-                        if len(alloc_cores) == cores:
-                            break
-
-            if gpus:
-                for n in range(self._n_gpus):
-                    if not self._resources['gpus'][n]:
-                        self._resources['gpus'][n] = 1
-                        alloc_gpus.append(n)
-                        if len(alloc_gpus) == gpus:
-                            break
-
-            task['resources'] = {'cores': alloc_cores,
-                                 'gpus' : alloc_gpus}
-            return True
-
-
-    # --------------------------------------------------------------------------
-    #
-    def _dealloc_task(self, task):
-        '''
-        deallocate task resources
-        '''
-
-        with self._mlock:
-
-            resources = task['resources']
-
-            for n in resources['cores']:
-                assert(self._resources['cores'][n])
-                self._resources['cores'][n] = 0
-
-            for n in resources['gpus']:
-                assert(self._resources['gpus'][n])
-                self._resources['gpus'][n] = 0
-
-            # signal available resources
-            self._res_evt.set()
-
-            return True
-
-
-    # --------------------------------------------------------------------------
-    #
-    def task_pre_exec(self, task):
-        '''
-        This method is called upon receiving a new request, and can be
-        overloaded to perform any preperatory action before the request is acted
-        upon
-        '''
-        pass
-
-
-    # --------------------------------------------------------------------------
-    #
-    def task_post_exec(self, task):
-        '''
-        This method is called upon completing a request, and can be
-        overloaded to perform any cleanup action before the request is reported
-        as complete.
-        '''
-        pass
-
-
-    # --------------------------------------------------------------------------
-    #
-    def _request_cb(self, tasks):
-        '''
-        grep call type from tasks, check if methods are registered, and
-        invoke them.
-        '''
-
-        for task in ru.as_list(tasks):
-
-            task['worker'] = self._uid
-
-            self.task_pre_exec(task)
-
-            try:
-
-                # ok, we have work to do.  Check the requirements to see how
-                # many cpus and gpus we need to mark as busy
-                while not self._alloc_task(task):
-
-                    # no resource - wait for new resources
-                    #
-                    # NOTE: this will block smaller tasks from being executed
-                    #       right now.  alloc_task is not a proper scheduler,
-                    #       after all.
-                  # while not self._res_evt.wait(timeout=1.0):
-                  #     self._log.debug('req_alloc_wait %s', task['uid'])
-
-                    time.sleep(0.01)
-
-                    # break on termination
-                    if self._term.is_set():
-                        return False
-
-                    self._res_evt.clear()
-
-
-                self._prof.prof('req_start', uid=task['uid'], msg=self._uid)
-
-                # we got an allocation for this task, and can run it, so apply
-                # to the process pool.  The callback (`self._result_cb`) will
-                # pick the task up on completion and free resources.
-                #
-                # NOTE: we don't use mp.Pool - see __init__ for details
-
-                env = self._task_env
-                env['RP_TASK_ID'] = task['uid']
-
-              # ret = self._pool.apply_async(func=self._dispatch, args=[task],
-              #                              callback=self._result_cb,
-              #                              error_callback=self._error_cb)
-                proc = mp.Process(target=self._dispatch, args=[task, env])
-              # proc.daemon = True
-
-                with self._plock:
-
-                    # we need to include `proc.start()` in the lock, as
-                    # otherwise we may end up getting the `self._result_cb`
-                    # before the pid could be registered in `self._pool`.
-                    proc.start()
-                    self._pool[proc.pid] = proc
-                self._log.debug('applied: %s: %s: %s',
-                                task['uid'], proc.pid, self._pool.keys())
-
-            except Exception as e:
-
-                self._log.exception('request failed')
-
-                # free resources again for failed task
-                self._dealloc_task(task)
-
-                res = {'req': task['uid'],
-                       'out': None,
-                       'err': 'req_cb error: %s' % e,
-                       'ret': 1}
-
-                self._res_put.put(res)
-
-
-    # --------------------------------------------------------------------------
-    #
-    def _after_fork():
-
-        with ru.ru_open('/tmp/after_fork', 'a+') as fout:
-
-            fout.write('after fork %s %s\n' %
-                       (os.getpid(), mt.current_thread().name))
-
-
-    # --------------------------------------------------------------------------
-    #
-    def _dispatch(self, task, env):
-
-        # this method is running in a process of the process pool, and will now
-        # apply the task to the respective execution mode.
-        #
-        # NOTE: application of pre_exec directives may got here
-
-        task['pid'] = os.getpid()
-
-        # apply task env settings
-        for k,v in env.items():
-            os.environ[k] = v
-
-        for k,v in task.get('environment', {}).items():
-            os.environ[k] = v
-
-        # ----------------------------------------------------------------------
-        def _dispatch_proc(res_lock):
-            # FIXME: do we still need this thread?
-
-            import setproctitle
-            setproctitle.setproctitle('rp.dispatch.%s' % task['uid'])
-
-            # make CUDA happy
-            # FIXME: assume physical device numbering for now
-            if task['resources']['gpus']:
-                os.environ['CUDA_VISIBLE_DEVICES'] = \
-                             ','.join(str(i) for i in task['resources']['gpus'])
-
-            out, err, ret, val = self._modes[mode](task.get('data'))
-            res = [task, str(out), str(err), int(ret), val]
-
-            with res_lock:
-                self._result_queue.put(res)
-        # ----------------------------------------------------------------------
-
-
-        ret = None
-        try:
-          # self._log.debug('dispatch: %s: %d', task['uid'], task['pid'])
-            mode = task['mode']
-            assert(mode in self._modes), 'no such call mode %s' % mode
-
-            tout = task.get('timeout')
-            self._log.debug('dispatch with tout %s', tout)
-
-          # result = self._modes[mode](task.get('data'))
-          # self._log.debug('got result: task %s: %s', task['uid'], result)
-          # out, err, ret, val = result
-          # # TODO: serialize `val`?
-          # res = [task, str(out), str(err), int(ret), val]
-          # self._result_queue.put(res)
-
-            res_lock = mp.Lock()
-            dispatcher = mp.Process(target=_dispatch_proc, args=(res_lock,))
-            dispatcher.daemon = True
-            dispatcher.start()
-            dispatcher.join(timeout=tout)
-
-            with res_lock:
-                if dispatcher.is_alive():
-                    dispatcher.terminate()
-                    dispatcher.join()
-                    out = None
-                    err = 'timeout (>%s)' % tout
-                    ret = 1
-                    res = [task, str(out), str(err), int(ret), None]
-                    self._log.debug('put 2 result: task %s', task['uid'])
-                    self._result_queue.put(res)
-                    self._log.debug('dispatcher killed: %s', task['uid'])
-
-        except Exception as e:
-
-            self._log.exception('dispatch failed')
-            out = None
-            err = 'dispatch failed: %s' % e
-            ret = 1
-            res = [task, str(out), str(err), int(ret), None]
-            self._log.debug('put 3 result: task %s', task['uid'])
-            self._result_queue.put(res)
-
-        finally:
-            # if we kill the process too quickly, the result put above
-            # will not make it out, thus make sure the queue is empty
-            # first.
-            ret = 1
-            self._result_queue.close()
-            self._result_queue.join_thread()
-            sys.exit(ret)
-          # os.kill(os.getpid(), signal.SIGTERM)
-
-
-
-    # --------------------------------------------------------------------------
-    #
-    def _result_watcher(self):
-
-        try:
-            while not self._term.is_set():
-
-                try:
-                    res = self._result_queue.get(timeout=0.1)
-                    self._log.debug('got   result: %s', res)
-                    self._result_cb(res)
-                except queue.Empty:
-                    pass
-
-        except:
-            self._log.exception('queue error')
-            raise
-
-        finally:
-            if self._cfg['rank'] == 0:
-                self.publish(rpc.CONTROL_PUBSUB,
-                             {'cmd': 'worker_unregister',
-                              'arg': {'uid' : self._cfg['wid']}})
-
-
-    # --------------------------------------------------------------------------
-    #
-    def _result_cb(self, result):
-
-        try:
-            task, out, err, ret, val = result
-            self._log.debug('result cb: task %s', task['uid'])
-
-            with self._plock:
-                pid  = task['pid']
-                del(self._pool[pid])
-
-            # free resources again for the task
-            self._dealloc_task(task)
-
-            res = {'req': task['uid'],
-                   'out': out,
-                   'err': err,
-                   'ret': ret,
-                   'val': val}
-
-            self._res_put.put(res)
-            self.task_post_exec(task)
-            self._prof.prof('req_stop', uid=task['uid'], msg=self._uid)
-
-        except:
-            self._log.exception('result cb failed')
-            raise
-
-
-
-    # --------------------------------------------------------------------------
-    #
-    def _error_cb(self, error):
-
-        self._log.debug('error: %s', error)
-        raise RuntimeError(error)
-=======
         worker = wclass(cfg)
         worker.start()
         worker.join()
->>>>>>> 3e203c76
 
 
     # --------------------------------------------------------------------------
