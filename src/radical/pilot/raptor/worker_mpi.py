--- conflicted
+++ resolved
@@ -403,7 +403,6 @@
     #
     def run(self):
 
-<<<<<<< HEAD
         self._prof.prof('import_mpi')
         from mpi4py import MPI
 
@@ -414,8 +413,6 @@
         self._ranks = self._world.size
         self._prof.prof('read_mpi_info_stop')
 
-=======
->>>>>>> dfe20f58
         try:
             self._log.debug('init worker [%d] [%d] rtq_get:%s rrq_put:%s',
                             self._rank, self._ranks,
