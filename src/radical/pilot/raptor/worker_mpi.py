--- conflicted
+++ resolved
@@ -12,11 +12,7 @@
 from .worker            import Worker
 
 from ..pytask           import PythonTask
-<<<<<<< HEAD
-from ..constants        import MPI   as RP_MPI
-=======
 from ..constants        import MPI as RP_MPI
->>>>>>> 5a7795e4
 from ..task_description import TASK_FUNCTION
 from ..task_description import TASK_EXEC, TASK_PROC, TASK_SHELL, TASK_EVAL
 
