
from .master         import Master
from .worker         import Worker
from .worker_mpi     import MPIWorker
<<<<<<< HEAD
from .worker_default import DefaultWorker
=======
from .worker_default import DefaultWorker
>>>>>>> 35ed611f
<|MERGE_RESOLUTION|>--- conflicted
+++ resolved
@@ -2,8 +2,4 @@
 from .master         import Master
 from .worker         import Worker
 from .worker_mpi     import MPIWorker
-<<<<<<< HEAD
-from .worker_default import DefaultWorker
-=======
-from .worker_default import DefaultWorker
->>>>>>> 35ed611f
+from .worker_default import DefaultWorker