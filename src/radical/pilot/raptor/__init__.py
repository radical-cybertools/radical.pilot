
from .master         import Master
from .worker         import Worker
from .worker_mpi     import MPIWorker
<<<<<<< HEAD
from .worker_default import DefaultWorker
from .worker_redis   import WorkerRedis
=======
from .worker_default import DefaultWorker
>>>>>>> 4a826c6d
<|MERGE_RESOLUTION|>--- conflicted
+++ resolved
@@ -2,9 +2,4 @@
 from .master         import Master
 from .worker         import Worker
 from .worker_mpi     import MPIWorker
-<<<<<<< HEAD
-from .worker_default import DefaultWorker
-from .worker_redis   import WorkerRedis
-=======
-from .worker_default import DefaultWorker
->>>>>>> 4a826c6d
+from .worker_default import DefaultWorker