--- conflicted
+++ resolved
@@ -1,1006 +1,905 @@
-
-__copyright__ = 'Copyright 2013-2021, The RADICAL-Cybertools Team'
-__license__   = 'MIT'
-
-
-from typing import Optional, List
-
-import threading     as mt
-import radical.utils as ru
-
-from .constants import FREE, BUSY, DOWN
-
-
-LABEL                  = 'label'
-DESCRIPTION            = 'description'
-NOTES                  = 'notes'
-DEFAULT_SCHEMA         = 'default_schema'
-SCHEMAS                = 'schemas'
-JOB_MANAGER_ENDPOINT   = 'job_manager_endpoint'
-JOB_MANAGER_HOP        = 'job_manager_hop'
-FILESYSTEM_ENDPOINT    = 'filesystem_endpoint'
-DEFAULT_REMOTE_WORKDIR = 'default_remote_workdir'
-DEFAULT_QUEUE          = 'default_queue'
-RESOURCE_MANAGER       = 'resource_manager'
-AGENT_CONFIG           = 'agent_config'
-AGENT_SCHEDULER        = 'agent_scheduler'
-AGENT_SPAWNER          = 'agent_spawner'
-PRE_BOOTSTRAP_0        = 'pre_bootstrap_0'
-PRE_BOOTSTRAP_1        = 'pre_bootstrap_1'
-RP_VERSION             = 'rp_version'
-VIRTENV                = 'virtenv'
-VIRTENV_MODE           = 'virtenv_mode'
-PYTHON_DIST            = 'python_dist'
-PYTHON_INTERPRETER     = 'python_interpreter'
-LAUNCH_METHODS         = 'launch_methods'
-LFS_PATH_PER_NODE      = 'lfs_path_per_node'
-LFS_SIZE_PER_NODE      = 'lfs_size_per_node'
-TASK_TMP               = 'task_tmp'
-MEM_PER_NODE           = 'mem_per_node'
-CORES_PER_NODE         = 'cores_per_node'
-GPUS_PER_NODE          = 'gpus_per_node'
-NUMA_DOMAIN_MAP        = 'numa_domain_map'
-SYSTEM_ARCHITECTURE    = 'system_architecture'
-SCATTERED              = 'scattered'
-SERVICES               = 'services'
-
-FAKE_RESOURCES         = 'fake_resources'
-MANDATORY_ARGS         = 'mandatory_args'
-FORWARD_TUNNEL_ENDPOINT = 'forward_tunnel_endpoint'
-
-NEW_SESSION_PER_TASK   = 'new_session_per_task'
-TASK_PRE_LAUNCH        = 'task_pre_launch'
-TASK_POST_LAUNCH       = 'task_post_launch'
-TASK_PRE_EXEC          = 'task_pre_exec'
-TASK_POST_EXEC         = 'task_post_exec'
-
-RAPTOR                 = 'raptor'
-RAPTOR_HB_DELAY        = 'hb_delay'
-RAPTOR_HB_TIMEOUT      = 'hb_timeout'
-RAPTOR_HB_FREQUENCY    = 'hb_frequency'
-
-ENDPOINTS_DEFAULT      = {JOB_MANAGER_ENDPOINT: 'fork://localhost/',
-                          FILESYSTEM_ENDPOINT : 'file://localhost/'}
-
-
-# ------------------------------------------------------------------------------
-#
-class RaptorConfig(ru.TypedDict):
-
-    _schema = {
-        RAPTOR_HB_DELAY    : int,
-        RAPTOR_HB_TIMEOUT  : int,
-        RAPTOR_HB_FREQUENCY: int,
-    }
-
-    _defaults = {
-        RAPTOR_HB_DELAY    : 5,
-        RAPTOR_HB_TIMEOUT  : 500,
-        RAPTOR_HB_FREQUENCY: 1000,
-    }
-
-
-# ------------------------------------------------------------------------------
-#
-class AccessSchema(ru.TypedDict):
-
-    _schema = {
-        JOB_MANAGER_ENDPOINT: str,
-        JOB_MANAGER_HOP     : str,
-        FILESYSTEM_ENDPOINT : str,
-    }
-
-    _defaults = {
-        JOB_MANAGER_ENDPOINT: None,
-        JOB_MANAGER_HOP     : None,
-        FILESYSTEM_ENDPOINT : None,
-    }
-
-
-# ------------------------------------------------------------------------------
-#
-class ResourceConfig(ru.TypedDict):
-    '''
-    docstrings goes here
-    '''
-
-    _schema = {
-        LABEL                  : str         ,
-        DESCRIPTION            : str         ,
-        NOTES                  : str         ,
-        DEFAULT_SCHEMA         : str         ,
-        SCHEMAS                : {str: AccessSchema},
-        RAPTOR                 : RaptorConfig,
-
-        # FIXME: AM - need to resolve since  in Session it is moved into RD
-        #        `_get_resource_sandbox` ->  `KeyError: 'filesystem_endpoint'`
-        JOB_MANAGER_ENDPOINT   : str         ,
-        JOB_MANAGER_HOP        : str         ,
-        FILESYSTEM_ENDPOINT    : str         ,
-
-        DEFAULT_REMOTE_WORKDIR : str         ,
-        DEFAULT_QUEUE          : str         ,
-        RESOURCE_MANAGER       : str         ,
-        AGENT_CONFIG           : str         ,
-        AGENT_SCHEDULER        : str         ,
-        AGENT_SPAWNER          : str         ,
-        PRE_BOOTSTRAP_0        : [str]       ,
-        PRE_BOOTSTRAP_1        : [str]       ,
-        RP_VERSION             : str         ,
-        VIRTENV                : str         ,
-        VIRTENV_MODE           : str         ,
-        PYTHON_DIST            : str         ,
-        PYTHON_INTERPRETER     : str         ,
-        LAUNCH_METHODS         : {str: None} ,
-        LFS_PATH_PER_NODE      : str         ,
-        LFS_SIZE_PER_NODE      : int         ,
-        TASK_TMP               : str         ,
-        MEM_PER_NODE           : int         ,
-        CORES_PER_NODE         : int         ,
-        GPUS_PER_NODE          : int         ,
-        NUMA_DOMAIN_MAP        : {int: None} ,
-        SYSTEM_ARCHITECTURE    : {str: None} ,
-        SCATTERED              : bool        ,
-        SERVICES               : [str]       ,
-
-        FAKE_RESOURCES         : bool        ,
-        MANDATORY_ARGS         : [str]       ,
-        FORWARD_TUNNEL_ENDPOINT: str         ,
-        NEW_SESSION_PER_TASK   : bool        ,
-        TASK_PRE_LAUNCH        : [str]       ,
-        TASK_POST_LAUNCH       : [str]       ,
-        TASK_PRE_EXEC          : [str]       ,
-        TASK_POST_EXEC         : [str]       ,
-    }
-
-    _defaults = {
-        LABEL                  : ''          ,
-        DESCRIPTION            : ''          ,
-        NOTES                  : ''          ,
-        DEFAULT_SCHEMA         : ''          ,
-        SCHEMAS                : list()      ,
-        RAPTOR                 : RaptorConfig(),
-
-        # FIXME: AM - need to resolve since in Session it is moved into RD
-        #        `_get_resource_sandbox` -> `KeyError: 'filesystem_endpoint'`
-        JOB_MANAGER_ENDPOINT   : None        ,
-        JOB_MANAGER_HOP        : None        ,
-        FILESYSTEM_ENDPOINT    : None        ,
-
-        DEFAULT_REMOTE_WORKDIR : ''          ,
-        DEFAULT_QUEUE          : ''          ,
-        RESOURCE_MANAGER       : ''          ,
-        AGENT_CONFIG           : 'default'   ,
-        AGENT_SCHEDULER        : 'CONTINUOUS',
-        AGENT_SPAWNER          : 'POPEN'     ,
-        PRE_BOOTSTRAP_0        : list()      ,
-        PRE_BOOTSTRAP_1        : list()      ,
-        RP_VERSION             : 'installed' ,
-        VIRTENV                : ''          ,
-        VIRTENV_MODE           : 'local'     ,
-        PYTHON_DIST            : 'default'   ,
-        PYTHON_INTERPRETER     : ''          ,
-        LAUNCH_METHODS         : dict()      ,
-        LFS_PATH_PER_NODE      : ''          ,
-        LFS_SIZE_PER_NODE      : 0           ,
-        TASK_TMP               : ''          ,
-        MEM_PER_NODE           : 0           ,
-        CORES_PER_NODE         : 0           ,
-        GPUS_PER_NODE          : 0           ,
-        NUMA_DOMAIN_MAP        : dict()      ,
-        SYSTEM_ARCHITECTURE    : dict()      ,
-        SCATTERED              : False       ,
-        SERVICES               : list()      ,
-
-        FAKE_RESOURCES         : False       ,
-        MANDATORY_ARGS         : list()      ,
-        FORWARD_TUNNEL_ENDPOINT: ''          ,
-        NEW_SESSION_PER_TASK   : True        ,
-        TASK_PRE_LAUNCH        : list()      ,
-        TASK_POST_LAUNCH       : list()      ,
-        TASK_PRE_EXEC          : list()      ,
-        TASK_POST_EXEC         : list()      ,
-    }
-
-
-# ------------------------------------------------------------------------------
-#
-<<<<<<< HEAD
-class ResourceOccupation(ru.TypedDict):
-=======
-class RO(ru.TypedDict):
->>>>>>> d6df8d9b
-
-    INDEX      = 'index'
-    OCCUPATION = 'occupation'
-
-    _schema = {
-        INDEX     : int,
-        OCCUPATION: float,
-    }
-
-    _defaults = {
-        INDEX     : 0,
-<<<<<<< HEAD
-        OCCUPATION: FREE,
-=======
-        OCCUPATION: None,
->>>>>>> d6df8d9b
-    }
-
-    def __init__(self, from_dict: Optional[dict] = None,
-                       **kwargs) -> None:
-
-        super().__init__(from_dict=from_dict, **kwargs)
-
-
-    def __str__(self):
-        if self.occupation == DOWN:
-            return '%d:----' % self.index
-        return '%d:%.2f' % (self.index, self.occupation)
-
-<<<<<<< HEAD
-
-_RO = ResourceOccupation
-=======
-    def _verify(self):
-
-        if self.occupation is None:
-            raise ValueError('missing occupation: %s' % self.occupation)
-
-
-ResourceOccupation = RO
->>>>>>> d6df8d9b
-
-
-# ------------------------------------------------------------------------------
-#
-class RankRequirements(ru.TypedDict):
-
-    N_CORES         = 'n_cores'
-    CORE_OCCUPATION = 'core_occupation'
-    N_GPUS          = 'n_gpus'
-    GPU_OCCUPATION  = 'gpu_occupation'
-    LFS             = 'lfs'
-    MEM             = 'mem'
-<<<<<<< HEAD
-    NUMA            = 'numa'
-=======
->>>>>>> d6df8d9b
-
-    _schema = {
-        N_CORES        : int,
-        CORE_OCCUPATION: float,
-        N_GPUS         : int,
-        GPU_OCCUPATION : float,
-        LFS            : int,
-        MEM            : int,
-<<<<<<< HEAD
-        NUMA           : bool,
-=======
->>>>>>> d6df8d9b
-    }
-
-    _defaults = {
-        N_CORES        : 1,
-        CORE_OCCUPATION: BUSY,
-        N_GPUS         : 0,
-        GPU_OCCUPATION : BUSY,
-        LFS            : 0,
-        MEM            : 0,
-<<<<<<< HEAD
-        NUMA           : False,
-    }
-
-    def __str__(self):
-        return 'RR(%d:%.2f, %d:%.2f, %d, %d [%s])' % (
-                self.n_cores, self.core_occupation,
-                self.n_gpus,  self.gpu_occupation,
-                self.lfs,     self.mem,
-                'numa' if self.numa else 'non-numa')
-=======
-    }
-
-    def __str__(self):
-        return 'RR(%d:%.2f, %d:%.2f, %d, %d)' % (
-                self.n_cores, self.core_occupation,
-                self.n_gpus,  self.gpu_occupation,
-                self.lfs,     self.mem)
->>>>>>> d6df8d9b
-
-
-    # comparison operators
-    #
-    # NOTE: we are not really interested in strict ordering here,
-    #       but we do care about *fast* and approximate comparisons.
-    #
-<<<<<<< HEAD
-    # NOTE: we ignore `numa` settings for now, as we do not have a good
-    #       way to compare them.
-    #
-=======
->>>>>>> d6df8d9b
-    def __eq__(self, other: 'RankRequirements') -> bool:
-
-        if  self.n_cores         == other.n_cores          and \
-            self.n_gpus          == other.n_gpus           and \
-            self.lfs             == other.lfs              and \
-            self.mem             == other.mem              and \
-            self.core_occupation == other.core_occupation  and \
-            self.gpu_occupation  == other.gpu_occupation:
-            return True
-        return False
-
-    def __lt__(self, other: 'RankRequirements') -> bool:
-
-        if  self.n_cores         <= other.n_cores          and \
-            self.n_gpus          <= other.n_gpus           and \
-            self.lfs             <= other.lfs              and \
-            self.mem             <= other.mem              and \
-            self.core_occupation <= other.core_occupation  and \
-            self.gpu_occupation  <= other.gpu_occupation:
-            return True
-        return False
-
-    def __le__(self, other: 'RankRequirements') -> bool:
-
-        if  self.n_cores         <= other.n_cores          and \
-            self.n_gpus          <= other.n_gpus           and \
-            self.lfs             <= other.lfs              and \
-            self.mem             <= other.mem              and \
-            self.core_occupation <= other.core_occupation  and \
-            self.gpu_occupation  <= other.gpu_occupation:
-            return True
-        return False
-
-    def __gt__(self, other: 'RankRequirements') -> bool:
-
-        if  self.n_cores         >= other.n_cores          and \
-            self.n_gpus          >= other.n_gpus           and \
-            self.lfs             >= other.lfs              and \
-            self.mem             >= other.mem              and \
-            self.core_occupation >= other.core_occupation  and \
-            self.gpu_occupation  >= other.gpu_occupation:
-            return True
-        return False
-
-    def __ge__(self, other: 'RankRequirements') -> bool:
-
-        if  self.n_cores         >= other.n_cores          and \
-            self.n_gpus          >= other.n_gpus           and \
-            self.lfs             >= other.lfs              and \
-            self.mem             >= other.mem              and \
-            self.core_occupation >= other.core_occupation  and \
-            self.gpu_occupation  >= other.gpu_occupation:
-            return True
-        return False
-
-
-# ------------------------------------------------------------------------------
-#
-class Slot(ru.TypedDict):
-
-    CORES       = 'cores'
-    GPUS        = 'gpus'
-    LFS         = 'lfs'
-    MEM         = 'mem'
-    NODE_INDEX  = 'node_index'
-    NODE_NAME   = 'node_name'
-<<<<<<< HEAD
-
-    _schema = {
-        CORES      : [_RO],  # list of tuples [(core_id, core_occupation), ...]
-        GPUS       : [_RO],  # list of tuples [(gpu_id,  core_occupation), ...]
-=======
-    VERSION     = 'version'  # use this to distinguish from old slot structure
-
-    _schema = {
-        CORES      : [RO],  # list of tuples [(core_id, core_occupation), ...]
-        GPUS       : [RO],  # list of tuples [(gpu_id,  core_occupation), ...]
->>>>>>> d6df8d9b
-        LFS        : int,
-        MEM        : int,
-        NODE_INDEX : int,
-        NODE_NAME  : str,
-<<<<<<< HEAD
-=======
-        VERSION    : int,
->>>>>>> d6df8d9b
-    }
-
-    _defaults = {
-        CORES      : list(),
-        GPUS       : list(),
-        LFS        : 0,
-        MEM        : 0,
-        NODE_INDEX : 0,
-        NODE_NAME  : '',
-<<<<<<< HEAD
-=======
-        VERSION    : 0,
->>>>>>> d6df8d9b
-    }
-
-    def __init__(self, from_dict: dict = None, **kwargs):
-
-        if not from_dict:
-            from_dict = kwargs
-
-        if from_dict:
-
-            cores = from_dict.get('cores')
-            gpus  = from_dict.get('gpus')
-
-            if cores:
-<<<<<<< HEAD
-                if not isinstance(cores[0], _RO):
-                    from_dict['cores'] = [_RO(index=i) for i in cores]
-
-            if gpus:
-                if not isinstance(gpus[0], _RO):
-                    from_dict['gpus'] = [_RO(index=i) for i in gpus]
-
-        super().__init__(from_dict, **kwargs)
-
-
-# ------------------------------------------------------------------------------
-#
-class NumaDomainMap(ru.TypedDict):
-
-    # The expected format is:
-    #
-    #   {
-    #       1: NumaDomainDescription(...)
-    #       2: NumaDomainDescription(...)
-    #   }
-    #
-    # we use the TypedDict base class to enable serialization / deserialization
-
-    pass
-
-
-
-# ------------------------------------------------------------------------------
-#
-class NumaDomainDescription(ru.TypedDict):
-
-    CORES = 'cores'
-    GPUS  = 'gpus'
-
-    _schema = {
-            CORES: [int],
-            GPUS : [int],
-    }
-
-    _defaults = {
-            CORES: list(),
-            GPUS : list(),
-    }
-
-
-    # --------------------------------------------------------------------------
-    #
-    def __init__(self, cores, gpus):
-
-        super().__init__()
-
-        self.cores = cores
-        self.gpus  = gpus
-=======
-                # this is much faster than `isinstance`
-                if cores[0].__class__.__name__ == 'dict':
-                    from_dict['cores'] =  [RO(d) for d in cores]
-
-                elif isinstance(cores[0], int):
-                    from_dict['cores'] =  [RO(index=i, occupation=BUSY)
-                                                 for i in cores]
-
-            if gpus:
-                if gpus[0].__class__.__name__ == 'dict':
-                    from_dict['gpus'] =  [RO(d) for d in gpus]
-
-                elif isinstance(gpus[0], int):
-                    from_dict['gpus'] =  [RO(index=i, occupation=BUSY)
-                                                for i in gpus]
-
-
-        super().__init__(from_dict, **kwargs)
->>>>>>> d6df8d9b
-
-
-# ------------------------------------------------------------------------------
-#
-class NodeResources(ru.TypedDict):
-    '''
-    Node resources as reported by the resource manager, used by the scheduler
-    '''
-
-    INDEX    = 'index'
-    NAME     = 'name'
-    CORES    = 'cores'
-    GPUS     = 'gpus'
-    LFS      = 'lfs'
-    MEM      = 'mem'
-
-    _schema = {
-        INDEX    : int,
-        NAME     : str,
-<<<<<<< HEAD
-        CORES    : [_RO],
-        GPUS     : [_RO],
-=======
-        CORES    : [RO],
-        GPUS     : [RO],
->>>>>>> d6df8d9b
-        LFS      : int,
-        MEM      : int,
-    }
-
-    _defaults = {
-        INDEX    : 0,
-        NAME     : '',
-        CORES    : list(),
-        GPUS     : list(),
-        LFS      : 0,
-        MEM      : 0,
-    }
-
-    def __init__(self, from_dict: dict):
-
-        self.__lock__ = mt.RLock()
-
-        cores = from_dict.get('cores')
-        gpus  = from_dict.get('gpus')
-
-        if cores:
-<<<<<<< HEAD
-            if not isinstance(cores[0], _RO):
-                from_dict['cores'] = [_RO(index=i,occupation=o)
-                                                    for i,o in enumerate(cores)]
-
-        if gpus:
-            if not isinstance(gpus[0], _RO):
-                from_dict['gpus'] = [_RO(index=i,occupation=o)
-=======
-            if not isinstance(cores[0], RO):
-                from_dict['cores'] = [RO(index=i, occupation=o)
-                                                    for i,o in enumerate(cores)]
-
-        if gpus:
-            if not isinstance(gpus[0], RO):
-                from_dict['gpus'] = [RO(index=i, occupation=o)
->>>>>>> d6df8d9b
-                                                     for i,o in enumerate(gpus)]
-
-        super().__init__(from_dict)
-
-
-    # --------------------------------------------------------------------------
-    #
-<<<<<<< HEAD
-    def _get_core_index(self, ro):
-
-        for i, _ro in enumerate(self.cores):
-            if _ro.index == ro.index:
-                return i
-
-        raise ValueError('invalid core index %s' % ro.index)
-
-
-    # --------------------------------------------------------------------------
-    #
-    def _get_gpu_index(self, ro):
-
-        for i, _ro in enumerate(self.gpus):
-            if _ro.index == ro.index:
-                return i
-
-        raise ValueError('invalid gpu index %s' % ro.index)
-
-
-    # --------------------------------------------------------------------------
-    #
-=======
->>>>>>> d6df8d9b
-    def allocate_slot(self, slot  : Slot,
-                            _check: bool = True) -> None:
-
-        cores = slot.cores
-        gpus  = slot.gpus
-        lfs   = slot.lfs
-        mem   = slot.mem
-
-        if _check:
-            assert self.index == slot.node_index
-            assert self.name  == slot.node_name
-
-        with self.__lock__:
-
-            # we only need to perform consistency checks for slots which were not
-            # created by `self.find_slot`
-            if _check:
-
-                # we allow for core indexes but convert into full occupancy then
-                if cores and isinstance(cores[0], int):
-<<<<<<< HEAD
-                    cores = [_RO(index=core) for core in cores]
-
-                if gpus and isinstance(gpus[0], int):
-                    gpus = [_RO(index=gpu) for gpu in gpus]
-=======
-                    cores = [RO(index=core, occupation=BUSY) for core in cores]
-
-                if gpus and isinstance(gpus[0], int):
-                    gpus = [RO(index=gpu, occupation=BUSY) for gpu in gpus]
->>>>>>> d6df8d9b
-
-                # make sure the selected cores exist, are not down, and
-                # occupancy is compatible with the request
-                for ro in cores:
-                    assert ro.index < len(self.cores)
-                    ro_available = BUSY - self.cores[ro.index].occupation
-                    assert ro_available >= ro.occupation
-                  # # DOWN check is covered by occupancy check
-                  # assert self.cores[ro.index].occupation is not DOWN, \
-                  #         'core %d is down' % ro.index
-
-                for ro in gpus:
-                    assert ro.index < len(self.gpus)
-                    ro_available = BUSY - self.gpus[ro.index].occupation
-                    assert ro_available >= ro.occupation
-                  # # DOWN check is covered by occupancy check
-                  # assert self.gpus[ro.index].occupation is not DOWN, \
-                  #         'gpu %d is down' % ro.index
-
-                if lfs: assert self.lfs >= lfs
-                if mem: assert self.mem >= mem
-
-            # slot is valid = apply the respective changes
-          # print('      -> %s' % self)
-            for ro in cores:
-<<<<<<< HEAD
-                c_idx = self._get_core_index(ro)
-                self.cores[c_idx].occupation += ro.occupation
-
-            for ro in gpus:
-                g_idx = self._get_gpu_index(ro)
-                self.gpus[g_idx].occupation += ro.occupation
-=======
-                self.cores[ro.index].occupation += ro.occupation
-
-            for ro in gpus:
-                self.gpus[ro.index].occupation += ro.occupation
->>>>>>> d6df8d9b
-
-            self.lfs -= lfs
-            self.mem -= mem
-
-          # print('      => %s' % self)
-          # print('allocate %s' % slot)
-          # print()
-
-
-    # --------------------------------------------------------------------------
-    #
-    def deallocate_slot(self, slot : 'Slot') -> None:
-
-        with self.__lock__:
-
-          # print('release  %s' % slot)
-          # print('     ->  %s' % self)
-            for ro in slot.cores:
-                self.cores[ro.index].occupation -= ro.occupation
-              # assert self.cores[ro.index].occupation >= 0.0, \
-              #         'invalid core release: %s' % self
-
-            for ro in slot.gpus:
-                self.gpus[ro.index].occupation -= ro.occupation
-              # assert self.gpus[ro.index].occupation >= 0.0, \
-              #         'invalid gpu release: %s' % self
-
-            self.lfs += slot.lfs
-            self.mem += slot.mem
-
-          # print('     =>  %s' % self)
-
-
-    # --------------------------------------------------------------------------
-    #
-    def find_slot(self, rr: RankRequirements) -> Optional[Slot]:
-
-        with self.__lock__:
-
-            cores = list()
-            gpus  = list()
-
-            # NOTE: the current mechanism will never use the same core or gpu
-            #       multiple times for the created slot, even if the respective
-            #       occupation would allow for it.
-            if rr.n_cores:
-                for ro in self.cores:
-                    if ro.occupation is DOWN:
-                        continue
-                    if rr.core_occupation <= BUSY - ro.occupation:
-<<<<<<< HEAD
-                        cores.append(_RO(index=ro.index,
-                                         occupation=rr.core_occupation))
-=======
-                        cores.append(RO(index=ro.index,
-                                        occupation=rr.core_occupation))
->>>>>>> d6df8d9b
-                    if len(cores) == rr.n_cores:
-                        break
-
-                if len(cores) < rr.n_cores:
-                    return None
-
-            if rr.n_gpus:
-                for ro in self.gpus:
-                    if ro.occupation is DOWN:
-                        continue
-                    if rr.gpu_occupation <= BUSY - ro.occupation:
-<<<<<<< HEAD
-                        gpus.append(_RO(index=ro.index,
-                                        occupation=rr.gpu_occupation))
-=======
-                        gpus.append(RO(index=ro.index,
-                                       occupation=rr.gpu_occupation))
->>>>>>> d6df8d9b
-                    if len(gpus) == rr.n_gpus:
-                        break
-
-                if len(gpus) < rr.n_gpus:
-                    return None
-
-            if rr.lfs and self.lfs < rr.lfs: return None
-            if rr.mem and self.mem < rr.mem: return None
-
-            slot = Slot(cores=cores, gpus=gpus, lfs=rr.lfs, mem=rr.mem,
-                        node_index=self.index, node_name=self.name)
-            self.allocate_slot(slot, _check=False)
-
-            return slot
-
-
-# ------------------------------------------------------------------------------
-#
-class NodeList(ru.TypedDict):
-
-    NODES          = 'nodes'
-    UNIFORM        = 'uniform'
-    CORES_PER_NODE = 'cores_per_node'
-    GPUS_PER_NODE  = 'gpus_per_node'
-    LFS_PER_NODE   = 'lfs_per_node'
-    MEM_PER_NODE   = 'mem_per_node'
-
-    _schema = {
-        NODES          : [NodeResources],
-        UNIFORM        : bool,
-        CORES_PER_NODE : int,
-        GPUS_PER_NODE  : int,
-        LFS_PER_NODE   : int,
-        MEM_PER_NODE   : int,
-
-    }
-
-    _defaults = {
-        NODES          : list(),
-        UNIFORM        : True,
-        CORES_PER_NODE : None,
-        GPUS_PER_NODE  : None,
-        LFS_PER_NODE   : None,
-        MEM_PER_NODE   : None,
-    }
-
-    def __init__(self, from_dict: dict = None, **kwargs) -> None:
-
-        super().__init__(from_dict=from_dict, **kwargs)
-
-        self.__index__          = int()
-        self.__last_failed_rr__ = None
-        self.__last_failed_n__  = None
-
-        self.__verified__ = False
-
-
-    # --------------------------------------------------------------------------
-    #
-    def verify(self) -> None:
-
-        if not self.nodes:
-            return
-
-        self.uniform = True
-        node_0  = self.nodes[0]
-        for node in self.nodes[1:]:
-
-            if node.cores != node_0.cores or \
-               node.gpus  != node_0.gpus  or \
-               node.lfs   != node_0.lfs   or \
-               node.mem   != node_0.mem:
-                self.uniform = False
-                break
-
-        if self.uniform:
-            self.cores_per_node = len(node_0.cores)
-            self.gpus_per_node  = len(node_0.gpus)
-            self.lfs_per_node   = node_0.lfs
-            self.mem_per_node   = node_0.mem
-
-        else:
-            self.cores_per_node = None
-            self.gpus_per_node  = None
-            self.lfs_per_node   = None
-            self.mem_per_node   = None
-
-        self.__nodes_by_name__  = {node.name : node for node in self.nodes}
-
-        self.__verified__ = True
-
-
-    # --------------------------------------------------------------------------
-    #
-    def _assert_rr(self, rr: RankRequirements, n_slots:int) -> None:
-
-        if not self.__verified__:
-            self.verify()
-
-        if not self.uniform:
-            raise RuntimeError('verification unsupported for non-uniform nodes')
-
-        if not rr.n_cores:
-            raise ValueError('invalid rank requirements: %s' % rr)
-
-        ranks_per_node = self.cores_per_node / rr.n_cores
-
-        if rr.n_gpus:
-            ranks_per_node = min(ranks_per_node, self.gpus_per_node / rr.n_gpus)
-
-        if rr.lfs:
-            ranks_per_node = min(ranks_per_node, self.lfs_per_node / rr.lfs)
-
-        if rr.mem:
-            ranks_per_node = min(ranks_per_node, self.mem_per_node / rr.mem)
-
-        if ranks_per_node < 1:
-            raise ValueError('invalid rank requirements: %s' % rr)
-
-        if n_slots > len(self.nodes) * ranks_per_node:
-            raise ValueError('invalid rank requirements: %s' % rr)
-
-
-    # --------------------------------------------------------------------------
-    #
-    def find_slots(self, rr: RankRequirements, n_slots:int = 1) -> List[Slot]:
-
-        self._assert_rr(rr, n_slots)
-
-        if self.__last_failed_rr__:
-            if self.__last_failed_rr__ >= rr and \
-               self.__last_failed_n__  >= n_slots:
-                return None
-
-        slots = list()
-        count = 0
-        start = self.__index__
-
-        for i in range(0, len(self.nodes)):
-
-            idx  = (start + i) % len(self.nodes)
-            node = self.nodes[idx]
-
-            while True:
-                count += 1
-                slot = node.find_slot(rr)
-              # print('--- got slot %s' % slot)
-                if not slot:
-                    break
-
-                slots.append(slot)
-                if len(slots) == n_slots:
-                    stop = idx
-                    break
-
-            if len(slots) == n_slots:
-                break
-
-        if len(slots) != n_slots:
-            # free whatever we got
-            for slot in slots:
-                node = self.nodes[slot.node_index]
-                node.deallocate_slot(slot)
-            self.__last_failed_rr__ = rr
-            self.__last_failed_n__  = n_slots
-          # print(' --- %5d' % count)
-            return None
-
-        self.__index__ = stop
-
-      # print(' === %5d' % count)
-        return slots
-
-
-    def release_slots(self, slots: List[Slot]) -> None:
-
-        for slot in slots:
-
-            node = self.nodes[slot.node_index]
-            node.deallocate_slot(slot)
-
-        if self.__last_failed_rr__:
-            self.__index__ = min([slot.node_index for slot in slots]) - 1
-
-        self.__last_failed_rr__ = None
-        self.__last_failed_n__  = None
-
-
-# ------------------------------------------------------------------------------
-<<<<<<< HEAD
-#
-class NumaNodeResources(NodeResources):
-    '''
-    Node resources which respects NUMA domain boundaries
-    '''
-
-    NUMA_DOMAINS = 'numa_domains'
-
-    _schema = {
-        NUMA_DOMAINS: int,
-    }
-
-    _defaults = {
-        NUMA_DOMAINS: 1,
-    }
-
-
-    # --------------------------------------------------------------------------
-    #
-    def __init__(self, from_dict: dict, numa_domain_map: dict = None) -> None:
-
-        super().__init__(from_dict)
-
-        if not numa_domain_map:
-
-            # this instance behaves like a regular NodeResources instance
-            self.__domains__   = None
-            self.__n_domains__ = 1
-
-        else:
-            self.__domains__   = list()
-            self.__n_domains__ = len(numa_domain_map)
-
-            for domain_id, domain_descr in numa_domain_map.items():
-
-                n = NodeResources(from_dict)
-                n.index = n.index
-                n.name  = '%s.%s' % (self.name, domain_id)
-                n.cores = [_RO(index=i) for i in domain_descr.cores]
-                n.gpus  = [_RO(index=i) for i in domain_descr.gpus]
-                n.lfs   = self.lfs // self.__n_domains__
-                n.mem   = self.mem // self.__n_domains__
-
-                self.__domains__.append(n)
-
-
-    # --------------------------------------------------------------------------
-    #
-    def find_slot(self, rr: RankRequirements) -> Optional[Slot]:
-
-        if self.__n_domains__ == 1:
-            return super().find_slot(rr)
-
-        else:
-            for nd in self.__domains__:
-                slot = nd.find_slot(rr)
-                if slot:
-                    return slot
-
-        # TODO: add a flag to the RR to indicate that the request is NUMA aware
-        # TODO: sync the slot allocated by the above with the slot allocated in
-        #       the base class, and vice versa.
-
-
-# ------------------------------------------------------------------------------
-=======
->>>>>>> d6df8d9b
-
+
+__copyright__ = 'Copyright 2013-2021, The RADICAL-Cybertools Team'
+__license__   = 'MIT'
+
+
+from typing import Optional, List
+
+import threading     as mt
+import radical.utils as ru
+
+from .constants import FREE, BUSY, DOWN
+
+
+LABEL                  = 'label'
+DESCRIPTION            = 'description'
+NOTES                  = 'notes'
+DEFAULT_SCHEMA         = 'default_schema'
+SCHEMAS                = 'schemas'
+JOB_MANAGER_ENDPOINT   = 'job_manager_endpoint'
+JOB_MANAGER_HOP        = 'job_manager_hop'
+FILESYSTEM_ENDPOINT    = 'filesystem_endpoint'
+DEFAULT_REMOTE_WORKDIR = 'default_remote_workdir'
+DEFAULT_QUEUE          = 'default_queue'
+RESOURCE_MANAGER       = 'resource_manager'
+AGENT_CONFIG           = 'agent_config'
+AGENT_SCHEDULER        = 'agent_scheduler'
+AGENT_SPAWNER          = 'agent_spawner'
+PRE_BOOTSTRAP_0        = 'pre_bootstrap_0'
+PRE_BOOTSTRAP_1        = 'pre_bootstrap_1'
+RP_VERSION             = 'rp_version'
+VIRTENV                = 'virtenv'
+VIRTENV_MODE           = 'virtenv_mode'
+PYTHON_DIST            = 'python_dist'
+PYTHON_INTERPRETER     = 'python_interpreter'
+LAUNCH_METHODS         = 'launch_methods'
+LFS_PATH_PER_NODE      = 'lfs_path_per_node'
+LFS_SIZE_PER_NODE      = 'lfs_size_per_node'
+TASK_TMP               = 'task_tmp'
+MEM_PER_NODE           = 'mem_per_node'
+CORES_PER_NODE         = 'cores_per_node'
+GPUS_PER_NODE          = 'gpus_per_node'
+NUMA_DOMAIN_MAP        = 'numa_domain_map'
+SYSTEM_ARCHITECTURE    = 'system_architecture'
+SCATTERED              = 'scattered'
+SERVICES               = 'services'
+
+FAKE_RESOURCES         = 'fake_resources'
+MANDATORY_ARGS         = 'mandatory_args'
+FORWARD_TUNNEL_ENDPOINT = 'forward_tunnel_endpoint'
+
+NEW_SESSION_PER_TASK   = 'new_session_per_task'
+TASK_PRE_LAUNCH        = 'task_pre_launch'
+TASK_POST_LAUNCH       = 'task_post_launch'
+TASK_PRE_EXEC          = 'task_pre_exec'
+TASK_POST_EXEC         = 'task_post_exec'
+
+RAPTOR                 = 'raptor'
+RAPTOR_HB_DELAY        = 'hb_delay'
+RAPTOR_HB_TIMEOUT      = 'hb_timeout'
+RAPTOR_HB_FREQUENCY    = 'hb_frequency'
+
+ENDPOINTS_DEFAULT      = {JOB_MANAGER_ENDPOINT: 'fork://localhost/',
+                          FILESYSTEM_ENDPOINT : 'file://localhost/'}
+
+
+# ------------------------------------------------------------------------------
+#
+class RaptorConfig(ru.TypedDict):
+
+    _schema = {
+        RAPTOR_HB_DELAY    : int,
+        RAPTOR_HB_TIMEOUT  : int,
+        RAPTOR_HB_FREQUENCY: int,
+    }
+
+    _defaults = {
+        RAPTOR_HB_DELAY    : 5,
+        RAPTOR_HB_TIMEOUT  : 500,
+        RAPTOR_HB_FREQUENCY: 1000,
+    }
+
+
+# ------------------------------------------------------------------------------
+#
+class AccessSchema(ru.TypedDict):
+
+    _schema = {
+        JOB_MANAGER_ENDPOINT: str,
+        JOB_MANAGER_HOP     : str,
+        FILESYSTEM_ENDPOINT : str,
+    }
+
+    _defaults = {
+        JOB_MANAGER_ENDPOINT: None,
+        JOB_MANAGER_HOP     : None,
+        FILESYSTEM_ENDPOINT : None,
+    }
+
+
+# ------------------------------------------------------------------------------
+#
+class ResourceConfig(ru.TypedDict):
+    '''
+    docstrings goes here
+    '''
+
+    _schema = {
+        LABEL                  : str         ,
+        DESCRIPTION            : str         ,
+        NOTES                  : str         ,
+        DEFAULT_SCHEMA         : str         ,
+        SCHEMAS                : {str: AccessSchema},
+        RAPTOR                 : RaptorConfig,
+
+        # FIXME: AM - need to resolve since  in Session it is moved into RD
+        #        `_get_resource_sandbox` ->  `KeyError: 'filesystem_endpoint'`
+        JOB_MANAGER_ENDPOINT   : str         ,
+        JOB_MANAGER_HOP        : str         ,
+        FILESYSTEM_ENDPOINT    : str         ,
+
+        DEFAULT_REMOTE_WORKDIR : str         ,
+        DEFAULT_QUEUE          : str         ,
+        RESOURCE_MANAGER       : str         ,
+        AGENT_CONFIG           : str         ,
+        AGENT_SCHEDULER        : str         ,
+        AGENT_SPAWNER          : str         ,
+        PRE_BOOTSTRAP_0        : [str]       ,
+        PRE_BOOTSTRAP_1        : [str]       ,
+        RP_VERSION             : str         ,
+        VIRTENV                : str         ,
+        VIRTENV_MODE           : str         ,
+        PYTHON_DIST            : str         ,
+        PYTHON_INTERPRETER     : str         ,
+        LAUNCH_METHODS         : {str: None} ,
+        LFS_PATH_PER_NODE      : str         ,
+        LFS_SIZE_PER_NODE      : int         ,
+        TASK_TMP               : str         ,
+        MEM_PER_NODE           : int         ,
+        CORES_PER_NODE         : int         ,
+        GPUS_PER_NODE          : int         ,
+        NUMA_DOMAIN_MAP        : {int: None} ,
+        SYSTEM_ARCHITECTURE    : {str: None} ,
+        SCATTERED              : bool        ,
+        SERVICES               : [str]       ,
+
+        FAKE_RESOURCES         : bool        ,
+        MANDATORY_ARGS         : [str]       ,
+        FORWARD_TUNNEL_ENDPOINT: str         ,
+        NEW_SESSION_PER_TASK   : bool        ,
+        TASK_PRE_LAUNCH        : [str]       ,
+        TASK_POST_LAUNCH       : [str]       ,
+        TASK_PRE_EXEC          : [str]       ,
+        TASK_POST_EXEC         : [str]       ,
+    }
+
+    _defaults = {
+        LABEL                  : ''          ,
+        DESCRIPTION            : ''          ,
+        NOTES                  : ''          ,
+        DEFAULT_SCHEMA         : ''          ,
+        SCHEMAS                : list()      ,
+        RAPTOR                 : RaptorConfig(),
+
+        # FIXME: AM - need to resolve since in Session it is moved into RD
+        #        `_get_resource_sandbox` -> `KeyError: 'filesystem_endpoint'`
+        JOB_MANAGER_ENDPOINT   : None        ,
+        JOB_MANAGER_HOP        : None        ,
+        FILESYSTEM_ENDPOINT    : None        ,
+
+        DEFAULT_REMOTE_WORKDIR : ''          ,
+        DEFAULT_QUEUE          : ''          ,
+        RESOURCE_MANAGER       : ''          ,
+        AGENT_CONFIG           : 'default'   ,
+        AGENT_SCHEDULER        : 'CONTINUOUS',
+        AGENT_SPAWNER          : 'POPEN'     ,
+        PRE_BOOTSTRAP_0        : list()      ,
+        PRE_BOOTSTRAP_1        : list()      ,
+        RP_VERSION             : 'installed' ,
+        VIRTENV                : ''          ,
+        VIRTENV_MODE           : 'local'     ,
+        PYTHON_DIST            : 'default'   ,
+        PYTHON_INTERPRETER     : ''          ,
+        LAUNCH_METHODS         : dict()      ,
+        LFS_PATH_PER_NODE      : ''          ,
+        LFS_SIZE_PER_NODE      : 0           ,
+        TASK_TMP               : ''          ,
+        MEM_PER_NODE           : 0           ,
+        CORES_PER_NODE         : 0           ,
+        GPUS_PER_NODE          : 0           ,
+        NUMA_DOMAIN_MAP        : dict()      ,
+        SYSTEM_ARCHITECTURE    : dict()      ,
+        SCATTERED              : False       ,
+        SERVICES               : list()      ,
+
+        FAKE_RESOURCES         : False       ,
+        MANDATORY_ARGS         : list()      ,
+        FORWARD_TUNNEL_ENDPOINT: ''          ,
+        NEW_SESSION_PER_TASK   : True        ,
+        TASK_PRE_LAUNCH        : list()      ,
+        TASK_POST_LAUNCH       : list()      ,
+        TASK_PRE_EXEC          : list()      ,
+        TASK_POST_EXEC         : list()      ,
+    }
+
+
+# ------------------------------------------------------------------------------
+#
+class RO(ru.TypedDict):
+
+    INDEX      = 'index'
+    OCCUPATION = 'occupation'
+
+    _schema = {
+        INDEX     : int,
+        OCCUPATION: float,
+    }
+
+    _defaults = {
+        INDEX     : 0,
+        OCCUPATION: None,
+    }
+
+    def __init__(self, from_dict: Optional[dict] = None,
+                       **kwargs) -> None:
+
+        super().__init__(from_dict=from_dict, **kwargs)
+
+
+    def __str__(self):
+        if self.occupation == DOWN:
+            return '%d:----' % self.index
+        return '%d:%.2f' % (self.index, self.occupation)
+
+    def _verify(self):
+
+        if self.occupation is None:
+            raise ValueError('missing occupation: %s' % self.occupation)
+
+
+ResourceOccupation = RO
+
+
+# ------------------------------------------------------------------------------
+#
+class RankRequirements(ru.TypedDict):
+
+    N_CORES         = 'n_cores'
+    CORE_OCCUPATION = 'core_occupation'
+    N_GPUS          = 'n_gpus'
+    GPU_OCCUPATION  = 'gpu_occupation'
+    LFS             = 'lfs'
+    MEM             = 'mem'
+    NUMA            = 'numa'
+
+    _schema = {
+        N_CORES        : int,
+        CORE_OCCUPATION: float,
+        N_GPUS         : int,
+        GPU_OCCUPATION : float,
+        LFS            : int,
+        MEM            : int,
+        NUMA           : bool,
+    }
+
+    _defaults = {
+        N_CORES        : 1,
+        CORE_OCCUPATION: BUSY,
+        N_GPUS         : 0,
+        GPU_OCCUPATION : BUSY,
+        LFS            : 0,
+        MEM            : 0,
+        NUMA           : False,
+    }
+
+    def __str__(self):
+        return 'RR(%d:%.2f, %d:%.2f, %d, %d [%s])' % (
+                self.n_cores, self.core_occupation,
+                self.n_gpus,  self.gpu_occupation,
+                self.lfs,     self.mem,
+                'numa' if self.numa else 'non-numa')
+
+
+    # comparison operators
+    #
+    # NOTE: we are not really interested in strict ordering here,
+    #       but we do care about *fast* and approximate comparisons.
+    #
+    # NOTE: we ignore `numa` settings for now, as we do not have a good
+    #       way to compare them.
+    #
+    def __eq__(self, other: 'RankRequirements') -> bool:
+
+        if  self.n_cores         == other.n_cores          and \
+            self.n_gpus          == other.n_gpus           and \
+            self.lfs             == other.lfs              and \
+            self.mem             == other.mem              and \
+            self.core_occupation == other.core_occupation  and \
+            self.gpu_occupation  == other.gpu_occupation:
+            return True
+        return False
+
+    def __lt__(self, other: 'RankRequirements') -> bool:
+
+        if  self.n_cores         <= other.n_cores          and \
+            self.n_gpus          <= other.n_gpus           and \
+            self.lfs             <= other.lfs              and \
+            self.mem             <= other.mem              and \
+            self.core_occupation <= other.core_occupation  and \
+            self.gpu_occupation  <= other.gpu_occupation:
+            return True
+        return False
+
+    def __le__(self, other: 'RankRequirements') -> bool:
+
+        if  self.n_cores         <= other.n_cores          and \
+            self.n_gpus          <= other.n_gpus           and \
+            self.lfs             <= other.lfs              and \
+            self.mem             <= other.mem              and \
+            self.core_occupation <= other.core_occupation  and \
+            self.gpu_occupation  <= other.gpu_occupation:
+            return True
+        return False
+
+    def __gt__(self, other: 'RankRequirements') -> bool:
+
+        if  self.n_cores         >= other.n_cores          and \
+            self.n_gpus          >= other.n_gpus           and \
+            self.lfs             >= other.lfs              and \
+            self.mem             >= other.mem              and \
+            self.core_occupation >= other.core_occupation  and \
+            self.gpu_occupation  >= other.gpu_occupation:
+            return True
+        return False
+
+    def __ge__(self, other: 'RankRequirements') -> bool:
+
+        if  self.n_cores         >= other.n_cores          and \
+            self.n_gpus          >= other.n_gpus           and \
+            self.lfs             >= other.lfs              and \
+            self.mem             >= other.mem              and \
+            self.core_occupation >= other.core_occupation  and \
+            self.gpu_occupation  >= other.gpu_occupation:
+            return True
+        return False
+
+
+# ------------------------------------------------------------------------------
+#
+class Slot(ru.TypedDict):
+
+    CORES       = 'cores'
+    GPUS        = 'gpus'
+    LFS         = 'lfs'
+    MEM         = 'mem'
+    NODE_INDEX  = 'node_index'
+    NODE_NAME   = 'node_name'
+    VERSION     = 'version'  # use this to distinguish from old slot structure
+
+    _schema = {
+        CORES      : [RO],  # list of tuples [(core_id, core_occupation), ...]
+        GPUS       : [RO],  # list of tuples [(gpu_id,  core_occupation), ...]
+        LFS        : int,
+        MEM        : int,
+        NODE_INDEX : int,
+        NODE_NAME  : str,
+        VERSION    : int,
+    }
+
+    _defaults = {
+        CORES      : list(),
+        GPUS       : list(),
+        LFS        : 0,
+        MEM        : 0,
+        NODE_INDEX : 0,
+        NODE_NAME  : '',
+        VERSION    : 0,
+    }
+
+    def __init__(self, from_dict: dict = None, **kwargs):
+
+        if not from_dict:
+            from_dict = kwargs
+
+        if from_dict:
+
+            cores = from_dict.get('cores')
+            gpus  = from_dict.get('gpus')
+
+            if cores:
+                # this is much faster than `isinstance`
+                if cores[0].__class__.__name__ == 'dict':
+                    from_dict['cores'] =  [RO(d) for d in cores]
+
+                elif isinstance(cores[0], int):
+                    from_dict['cores'] =  [RO(index=i, occupation=BUSY)
+                                                 for i in cores]
+
+            if gpus:
+                if gpus[0].__class__.__name__ == 'dict':
+                    from_dict['gpus'] =  [RO(d) for d in gpus]
+
+                elif isinstance(gpus[0], int):
+                    from_dict['gpus'] =  [RO(index=i, occupation=BUSY)
+                                                for i in gpus]
+
+
+        super().__init__(from_dict, **kwargs)
+
+
+# ------------------------------------------------------------------------------
+#
+class NumaDomainMap(ru.TypedDict):
+
+    # The expected format is:
+    #
+    #   {
+    #       1: NumaDomainDescription(...)
+    #       2: NumaDomainDescription(...)
+    #   }
+    #
+    # we use the TypedDict base class to enable serialization / deserialization
+
+    pass
+
+
+
+# ------------------------------------------------------------------------------
+#
+class NumaDomainDescription(ru.TypedDict):
+
+    CORES = 'cores'
+    GPUS  = 'gpus'
+
+    _schema = {
+            CORES: [int],
+            GPUS : [int],
+    }
+
+    _defaults = {
+            CORES: list(),
+            GPUS : list(),
+    }
+
+
+    # --------------------------------------------------------------------------
+    #
+    def __init__(self, cores, gpus):
+
+        super().__init__()
+
+        self.cores = cores
+        self.gpus  = gpus
+
+
+# ------------------------------------------------------------------------------
+#
+class NodeResources(ru.TypedDict):
+    '''
+    Node resources as reported by the resource manager, used by the scheduler
+    '''
+
+    INDEX    = 'index'
+    NAME     = 'name'
+    CORES    = 'cores'
+    GPUS     = 'gpus'
+    LFS      = 'lfs'
+    MEM      = 'mem'
+
+    _schema = {
+        INDEX    : int,
+        NAME     : str,
+        CORES    : [RO],
+        GPUS     : [RO],
+        LFS      : int,
+        MEM      : int,
+    }
+
+    _defaults = {
+        INDEX    : 0,
+        NAME     : '',
+        CORES    : list(),
+        GPUS     : list(),
+        LFS      : 0,
+        MEM      : 0,
+    }
+
+    def __init__(self, from_dict: dict):
+
+        self.__lock__ = mt.RLock()
+
+        cores = from_dict.get('cores')
+        gpus  = from_dict.get('gpus')
+
+        if cores:
+            if not isinstance(cores[0], RO):
+                from_dict['cores'] = [RO(index=i, occupation=o)
+                                                    for i,o in enumerate(cores)]
+
+        if gpus:
+            if not isinstance(gpus[0], RO):
+                from_dict['gpus'] = [RO(index=i, occupation=o)
+                                                     for i,o in enumerate(gpus)]
+
+        super().__init__(from_dict)
+
+
+    # --------------------------------------------------------------------------
+    #
+    def _get_core_index(self, ro):
+
+        for i, _ro in enumerate(self.cores):
+            if _ro.index == ro.index:
+                return i
+
+        raise ValueError('invalid core index %s' % ro.index)
+
+
+    # --------------------------------------------------------------------------
+    #
+    def _get_gpu_index(self, ro):
+
+        for i, _ro in enumerate(self.gpus):
+            if _ro.index == ro.index:
+                return i
+
+        raise ValueError('invalid gpu index %s' % ro.index)
+
+
+    # --------------------------------------------------------------------------
+    #
+    def allocate_slot(self, slot  : Slot,
+                            _check: bool = True) -> None:
+
+        cores = slot.cores
+        gpus  = slot.gpus
+        lfs   = slot.lfs
+        mem   = slot.mem
+
+        if _check:
+            assert self.index == slot.node_index
+            assert self.name  == slot.node_name
+
+        with self.__lock__:
+
+            # we only need to perform consistency checks for slots which were not
+            # created by `self.find_slot`
+            if _check:
+
+                # we allow for core indexes but convert into full occupancy then
+                if cores and isinstance(cores[0], int):
+                    cores = [RO(index=core, occupation=BUSY) for core in cores]
+
+                if gpus and isinstance(gpus[0], int):
+                    gpus = [RO(index=gpu, occupation=BUSY) for gpu in gpus]
+
+                # make sure the selected cores exist, are not down, and
+                # occupancy is compatible with the request
+                for ro in cores:
+                    assert ro.index < len(self.cores)
+                    ro_available = BUSY - self.cores[ro.index].occupation
+                    assert ro_available >= ro.occupation
+                  # # DOWN check is covered by occupancy check
+                  # assert self.cores[ro.index].occupation is not DOWN, \
+                  #         'core %d is down' % ro.index
+
+                for ro in gpus:
+                    assert ro.index < len(self.gpus)
+                    ro_available = BUSY - self.gpus[ro.index].occupation
+                    assert ro_available >= ro.occupation
+                  # # DOWN check is covered by occupancy check
+                  # assert self.gpus[ro.index].occupation is not DOWN, \
+                  #         'gpu %d is down' % ro.index
+
+                if lfs: assert self.lfs >= lfs
+                if mem: assert self.mem >= mem
+
+            # slot is valid = apply the respective changes
+          # print('      -> %s' % self)
+            for ro in cores:
+                c_idx = self._get_core_index(ro)
+                self.cores[c_idx].occupation += ro.occupation
+
+            for ro in gpus:
+                g_idx = self._get_gpu_index(ro)
+                self.gpus[g_idx].occupation += ro.occupation
+
+            self.lfs -= lfs
+            self.mem -= mem
+
+          # print('      => %s' % self)
+          # print('allocate %s' % slot)
+          # print()
+
+
+    # --------------------------------------------------------------------------
+    #
+    def deallocate_slot(self, slot : 'Slot') -> None:
+
+        with self.__lock__:
+
+          # print('release  %s' % slot)
+          # print('     ->  %s' % self)
+            for ro in slot.cores:
+                self.cores[ro.index].occupation -= ro.occupation
+              # assert self.cores[ro.index].occupation >= 0.0, \
+              #         'invalid core release: %s' % self
+
+            for ro in slot.gpus:
+                self.gpus[ro.index].occupation -= ro.occupation
+              # assert self.gpus[ro.index].occupation >= 0.0, \
+              #         'invalid gpu release: %s' % self
+
+            self.lfs += slot.lfs
+            self.mem += slot.mem
+
+          # print('     =>  %s' % self)
+
+
+    # --------------------------------------------------------------------------
+    #
+    def find_slot(self, rr: RankRequirements) -> Optional[Slot]:
+
+        with self.__lock__:
+
+            cores = list()
+            gpus  = list()
+
+            # NOTE: the current mechanism will never use the same core or gpu
+            #       multiple times for the created slot, even if the respective
+            #       occupation would allow for it.
+            if rr.n_cores:
+                for ro in self.cores:
+                    if ro.occupation is DOWN:
+                        continue
+                    if rr.core_occupation <= BUSY - ro.occupation:
+                        cores.append(RO(index=ro.index,
+                                        occupation=rr.core_occupation))
+                    if len(cores) == rr.n_cores:
+                        break
+
+                if len(cores) < rr.n_cores:
+                    return None
+
+            if rr.n_gpus:
+                for ro in self.gpus:
+                    if ro.occupation is DOWN:
+                        continue
+                    if rr.gpu_occupation <= BUSY - ro.occupation:
+                        gpus.append(RO(index=ro.index,
+                                       occupation=rr.gpu_occupation))
+                    if len(gpus) == rr.n_gpus:
+                        break
+
+                if len(gpus) < rr.n_gpus:
+                    return None
+
+            if rr.lfs and self.lfs < rr.lfs: return None
+            if rr.mem and self.mem < rr.mem: return None
+
+            slot = Slot(cores=cores, gpus=gpus, lfs=rr.lfs, mem=rr.mem,
+                        node_index=self.index, node_name=self.name)
+            self.allocate_slot(slot, _check=False)
+
+            return slot
+
+
+# ------------------------------------------------------------------------------
+#
+class NodeList(ru.TypedDict):
+
+    NODES          = 'nodes'
+    UNIFORM        = 'uniform'
+    CORES_PER_NODE = 'cores_per_node'
+    GPUS_PER_NODE  = 'gpus_per_node'
+    LFS_PER_NODE   = 'lfs_per_node'
+    MEM_PER_NODE   = 'mem_per_node'
+
+    _schema = {
+        NODES          : [NodeResources],
+        UNIFORM        : bool,
+        CORES_PER_NODE : int,
+        GPUS_PER_NODE  : int,
+        LFS_PER_NODE   : int,
+        MEM_PER_NODE   : int,
+
+    }
+
+    _defaults = {
+        NODES          : list(),
+        UNIFORM        : True,
+        CORES_PER_NODE : None,
+        GPUS_PER_NODE  : None,
+        LFS_PER_NODE   : None,
+        MEM_PER_NODE   : None,
+    }
+
+    def __init__(self, from_dict: dict = None, **kwargs) -> None:
+
+        super().__init__(from_dict=from_dict, **kwargs)
+
+        self.__index__          = int()
+        self.__last_failed_rr__ = None
+        self.__last_failed_n__  = None
+
+        self.__verified__ = False
+
+
+    # --------------------------------------------------------------------------
+    #
+    def verify(self) -> None:
+
+        if not self.nodes:
+            return
+
+        self.uniform = True
+        node_0  = self.nodes[0]
+        for node in self.nodes[1:]:
+
+            if node.cores != node_0.cores or \
+               node.gpus  != node_0.gpus  or \
+               node.lfs   != node_0.lfs   or \
+               node.mem   != node_0.mem:
+                self.uniform = False
+                break
+
+        if self.uniform:
+            self.cores_per_node = len(node_0.cores)
+            self.gpus_per_node  = len(node_0.gpus)
+            self.lfs_per_node   = node_0.lfs
+            self.mem_per_node   = node_0.mem
+
+        else:
+            self.cores_per_node = None
+            self.gpus_per_node  = None
+            self.lfs_per_node   = None
+            self.mem_per_node   = None
+
+        self.__nodes_by_name__  = {node.name : node for node in self.nodes}
+
+        self.__verified__ = True
+
+
+    # --------------------------------------------------------------------------
+    #
+    def _assert_rr(self, rr: RankRequirements, n_slots:int) -> None:
+
+        if not self.__verified__:
+            self.verify()
+
+        if not self.uniform:
+            raise RuntimeError('verification unsupported for non-uniform nodes')
+
+        if not rr.n_cores:
+            raise ValueError('invalid rank requirements: %s' % rr)
+
+        ranks_per_node = self.cores_per_node / rr.n_cores
+
+        if rr.n_gpus:
+            ranks_per_node = min(ranks_per_node, self.gpus_per_node / rr.n_gpus)
+
+        if rr.lfs:
+            ranks_per_node = min(ranks_per_node, self.lfs_per_node / rr.lfs)
+
+        if rr.mem:
+            ranks_per_node = min(ranks_per_node, self.mem_per_node / rr.mem)
+
+        if ranks_per_node < 1:
+            raise ValueError('invalid rank requirements: %s' % rr)
+
+        if n_slots > len(self.nodes) * ranks_per_node:
+            raise ValueError('invalid rank requirements: %s' % rr)
+
+
+    # --------------------------------------------------------------------------
+    #
+    def find_slots(self, rr: RankRequirements, n_slots:int = 1) -> List[Slot]:
+
+        self._assert_rr(rr, n_slots)
+
+        if self.__last_failed_rr__:
+            if self.__last_failed_rr__ >= rr and \
+               self.__last_failed_n__  >= n_slots:
+                return None
+
+        slots = list()
+        count = 0
+        start = self.__index__
+
+        for i in range(0, len(self.nodes)):
+
+            idx  = (start + i) % len(self.nodes)
+            node = self.nodes[idx]
+
+            while True:
+                count += 1
+                slot = node.find_slot(rr)
+              # print('--- got slot %s' % slot)
+                if not slot:
+                    break
+
+                slots.append(slot)
+                if len(slots) == n_slots:
+                    stop = idx
+                    break
+
+            if len(slots) == n_slots:
+                break
+
+        if len(slots) != n_slots:
+            # free whatever we got
+            for slot in slots:
+                node = self.nodes[slot.node_index]
+                node.deallocate_slot(slot)
+            self.__last_failed_rr__ = rr
+            self.__last_failed_n__  = n_slots
+          # print(' --- %5d' % count)
+            return None
+
+        self.__index__ = stop
+
+      # print(' === %5d' % count)
+        return slots
+
+
+    def release_slots(self, slots: List[Slot]) -> None:
+
+        for slot in slots:
+
+            node = self.nodes[slot.node_index]
+            node.deallocate_slot(slot)
+
+        if self.__last_failed_rr__:
+            self.__index__ = min([slot.node_index for slot in slots]) - 1
+
+        self.__last_failed_rr__ = None
+        self.__last_failed_n__  = None
+
+
+# ------------------------------------------------------------------------------
+#
+class NumaNodeResources(NodeResources):
+    '''
+    Node resources which respects NUMA domain boundaries
+    '''
+
+    NUMA_DOMAINS = 'numa_domains'
+
+    _schema = {
+        NUMA_DOMAINS: int,
+    }
+
+    _defaults = {
+        NUMA_DOMAINS: 1,
+    }
+
+
+    # --------------------------------------------------------------------------
+    #
+    def __init__(self, from_dict: dict, numa_domain_map: dict = None) -> None:
+
+        super().__init__(from_dict)
+
+        if not numa_domain_map:
+
+            # this instance behaves like a regular NodeResources instance
+            self.__domains__   = None
+            self.__n_domains__ = 1
+
+        else:
+            self.__domains__   = list()
+            self.__n_domains__ = len(numa_domain_map)
+
+            for domain_id, domain_descr in numa_domain_map.items():
+
+                n = NodeResources(from_dict)
+                n.index = n.index
+                n.name  = '%s.%s' % (self.name, domain_id)
+                n.cores = [_RO(index=i) for i in domain_descr.cores]
+                n.gpus  = [_RO(index=i) for i in domain_descr.gpus]
+                n.lfs   = self.lfs // self.__n_domains__
+                n.mem   = self.mem // self.__n_domains__
+
+                self.__domains__.append(n)
+
+
+    # --------------------------------------------------------------------------
+    #
+    def find_slot(self, rr: RankRequirements) -> Optional[Slot]:
+
+        if self.__n_domains__ == 1:
+            return super().find_slot(rr)
+
+        else:
+            for nd in self.__domains__:
+                slot = nd.find_slot(rr)
+                if slot:
+                    return slot
+
+        # TODO: add a flag to the RR to indicate that the request is NUMA aware
+        # TODO: sync the slot allocated by the above with the slot allocated in
+        #       the base class, and vice versa.
+
+
+# ------------------------------------------------------------------------------
+