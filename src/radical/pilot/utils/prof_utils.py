--- conflicted
+++ resolved
@@ -11,8 +11,6 @@
 
 # ------------------------------------------------------------------------------
 #
-<<<<<<< HEAD
-=======
 # when recombining profiles, we will get one NTP sync offset per profile, and
 # thus potentially multiple such offsets per host.  If those differ more than
 # a certain value (float, in seconds) from each other, we print a warning:
@@ -32,7 +30,6 @@
 #
 # profile class
 
->>>>>>> 841ad277
 def prof2frame(prof):
     """
     expect a profile, ie. a list of profile rows which are dicts.  
@@ -133,9 +130,6 @@
 
 # ------------------------------------------------------------------------------
 #
-<<<<<<< HEAD
-def drop_units(cfg, units, name, mode, drop_cb=None, prof=None, logger=None):
-=======
 def read_profiles(profiles):
     """
     We read all profiles as CSV files and parse them.  For each profile,
@@ -443,7 +437,6 @@
 # ------------------------------------------------------------------------------
 # 
 def get_session_description(sid, src=None, dburl=None):
->>>>>>> 841ad277
     """
     This will return a description which is usable for radical.analytics
     evaluation.  It informs about
