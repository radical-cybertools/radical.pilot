--- conflicted
+++ resolved
@@ -326,11 +326,7 @@
             continue
 
         if not prof[0]['msg']:
-<<<<<<< HEAD
-            # print 'unsynced profile %s' % pname
-=======
-         ## print 'unsynced profile %s' % pname
->>>>>>> 95925cea
+            ## print 'unsynced profile %s' % pname
             continue
 
         t_prof = prof[0]['time']
@@ -403,14 +399,8 @@
     # sort by time and return
     p_glob = sorted(p_glob[:], key=lambda k: k['time']) 
 
-<<<<<<< HEAD
-    if unsynced:
-        # print 'unsynced hosts: %s' % list(unsynced)
-        pass
-=======
  ## if unsynced:
  ##     print 'unsynced hosts: %s' % list(unsynced)
->>>>>>> 95925cea
 
     return p_glob
 
