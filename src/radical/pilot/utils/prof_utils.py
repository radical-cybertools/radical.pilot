
import os
import sys
import glob
import pprint

import radical.utils as ru

from ..       import states as rps
from .session import fetch_json


# ------------------------------------------------------------------------------
#
# pilot and unit activities: core hours are derived by multiplying the
# respective time durations with pilot size / unit size.  The 'idle' utilization
# and the 'agent' utilization are derived separately.
#
# Note that durations should add up to the `x_total` generations to ensure
# accounting for the complete unit/pilot utilization.


PILOT_DURATIONS = {
        'provide' : {
            'total'     : [{ru.EVENT: 'bootstrap_0_start'},
                           {ru.EVENT: 'bootstrap_0_stop' }]
        },

        # times between PMGR_ACTIVE and the termination command are not
        # considered pilot specific consumptions.  If some resources remain
        # unused during that time, it is either due to inefficiencies of
        # workload management (accounted for in the unit consumption metrics),
        # or the pilot is starving for workload.
        #
        # FIXME: determine idle times
        'consume' : {
            'boot'      : [{ru.EVENT: 'bootstrap_0_start'},
                           {ru.EVENT: 'sync_rel'         }],
            'setup_1'   : [{ru.EVENT: 'sync_rel'         },
                           {ru.STATE: rps.PMGR_ACTIVE    }],
            'ignore'    : [{ru.STATE: rps.PMGR_ACTIVE    },
                           {ru.EVENT: 'cmd'              }],
            'term'      : [{ru.EVENT: 'cmd'              },
                           {ru.EVENT: 'bootstrap_0_stop' }]
        },


        # FIXME: separate out DVM startup time
        #   'rte'       : [{ru.STATE: rps.PMGR_ACTIVE    },
        #                  {ru.STATE: rps.PMGR_ACTIVE    }],
        #   'setup_2'   : [{ru.STATE: rps.PMGR_ACTIVE    },
        #                  {ru.STATE: rps.PMGR_ACTIVE    }],

        # resources on agent nodes are consumed for all of the pilot's lifetime
        'agent' : {
            'total'     : [{ru.EVENT: 'bootstrap_0_start'},
                           {ru.EVENT: 'bootstrap_0_stop' }]
        }
}


<<<<<<< HEAD
UNIT_DURATIONS_FORK = {
=======
UNIT_DURATIONS_DEFAULT = {
>>>>>>> fa4d6f30
        'consume' : {
            'exec_queue'  : [{ru.EVENT: 'schedule_ok'            },
                             {ru.STATE: rps.AGENT_EXECUTING      }],
            'eprep'       : [{ru.STATE: rps.AGENT_EXECUTING      },
                             {ru.EVENT: 'exec_start'             }],
            'exec_rp'     : [{ru.EVENT: 'exec_start'             },
                             {ru.EVENT: 'cu_start'               }],
            'exec_sh'     : [{ru.EVENT: 'cu_start'               },
                             {ru.EVENT: 'app_start'              }],
            'exec_app'    : [{ru.EVENT: 'app_start'              },
                             {ru.EVENT: 'app_stop'               }],
            'term_sh'     : [{ru.EVENT: 'app_stop'               },
                             {ru.EVENT: 'cu_stop'                }],
            'term_rp'     : [{ru.EVENT: 'cu_stop'                },
                             {ru.EVENT: 'exec_stop'              }],
            'unschedule'  : [{ru.EVENT: 'exec_stop'              },
                             {ru.EVENT: 'unschedule_stop'        }]
        }
}

UNIT_DURATIONS_PRTE = {
        'consume' : {
            'exec_queue'  : [{ru.EVENT: 'schedule_ok'            },
                             {ru.STATE: rps.AGENT_EXECUTING      }],
            'eprep'       : [{ru.STATE: rps.AGENT_EXECUTING      },
                             {ru.EVENT: 'exec_start'             }],
            'exec_rp'     : [{ru.EVENT: 'exec_start'             },
                             {ru.EVENT: 'cu_start'               }],
            'exec_sh'     : [{ru.EVENT: 'cu_start'               },
<<<<<<< HEAD
                             {ru.EVENT: 'prte_init_complete'     }],
            'prte_phase_1': [{ru.EVENT: 'prte_init_complete'     },
=======
                             {ru.EVENT: 'cu_exec_start'          }],
            'prte_phase_1': [{ru.EVENT: 'cu_exec_start'          },
>>>>>>> fa4d6f30
                             {ru.EVENT: 'prte_sending_launch_msg'}],
            'prte_phase_2': [{ru.EVENT: 'prte_sending_launch_msg'},
                             {ru.EVENT: 'app_start'              }],
            'exec_app'    : [{ru.EVENT: 'app_start'              },
                             {ru.EVENT: 'app_stop'               }],
            'prte_phase_3': [{ru.EVENT: 'app_stop'               },
                             {ru.EVENT: 'prte_notify_completed'  }],
            'term_sh'     : [{ru.EVENT: 'prte_notify_completed'  },
                             {ru.EVENT: 'cu_stop'                }],
            'term_rp'     : [{ru.EVENT: 'cu_stop'                },
                             {ru.EVENT: 'exec_stop'              }],
            'unschedule'  : [{ru.EVENT: 'exec_stop'              },
                             {ru.EVENT: 'unschedule_stop'        }]
        }
}

DERIVED_DURATIONS = ['p_agent', 'p_idle', 'p_setup']

# These are all keys from above, minus those which are subsumed in derived
# durations, plus those very derived durations
ORDERED_KEYS      = [
                     'p_boot',
                     'p_setup',
                     'p_rte',
                     'u_equeue',
                     'u_eprep',
                     'u_exec_rp',
                     'u_exec_cu',
                     'u_exec_rte',
                     'u_exec_app',
                     'u_unschedule',
                     'p_idle',
                     'p_term',
                     'p_agent',
                    ]


# ------------------------------------------------------------------------------
#
def get_hostmap(profile):
    '''
    We abuse the profile combination to also derive a pilot-host map, which
    will tell us on what exact host each pilot has been running.  To do so, we
    check for the PMGR_ACTIVE advance event in agent_0.prof, and use the NTP
    sync info to associate a hostname.
    '''
    # FIXME: This should be replaced by proper hostname logging
    #        in `pilot.resource_details`.

    hostmap = dict()  # map pilot IDs to host names
    for entry in profile:
        if  entry[ru.EVENT] == 'hostname':
            hostmap[entry[ru.UID]] = entry[ru.MSG]

    return hostmap


# ------------------------------------------------------------------------------
#
def get_hostmap_deprecated(profiles):
    '''
    This method mangles combine_profiles and get_hostmap, and is deprecated.  At
    this point it only returns the hostmap
    '''

    hostmap = dict()  # map pilot IDs to host names
    for pname, prof in profiles.iteritems():

        if not len(prof):
            continue

        if not prof[0][ru.MSG]:
            continue

        host, ip, _, _, _ = prof[0][ru.MSG].split(':')
        host_id = '%s:%s' % (host, ip)

        for row in prof:

            if 'agent_0.prof' in pname    and \
                row[ru.EVENT] == 'advance' and \
                row[ru.STATE] == rps.PMGR_ACTIVE:
                hostmap[row[ru.UID]] = host_id
                break

    return hostmap


# ------------------------------------------------------------------------------
#
def get_session_profile(sid, src=None):

    if not src:
        src = "%s/%s" % (os.getcwd(), sid)

    if os.path.exists(src):
        # we have profiles locally
        profiles  = glob.glob("%s/*.prof"   % src)
        profiles += glob.glob("%s/*/*.prof" % src)
    else:
        # need to fetch profiles
        from .session import fetch_profiles
        profiles = fetch_profiles(sid=sid, skip_existing=True)

    #  filter out some frequent, but uninteresting events
    efilter = {ru.EVENT : ['publish', 'work start', 'work done'],
               ru.MSG   : ['update unit state', 'unit update pushed',
                            'bulked', 'bulk size']
              }

    profiles          = ru.read_profiles(profiles, sid, efilter=efilter)
    profile, accuracy = ru.combine_profiles(profiles)
    profile           = ru.clean_profile(profile, sid, rps.FINAL, rps.CANCELED)
    hostmap           = get_hostmap(profile)

    if not hostmap:
        # FIXME: legacy host notation - deprecated
        hostmap = get_hostmap_deprecated(profiles)

    return profile, accuracy, hostmap


# ------------------------------------------------------------------------------
#
def get_session_description(sid, src=None, dburl=None):
    """
    This will return a description which is usable for radical.analytics
    evaluation.  It informs about
      - set of stateful entities
      - state models of those entities
      - event models of those entities (maybe)
      - configuration of the application / module

    If `src` is given, it is interpreted as path to search for session
    information (json dump).  `src` defaults to `$PWD/$sid`.

    if `dburl` is given, its value is used to fetch session information from
    a database.  The dburl value defaults to `RADICAL_PILOT_DBURL`.
    """


    if not src:
        src = "%s/%s" % (os.getcwd(), sid)

    if os.path.isfile('%s/%s.json' % (src, sid)):
        json = ru.read_json('%s/%s.json' % (src, sid))
    else:
        ftmp = fetch_json(sid=sid, dburl=dburl, tgt=src, skip_existing=True)
        json = ru.read_json(ftmp)

    # make sure we have uids
    # FIXME v0.47: deprecate
    def fix_json(json):
        def fix_uids(json):
            if isinstance(json, list):
                for elem in json:
                    fix_uids(elem)
            elif isinstance(json, dict):
                if 'unitmanager' in json and 'umgr' not in json:
                    json['umgr'] = json['unitmanager']
                if 'pilotmanager' in json and 'pmgr' not in json:
                    json['pmgr'] = json['pilotmanager']
                if '_id' in json and 'uid' not in json:
                    json['uid'] = json['_id']
                    if 'cfg' not in json:
                        json['cfg'] = dict()
                for k,v in json.iteritems():
                    fix_uids(v)
        fix_uids(json)
    fix_json(json)

    assert(sid == json['session']['uid']), 'sid inconsistent'

    ret             = dict()
    ret['entities'] = dict()

    tree      = dict()
    tree[sid] = {'uid'      : sid,
                 'etype'    : 'session',
                 'cfg'      : json['session']['cfg'],
                 'has'      : ['umgr', 'pmgr'],
                 'children' : list()
                }

    for pmgr in sorted(json['pmgr'], key=lambda k: k['uid']):
        uid = pmgr['uid']
        tree[sid]['children'].append(uid)
        tree[uid] = {'uid'      : uid,
                     'etype'    : 'pmgr',
                     'cfg'      : pmgr['cfg'],
                     'has'      : ['pilot'],
                     'children' : list()
                    }

    for umgr in sorted(json['umgr'], key=lambda k: k['uid']):
        uid = umgr['uid']
        tree[sid]['children'].append(uid)
        tree[uid] = {'uid'      : uid,
                     'etype'    : 'umgr',
                     'cfg'      : umgr['cfg'],
                     'has'      : ['unit'],
                     'children' : list()
                    }
        # also inject the pilot description, and resource specifically
        tree[uid]['description'] = dict()

    for pilot in sorted(json['pilot'], key=lambda k: k['uid']):
        uid  = pilot['uid']
        pmgr = pilot['pmgr']
        pilot['cfg']['resource_details'] = pilot['resource_details']
        tree[pmgr]['children'].append(uid)
        tree[uid] = {'uid'        : uid,
                     'etype'      : 'pilot',
                     'cfg'        : pilot['cfg'],
                     'description': pilot['description'],
                     'has'        : ['unit'],
                     'children'   : list()
                    }
        # also inject the pilot description, and resource specifically

    for unit in sorted(json['unit'], key=lambda k: k['uid']):
        uid  = unit['uid']
        pid  = unit['umgr']
        umgr = unit['pilot']
        tree[pid ]['children'].append(uid)
        tree[umgr]['children'].append(uid)
        tree[uid] = {'uid'         : uid,
                     'etype'       : 'unit',
                     'cfg'         : unit,
                     'description' : unit['description'],
                     'has'         : list(),
                     'children'    : list()
                    }
        # remove duplicate
        del(tree[uid]['cfg']['description'])

    ret['tree'] = tree

    ret['entities']['pilot']   = {'state_model'  : rps._pilot_state_values,
                                  'state_values' : rps._pilot_state_inv_full,
                                  'event_model'  : dict()}
    ret['entities']['unit']    = {'state_model'  : rps._unit_state_values,
                                  'state_values' : rps._unit_state_inv_full,
                                  'event_model'  : dict()}
    ret['entities']['session'] = {'state_model'  : None,  # has no states
                                  'state_values' : None,
                                  'event_model'  : dict()}

    ret['config'] = dict()  # session config goes here

    return ret


# ------------------------------------------------------------------------------
#
def get_node_index(node_list, node, cpn, gpn):

    r0 = node_list.index(node) * (cpn + gpn)
    r1 = r0 + cpn + gpn - 1

    return [r0, r1]


# ------------------------------------------------------------------------------
#
def get_duration(thing, dur):


    for e in dur:
        if ru.STATE in e and ru.EVENT not in e:
            e[ru.EVENT] = 'state'

    t0 = thing.timestamps(event=dur[0])
    t1 = thing.timestamps(event=dur[1])

    if not len(t0) or not len(t1):
        return [None, None]

    return(t0[0], t1[-1])


# ------------------------------------------------------------------------------
#
def cluster_resources(resources):
    # resources is a list of
    #   - single index (single core of gpu
    #   - [r0, r1] tuples (ranges of core, gpu indexes)
    # cluster continuous stretches of resources

    ret = list()
    idx = set()
    for r in resources:
        if isinstance(r, int):
            idx.add(r)
        else:
            for idx in range(r[0], r[1] + 1):
                idx.add(idx)

    r0 = None
    r1 = None
    for i in sorted(list(idx)):
        if r0 is None:
            r0 = i
            continue
        if r1 is None:
            if i == r0 + 1:
                r1 = i
                continue
            ret.append([r0, r0])
            r0 = None
            continue
        if i == r1 + 1:
            r1 = i
            continue
        ret.append([r0, r1])
        r0 = i
        r1 = None

    if r0 is not None:
        if r1 is not None:
            ret.append([r0, r1])
        else:
            ret.append([r0, r0])

    return ret


# ------------------------------------------------------------------------------
#
def _get_pilot_provision(session, pilot):

  # import pprint
  # pprint.pprint(pilot.cfg['resource_details'])
  # pprint.pprint(pilot.description)

    pid   = pilot.uid
    cpn   = pilot.cfg['resource_details']['rm_info']['cores_per_node']
    gpn   = pilot.cfg['resource_details']['rm_info']['gpus_per_node']
    ret   = dict()

    nodes, anodes, pnodes = _get_nodes(pilot)

    for metric in PILOT_DURATIONS['provide']:

        boxes  = list()
        t0, t1 = get_duration(pilot, PILOT_DURATIONS['provide'][metric])

        if t0 is not None:
            for node in nodes:
                r0, r1 = get_node_index(nodes, node, cpn, gpn)
                boxes.append([t0, t1, r0, r1])

        ret['total'] = {pid: boxes}

    return ret


# ------------------------------------------------------------------------------
#
def get_provided_resources(session):
    '''
    For all ra.pilots, return the amount and time of resources provided.
    This computes sets of 4-tuples of the form: [t0, t1, r0, r1] where:

        t0: time, begin of resource provision
        t1: time, begin of resource provision
        r0: int,  index of resources provided (min)
        r1: int,  index of resources provided (max)

    The tuples are formed so that t0 to t1 and r0 to r1 are continuous.
    '''

    provided = dict()
    for p in session.get(etype='pilot'):

        data = _get_pilot_provision(session, p)

        for metric in data:

            if metric not in provided:
                provided[metric] = dict()

            for uid in data[metric]:
                provided[metric][uid] = data[metric][uid]

    return provided


# ------------------------------------------------------------------------------
#
def get_consumed_resources(session):
    '''
    For all ra.pilot or ra.unit entities, return the amount and time of
    resources consumed.  A consumed resource is characterized by:

      - a resource type (we know about cores and gpus)
      - a metric name (what the resource was used for
      - a list of 4-tuples of the form: [t0, t1, r0, r1]
          - t0: time, begin of resource consumption
          - t1: time, begin of resource consumption
          - r0: int,  index of resources consumed (min)
          - r1: int,  index of resources consumed (max)
        The tuples are formed so that t0 to t1 and r0 to r1 are continuous.

    An entity can consume different resources under different metrics - but the
    returned consumption specs will never overlap, meaning, that any resource is
    accounted for exactly one metric at any point in time.  The returned
    structure has the following overall form:

        {
          'metric_1' : {
              uid_1 : [[t0, t1, r0, r1],
                       [t2, t3, r2, r3],
                       ...
                      ],
              uid_2 : ...
          },
          'metric_2' : ...
        }
    '''

    consumed = dict()
    for e in session.get(etype=['pilot', 'unit']):

        import sys
        sys.stdout.write('.')
        sys.stdout.flush()

        if   e.etype == 'pilot': data = _get_pilot_consumption(session, e)
        elif e.etype == 'unit' : data = _get_unit_consumption(session,  e)

        for metric in data:

            if metric not in consumed:
                consumed[metric] = dict()

            for uid in data[metric]:
                consumed[metric][uid] = data[metric][uid]


    # we defined two additional metricsL 'warmup' and 'drain', which are defined
    # for all resources of the pilot.  `warmup` is defined as the time from
    # when the pilot becomes active, to the time the resource is first consumed
    # by a unit.  `drain` is the inverse: the  time from when any unit last
    # consumed the resource to the time when the pilot terminates.
    for pilot in session.get(etype='pilot'):

        if pilot.cfg['task_launch_method'] == 'PRTE':
<<<<<<< HEAD
            unit_durations = UNIT_DURATIONS_PRTE
        else:
            unit_durations = UNIT_DURATIONS_FORK
=======
            print 'using prte configuration'
            unit_durations = UNIT_DURATIONS_PRTE
        else:
            print 'using default configuration'
            unit_durations = UNIT_DURATIONS_DEFAULT
>>>>>>> fa4d6f30

        p_min = pilot.timestamps(event=PILOT_DURATIONS['consume']['ignore'][0])[ 0]
        p_max = pilot.timestamps(event=PILOT_DURATIONS['consume']['ignore'][1])[-1]

        pid = pilot.uid
        cpn = pilot.cfg['resource_details']['rm_info']['cores_per_node']
        gpn = pilot.cfg['resource_details']['rm_info']['gpus_per_node']

        nodes, anodes, pnodes = _get_nodes(pilot)

        # find resource utilization scope for all resources. We begin filling
        # the resource dict with
        #
        #   resource_id : [t_min=None, t_max=None]
        #
        # and then iterate over all units.  Wen we find a unit using some
        # resource id, we set or adjust t_min / t_max.
        resources = dict()
        for pnode in pnodes:
            idx = get_node_index(nodes, pnode, cpn, gpn)
            for c in range(idx[0], idx[1] + 1):
                resources[c] = [None, None]


        for unit in session.get(etype='unit'):

            if 'slots' not in unit.cfg:
                continue

            snodes = unit.cfg['slots']['nodes']
            u_min  = unit.timestamps(event=unit_durations['consume']['exec_queue'][0])[ 0]
            u_max  = unit.timestamps(event=unit_durations['consume']['unschedule'][1])[-1]

            for snode in snodes:

                node  = [snode['name'], snode['uid']]
                r0, _ = get_node_index(nodes, node, cpn, gpn)

                for core_map in snode['core_map']:
                    for core in core_map:
                        idx = r0 + core
                        t_min = resources[idx][0]
                        t_max = resources[idx][1]
                        if t_min is None or t_min > u_min: t_min = u_min
                        if t_max is None or t_max < u_max: t_max = u_max
                        resources[idx] = [t_min, t_max]

                for gpu_map in snode['gpu_map']:
                    for gpu in gpu_map:
                        idx = r0 + cpn + gpu
                        t_min = resources[idx][0]
                        t_max = resources[idx][1]
                        if t_min is None or t_min > u_min: t_min = u_min
                        if t_max is None or t_max < u_max: t_max = u_max
                        resources[idx] = [t_min, t_max]

        # now sift through resources and finnd buckets of pairs with same t_min
        # or same t_max
        bucket_min  = dict()
        bucket_max  = dict()
        bucket_none = list()
        for idx in resources:

            t_min = resources[idx][0]
            t_max = resources[idx][1]

            if t_min is None:

                assert(t_max is None)
                bucket_none.append(idx)

            else:

                if t_min not in bucket_min:
                    bucket_min[t_min] = list()
                bucket_min[t_min].append(idx)

                if t_max not in bucket_max:
                    bucket_max[t_max] = list()
                bucket_max[t_max].append(idx)

        boxes_cold  = list()
        boxes_drain = list()
        boxes_idle  = list()

        # now cluster all lists and add the respective boxes
        for t_min in bucket_min:
            for r in cluster_resources(bucket_min[t_min]):
                boxes_cold.append([p_min, t_min, r[0], r[1]])

        for t_max in bucket_max:
            for r in cluster_resources(bucket_max[t_max]):
                boxes_drain.append([t_max, p_max, r[0], r[1]])

        for r in cluster_resources(bucket_none):
            boxes_idle.append([p_min, p_max, r[0], r[1]])

        if 'cold'  not in consumed: consumed['cold']  = dict()
        if 'drain' not in consumed: consumed['drain'] = dict()
        if 'idle'  not in consumed: consumed['idle']  = dict()

        consumed['cold'][pid]  = boxes_cold
        consumed['drain'][pid] = boxes_drain
        consumed['idle'][pid]  = boxes_idle

  # pprint.pprint(consumed)

    return consumed


# ------------------------------------------------------------------------------
#
def _get_nodes(pilot):

    pnodes = pilot.cfg['resource_details']['rm_info']['node_list']
    agents = pilot.cfg['resource_details']['rm_info'].get('agent_nodes')
    anodes = list()
    nodes  = list()

    for agent in agents:
        anodes.append(agents[agent])

    nodes = pnodes + anodes

    return nodes, anodes, pnodes


# ------------------------------------------------------------------------------
#
def _get_pilot_consumption(session, pilot):

    # Pilots consume resources in different ways:
    #
    #   - the pilot needs to bootstrap and initialize before becoming active,
    #     i.e., before it can begin to manage the workload, and needs to
    #     terminate and clean up during shutdown;
    #   - the pilot may block one or more nodes or cores for it's own components
    #     (sub-agents), and those components are not available for workload
    #     execution
    #   - the pilot may perform operations while managing the workload.
    #
    # This method will compute the first two contributions and part of the 3rd.
    # It will *not* account for those parts of the 3rd which are performed while
    # specfic resources are blocked for the affected workload element (task)
    # - those resource consumption is considered to be a consumption *of that
    # task*, which allows us to compute tasks specific resource utilization
    # overheads.

    pid   = pilot.uid
    cpn   = pilot.cfg['resource_details']['rm_info']['cores_per_node']
    gpn   = pilot.cfg['resource_details']['rm_info']['gpus_per_node']
    ret   = dict()

    # Account for agent resources.  Agents use full nodes, i.e., cores and GPUs
    # We happen to know that agents use the first nodes in the allocation and
    # their resource tuples thus start at index `0`, but for completeness we
    # ensure that by inspecting the pilot cfg.

    # Duration is for all of the pilot runtime. This is not precises really,
    # since several bootstrapping phases happen before the agents exist - but we
    # consider the nodes blocked for the sub-agents from the get-go.
    t0, t1 = get_duration(pilot, PILOT_DURATIONS['agent']['total'])
    boxes  = list()

    # Substract agent nodes from the nodelist, so that we correctly attribute
    # other global pilot metrics to the remaining nodes.
    nodes, anodes, pnodes = _get_nodes(pilot)

    if anodes and t0 is not None:
        for anode in anodes:
            r0, r1 = get_node_index(nodes, anode, cpn, gpn)
            boxes.append([t0, t1, r0, r1])

    ret['agent'] = {pid: boxes}

    # account for all other pilot metrics
    for metric in PILOT_DURATIONS['consume']:

        if metric == 'ignore':
            continue

        boxes = list()
        t0, t1 = get_duration(pilot, PILOT_DURATIONS['consume'][metric])

        if t0 is not None:
            for node in pnodes:
                r0, r1 = get_node_index(nodes, node, cpn, gpn)
                boxes.append([t0, t1, r0, r1])

        ret[metric] = {pid: boxes}

    return ret


# ------------------------------------------------------------------------------
#
def _get_unit_consumption(session, unit):

    # we need to know what pilot the unit ran on.  If we don't find a designated
    # pilot, no resources were consumed
    uid = unit.uid
    pid = unit.cfg['pilot']

    with open ('events.dat', 'w') as fout:
        for e in unit.events:
            fout.write('%14.2f : %-25s [%s]\n' % (e[ru.TIME], e[ru.EVENT],
                e[ru.STATE]))

    if not pid:
        return dict()

    # get the pilot for inspection
    pilot = session.get(uid=pid)

    if isinstance(pilot, list):
        assert(len(pilot) == 1)
        pilot = pilot[0]

    # FIXME: it is inefficient to query those values again and again
    cpn   = pilot.cfg['resource_details']['rm_info']['cores_per_node']
    gpn   = pilot.cfg['resource_details']['rm_info']['gpus_per_node']
    nodes, anodes, pnodes = _get_nodes(pilot)

    # Units consume only those resources they are scheduled on.
    if 'slots' not in unit.cfg:
        return dict()

    snodes    = unit.cfg['slots']['nodes']
    resources = list()
    for snode in snodes:

        node  = [snode['name'], snode['uid']]
        r0, _ = get_node_index(nodes, node, cpn, gpn)

        for core_map in snode['core_map']:
            for core in core_map:
                resources.append(r0 + core)

        for gpu_map in snode['gpu_map']:
            for gpu in gpu_map:
                resources.append(r0 + cpn + gpu)

    # find continuous stretched of resources to minimize number of boxes
    resources = cluster_resources(resources)

    # we heuristically switch between PRTE event traces and normal (fork) event
    # traces
    if pilot.cfg['task_launch_method'] == 'PRTE':
        unit_durations = UNIT_DURATIONS_PRTE
    else:
<<<<<<< HEAD
        unit_durations = UNIT_DURATIONS_FORK

    ret = dict()
=======
        unit_durations = UNIT_DURATIONS_DEFAULT

    ret = dict()
    print
>>>>>>> fa4d6f30
    for metric in unit_durations['consume']:

        boxes = list()
        t0, t1 = get_duration(unit, unit_durations['consume'][metric])

<<<<<<< HEAD
        if t0 is not None:
            for r in resources:
                boxes.append([t0, t1, r[0], r[1]])

=======

        if t0 is not None:
            print '%s: %-15s : %10.3f - %10.3f = %10.3f' \
                % (unit.uid, metric, t1, t0, t1 - t0)
            for r in resources:
                boxes.append([t0, t1, r[0], r[1]])

        else:
            print '%s: %-15s : -------------- ' % (unit.uid, metric)
            unit_durations['consume'][metric]

>>>>>>> fa4d6f30
        ret[metric] = {uid: boxes}

    return ret


<<<<<<< HEAD
# ------------------------------------------------------------------------------
=======
# ------------------------------------------------------------------------------
>>>>>>> fa4d6f30
<|MERGE_RESOLUTION|>--- conflicted
+++ resolved
@@ -59,11 +59,7 @@
 }
 
 
-<<<<<<< HEAD
-UNIT_DURATIONS_FORK = {
-=======
 UNIT_DURATIONS_DEFAULT = {
->>>>>>> fa4d6f30
         'consume' : {
             'exec_queue'  : [{ru.EVENT: 'schedule_ok'            },
                              {ru.STATE: rps.AGENT_EXECUTING      }],
@@ -93,13 +89,8 @@
             'exec_rp'     : [{ru.EVENT: 'exec_start'             },
                              {ru.EVENT: 'cu_start'               }],
             'exec_sh'     : [{ru.EVENT: 'cu_start'               },
-<<<<<<< HEAD
-                             {ru.EVENT: 'prte_init_complete'     }],
-            'prte_phase_1': [{ru.EVENT: 'prte_init_complete'     },
-=======
                              {ru.EVENT: 'cu_exec_start'          }],
             'prte_phase_1': [{ru.EVENT: 'cu_exec_start'          },
->>>>>>> fa4d6f30
                              {ru.EVENT: 'prte_sending_launch_msg'}],
             'prte_phase_2': [{ru.EVENT: 'prte_sending_launch_msg'},
                              {ru.EVENT: 'app_start'              }],
@@ -548,17 +539,11 @@
     for pilot in session.get(etype='pilot'):
 
         if pilot.cfg['task_launch_method'] == 'PRTE':
-<<<<<<< HEAD
-            unit_durations = UNIT_DURATIONS_PRTE
-        else:
-            unit_durations = UNIT_DURATIONS_FORK
-=======
             print 'using prte configuration'
             unit_durations = UNIT_DURATIONS_PRTE
         else:
             print 'using default configuration'
             unit_durations = UNIT_DURATIONS_DEFAULT
->>>>>>> fa4d6f30
 
         p_min = pilot.timestamps(event=PILOT_DURATIONS['consume']['ignore'][0])[ 0]
         p_max = pilot.timestamps(event=PILOT_DURATIONS['consume']['ignore'][1])[-1]
@@ -809,27 +794,15 @@
     if pilot.cfg['task_launch_method'] == 'PRTE':
         unit_durations = UNIT_DURATIONS_PRTE
     else:
-<<<<<<< HEAD
-        unit_durations = UNIT_DURATIONS_FORK
-
-    ret = dict()
-=======
         unit_durations = UNIT_DURATIONS_DEFAULT
 
     ret = dict()
     print
->>>>>>> fa4d6f30
     for metric in unit_durations['consume']:
 
         boxes = list()
         t0, t1 = get_duration(unit, unit_durations['consume'][metric])
 
-<<<<<<< HEAD
-        if t0 is not None:
-            for r in resources:
-                boxes.append([t0, t1, r[0], r[1]])
-
-=======
 
         if t0 is not None:
             print '%s: %-15s : %10.3f - %10.3f = %10.3f' \
@@ -841,14 +814,9 @@
             print '%s: %-15s : -------------- ' % (unit.uid, metric)
             unit_durations['consume'][metric]
 
->>>>>>> fa4d6f30
         ret[metric] = {uid: boxes}
 
     return ret
 
 
-<<<<<<< HEAD
-# ------------------------------------------------------------------------------
-=======
-# ------------------------------------------------------------------------------
->>>>>>> fa4d6f30
+# ------------------------------------------------------------------------------
