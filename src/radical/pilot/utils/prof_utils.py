--- conflicted
+++ resolved
@@ -18,17 +18,6 @@
 # a certain value (float, in seconds) from each other, we print a warning:
 #
 NTP_DIFF_WARN_LIMIT = 1.0
-<<<<<<< HEAD
-
-
-# ------------------------------------------------------------------------------
-#
-# we expect profiles in CSV formatted files.  The CSV field names are defined
-# here:
-#
-_prof_fields  = ['time', 'name', 'uid', 'state', 'event', 'msg']
-=======
->>>>>>> 841ad277
 
 
 # ------------------------------------------------------------------------------
@@ -187,11 +176,17 @@
     is the maximum difference of clock correction offsets across all hosts.
 
     The method returnes the combined profile and accuracy, as tuple.
-<<<<<<< HEAD
-=======
-    """
+    """
+
+    # we abuse the profile combination to also derive a pilot-host map, which
+    # will tell us on what exact host each pilot has been running.  To do so, we
+    # check for the PMGR_ACTIVE advance event in agent_0.prof, and use the NTP
+    # sync info to associate a hostname.
+    # FIXME: This should be replaced by proper hostname logging in 
+    #        in `pilot.resource_details`.
 
     pd_rel   = dict() # profiles which have relative time refs
+    hostmap  = dict() # map pilot IDs to host names
 
     t_host   = dict() # time offset per host
     p_glob   = list() # global profile
@@ -296,6 +291,11 @@
             if row['event'] == 'QED':
                 c_qed += 1
 
+            if 'agent_0.prof' in pname    and \
+                row['event'] == 'advance' and \
+                row['state'] == rps.PMGR_ACTIVE:
+                hostmap[row['uid']] = host_id
+
           # if row['event'] == 'advance' and row['uid'] == os.environ.get('FILTER'):
           #     print "~~~ ", row
 
@@ -322,7 +322,7 @@
   #     # print 'unsynced hosts: %s' % list(unsynced)
   #     pass
 
-    return [p_glob, accuracy]
+    return [p_glob, accuracy, hostmap]
 
 
 # ------------------------------------------------------------------------------
@@ -338,9 +338,6 @@
       - assignes the session uid to all events without uid
       - makes sure that state transitions have an `ename` set to `state`
     """
-
-    from radical.pilot import states as rps
-    import os
 
     entities = dict()  # things which have a uid
 
@@ -442,11 +439,11 @@
         from .session import fetch_profiles
         profiles = fetch_profiles(sid=sid, skip_existing=True)
 
-    profs     = read_profiles(profiles)
-    prof, acc = combine_profiles(profs)
-    prof      = clean_profile(prof, sid)
-
-    return prof, acc
+    profs              = read_profiles(profiles)
+    prof, acc, hostmap = combine_profiles(profs)
+    prof               = clean_profile(prof, sid)
+
+    return prof, acc, hostmap
 
 
 # ------------------------------------------------------------------------------
@@ -608,34 +605,23 @@
     be available per host (the first profile entry will contain host
     information).  All timestamps from the same host will be corrected by the
     respectively determined ntp offset.
->>>>>>> 841ad277
-    """
-
-    # we abuse the profile combination to also derive a pilot-host map, which
-    # will tell us on what exact host each pilot has been running.  To do so, we
-    # check for the PMGR_ACTIVE advance event in agent_0.prof, and use the NTP
-    # sync info to associate a hostname.
-    # FIXME: This should be replaced by proper hostname logging in 
-    #        in `pilot.resource_details`.
-
-    pd_rel   = dict() # profiles which have relative time refs
-    hostmap  = dict() # map pilot IDs to host names
-
-    t_host   = dict() # time offset per host
-    p_glob   = list() # global profile
-    t_min    = None   # absolute starting point of prof session
-    c_qed    = 0      # counter for profile closing tag
-    accuracy = 0      # max uncorrected clock deviation
+    """
+
+    pd_rel = dict() # profiles which have relative time refs
+
+    t_host = dict() # time offset per host
+    p_glob = list() # global profile
+    t_min  = None   # absolute starting point of prof session
+    c_qed  = 0      # counter for profile closing tag
 
     for pname, prof in profs.iteritems():
 
         if not len(prof):
-          # print 'empty profile %s' % pname
+            print 'empty profile %s' % pname
             continue
 
         if not prof[0]['msg']:
-            # FIXME: https://github.com/radical-cybertools/radical.analytics/issues/20 
-          # print 'unsynced profile %s' % pname
+            print 'unsynced profile %s' % pname
             continue
 
         t_prof = prof[0]['time']
@@ -648,8 +634,7 @@
         else:
             t_min = t_prof
 
-        if t_mode == 'sys':
-          # print 'sys synced profile (%s)' % t_mode
+        if t_mode != 'sys':
             continue
 
         # determine the correction for the given host
@@ -666,30 +651,6 @@
                         % (os.path.basename(pname), host_id, t_off, t_host[host_id], (t_off-t_host[host_id]))
 
             continue # we always use the first match
-<<<<<<< HEAD
-
-      # print 'store time sync %-35s (%-35s) %6.1f' \
-      #         % (os.path.basename(pname), host_id, t_off)
-
-        t_host[host_id] = t_off
-
- #  # FIXME: this should be removed once #1117 is fixed
- #  for pname, prof in profs.iteritems():
- #      i=0
- #      l=len(prof)
- #      while i<l:
- #          if prof[i]['time'] == 1.0:
- #              if i < l-1:
- #                  prof[i]['time'] = prof[i+1]['time']
- #              elif i > 0:
- #                  prof[i]['time'] = prof[i-1]['time']
- #              else:
- #                  prof[i]['time'] = t_0
- #          i += 1
-
-  # for h in t_host:
-  #     print 'clock offset: %-30s : %12.2f'  % (h, t_host[h])
-=======
 
         t_host[host_id] = t_off
 
@@ -709,7 +670,6 @@
                 else:
                     prof[i]['time'] = t_0
             i += 1
->>>>>>> 841ad277
 
     unsynced = set()
     for pname, prof in profs.iteritems():
@@ -722,7 +682,6 @@
 
         host, ip, _, _, _ = prof[0]['msg'].split(':')
         host_id = '%s:%s' % (host, ip)
-      # print ' --> pname: %s [%s] : %s' % (pname, host_id, bool(host_id in t_host))
         if host_id in t_host:
             t_off   = t_host[host_id]
         else:
@@ -732,8 +691,6 @@
         t_0 = prof[0]['time']
         t_0 -= t_min
 
-      # print 'correct %12.2f : %12.2f for %-30s : %-15s' % (t_min, t_off, host, pname) 
-
         # correct profile timestamps
         for row in prof:
 
@@ -745,14 +702,6 @@
             # count closing entries
             if row['event'] == 'QED':
                 c_qed += 1
-
-            if 'agent_0.prof' in pname    and \
-                row['event'] == 'advance' and \
-                row['state'] == rps.PMGR_ACTIVE:
-                hostmap[row['uid']] = host_id
-
-          # if row['event'] == 'advance' and row['uid'] == os.environ.get('FILTER'):
-          #     print "~~~ ", row
 
         # add profile to global one
         p_glob += prof
@@ -767,17 +716,10 @@
     # sort by time and return
     p_glob = sorted(p_glob[:], key=lambda k: k['time']) 
 
-  # for event in p_glob:
-  #     if event['event'] == 'advance' and event['uid'] == os.environ.get('FILTER'):
-  #         print '#=- ', event
-
-
     if unsynced:
-        # FIXME: https://github.com/radical-cybertools/radical.analytics/issues/20 
-        # print 'unsynced hosts: %s' % list(unsynced)
-        pass
-
-    return [p_glob, accuracy, hostmap]
+        print 'unsynced hosts: %s' % list(unsynced)
+
+    return p_glob
 
 
 # ------------------------------------------------------------------------------
@@ -793,6 +735,8 @@
       - assignes the session uid to all events without uid
       - makes sure that state transitions have an `ename` set to `state`
     """
+
+    from radical.pilot import states as rps
 
     entities = dict()  # things which have a uid
 
@@ -894,11 +838,11 @@
         from .session import fetch_profiles
         profiles = fetch_profiles(sid=sid, skip_existing=True)
 
-    profs              = read_profiles(profiles)
-    prof, acc, hostmap = combine_profiles(profs)
-    prof               = clean_profile(prof, sid)
-
-    return prof, acc, hostmap
+    profs = read_profiles(profiles)
+    prof  = combine_profiles(profs)
+    prof  = clean_profile(prof, sid)
+
+    return prof
 
 
 # ------------------------------------------------------------------------------
@@ -983,29 +927,17 @@
                      'has'      : ['unit'],
                      'children' : list()
                     }
-        # also inject the pilot description, and resource specifically
-        tree[uid]['description'] = dict()
 
     for pilot in sorted(json['pilot'], key=lambda k: k['uid']):
         uid  = pilot['uid']
         pmgr = pilot['pmgr']
         tree[pmgr]['children'].append(uid)
-<<<<<<< HEAD
-        tree[uid] = {'uid'        : uid,
-                     'etype'      : 'pilot',
-                     'cfg'        : pilot['cfg'],
-                     'description': pilot['description'],
-                     'has'        : ['unit'],
-                     'children'   : list()
-=======
         tree[uid] = {'uid'      : uid,
                      'etype'    : 'pilot',
                #     'cfg'      : pilot['cfg'],
                      'has'      : ['unit'],
                      'children' : list()
->>>>>>> 841ad277
                     }
-        # also inject the pilot description, and resource specifically
 
     for unit in sorted(json['unit'], key=lambda k: k['uid']):
         uid  = unit['uid']
@@ -1013,20 +945,11 @@
         umgr = unit['pilot']
         tree[pid ]['children'].append(uid)
         tree[umgr]['children'].append(uid)
-<<<<<<< HEAD
-        tree[uid] = {'uid'         : uid,
-                     'etype'       : 'unit',
-                     'cfg'         : unit['description'],
-                     'description' : unit['description'],
-                     'has'         : list(),
-                     'children'    : list()
-=======
         tree[uid] = {'uid'      : uid,
                      'etype'    : 'unit',
                #     'cfg'      : unit['description'],
                      'has'      : list(),
                      'children' : list()
->>>>>>> 841ad277
                     }
 
     ret['tree'] = tree
