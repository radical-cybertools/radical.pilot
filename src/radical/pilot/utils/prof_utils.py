
import os
import csv
import copy
import glob
import time
import threading

import radical.utils               as ru
from   radical.pilot import states as rps



# ------------------------------------------------------------------------------
#
# when recombining profiles, we will get one NTP sync offset per profile, and
# thus potentially multiple such offsets per host.  If those differ more than
# a certain value (float, in seconds) from each other, we print a warning:
#
NTP_DIFF_WARN_LIMIT = 1.0


# ------------------------------------------------------------------------------
#
# we expect profiles in CSV formatted files.  The CSV field names are defined
# here:
#
_prof_fields  = ['time', 'name', 'uid', 'state', 'event', 'msg']


# ------------------------------------------------------------------------------
#
# profile class

def prof2frame(prof):
    """
    expect a profile, ie. a list of profile rows which are dicts.  
    Write that profile to a temp csv and let pandas parse it into a frame.
    """

    import pandas as pd

    # create data frame from profile dicts
    frame = pd.DataFrame(prof)

    # --------------------------------------------------------------------------
    # add a flag to indicate entity type
    def _entity (row):
        if not row['uid']:
            return 'session'
        if 'unit' in row['uid']:
            return 'unit'
        if 'pilot' in row['uid']:
            return 'pilot'
        return 'session'
    frame['entity'] = frame.apply(lambda row: _entity (row), axis=1)

    # --------------------------------------------------------------------------
    # add a flag to indicate if a unit / pilot / ... is cloned
    def _cloned (row):
        if not row['uid']:
            return False
        else:
            return 'clone' in row['uid'].lower()
    frame['cloned'] = frame.apply(lambda row: _cloned (row), axis=1)

    return frame


# ------------------------------------------------------------------------------
#
def split_frame(frame):
    """
    expect a profile frame, and split it into separate frames for:
      - session
      - pilots
      - units
    """

    session_frame = frame[frame['entity'] == 'session']
    pilot_frame   = frame[frame['entity'] == 'pilot']
    unit_frame    = frame[frame['entity'] == 'unit']

    return session_frame, pilot_frame, unit_frame


# ------------------------------------------------------------------------------
#
def get_experiment_frames(experiments, datadir=None):
    """
    read profiles for all sessions in the given 'experiments' dict.  That dict
    is expected to be like this:

    { 'test 1' : [ [ 'rp.session.thinkie.merzky.016609.0007',         'stampede popen sleep 1/1/1/1 (?)'] ],
      'test 2' : [ [ 'rp.session.ip-10-184-31-85.merzky.016610.0112', 'stampede shell sleep 16/8/8/4'   ] ],
      'test 3' : [ [ 'rp.session.ip-10-184-31-85.merzky.016611.0013', 'stampede shell mdrun 16/8/8/4'   ] ],
      'test 4' : [ [ 'rp.session.titan-ext4.marksant1.016607.0005',   'titan    shell sleep 1/1/1/1 a'  ] ],
      'test 5' : [ [ 'rp.session.titan-ext4.marksant1.016607.0006',   'titan    shell sleep 1/1/1/1 b'  ] ],
      'test 6' : [ [ 'rp.session.ip-10-184-31-85.merzky.016611.0013', 'stampede - isolated',            ],
                   [ 'rp.session.ip-10-184-31-85.merzky.016612.0012', 'stampede - integrated',          ],
                   [ 'rp.session.titan-ext4.marksant1.016607.0006',   'blue waters - integrated'        ] ]
    }  name in 

    ie. iname in t is a list of experiment names, and each label has a list of
    session/label pairs, where the label will be later used to label (duh) plots.

    we return a similar dict where the session IDs are data frames
    """
    import pandas as pd

    exp_frames  = dict()

    if not datadir:
        datadir = os.getcwd()

    print 'reading profiles in %s' % datadir

    for exp in experiments:
        print " - %s" % exp
        exp_frames[exp] = list()

        for sid, label in experiments[exp]:
            print "   - %s" % sid
            
            for prof in glob.glob ("%s/%s-pilot.*.prof" % (datadir, sid)):
                print "     - %s" % prof
                frame = pd.read_csv(prof)
                exp_frames[exp].append ([frame, label])
                
    return exp_frames


# ------------------------------------------------------------------------------
#
def read_profiles(profiles):
    """
    We read all profiles as CSV files and parse them.  For each profile,
    we back-calculate global time (epoch) from the synch timestamps.  
    
    """
    ret    = dict()
    fields = ru.Profiler.fields

    for prof in profiles:
        rows = list()
        with open(prof, 'r') as csvfile:
            reader = csv.DictReader(csvfile, fieldnames=fields)
            for row in reader:

                # skip header
                if row['time'].startswith('#'):
                    continue

                row['time'] = float(row['time'])
    
                # store row in profile
                rows.append(row)
    
        ret[prof] = rows

    return ret


# ------------------------------------------------------------------------------
#
def combine_profiles(profs):
    """
    We merge all profiles and sorted by time.

    This routine expectes all profiles to have a synchronization time stamp.
    Two kinds of sync timestamps are supported: absolute and relative.  

    Time syncing is done based on 'sync abs' timestamps, which we expect one to
    be available per host (the first profile entry will contain host
    information).  All timestamps from the same host will be corrected by the
    respectively determined ntp offset.  We define an 'accuracy' measure which
    is the maximum difference of clock correction offsets across all hosts.

    The method returnes the combined profile and accuracy, as tuple.
    """

    # we abuse the profile combination to also derive a pilot-host map, which
    # will tell us on what exact host each pilot has been running.  To do so, we
    # check for the PMGR_ACTIVE advance event in agent_0.prof, and use the NTP
    # sync info to associate a hostname.
    # FIXME: This should be replaced by proper hostname logging in 
    #        in `pilot.resource_details`.

    pd_rel   = dict() # profiles which have relative time refs
    hostmap  = dict() # map pilot IDs to host names

    t_host   = dict() # time offset per host
    p_glob   = list() # global profile
    t_min    = None   # absolute starting point of prof session
    c_qed    = 0      # counter for profile closing tag
    accuracy = 0      # max uncorrected clock deviation

    for pname, prof in profs.iteritems():

        if not len(prof):
          # print 'empty profile %s' % pname
            continue

        if not prof[0]['msg']:
            # FIXME: https://github.com/radical-cybertools/radical.analytics/issues/20 
          # print 'unsynced profile %s' % pname
            continue

        t_prof = prof[0]['time']

        host, ip, t_sys, t_ntp, t_mode = prof[0]['msg'].split(':')
        host_id = '%s:%s' % (host, ip)

        if t_min:
            t_min = min(t_min, t_prof)
        else:
            t_min = t_prof

        if t_mode == 'sys':
          # print 'sys synced profile (%s)' % t_mode
            continue

        # determine the correction for the given host
        t_sys = float(t_sys)
        t_ntp = float(t_ntp)
        t_off = t_sys - t_ntp

        if host_id in t_host:

            accuracy = max(accuracy, t_off-t_host[host_id])

            if abs(t_off-t_host[host_id]) > NTP_DIFF_WARN_LIMIT:
                print 'conflict sync   %-35s (%-35s) %6.1f : %6.1f :  %12.5f' \
                        % (os.path.basename(pname), host_id, t_off, t_host[host_id], (t_off-t_host[host_id]))

            continue # we always use the first match

      # print 'store time sync %-35s (%-35s) %6.1f' \
      #         % (os.path.basename(pname), host_id, t_off)

        t_host[host_id] = t_off

 #  # FIXME: this should be removed once #1117 is fixed
 #  for pname, prof in profs.iteritems():
 #      i=0
 #      l=len(prof)
 #      while i<l:
 #          if prof[i]['time'] == 1.0:
 #              if i < l-1:
 #                  prof[i]['time'] = prof[i+1]['time']
 #              elif i > 0:
 #                  prof[i]['time'] = prof[i-1]['time']
 #              else:
 #                  prof[i]['time'] = t_0
 #          i += 1

  # for h in t_host:
  #     print 'clock offset: %-30s : %12.2f'  % (h, t_host[h])

    unsynced = set()
    for pname, prof in profs.iteritems():

        if not len(prof):
            continue

        if not prof[0]['msg']:
            continue

        host, ip, _, _, _ = prof[0]['msg'].split(':')
        host_id = '%s:%s' % (host, ip)
      # print ' --> pname: %s [%s] : %s' % (pname, host_id, bool(host_id in t_host))
        if host_id in t_host:
            t_off   = t_host[host_id]
        else:
            unsynced.add(host_id)
            t_off = 0.0

        t_0 = prof[0]['time']
        t_0 -= t_min

      # print 'correct %12.2f : %12.2f for %-30s : %-15s' % (t_min, t_off, host, pname) 

        # correct profile timestamps
        for row in prof:

            t_orig = row['time'] 

            row['time'] -= t_min
            row['time'] -= t_off

            # count closing entries
            if row['event'] == 'QED':
                c_qed += 1

            if 'agent_0.prof' in pname    and \
                row['event'] == 'advance' and \
                row['state'] == rps.PMGR_ACTIVE:
                hostmap[row['uid']] = host_id

          # if row['event'] == 'advance' and row['uid'] == os.environ.get('FILTER'):
          #     print "~~~ ", row

        # add profile to global one
        p_glob += prof


      # # Check for proper closure of profiling files
      # if c_qed == 0:
      #     print 'WARNING: profile "%s" not correctly closed.' % prof
      # if c_qed > 1:
      #     print 'WARNING: profile "%s" closed %d times.' % (prof, c_qed)

    # sort by time and return
    p_glob = sorted(p_glob[:], key=lambda k: k['time']) 

  # for event in p_glob:
  #     if event['event'] == 'advance' and event['uid'] == os.environ.get('FILTER'):
  #         print '#=- ', event


  # if unsynced:
  #     # FIXME: https://github.com/radical-cybertools/radical.analytics/issues/20 
  #     # print 'unsynced hosts: %s' % list(unsynced)
  #     pass

    return [p_glob, accuracy, hostmap]


# ------------------------------------------------------------------------------
# 
def clean_profile(profile, sid):
    """
    This method will prepare a profile for consumption in radical.analytics.  It
    performs the following actions:

      - makes sure all events have a `ename` entry
      - remove all state transitions to `CANCELLED` if a different final state 
        is encountered for the same uid
      - assignes the session uid to all events without uid
      - makes sure that state transitions have an `ename` set to `state`
    """

<<<<<<< HEAD
=======
    from radical.pilot import states as rps

>>>>>>> 682ed7d2
    entities = dict()  # things which have a uid

    for event in profile:

        uid   = event['uid']
        state = event['state']
        time  = event['time']
        name  = event['event']

        del(event['event'])

        # we derive entity_type from the uid -- but funnel 
        # some cases into the session
        if uid:
            event['entity_type'] = uid.split('.',1)[0]

        elif uid == 'root':
            event['entity_type'] = 'session'
            event['uid']         = sid
            uid = sid

        else:
            event['entity_type'] = 'session'
            event['uid']         = sid
            uid = sid

        if uid not in entities:
            entities[uid] = dict()
            entities[uid]['states'] = dict()
            entities[uid]['events'] = list()

        if name == 'advance':

            # this is a state progression
            assert(state)
            assert(uid)

            event['event_type'] = 'state'
            skip = False

            if state in rps.FINAL:

                # a final state will cancel any previoud CANCELED state
                if rps.CANCELED in entities[uid]['states']:
                    del (entities[uid]['states'][rps.CANCELED])

                # vice-versa, we will not add CANCELED if a final
                # state already exists:
                if state == rps.CANCELED:
                    if any([s in entities[uid]['states'] 
                        for s in rps.FINAL]):
                        skip = True
                        continue

            if state in entities[uid]['states']:
                # ignore duplicated recordings of state transitions
                skip = True
                continue
              # raise ValueError('double state (%s) for %s' % (state, uid))

            if not skip:
                entities[uid]['states'][state] = event

        else:
            # FIXME: define different event types (we have that somewhere)
            event['event_type'] = 'event'
            entities[uid]['events'].append(event)


    # we have evaluated, cleaned and sorted all events -- now we recreate
    # a clean profile out of them
    ret = list()
    for uid,entity in entities.iteritems():

        ret += entity['events']
        for state,event in entity['states'].iteritems():
            ret.append(event)

    # sort by time and return
    ret = sorted(ret[:], key=lambda k: k['time']) 

    return ret


# ------------------------------------------------------------------------------
#
def get_session_profile(sid, src=None):
    
    if not src:
        src = "%s/%s" % (os.getcwd(), sid)

    if os.path.exists(src):
        # we have profiles locally
        profiles  = glob.glob("%s/*.prof"   % src)
        profiles += glob.glob("%s/*/*.prof" % src)
    else:
        # need to fetch profiles
        from .session import fetch_profiles
        profiles = fetch_profiles(sid=sid, skip_existing=True)

    profs              = read_profiles(profiles)
    prof, acc, hostmap = combine_profiles(profs)
    prof               = clean_profile(prof, sid)

    return prof, acc, hostmap


# ------------------------------------------------------------------------------
# 
def get_session_description(sid, src=None, dburl=None):
    1
    """
    This will return a description which is usable for radical.analytics
    evaluation.  It informs about
      - set of stateful entities
      - state models of those entities
      - event models of those entities (maybe)
      - configuration of the application / module

    If `src` is given, it is interpreted as path to search for session
    information (json dump).  `src` defaults to `$PWD/$sid`.

    if `dburl` is given, its value is used to fetch session information from
    a database.  The dburl value defaults to `RADICAL_PILOT_DBURL`.
    """

    from radical.pilot import states as rps
    from .session      import fetch_json

    if not src:
        src = "%s/%s" % (os.getcwd(), sid)

    ftmp = fetch_json(sid=sid, dburl=dburl, tgt=src, skip_existing=True)
    json = ru.read_json(ftmp)

    # make sure we have uids
    def fix_json(json):
        def fix_uids(json):
            if isinstance(json, list):
                for elem in json:
                    fix_uids(elem)
            elif isinstance(json, dict):
                if 'unitmanager' in json and 'umgr' not in json:
                    json['umgr'] = json['unitmanager']
                if 'pilotmanager' in json and 'pmgr' not in json:
                    json['pmgr'] = json['pilotmanager']
                if '_id' in json and 'uid' not in json:
                    json['uid'] = json['_id']
                    if not 'cfg' in json:
                        json['cfg'] = dict()
                for k,v in json.iteritems():
                    fix_uids(v)
        fix_uids(json)
    fix_json(json)

    ru.write_json(json, '/tmp/t.json')

    assert(sid == json['session']['uid'])

    ret             = dict()
    ret['entities'] = dict()

    tree      = dict()
    tree[sid] = {'uid'      : sid,
                 'etype'    : 'session',
                 'cfg'      : json['session']['cfg'],
                 'has'      : ['umgr', 'pmgr'],
                 'children' : list()
                }

    for pmgr in sorted(json['pmgr'], key=lambda k: k['uid']):
        uid = pmgr['uid']
        tree[sid]['children'].append(uid)
        tree[uid] = {'uid'      : uid,
                     'etype'    : 'pmgr',
                     'cfg'      : pmgr['cfg'],
                     'has'      : ['pilot'],
                     'children' : list()
                    }

    for umgr in sorted(json['umgr'], key=lambda k: k['uid']):
        uid = umgr['uid']
        tree[sid]['children'].append(uid)
        tree[uid] = {'uid'      : uid,
                     'etype'    : 'umgr',
                     'cfg'      : umgr['cfg'],
                     'has'      : ['unit'],
                     'children' : list()
                    }
        # also inject the pilot description, and resource specifically
        tree[uid]['description'] = dict()

    for pilot in sorted(json['pilot'], key=lambda k: k['uid']):
        uid  = pilot['uid']
        pmgr = pilot['pmgr']
        tree[pmgr]['children'].append(uid)
        tree[uid] = {'uid'        : uid,
                     'etype'      : 'pilot',
                     'cfg'        : pilot['cfg'],
                     'description': pilot['description'],
                     'has'        : ['unit'],
                     'children'   : list()
                    }
        # also inject the pilot description, and resource specifically

    for unit in sorted(json['unit'], key=lambda k: k['uid']):
        uid  = unit['uid']
        pid  = unit['umgr']
        umgr = unit['pilot']
        tree[pid ]['children'].append(uid)
        tree[umgr]['children'].append(uid)
        tree[uid] = {'uid'         : uid,
                     'etype'       : 'unit',
                     'cfg'         : unit['description'],
                     'description' : unit['description'],
                     'has'         : list(),
                     'children'    : list()
                    }

    ret['tree'] = tree

    ret['entities']['pilot'] = {
            'state_model'  : rps._pilot_state_values,
            'state_values' : rps._pilot_state_inv_full,
            'event_model'  : dict(),
            }

    ret['entities']['unit'] = {
            'state_model'  : rps._unit_state_values,
            'state_values' : rps._unit_state_inv_full,
            'event_model'  : dict(),
            }

    ret['entities']['session'] = {
            'state_model'  : None, # session has no states, only events
            'state_values' : None,
            'event_model'  : dict(),
            }

    ret['config'] = dict() # magic to get session config goes here

    return ret




# ------------------------------------------------------------------------------
<|MERGE_RESOLUTION|>--- conflicted
+++ resolved
@@ -340,11 +340,6 @@
       - makes sure that state transitions have an `ename` set to `state`
     """
 
-<<<<<<< HEAD
-=======
-    from radical.pilot import states as rps
-
->>>>>>> 682ed7d2
     entities = dict()  # things which have a uid
 
     for event in profile:
