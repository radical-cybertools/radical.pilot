--- conflicted
+++ resolved
@@ -63,86 +63,6 @@
 
 # ------------------------------------------------------------------------------
 # 
-<<<<<<< HEAD
-def clean_profile(profile, sid):
-    """
-    This method will prepare a profile for consumption in radical.analytics.  It
-    performs the following actions:
-
-      - makes sure all events have a `ename` entry
-      - remove all state transitions to `CANCELLED` if a different final state 
-        is encountered for the same uid
-      - assignes the session uid to all events without uid
-      - makes sure that state transitions have an `ename` set to `state`
-    """
-
-    entities = dict()  # things which have a uid
-
-    for event in profile:
-
-        uid   = event[ru.UID]
-        state = event[ru.STATE]
-        time  = event[ru.TIME]
-        name  = event[ru.EVENT]
-
-        if uid not in entities:
-            entities[uid] = dict()
-            entities[uid]['states'] = dict()
-            entities[uid]['events'] = list()
-
-        if name == 'advance':
-
-            # this is a state progression
-            assert(state), 'cannot advance w/o state'
-            assert(uid),   'cannot advance w/o uid'
-
-            skip = False
-            if state in rps.FINAL:
-
-                # a final state will cancel any previoud CANCELED state
-                if rps.CANCELED in entities[uid]['states']:
-                    del (entities[uid]['states'][rps.CANCELED])
-
-                # vice-versa, we will not add CANCELED if a final
-                # state already exists:
-                if state == rps.CANCELED:
-                    if any([s in entities[uid]['states'] 
-                              for s in rps.FINAL]):
-                        skip = True
-                        continue
-
-            if state in entities[uid]['states']:
-                # ignore duplicated recordings of state transitions
-                skip = True
-                continue
-              # raise ValueError('double state (%s) for %s' % (state, uid))
-
-            if not skip:
-                entities[uid]['states'][state] = event
-
-        else:
-            entities[uid]['events'].append(event)
-
-
-    # we have evaluated, cleaned and sorted all events -- now we recreate
-    # a clean profile out of them
-    ret = list()
-    for uid,entity in entities.iteritems():
-
-        ret += entity['events']
-        for state,event in entity['states'].iteritems():
-            ret.append(event)
-
-    # sort by time and return
-    ret = sorted(ret[:], key=lambda k: k[ru.TIME]) 
-
-    return ret
-
-
-# ------------------------------------------------------------------------------
-#
-=======
->>>>>>> 2c92e513
 def get_session_profile(sid, src=None):
     
     if not src:
@@ -165,10 +85,9 @@
 
     profiles          = ru.read_profiles(profiles, sid, efilter=efilter)
     profile, accuracy = ru.combine_profiles(profiles)
-<<<<<<< HEAD
-    profile           = clean_profile(profile, sid)
-
-    hostmap = get_hostmap(profiles)
+    profile           = ru.clean_profile(profile, sid, rps.FINAL, rps.CANCELED)
+    hostmap           = get_hostmap(profile)
+
     if not hostmap:
         # FIXME: legacy host notation - deprecated
         hostmap = get_hostmap_deprecated(profiles)
@@ -176,25 +95,12 @@
   # import pprint
   # pprint.pprint(hostmap)
 
-=======
-    profile           = ru.clean_profile(profile, sid, rps.FINAL, rps.CANCELED)
-    hostmap           = get_hostmap(profile)
-
-    if not hostmap:
-        # FIXME: legacy host notation - deprecated
-        hostmap = get_hostmap_deprecated(profiles)
-
-  # import pprint
-  # pprint.pprint(hostmap)
-
->>>>>>> 2c92e513
     return profile, accuracy, hostmap
 
 
 # ------------------------------------------------------------------------------
 # 
 def get_session_description(sid, src=None, dburl=None):
-    1
     """
     This will return a description which is usable for radical.analytics
     evaluation.  It informs about
