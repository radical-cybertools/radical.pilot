--- conflicted
+++ resolved
@@ -136,13 +136,7 @@
     """
     We read all profiles as CSV files and parse them.  For each profile,
     we back-calculate global time (epoch) from the synch timestamps.  
-<<<<<<< HEAD
-    """
-
-=======
-    
-    """
->>>>>>> 9e2f445f
+    """
     ret    = dict()
     fields = ru.Profiler.fields
 
@@ -184,9 +178,6 @@
     The method returnes the combined profile and accuracy, as tuple.
     """
 
-<<<<<<< HEAD
-    pd_rel   = dict() # profiles which have relative time refs
-=======
     # we abuse the profile combination to also derive a pilot-host map, which
     # will tell us on what exact host each pilot has been running.  To do so, we
     # check for the PMGR_ACTIVE advance event in agent_0.prof, and use the NTP
@@ -196,17 +187,12 @@
 
     pd_rel   = dict() # profiles which have relative time refs
     hostmap  = dict() # map pilot IDs to host names
->>>>>>> 9e2f445f
 
     t_host   = dict() # time offset per host
     p_glob   = list() # global profile
     t_min    = None   # absolute starting point of prof session
     c_qed    = 0      # counter for profile closing tag
-<<<<<<< HEAD
-    accuracy = 0      # metrioc for time sync accuracy
-=======
     accuracy = 0      # max uncorrected clock deviation
->>>>>>> 9e2f445f
 
     for pname, prof in profs.iteritems():
 
@@ -215,10 +201,7 @@
             continue
 
         if not prof[0]['msg']:
-<<<<<<< HEAD
-=======
             # FIXME: https://github.com/radical-cybertools/radical.analytics/issues/20 
->>>>>>> 9e2f445f
           # print 'unsynced profile %s' % pname
             continue
 
@@ -253,45 +236,6 @@
 
       # print 'store time sync %-35s (%-35s) %6.1f' \
       #         % (os.path.basename(pname), host_id, t_off)
-
-<<<<<<< HEAD
-    # FIXME: this should be removed once #1117 is fixed
-    for pname, prof in profs.iteritems():
-
-        i    = 0
-        l    = len(prof)
-        t_0  = prof[0]['time']
-        t_0 -= t_min
-
-        while i<l:
-            if prof[i]['time'] == 1.0:
-                if i < l-1:
-                    prof[i]['time'] = prof[i+1]['time']
-                elif i > 0:
-                    prof[i]['time'] = prof[i-1]['time']
-                else:
-                    prof[i]['time'] = t_0
-            i += 1
-=======
-        t_host[host_id] = t_off
-
- #  # FIXME: this should be removed once #1117 is fixed
- #  for pname, prof in profs.iteritems():
- #      i=0
- #      l=len(prof)
- #      while i<l:
- #          if prof[i]['time'] == 1.0:
- #              if i < l-1:
- #                  prof[i]['time'] = prof[i+1]['time']
- #              elif i > 0:
- #                  prof[i]['time'] = prof[i-1]['time']
- #              else:
- #                  prof[i]['time'] = t_0
- #          i += 1
-
-  # for h in t_host:
-  #     print 'clock offset: %-30s : %12.2f'  % (h, t_host[h])
->>>>>>> 9e2f445f
 
     unsynced = set()
     for pname, prof in profs.iteritems():
@@ -574,20 +518,12 @@
         uid  = pilot['uid']
         pmgr = pilot['pmgr']
         tree[pmgr]['children'].append(uid)
-<<<<<<< HEAD
-        tree[uid] = {'uid'      : uid,
-                     'etype'    : 'pilot',
-                     'cfg'      : pilot['cfg'],
-                     'has'      : ['unit'],
-                     'children' : list()
-=======
         tree[uid] = {'uid'        : uid,
                      'etype'      : 'pilot',
                      'cfg'        : pilot['cfg'],
                      'description': pilot['description'],
                      'has'        : ['unit'],
                      'children'   : list()
->>>>>>> 9e2f445f
                     }
         # also inject the pilot description, and resource specifically
 
@@ -597,30 +533,16 @@
         umgr = unit['pilot']
         tree[pid ]['children'].append(uid)
         tree[umgr]['children'].append(uid)
-<<<<<<< HEAD
-        tree[uid] = {'uid'      : uid,
-                     'etype'    : 'unit',
-                     'cfg'      : unit['description'],
-                     'has'      : list(),
-                     'children' : list()
-=======
         tree[uid] = {'uid'         : uid,
                      'etype'       : 'unit',
                      'cfg'         : unit['description'],
                      'description' : unit['description'],
                      'has'         : list(),
                      'children'    : list()
->>>>>>> 9e2f445f
                     }
 
     ret['tree'] = tree
 
-<<<<<<< HEAD
-  # import pprint, sys
-  # pprint.pprint(tree)
-
-=======
->>>>>>> 9e2f445f
     ret['entities']['pilot'] = {
             'state_model'  : rps._pilot_state_values,
             'state_values' : rps._pilot_state_inv_full,
@@ -644,6 +566,4 @@
     return ret
 
 
-
-
-# ------------------------------------------------------------------------------
+# ------------------------------------------------------------------------------
