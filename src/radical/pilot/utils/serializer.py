
'''
The serializer should be able to (de)serialize information that we want
to send over the wire from the client side to the agent side via
1- ZMQ
2- MongoDB

we except:
    1- Callables with and without dependecies.
    2- Non-callables like classes and other python objects
'''
__copyright__ = 'Copyright 2022, The RADICAL-Cybertools Team'
__license__   = 'MIT'

import os
import dill
import pickle
import codecs
import tempfile


_obj_dir       = tempfile.gettempdir()
_obj_file_name = 'rp_obj.pkl'
_obj_file_path = os.path.join(_obj_dir, _obj_file_name)


# ------------------------------------------------------------------------------
#
def serialize_obj(obj):
    '''
    serialize object
    '''
    result    = None
    exception = None

    if callable(obj):
        try:
            result = dill.dumps(obj)
        except Exception as e:
            exception = e

        # if we fail, then pikle it by reference
        if result is None:
            # see issue: https://github.com/uqfoundation/dill/issues/128
            try:
                result = dill.dumps(obj, byref = True)
            except Exception as e:
                exception = e

    else:
        try:
            result = dill.dumps(obj, recurse = True)
        except Exception as e:
            exception = e

        if result is None:
            # see issue: https://github.com/uqfoundation/dill/issues/128
            try:
                result = dill.dumps(obj, byref = True)
            except Exception as e:
                exception = e

    if result is None:
        raise Exception("object %s is not serializable") from exception

    return  result


# ------------------------------------------------------------------------------
#
def serialize_file(obj):
    '''
    serialize object to file
    '''

    # FIXME: assign unique path and id for the pickled file
    #        to avoid overwriting to the same file

    result    = None
    exception = None

    kwargs = {}
    if not callable(obj):
        kwargs['recurse'] = True

    try:
        with open(_obj_file_path, 'wb') as f:
            dill.dump(obj, f, **kwargs)

    except Exception as e:
        exception = e

    else:
        result = _obj_file_path

    if result is None:
        raise Exception('object is not serializable') from exception

    return _obj_file_path


# ------------------------------------------------------------------------------
#
def deserialize_file(fname):
    '''
    Deserialize object from file
    '''
    result = None

    # check if we have a valid file
    if not os.path.isfile(fname):
        return None

    try:
        with open(fname, 'rb') as f:
            result = dill.load(f)
    except Exception as e:
        raise Exception ("failed to deserialize object from file") from e

    if result is None:
        raise RuntimeError('failed to deserialize')
    return result


# ------------------------------------------------------------------------------
#
def deserialize_obj(obj):
    '''
    Deserialize object from str.

    Raises
    ------
    TypeError
        if object cannot be deserialized.
    ValueError
        if no result is found.

    '''
    result = None

    try:
        result = dill.loads(obj)
    except Exception as e:
        raise TypeError("failed to deserialize from object") from e

<<<<<<< HEAD
    if result is None:
        raise RuntimeError('failed to deserialize')

=======
    # Ref https://github.com/radical-cybertools/radical.pilot/pull/ \
    #                        2615#discussion_r870356482
    assert result is not None
>>>>>>> ae8404ec
    return result


# ------------------------------------------------------------------------------
#
def serialize_bson(obj):

    result = codecs.encode(pickle.dumps(obj), "base64").decode()

    return result


# ------------------------------------------------------------------------------
#
def deserialize_bson(obj):

    result = pickle.loads(codecs.decode(obj.encode(), "base64"))

    return result


# ------------------------------------------------------------------------------
<|MERGE_RESOLUTION|>--- conflicted
+++ resolved
@@ -143,15 +143,9 @@
     except Exception as e:
         raise TypeError("failed to deserialize from object") from e
 
-<<<<<<< HEAD
-    if result is None:
-        raise RuntimeError('failed to deserialize')
-
-=======
     # Ref https://github.com/radical-cybertools/radical.pilot/pull/ \
     #                        2615#discussion_r870356482
     assert result is not None
->>>>>>> ae8404ec
     return result
 
 
