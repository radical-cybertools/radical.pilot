
import os
import sys
import copy
import time
import datetime
import pymongo
import threading
import multiprocessing

import radical.utils as ru
from   radical.pilot.states import *

# ------------------------------------------------------------------------------
#
<<<<<<< HEAD
# time stamp for profiling etc.
#
def timestamp():
    # human readable absolute UTC timestamp for log entries in database
    return datetime.datetime.utcnow().isoformat()

def timestamp_epoch():
    # absolute timestamp as seconds since epoch
    return float(time.time())

# absolute timestamp in seconds since epocj pointing at start of
# bootstrapper (or 'now' as fallback)
timestamp_zero = float(os.environ.get('TIME_ZERO', time.time()))


def timestamp_now():
    # relative timestamp seconds since TIME_ZERO (start)
    return float(time.time()) - timestamp_zero


# ------------------------------------------------------------------------------
#
# profiling support
#
# If 'RADICAL_PILOT_PROFILE' is set in environment, we log timed events.
#
def flush_prof():
    if profile_rp:
        _profile_handle.flush()

# ------------------------------------------------------------------------------
#
# FIXME: ugly, ugly, ugly global variablesessss
#
profile_rp      = False
_profile_handle = None
_profile_init   = False


# ------------------------------------------------------------------------------
#
# make sure the profile target handle is open, and log initial event (if such
# one is given)
#
def prof_init(target=None, etype=None, uid=None, msg=None, logger=None):

    # need write access to global vars
    global profile_rp
    global _profile_handle
    global _profile_init

    if _profile_init:
        # init only once per process
        return

    # default profile name
    # FIXME: we probably should append process id to target -- but OTOH,
    #        small writes are atomic when data < 256 or so bytes, so this 
    #        should not be a huge problem (tm)...
    if not target:
        target = 'radical.pilot.prof'

    # only open profile if requested
    if 'RADICAL_PILOT_PROFILE' in os.environ:
        profile_rp = True
        _profile_handle = open(target, 'a')

    # initialize only once
    _profile_init = True

    # log initialization event
    if etype:
        prof (etype=etype, uid=uid, msg=msg, logger=logger)


# ------------------------------------------------------------------------------
#
# FIXME: AGENT_MODE should not live here...
AGENT_THREADS   = 'threading'
AGENT_PROCESSES = 'multiprocessing'
AGENT_MODE      = AGENT_THREADS

def prof(etype, uid="", msg="", logger=None, timestamp=None):

    prof_init()

    if not profile_rp:
        return

    # record a timed event.  We record the thread ID, the uid of the affected
    # object, an event type, and a log message.
    if logger:
        if msg:
            logger("%s (%10s) : %s", etype, msg, uid)
        else:
            logger("%s : %s", etype, uid)

    # FIXME: these calls should be very fast -- but they are also very frequent.
    #        Is there a way to cache them, possibly by some thread-local memory 
    #        token hash?
    if   AGENT_MODE == AGENT_THREADS  : tid = threading.current_thread().name
    elif AGENT_MODE == AGENT_PROCESSES: tid = os.getpid()
    else: raise Exception('Unknown Agent Mode')

    if timestamp:
        if timestamp > timestamp_zero:
            # this is an absolute timestamp -- convert to relative
            timestamp = timestamp - timestamp_zero
        else:
            # this is an absolute timestamp -- leave as is
            pass
    else:
        # no timestamp provided -- use 'now'
        timestamp = timestamp_now()

    # NOTE: Don't forget to sync any format changes in the bootstrapper
    #       and downstream analysis tools too!
    _profile_handle.write("%.4f,%s,%s,%s,%s\n" % (timestamp, tid, uid, etype, msg))

    # NOTE: flush_prof() should be called when closing the application process,
    #       to ensure data get correctly written to disk.  Calling flush on
    #       every event creates significant overheads, but is useful for
    #       debugging...
    flush_prof()


# ------------------------------------------------------------------------------
#
=======
>>>>>>> 7118f9a9
# max number of cu out/err chars to push to tail
MAX_IO_LOGLENGTH = 1024
def tail(txt, maxlen=MAX_IO_LOGLENGTH):

    # shorten the given string to the last <n> characters, and prepend
    # a notification.  This is used to keep logging information in mongodb
    # manageable(the size of mongodb documents is limited).

    if not txt:
        return txt

    if len(txt) > maxlen:
        return "[... CONTENT SHORTENED ...]\n%s" % txt[-maxlen:]
    else:
        return txt


# ------------------------------------------------------------------------------
#
def get_rusage():

    import resource

    self_usage  = resource.getrusage(resource.RUSAGE_SELF)
    child_usage = resource.getrusage(resource.RUSAGE_CHILDREN)

    rtime = time.time()
    utime = self_usage.ru_utime  + child_usage.ru_utime
    stime = self_usage.ru_stime  + child_usage.ru_stime
    rss   = self_usage.ru_maxrss + child_usage.ru_maxrss

    return "real %3f sec | user %.3f sec | system %.3f sec | mem %.2f kB" \
         % (rtime, utime, stime, rss)


# ------------------------------------------------------------------------------
#
def rec_makedir(target):

    # recursive makedir which ignores errors if dir already exists

    try:
        os.makedirs(target)
    except OSError as e:
        # ignore failure on existing directory
        if e.errno == errno.EEXIST and os.path.isdir(os.path.dirname(target)):
            pass
        else:
            raise


# ------------------------------------------------------------------------------
<<<<<<< HEAD
=======
#
def get_mongodb(mongodb_url, mongodb_name, mongodb_auth):

    mongo_client = pymongo.MongoClient(mongodb_url)
    mongo_db     = mongo_client[mongodb_name]

    # do auth on username *and* password (ignore empty split results)
    if mongodb_auth:
        username, passwd = mongodb_auth.split(':')
        mongo_db.authenticate(username, passwd)

    return mongo_db


# ------------------------------------------------------------------------------
>>>>>>> 7118f9a9
<|MERGE_RESOLUTION|>--- conflicted
+++ resolved
@@ -13,137 +13,6 @@
 
 # ------------------------------------------------------------------------------
 #
-<<<<<<< HEAD
-# time stamp for profiling etc.
-#
-def timestamp():
-    # human readable absolute UTC timestamp for log entries in database
-    return datetime.datetime.utcnow().isoformat()
-
-def timestamp_epoch():
-    # absolute timestamp as seconds since epoch
-    return float(time.time())
-
-# absolute timestamp in seconds since epocj pointing at start of
-# bootstrapper (or 'now' as fallback)
-timestamp_zero = float(os.environ.get('TIME_ZERO', time.time()))
-
-
-def timestamp_now():
-    # relative timestamp seconds since TIME_ZERO (start)
-    return float(time.time()) - timestamp_zero
-
-
-# ------------------------------------------------------------------------------
-#
-# profiling support
-#
-# If 'RADICAL_PILOT_PROFILE' is set in environment, we log timed events.
-#
-def flush_prof():
-    if profile_rp:
-        _profile_handle.flush()
-
-# ------------------------------------------------------------------------------
-#
-# FIXME: ugly, ugly, ugly global variablesessss
-#
-profile_rp      = False
-_profile_handle = None
-_profile_init   = False
-
-
-# ------------------------------------------------------------------------------
-#
-# make sure the profile target handle is open, and log initial event (if such
-# one is given)
-#
-def prof_init(target=None, etype=None, uid=None, msg=None, logger=None):
-
-    # need write access to global vars
-    global profile_rp
-    global _profile_handle
-    global _profile_init
-
-    if _profile_init:
-        # init only once per process
-        return
-
-    # default profile name
-    # FIXME: we probably should append process id to target -- but OTOH,
-    #        small writes are atomic when data < 256 or so bytes, so this 
-    #        should not be a huge problem (tm)...
-    if not target:
-        target = 'radical.pilot.prof'
-
-    # only open profile if requested
-    if 'RADICAL_PILOT_PROFILE' in os.environ:
-        profile_rp = True
-        _profile_handle = open(target, 'a')
-
-    # initialize only once
-    _profile_init = True
-
-    # log initialization event
-    if etype:
-        prof (etype=etype, uid=uid, msg=msg, logger=logger)
-
-
-# ------------------------------------------------------------------------------
-#
-# FIXME: AGENT_MODE should not live here...
-AGENT_THREADS   = 'threading'
-AGENT_PROCESSES = 'multiprocessing'
-AGENT_MODE      = AGENT_THREADS
-
-def prof(etype, uid="", msg="", logger=None, timestamp=None):
-
-    prof_init()
-
-    if not profile_rp:
-        return
-
-    # record a timed event.  We record the thread ID, the uid of the affected
-    # object, an event type, and a log message.
-    if logger:
-        if msg:
-            logger("%s (%10s) : %s", etype, msg, uid)
-        else:
-            logger("%s : %s", etype, uid)
-
-    # FIXME: these calls should be very fast -- but they are also very frequent.
-    #        Is there a way to cache them, possibly by some thread-local memory 
-    #        token hash?
-    if   AGENT_MODE == AGENT_THREADS  : tid = threading.current_thread().name
-    elif AGENT_MODE == AGENT_PROCESSES: tid = os.getpid()
-    else: raise Exception('Unknown Agent Mode')
-
-    if timestamp:
-        if timestamp > timestamp_zero:
-            # this is an absolute timestamp -- convert to relative
-            timestamp = timestamp - timestamp_zero
-        else:
-            # this is an absolute timestamp -- leave as is
-            pass
-    else:
-        # no timestamp provided -- use 'now'
-        timestamp = timestamp_now()
-
-    # NOTE: Don't forget to sync any format changes in the bootstrapper
-    #       and downstream analysis tools too!
-    _profile_handle.write("%.4f,%s,%s,%s,%s\n" % (timestamp, tid, uid, etype, msg))
-
-    # NOTE: flush_prof() should be called when closing the application process,
-    #       to ensure data get correctly written to disk.  Calling flush on
-    #       every event creates significant overheads, but is useful for
-    #       debugging...
-    flush_prof()
-
-
-# ------------------------------------------------------------------------------
-#
-=======
->>>>>>> 7118f9a9
 # max number of cu out/err chars to push to tail
 MAX_IO_LOGLENGTH = 1024
 def tail(txt, maxlen=MAX_IO_LOGLENGTH):
@@ -196,21 +65,3 @@
 
 
 # ------------------------------------------------------------------------------
-<<<<<<< HEAD
-=======
-#
-def get_mongodb(mongodb_url, mongodb_name, mongodb_auth):
-
-    mongo_client = pymongo.MongoClient(mongodb_url)
-    mongo_db     = mongo_client[mongodb_name]
-
-    # do auth on username *and* password (ignore empty split results)
-    if mongodb_auth:
-        username, passwd = mongodb_auth.split(':')
-        mongo_db.authenticate(username, passwd)
-
-    return mongo_db
-
-
-# ------------------------------------------------------------------------------
->>>>>>> 7118f9a9
