
# pylint: disable=global-statement

import os
import time

from typing import List, Union

import radical.utils as ru

# max number of t out/err chars to push to tail
MAX_IO_LOGLENGTH = 1024

# cache resource configs
_rcfgs = None


# ------------------------------------------------------------------------------
#
def tail(txt: str, maxlen: int = MAX_IO_LOGLENGTH) -> str:

    # shorten the given string to the last <n> characters, and prepend
    # a notification.  This is used to keep logging information in mongodb
    # manageable(the size of mongodb documents is limited).

    if not txt:
        return ''

    if len(txt) > maxlen:
        return "[... CONTENT SHORTENED ...]\n%s" % txt[-maxlen:]
    else:
        return txt


# ------------------------------------------------------------------------------
#
def get_rusage() -> str:

    import resource

    self_usage  = resource.getrusage(resource.RUSAGE_SELF)
    child_usage = resource.getrusage(resource.RUSAGE_CHILDREN)

    rtime = time.time()
    utime = self_usage.ru_utime  + child_usage.ru_utime
    stime = self_usage.ru_stime  + child_usage.ru_stime
    rss   = self_usage.ru_maxrss + child_usage.ru_maxrss

    return "real %3f sec | user %.3f sec | system %.3f sec | mem %.2f kB" \
         % (rtime, utime, stime, rss)


# ------------------------------------------------------------------------------
#
def create_tar(tgt: str, dnames: List[str]) -> None:
    '''
    Create a tarball on the file system which contains all given directories
    '''

    uid   = os.getuid()
    gid   = os.getgid()
    mode  = 16893
    mtime = int(time.time())

    fout  = open(tgt, 'wb')

    def rpad(s, size):
        return s + (size - len(s)) * '\0'

    def write_dir(path):
        data  = rpad(path, 100) \
              + rpad('%o' % mode,   8) \
              + rpad('%o' % uid,    8) \
              + rpad('%o' % gid,    8) \
              + rpad('%o' % 0,     12) \
              + rpad('%o' % mtime, 12) \
              + 8 * '\0' + '5'
        cksum = 256 + sum(ord(h) for h in data)
        data  = rpad(data  , 512)
        data  = data  [:-364] + '%06o\0' % cksum + data[-357:]
        fout.write(ru.as_bytes(data))

    for dname in dnames:
        write_dir(dname)

    fout.close()


# ------------------------------------------------------------------------------
#
def get_resource_configs() -> ru.Config:
    '''
    Return all resource configurations used by `radical.pilot`.

    Configurations for the individual resources are organized as sites and
    resources:

       - cfgs = get_resource_configs()
       - sites = cfgs.keys()
       - for site in sites: resource_names = cfgs[site].keys()

    Returns:

        :obj:`radical.utils.Config`: the resource configurations
    '''

    global _rcfgs

    if not _rcfgs:
        _rcfgs = ru.Config('radical.pilot.resource', name='*', expand=False)

    # return a deep copy
    return ru.Config(from_dict=_rcfgs)


# ------------------------------------------------------------------------------
#
def get_resource_config(resource: str) -> Union[None, ru.Config]:
    '''
    For the given resource label, return the resource configuration used by
    `radical.pilot`.


    Args:
        resource (:obj:`str`): resource label for which to return the cfg

    Returns:

        :obj:`radical.utils.Config`: the resource configuration

        The method returns `None` if no resource config is found for the
        specified resource label.
    '''

    # populate cache
    if not _rcfgs:
        get_resource_configs()

    site, host = resource.split('.', 1)

    if site not in _rcfgs:
        return None

    if host not in _rcfgs[site]:
        return None

    # return a deep copy
    return ru.Config(cfg=_rcfgs[site][host])


# ------------------------------------------------------------------------------
#
def get_resource_fs_url(resource: str,
                        schema  : str = None) -> Union[None, ru.Url]:
    '''
    For the given resource label, return the contact URL of the resource's file
    system.  This corresponds to the `filesystem_endpoint` setting in the
    resource config.

    For example,
    `rs.filesystem.directory(get_resource_fs_url(...)).change_dir('/')`
    is equivalent to the base ``endpoint:///`` URL available for use
    in a `staging_directive`.

    Args:
        resource (:obj:`str`): resource label for which to return the url

        schema (:obj:`str`, optional): access schema to use for resource
            access.  Defaults to the default access schema as defined in the
            resources config files.

    Returns:

        :obj:`radical.utils.Url`: the file system URL

        The method returns `None` if no resource config is found for the
        specified resource label and access schema.
    '''

    rcfg = get_resource_config(resource)

    if not schema:
        schema = rcfg['default_schema']

    # return a deep copy
    return ru.Url(rcfg['schemas'][schema]['filesystem_endpoint'])


# ------------------------------------------------------------------------------
#
def get_resource_job_url(resource: str,
                         schema  : str = None) -> Union[None, ru.Url]:
    '''
    For the given resource label, return the contact URL of the resource's job
    manager.


    Args:
        resource (:obj:`str`): resource label for which to return the url

        schema (:obj:`str`, optional): access schema to use for resource
            access.  Defaults to the default access schema as defined in the
            resources config files.

    Returns:

        :obj:`radical.utils.Url`: the job manager URL

        The method returns `None` if no resource config is found for the
        specified resource label and access schema.
    '''

    rcfg = get_resource_config(resource)

    if not schema:
        schema = rcfg['default_schema']

    # return a deep copy
    return ru.Url(rcfg.schemas[schema]['job_manager_endpoint'])


# ------------------------------------------------------------------------------
#
<<<<<<< HEAD
def convert_slots(slots, log=None):

    from ..resource_config import Slot, ResourceOccupation
=======
def convert_slots_to_new(slots, log=None):

    from ..resource_config import Slot, RO
>>>>>>> d6df8d9b

    if not slots:
        return slots

    new_slots = list()
    for slot in slots:

<<<<<<< HEAD
        cores = slot['cores']
        if cores:
            if isinstance(cores[0], int):
                cores = [ResourceOccupation(index=i, occupation=1.0)
=======
        # check slot type: only new slots have a version field
        if slot.get('version'):
            new_slots.append(slot)
            continue

        cores = slot['cores']
        if cores:
            if isinstance(cores[0], RO):
                pass
            elif isinstance(cores[0], int):
                cores = [RO(index=i, occupation=1.0)
>>>>>>> d6df8d9b
                         for i in slot['cores']]
            elif isinstance(cores[0], dict):
                cores = list()
                for ro in slot['cores']:
                    i = ro['index']
                    o = ro['occupation']
<<<<<<< HEAD
                    cores.append(ResourceOccupation(index=i, occupation=o))
            else:
                cores = [ResourceOccupation(index=i, occupation=o)
=======
                    cores.append(RO(index=i, occupation=o))
            else:
                cores = [RO(index=i, occupation=o)
>>>>>>> d6df8d9b
                         for i,o in slot['cores']]


        gpus = slot['gpus']
        if gpus:
<<<<<<< HEAD
            if isinstance(gpus[0], int):
                gpus  = [ResourceOccupation(index=i, occupation=1.0)
=======
            if isinstance(gpus[0], RO):
                pass
            elif isinstance(gpus[0], int):
                gpus  = [RO(index=i, occupation=1.0)
>>>>>>> d6df8d9b
                         for i in slot['gpus']]
            elif isinstance(gpus[0], dict):
                gpus = list()
                for ro in slot['gpus']:
                    i = ro['index']
                    o = ro['occupation']
<<<<<<< HEAD
                    gpus.append(ResourceOccupation(index=i, occupation=o))
            else:
                gpus  = [ResourceOccupation(index=i, occupation=o)
=======
                    gpus.append(RO(index=i, occupation=o))
            else:
                gpus  = [RO(index=i, occupation=o)
>>>>>>> d6df8d9b
                         for i,o in slot['gpus']]

        new_slot = Slot(cores=cores,
                        gpus=gpus,
                        lfs=slot['lfs'],
                        mem=slot['mem'],
                        node_index=slot['node_index'],
                        node_name=slot['node_name'])
        new_slots.append(new_slot)

    return new_slots


# ------------------------------------------------------------------------------
#
<<<<<<< HEAD
def unconvert_slots(slots, log=None):
=======
def convert_slots_to_old(slots, log=None):
>>>>>>> d6df8d9b

    if not slots:
        return slots

    old_slots = list()
    for slot in slots:

<<<<<<< HEAD
        cores = slot['cores']
        if cores:
            print('=============')
            print('cores:', cores[0])
=======
        # if slots do not have a version field, they are old
        if not slot.get('version'):
            old_slots.append(slot)
            continue

        cores = slot['cores']
        if cores:
>>>>>>> d6df8d9b
            if isinstance(cores[0], int):
                cores = [[c] for c in cores]
            elif isinstance(cores[0], dict):
                cores = [[ro['index']] for ro in cores]
            else:
                cores = [[ro.index] for ro in cores]

        gpus = slot['gpus']
        if gpus:
            if isinstance(gpus[0], int):
                gpus = [[c] for c in gpus]
            elif isinstance(gpus[0], dict):
                gpus = [[ro['index']] for ro in gpus]
            else:
                gpus = [[ro.index] for ro in gpus]

        old_slot = {'cores'     : cores,
                    'gpus'      : gpus,
                    'lfs'       : slot.get('lfs', 0),
                    'mem'       : slot.get('mem', 0),
                    'node_index': slot['node_index'],
                    'node_name' : slot['node_name']}
        old_slots.append(old_slot)

    return old_slots


# ------------------------------------------------------------------------------
<|MERGE_RESOLUTION|>--- conflicted
+++ resolved
@@ -221,15 +221,9 @@
 
 # ------------------------------------------------------------------------------
 #
-<<<<<<< HEAD
-def convert_slots(slots, log=None):
-
-    from ..resource_config import Slot, ResourceOccupation
-=======
 def convert_slots_to_new(slots, log=None):
 
     from ..resource_config import Slot, RO
->>>>>>> d6df8d9b
 
     if not slots:
         return slots
@@ -237,12 +231,6 @@
     new_slots = list()
     for slot in slots:
 
-<<<<<<< HEAD
-        cores = slot['cores']
-        if cores:
-            if isinstance(cores[0], int):
-                cores = [ResourceOccupation(index=i, occupation=1.0)
-=======
         # check slot type: only new slots have a version field
         if slot.get('version'):
             new_slots.append(slot)
@@ -254,51 +242,33 @@
                 pass
             elif isinstance(cores[0], int):
                 cores = [RO(index=i, occupation=1.0)
->>>>>>> d6df8d9b
                          for i in slot['cores']]
             elif isinstance(cores[0], dict):
                 cores = list()
                 for ro in slot['cores']:
                     i = ro['index']
                     o = ro['occupation']
-<<<<<<< HEAD
-                    cores.append(ResourceOccupation(index=i, occupation=o))
-            else:
-                cores = [ResourceOccupation(index=i, occupation=o)
-=======
                     cores.append(RO(index=i, occupation=o))
             else:
                 cores = [RO(index=i, occupation=o)
->>>>>>> d6df8d9b
                          for i,o in slot['cores']]
 
 
         gpus = slot['gpus']
         if gpus:
-<<<<<<< HEAD
-            if isinstance(gpus[0], int):
-                gpus  = [ResourceOccupation(index=i, occupation=1.0)
-=======
             if isinstance(gpus[0], RO):
                 pass
             elif isinstance(gpus[0], int):
                 gpus  = [RO(index=i, occupation=1.0)
->>>>>>> d6df8d9b
                          for i in slot['gpus']]
             elif isinstance(gpus[0], dict):
                 gpus = list()
                 for ro in slot['gpus']:
                     i = ro['index']
                     o = ro['occupation']
-<<<<<<< HEAD
-                    gpus.append(ResourceOccupation(index=i, occupation=o))
-            else:
-                gpus  = [ResourceOccupation(index=i, occupation=o)
-=======
                     gpus.append(RO(index=i, occupation=o))
             else:
                 gpus  = [RO(index=i, occupation=o)
->>>>>>> d6df8d9b
                          for i,o in slot['gpus']]
 
         new_slot = Slot(cores=cores,
@@ -314,11 +284,7 @@
 
 # ------------------------------------------------------------------------------
 #
-<<<<<<< HEAD
-def unconvert_slots(slots, log=None):
-=======
 def convert_slots_to_old(slots, log=None):
->>>>>>> d6df8d9b
 
     if not slots:
         return slots
@@ -326,12 +292,6 @@
     old_slots = list()
     for slot in slots:
 
-<<<<<<< HEAD
-        cores = slot['cores']
-        if cores:
-            print('=============')
-            print('cores:', cores[0])
-=======
         # if slots do not have a version field, they are old
         if not slot.get('version'):
             old_slots.append(slot)
@@ -339,7 +299,6 @@
 
         cores = slot['cores']
         if cores:
->>>>>>> d6df8d9b
             if isinstance(cores[0], int):
                 cores = [[c] for c in cores]
             elif isinstance(cores[0], dict):
