
# pylint: disable=global-statement

import os
import time

from typing import List, Union

import radical.utils as ru

# max number of t out/err chars to push to tail
MAX_IO_LOGLENGTH = 1024

# cache resource configs
_rcfgs = None


# ------------------------------------------------------------------------------
#
def tail(txt: str, maxlen: int = MAX_IO_LOGLENGTH) -> str:

    # shorten the given string to the last <n> characters, and prepend
    # a notification.  This is used to keep logging information in mongodb
    # manageable(the size of mongodb documents is limited).

    if not txt:
        return ''

    if len(txt) > maxlen:
        return "[... CONTENT SHORTENED ...]\n%s" % txt[-maxlen:]
    else:
        return txt


# ------------------------------------------------------------------------------
#
def get_rusage() -> str:

    import resource

    self_usage  = resource.getrusage(resource.RUSAGE_SELF)
    child_usage = resource.getrusage(resource.RUSAGE_CHILDREN)

    rtime = time.time()
    utime = self_usage.ru_utime  + child_usage.ru_utime
    stime = self_usage.ru_stime  + child_usage.ru_stime
    rss   = self_usage.ru_maxrss + child_usage.ru_maxrss

    return "real %3f sec | user %.3f sec | system %.3f sec | mem %.2f kB" \
         % (rtime, utime, stime, rss)


# ------------------------------------------------------------------------------
#
def create_tar(tgt: str, dnames: List[str]) -> None:
    '''
    Create a tarball on the file system which contains all given directories
    '''

    uid   = os.getuid()
    gid   = os.getgid()
    mode  = 16893
    mtime = int(time.time())

    fout  = open(tgt, 'wb')

    def rpad(s, size):
        return s + (size - len(s)) * '\0'

    def write_dir(path):
        data  = rpad(path, 100) \
              + rpad('%o' % mode,   8) \
              + rpad('%o' % uid,    8) \
              + rpad('%o' % gid,    8) \
              + rpad('%o' % 0,     12) \
              + rpad('%o' % mtime, 12) \
              + 8 * '\0' + '5'
        cksum = 256 + sum(ord(h) for h in data)
        data  = rpad(data  , 512)
        data  = data  [:-364] + '%06o\0' % cksum + data[-357:]
        fout.write(ru.as_bytes(data))

    for dname in dnames:
        write_dir(dname)

    fout.close()


# ------------------------------------------------------------------------------
#
def get_resource_configs() -> ru.Config:
    '''
    Return all resource configurations used by `radical.pilot`.

    Configurations for the individual resources are organized as sites and
    resources:

       - cfgs = get_resource_configs()
       - sites = cfgs.keys()
       - for site in sites: resource_names = cfgs[site].keys()

    Returns:

        :obj:`radical.utils.Config`: the resource configurations
    '''

    global _rcfgs

    if not _rcfgs:
        _rcfgs = ru.Config('radical.pilot.resource', name='*', expand=False)

    # return a deep copy
    return ru.Config(from_dict=_rcfgs)


# ------------------------------------------------------------------------------
#
def get_resource_config(resource: str) -> Union[None, ru.Config]:
    '''
    For the given resource label, return the resource configuration used by
    `radical.pilot`.


    Args:
        resource (:obj:`str`): resource label for which to return the cfg

    Returns:

        :obj:`radical.utils.Config`: the resource configuration

        The method returns `None` if no resource config is found for the
        specified resource label.
    '''

    # populate cache
    if not _rcfgs:
        get_resource_configs()

    site, host = resource.split('.', 1)

    if site not in _rcfgs:
        return None

    if host not in _rcfgs[site]:
        return None

    # return a deep copy
    return ru.Config(cfg=_rcfgs[site][host])


# ------------------------------------------------------------------------------
#
def get_resource_fs_url(resource: str,
                        schema  : str = None) -> Union[None, ru.Url]:
    '''
    For the given resource label, return the contact URL of the resource's file
    system.  This corresponds to the `filesystem_endpoint` setting in the
    resource config.

    For example,
    `rs.filesystem.directory(get_resource_fs_url(...)).change_dir('/')`
    is equivalent to the base ``endpoint:///`` URL available for use
    in a `staging_directive`.

    Args:
        resource (:obj:`str`): resource label for which to return the url

        schema (:obj:`str`, optional): access schema to use for resource
            access.  Defaults to the default access schema as defined in the
            resources config files.

    Returns:

        :obj:`radical.utils.Url`: the file system URL

        The method returns `None` if no resource config is found for the
        specified resource label and access schema.
    '''

    rcfg = get_resource_config(resource)

    if not schema:
        schema = rcfg['default_schema']

    # return a deep copy
    return ru.Url(rcfg['schemas'][schema]['filesystem_endpoint'])


# ------------------------------------------------------------------------------
#
def get_resource_job_url(resource: str,
                         schema  : str = None) -> Union[None, ru.Url]:
    '''
    For the given resource label, return the contact URL of the resource's job
    manager.


    Args:
        resource (:obj:`str`): resource label for which to return the url

        schema (:obj:`str`, optional): access schema to use for resource
            access.  Defaults to the default access schema as defined in the
            resources config files.

    Returns:

        :obj:`radical.utils.Url`: the job manager URL

        The method returns `None` if no resource config is found for the
        specified resource label and access schema.
    '''

    rcfg = get_resource_config(resource)

    if not schema:
        schema = rcfg['default_schema']

    # return a deep copy
    return ru.Url(rcfg.schemas[schema]['job_manager_endpoint'])


# ------------------------------------------------------------------------------
#
def convert_slots_to_new(slots, log=None):

    from ..resource_config import Slot, RO

    if not slots:
        return slots

    new_slots = list()
    for slot in slots:

<<<<<<< HEAD
        # check slot type: only new slots have a version field
        if slot.get('version'):
=======
        # check slot type: no need to convert if it is already new (>=1)
        if slot.get('version', 0) >= 1:
>>>>>>> 95d3d7e7
            new_slots.append(slot)
            continue

        cores = slot['cores']
        if cores:
            if isinstance(cores[0], RO):
                pass
            elif isinstance(cores[0], int):
                cores = [RO(index=i, occupation=1.0)
                         for i in slot['cores']]
            elif isinstance(cores[0], dict):
                cores = list()
                for ro in slot['cores']:
                    i = ro['index']
                    o = ro['occupation']
                    cores.append(RO(index=i, occupation=o))
            else:
                cores = [RO(index=i, occupation=o)
                         for i,o in slot['cores']]


        gpus = slot['gpus']
        if gpus:
            if isinstance(gpus[0], RO):
                pass
            elif isinstance(gpus[0], int):
                gpus  = [RO(index=i, occupation=1.0)
                         for i in slot['gpus']]
            elif isinstance(gpus[0], dict):
                gpus = list()
                for ro in slot['gpus']:
                    i = ro['index']
                    o = ro['occupation']
                    gpus.append(RO(index=i, occupation=o))
            else:
                gpus  = [RO(index=i, occupation=o)
                         for i,o in slot['gpus']]

        new_slot = Slot(cores=cores,
                        gpus=gpus,
                        lfs=slot['lfs'],
                        mem=slot['mem'],
                        node_index=slot['node_index'],
                        node_name=slot['node_name'])
        new_slots.append(new_slot)

    return new_slots


# ------------------------------------------------------------------------------
#
def convert_slots_to_old(slots, log=None):

    if not slots:
        return slots

    old_slots = list()
    for slot in slots:

        # if slots do not have a version field, they are old
        if not slot.get('version'):
            old_slots.append(slot)
            continue

        cores = slot['cores']
        if cores:
            if isinstance(cores[0], int):
                cores = [[c] for c in cores]
            elif isinstance(cores[0], dict):
                cores = [[ro['index']] for ro in cores]
            else:
                cores = [[ro.index] for ro in cores]

        gpus = slot['gpus']
        if gpus:
            if isinstance(gpus[0], int):
                gpus = [[c] for c in gpus]
            elif isinstance(gpus[0], dict):
                gpus = [[ro['index']] for ro in gpus]
            else:
                gpus = [[ro.index] for ro in gpus]

        old_slot = {'cores'     : cores,
                    'gpus'      : gpus,
                    'lfs'       : slot.get('lfs', 0),
                    'mem'       : slot.get('mem', 0),
                    'node_index': slot['node_index'],
                    'node_name' : slot['node_name']}
        old_slots.append(old_slot)

    return old_slots


# ------------------------------------------------------------------------------
<|MERGE_RESOLUTION|>--- conflicted
+++ resolved
@@ -231,13 +231,8 @@
     new_slots = list()
     for slot in slots:
 
-<<<<<<< HEAD
-        # check slot type: only new slots have a version field
-        if slot.get('version'):
-=======
         # check slot type: no need to convert if it is already new (>=1)
         if slot.get('version', 0) >= 1:
->>>>>>> 95d3d7e7
             new_slots.append(slot)
             continue
 
