
import os
import sys
import copy
import time
import errno
import datetime
import pymongo
import netifaces
import threading
import multiprocessing

import radical.utils as ru
from   radical.pilot.states import *

# ------------------------------------------------------------------------------
#
# max number of cu out/err chars to push to tail
MAX_IO_LOGLENGTH = 1024
def tail(txt, maxlen=MAX_IO_LOGLENGTH):

    # shorten the given string to the last <n> characters, and prepend
    # a notification.  This is used to keep logging information in mongodb
    # manageable(the size of mongodb documents is limited).

    if not txt:
        return txt

    if len(txt) > maxlen:
        return "[... CONTENT SHORTENED ...]\n%s" % txt[-maxlen:]
    else:
        return txt


# ------------------------------------------------------------------------------
#
def get_rusage():

    import resource

    self_usage  = resource.getrusage(resource.RUSAGE_SELF)
    child_usage = resource.getrusage(resource.RUSAGE_CHILDREN)

    rtime = time.time()
    utime = self_usage.ru_utime  + child_usage.ru_utime
    stime = self_usage.ru_stime  + child_usage.ru_stime
    rss   = self_usage.ru_maxrss + child_usage.ru_maxrss

    return "real %3f sec | user %.3f sec | system %.3f sec | mem %.2f kB" \
         % (rtime, utime, stime, rss)


# ------------------------------------------------------------------------------
#
def rec_makedir(target):

    # recursive makedir which ignores errors if dir already exists

    try:
        os.makedirs(target)

    except OSError as e:
        # ignore failure on existing directory
        if e.errno == errno.EEXIST and os.path.isdir(os.path.dirname(target)):
            pass
        else:
            raise


# ------------------------------------------------------------------------------
#
_hostip = None
def hostip(req=None, black_list=None, pref_list=None, logger=None):
    """
    Look up the ip number for a given requested interface name.
    If interface is not given, do some magic.
    """

    # we only determine hostip once
    global _hostip
    if _hostip:
        return _hostip

    # List of interfaces that we probably dont want to bind to by default
    if not black_list:
        black_list = ['sit0', 'lo']

    # Known intefaces in preferred order
    if not pref_list:
        pref_list = [
            'ipogif0', # Cray's
<<<<<<< HEAD
            'ib0',     # IBM (summit)
=======
            'ib0',     # IBM (Summit)
>>>>>>> a859ab7d
            'br0'      # SuperMIC
        ]

    gateways = netifaces.gateways()
    if  not 'default' in gateways or \
        not gateways['default']:
        return '127.0.0.1'

    # we always add the currently used interface to the preferred ones
    default = gateways['default'][netifaces.AF_INET][1]
    if default not in pref_list:
        pref_list.append(default)

    # Get a list of all network interfaces
    all = netifaces.interfaces()

    if logger:
        logger.debug("Network interfaces detected: %s", all)

    pref = None
    # If we got a request, see if it is in the list that we detected
    if req and req in all:
        # Requested is available, set it
        pref = req
    else:
        # No requested or request not found, create preference list
        potentials = [iface for iface in all if iface not in black_list]

    # If we didn't select an interface already
    if not pref:
        # Go through the sorted list and see if it is available
        for iface in pref_list:
            if iface in all:
                # Found something, get out of here
                pref = iface
                break

    # If we still didn't find something, grab the first one from the
    # potentials if it has entries
    if not pref and potentials:
        pref = potentials[0]

    # If there were no potentials, see if we can find one in the blacklist
    if not pref:
        for iface in black_list:
            if iface in all:
                pref = iface

    if logger:
        logger.debug("Network interfaces selected: %s", pref)

    # Use IPv4, because, we can ...
    af = netifaces.AF_INET
    ip = netifaces.ifaddresses(pref)[af][0]['addr']

    # we fall back to localhost
    if not ip:
        ip = '127.0.0.1'

    if logger:
        logger.debug("Network ip address detected: %s", ip)

    # cache for next invocation
    _hostip = ip
    return ip


# ----------------------------------------------------------------------------------
#
def create_tar(tgt, dnames):
    '''
    Create a tarball on the file system which contains all given directories
    '''

    uid   = os.getuid()
    gid   = os.getgid()
    mode  = 16893
    mtime = time.time()

    fout  = open(tgt, 'wb')

    def rpad(s, size):
        return s + (size - len(s)) * '\0'
    
    def write_dir(path):
        data  = rpad(path, 100) \
              + rpad('%o' % mode,   8) \
              + rpad('%o' % uid,    8) \
              + rpad('%o' % gid,    8) \
              + rpad('%o' % 0,     12) \
              + rpad('%o' % mtime, 12) \
              + 8 * '\0' + '5'
        cksum = 256 + sum(ord(h) for h in data)
        data  = rpad(data  , 512)
        data  = data  [:-364] + '%06o\0' % cksum + data[-357:]
        fout.write(data)

    for dname in dnames:
        write_dir(dname)

    fout.close()


# ----------------------------------------------------------------------------------
<|MERGE_RESOLUTION|>--- conflicted
+++ resolved
@@ -1,17 +1,11 @@
 
 import os
-import sys
-import copy
 import time
 import errno
-import datetime
-import pymongo
 import netifaces
-import threading
-import multiprocessing
 
-import radical.utils as ru
 from   radical.pilot.states import *
+
 
 # ------------------------------------------------------------------------------
 #
@@ -88,17 +82,13 @@
     # Known intefaces in preferred order
     if not pref_list:
         pref_list = [
-            'ipogif0', # Cray's
-<<<<<<< HEAD
-            'ib0',     # IBM (summit)
-=======
-            'ib0',     # IBM (Summit)
->>>>>>> a859ab7d
-            'br0'      # SuperMIC
+            'ipogif0',  # Cray's
+            'ib0',      # IBM (Summit)
+            'br0'       # SuperMIC
         ]
 
     gateways = netifaces.gateways()
-    if  not 'default' in gateways or \
+    if  'default' not in gateways or \
         not gateways['default']:
         return '127.0.0.1'
 
@@ -177,7 +167,7 @@
 
     def rpad(s, size):
         return s + (size - len(s)) * '\0'
-    
+
     def write_dir(path):
         data  = rpad(path, 100) \
               + rpad('%o' % mode,   8) \
