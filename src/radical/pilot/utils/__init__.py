
# ------------------------------------------------------------------------------
# we *first* import radical.utils, so that the monkeypatching of the logger has
# a chance to kick in before the logging module is pulled by any other 3rd party
# module, and also to monkeypatch `os.fork()` for the `atfork` functionality.
# we also get the version string at this point.
#
import os
import radical.utils as _ru

_root = "%s/.." % os.path.dirname(__file__)

version_short, version_detail, version_base, version_branch, \
        sdist_name, sdist_path = _ru.get_version(_root)
version = version_short


# ------------------------------------------------------------------------------
#
<<<<<<< HEAD
from .db_utils          import *
=======
>>>>>>> ef68c09f
from .prof_utils        import *
from .misc              import *
from .session           import *
from .component         import *
from .slot_utils        import *
from .component_manager import *


# ------------------------------------------------------------------------------
<|MERGE_RESOLUTION|>--- conflicted
+++ resolved
@@ -17,10 +17,6 @@
 
 # ------------------------------------------------------------------------------
 #
-<<<<<<< HEAD
-from .db_utils          import *
-=======
->>>>>>> ef68c09f
 from .prof_utils        import *
 from .misc              import *
 from .session           import *
