
# ------------------------------------------------------------------------------
# we *first* import radical.utils, so that the monkeypatching of the logger has
# a chance to kick in before the logging module is pulled by any other 3rd party
# module, and also to monkeypatch `os.fork()` for the `atfork` functionality.
# we also get the version string at this point.
#
import os


# ------------------------------------------------------------------------------
#
# ensure sufficient system limits on OS-X
#
if os.uname()[0] == 'Darwin':
    # on MacOS, we are running out of file descriptors soon.  The code
    # below attempts to increase the limit of open files - but any error
    # is silently ignored, so this is an best-effort, no guarantee.  We
    # leave responsibility for system limits with the user.
    #
    # FIXME: should we do this on all systems, not only Darwin (see
    #        PRTE on Summit)
    try:
        import resource
        _limits    = list(resource.getrlimit(resource.RLIMIT_NOFILE))
        _limits[0] = 512
        resource.setrlimit(resource.RLIMIT_NOFILE, tuple(_limits))

    except:
        pass


# ------------------------------------------------------------------------------
#
from .prof_utils        import *
from .misc              import *
from .session           import *
from .component         import *
from .component_manager import *
from .serializer        import *
<<<<<<< HEAD
=======
from .staging_helper    import *
>>>>>>> a36a02b7


# ------------------------------------------------------------------------------
<|MERGE_RESOLUTION|>--- conflicted
+++ resolved
@@ -38,10 +38,7 @@
 from .component         import *
 from .component_manager import *
 from .serializer        import *
-<<<<<<< HEAD
-=======
 from .staging_helper    import *
->>>>>>> a36a02b7
 
 
 # ------------------------------------------------------------------------------
