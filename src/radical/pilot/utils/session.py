
import os
import glob
import tarfile

import radical.saga  as rs
import radical.utils as ru

from   .db_utils import get_session_docs

rs_fs = rs.filesystem


# ------------------------------------------------------------------------------
#
def fetch_json(sid, dburl=None, tgt=None, skip_existing=False, session=None,
               log=None):
    '''
    returns file name
    '''

    if not log and session:
        log = session._log
    elif not log:
        log = ru.Logger('radical.pilot.utils')

    if session:
        rep = session._rep
    else:
        rep = ru.Reporter('radical.pilot.utils')

    if not tgt:
        tgt = os.getcwd()

    if tgt.startswith('/'):
        dst = '%s/%s/%s.json' % (tgt, sid, sid)
    else:
        dst = '%s/%s/%s/%s.json' % (os.getcwd(), tgt, sid, sid)

    ru.rec_makedir(os.path.dirname(dst))

    if skip_existing and os.path.isfile(dst) and os.path.getsize(dst):
        log.info("session already in %s", dst)
        return dst

    # need to fetch from MongoDB
    if not dburl:
        dburl = os.environ.get('RADICAL_PILOT_DBURL')

    if not dburl:
        raise ValueError('need RADICAL_PILOT_DBURL to fetch session')

    mongo, db, _, _, _ = ru.mongodb_connect(dburl)

    json_docs = get_session_docs(sid, db)
    ru.write_json(json_docs, dst)
    mongo.close()

<<<<<<< HEAD
    pilots = json_docs['pilot']
    num_pilots = len(pilots)
    log.debug("Session: %s", sid)
    log.debug("Number of pilots in session: %d", num_pilots)

    for pilot in pilots:

        try:
            log.debug("processing pilot '%s'", pilot['uid'])

            sandbox_url = rs.Url(pilot['pilot_sandbox'])

            if access:
                # Allow to use a different access schema than used for the the
                # run.  Useful if you ran from the headnode, but would like to
                # retrieve the profiles to your desktop (Hello Titan).
                access_url = rs.Url(access)
                sandbox_url.schema = access_url.schema
                sandbox_url.host   = access_url.host

              # print "Overriding remote sandbox: %s" % sandbox_url

            sandbox = rs.fs.Directory (sandbox_url, session=session)

            # Try to fetch a tarball of profiles, so that we can get them
            # all in one (SAGA) go!
            PROFILES_TARBALL = '%s.prof.tgz' % pilot['uid']
            tarball_available = False
            try:
                if  sandbox.is_file(PROFILES_TARBALL) and \
                    sandbox.get_size(PROFILES_TARBALL):

                    log.info("profiles tarball exists")
                    ftgt = rs.Url('%s/%s' % (tgt_url, PROFILES_TARBALL))

                    if skip_existing and os.path.isfile(ftgt.path) \
                            and os.stat(ftgt.path).st_size > 0:

                        log.info("skip fetching of '%s/%s' to '%s'.",
                                 sandbox_url, PROFILES_TARBALL, tgt_url)
                        tarball_available = True
                    else:

                        log.info("fetch '%s%s' to '%s'.", sandbox_url,
                                 PROFILES_TARBALL, tgt_url)

                        prof_file = rs.fs.File("%s%s" % (sandbox_url,
                                            PROFILES_TARBALL), session=session)
                        prof_file.copy(ftgt, flags=rs.fs.CREATE_PARENTS)
                        prof_file.close()

                        tarball_available = True
                else:
                    log.warn("profiles tarball doesnt exists!")

            except rs.DoesNotExist:
                log.exception("exception(TODO): profile tarball doesnt exists!")

            try:
                os.mkdir("%s/%s" % (tgt_url.path, pilot['uid']))
            except OSError:
                pass

            # We now have a local tarball
            if tarball_available:
                log.info("Extract tarball %s to '%s'.", ftgt.path, tgt_url.path)
                try:
                    tarball = tarfile.open(ftgt.path, mode='r:gz')
                    tarball.extractall("%s/%s" % (tgt_url.path, pilot['uid']))

                    profiles = glob.glob("%s/%s/*.prof" %
                                         (tgt_url.path, pilot['uid']))
                    ret.extend(profiles)
                    os.unlink(ftgt.path)

                    # If extract succeeded, no need to fetch individual profiles
                    rep.ok("+ %s (profiles)\n" % pilot['uid'])
                    continue

                except Exception as e:
                    log.warn('could not extract tarball %s [%s]', ftgt.path, e)

            # If we dont have a tarball (for whichever reason), fetch individual
            # profiles
            profiles  = sandbox.list('*.prof')
            profiles += sandbox.list('*/*.prof')
            for prof in profiles:

                ftgt = rs.Url('%s/%s/%s' % (tgt_url, pilot['uid'], prof))
                ret.append("%s" % ftgt.path)

                if skip_existing and os.path.isfile(ftgt.path) \
                                 and os.stat(ftgt.path).st_size > 0:
                    pass
                else:
                    prof_file = rs.fs.File("%s%s" % (sandbox_url, prof),
                                           session=session)
                    prof_file.copy(ftgt, flags=rs.fs.CREATE_PARENTS)
                    prof_file.close()

            rep.ok("+ %s (profiles)\n" % pilot['uid'])

        except Exception:
            rep.error("- %s (profiles)\n" % pilot['uid'])
            log.exception('failed to fetch profiles for %s', pilot['uid'])
=======
    log.info("session written to %s", dst)
    rep.ok("+ %s (json)\n" % sid)
>>>>>>> 42402dbe

    return dst


# ------------------------------------------------------------------------------
#
def fetch_filetype(ext, name, sid, dburl=None, src=None, tgt=None, access=None,
        session=None, skip_existing=False, fetch_client=False, log=None):
    '''
    ext : file extension to fetch
    name: full name of filetype for log messages etc
    sid : session for which all files are fetched
    src : dir to look for client session files ($src/$sid/*.ext)
    tgt : dir to store the files in
          - $tgt/$sid/*.ext,
          - $tgt/$sid/$pid/*.ext)

    returns list of file names (fetched and/or cached)
    '''

    if not log and session:
        log = session._log

    elif not log:
        log = ru.Logger('radical.pilot.utils')

    if session:
        rep = session._rep
    else:
        rep = ru.Reporter('radical.pilot.utils')

    ret = list()

    if not src:
        src = os.getcwd()

    if not tgt:
        tgt = os.getcwd()

    # no point in fetching client files into client sandbox
    if src == tgt:
        fetch_client = False

    if not tgt.startswith('/') and '://' not in tgt:
        tgt = "%s/%s" % (os.getcwd(), tgt)

    # we always create a session dir as real target
    tgt_url = rs.Url("%s/%s/" % (tgt, sid))

    # turn URLs without `schema://host` into `file://localhost`,
    # so that they dont become interpreted as relative paths.
    if not tgt_url.schema: tgt_url.schema = 'file'
    if not tgt_url.host  : tgt_url.host   = 'localhost'

    # create target dir for session
    ru.rec_makedir(tgt_url.path)

    # first fetch client files
    if fetch_client:
        client_files = glob.glob("%s/%s/**.%s" % (src, sid, ext))
        if not client_files:
            raise RuntimeError('no client %s in %s/%s' % (name, src, sid))

        for client_file in client_files:

            ftgt = rs.Url('%s/%s' % (tgt_url, os.path.basename(client_file)))
            ret.append("%s" % ftgt.path)

            if skip_existing and os.path.isfile(ftgt.path) \
                             and os.path.getsize(ftgt.path):
                pass
            else:
                log.debug('fetch client file %s' % client_file)
                rs_file = rs_fs.File(client_file, session=session)
                rs_file.copy(ftgt, flags=rs_fs.CREATE_PARENTS)
                rs_file.close()

    # we need the session json for pilot details
    json_name  = fetch_json(sid, dburl, tgt, skip_existing, session, log)
    json_docs  = ru.read_json(json_name)
    pilots     = json_docs['pilot']
    num_pilots = len(pilots)

    log.debug("Session: %s", sid)
    log.debug("Number of pilots in session: %d", num_pilots)

    for pilot in pilots:

        pid = pilot['uid']

        # create target dir for this pilot
        ru.rec_makedir('%s/%s' % (tgt_url.path, pid))

        try:
            log.debug("processing pilot '%s'", pid)

            sandbox_url = rs.Url(pilot['pilot_sandbox'])

            if access:
                # Allow to use a different access schema than used for the the
                # run.  Useful if you ran from the headnode, but would like to
                # retrieve the files to your desktop (Hello Titan).
                access_url = rs.Url(access)
                sandbox_url.schema = access_url.schema
                sandbox_url.host   = access_url.host

            sandbox = rs_fs.Directory (sandbox_url, session=session)

            # Try to fetch a tarball of files, so that we can get them
            # all in one (SAGA) go!
            tarball_name  = '%s.%s.tbz'   % (pid, ext)
            tarball_tgt   = '%s/%s/%s/%s' % (tgt, sid, pid, tarball_name)
            tarball_local = False

            # check if we have a local tarball already
            if skip_existing and \
               os.path.isfile(tarball_tgt) and \
               os.path.getsize(tarball_tgt):
                tarball_local = True

            if not tarball_local:
                # need to fetch tarball
                #  - if no remote tarball exists, create it
                #  - fetch remote tarball

                tarball_remote = False
                if sandbox.is_file(tarball_name) and \
                        sandbox.get_size(tarball_name):
                    tarball_remote = True

                if not tarball_remote:
                    # so lets create a tarball with SAGA JobService
                    js_url = pilot['js_hop']
                    log.debug('js  : %s', js_url)
                    js  = rs.job.Service(js_url, session=session)
                    cmd = "cd %s; find . -name \\*.%s > %s.lst; " \
                          "tar cjf %s -T %s.lst" % (sandbox.url.path, ext, ext,
                              tarball_name, ext)
                    j = js.run_job(cmd)
                    j.wait()

                    log.debug('tar cmd   : %s', cmd)
                    log.debug('tar result: %s\n---\n%s\n---\n%s',
                              j.get_stdout_string(), j.get_stderr_string(),
                              j.exit_code)

                    if j.exit_code:
                        raise RuntimeError('could not create tarball: %s' %
                                j.get_stderr_string())

                # we not have a remote tarball and can fetch it
                log.info("fetch '%s%s' to '%s'.", sandbox_url,
                         tarball_name, tgt_url)

                rs_file = rs_fs.File("%s%s" % (sandbox_url, tarball_name),
                                     session=session)
                rs_file.copy(tarball_tgt, flags=rs_fs.CREATE_PARENTS)
                rs_file.close()

            # we now have a local tarball - unpack it
            # note that we do not check if it was unpacked before - it's simpler
            # (and possibly cheaper) to just do that again
            log.info('Extract tarball %s', tarball_tgt)
            tarball = tarfile.open(tarball_tgt, mode='r:bz2')
            tarball.extractall("%s/%s" % (tgt_url.path, pid))

            files = glob.glob("%s/%s/**.%s" % (tgt_url.path, pid, ext))
            ret.extend(files)

            rep.ok("+ %s (%s)\n" % (pid, name))

        except Exception:
            # do not raise, we still try the other pilots
            rep.error("- %s (%s)\n" % (pid, name))
            log.exception('failed to fetch %s for %s', pid, name)

    return ret


# ------------------------------------------------------------------------------
#
def fetch_profiles (sid, dburl=None, src=None, tgt=None, access=None,
        session=None, skip_existing=False, fetch_client=False, log=None):

    return fetch_filetype('prof', 'profiles', sid, dburl, src, tgt, access,
            session, skip_existing, fetch_client, log)


# ------------------------------------------------------------------------------
#
def fetch_logfiles (sid, dburl=None, src=None, tgt=None, access=None,
        session=None, skip_existing=False, fetch_client=False, log=None):

    return fetch_filetype('log', 'logfiles', sid, dburl, src, tgt, access,
            session, skip_existing, fetch_client, log)


# ------------------------------------------------------------------------------
<|MERGE_RESOLUTION|>--- conflicted
+++ resolved
@@ -56,116 +56,8 @@
     ru.write_json(json_docs, dst)
     mongo.close()
 
-<<<<<<< HEAD
-    pilots = json_docs['pilot']
-    num_pilots = len(pilots)
-    log.debug("Session: %s", sid)
-    log.debug("Number of pilots in session: %d", num_pilots)
-
-    for pilot in pilots:
-
-        try:
-            log.debug("processing pilot '%s'", pilot['uid'])
-
-            sandbox_url = rs.Url(pilot['pilot_sandbox'])
-
-            if access:
-                # Allow to use a different access schema than used for the the
-                # run.  Useful if you ran from the headnode, but would like to
-                # retrieve the profiles to your desktop (Hello Titan).
-                access_url = rs.Url(access)
-                sandbox_url.schema = access_url.schema
-                sandbox_url.host   = access_url.host
-
-              # print "Overriding remote sandbox: %s" % sandbox_url
-
-            sandbox = rs.fs.Directory (sandbox_url, session=session)
-
-            # Try to fetch a tarball of profiles, so that we can get them
-            # all in one (SAGA) go!
-            PROFILES_TARBALL = '%s.prof.tgz' % pilot['uid']
-            tarball_available = False
-            try:
-                if  sandbox.is_file(PROFILES_TARBALL) and \
-                    sandbox.get_size(PROFILES_TARBALL):
-
-                    log.info("profiles tarball exists")
-                    ftgt = rs.Url('%s/%s' % (tgt_url, PROFILES_TARBALL))
-
-                    if skip_existing and os.path.isfile(ftgt.path) \
-                            and os.stat(ftgt.path).st_size > 0:
-
-                        log.info("skip fetching of '%s/%s' to '%s'.",
-                                 sandbox_url, PROFILES_TARBALL, tgt_url)
-                        tarball_available = True
-                    else:
-
-                        log.info("fetch '%s%s' to '%s'.", sandbox_url,
-                                 PROFILES_TARBALL, tgt_url)
-
-                        prof_file = rs.fs.File("%s%s" % (sandbox_url,
-                                            PROFILES_TARBALL), session=session)
-                        prof_file.copy(ftgt, flags=rs.fs.CREATE_PARENTS)
-                        prof_file.close()
-
-                        tarball_available = True
-                else:
-                    log.warn("profiles tarball doesnt exists!")
-
-            except rs.DoesNotExist:
-                log.exception("exception(TODO): profile tarball doesnt exists!")
-
-            try:
-                os.mkdir("%s/%s" % (tgt_url.path, pilot['uid']))
-            except OSError:
-                pass
-
-            # We now have a local tarball
-            if tarball_available:
-                log.info("Extract tarball %s to '%s'.", ftgt.path, tgt_url.path)
-                try:
-                    tarball = tarfile.open(ftgt.path, mode='r:gz')
-                    tarball.extractall("%s/%s" % (tgt_url.path, pilot['uid']))
-
-                    profiles = glob.glob("%s/%s/*.prof" %
-                                         (tgt_url.path, pilot['uid']))
-                    ret.extend(profiles)
-                    os.unlink(ftgt.path)
-
-                    # If extract succeeded, no need to fetch individual profiles
-                    rep.ok("+ %s (profiles)\n" % pilot['uid'])
-                    continue
-
-                except Exception as e:
-                    log.warn('could not extract tarball %s [%s]', ftgt.path, e)
-
-            # If we dont have a tarball (for whichever reason), fetch individual
-            # profiles
-            profiles  = sandbox.list('*.prof')
-            profiles += sandbox.list('*/*.prof')
-            for prof in profiles:
-
-                ftgt = rs.Url('%s/%s/%s' % (tgt_url, pilot['uid'], prof))
-                ret.append("%s" % ftgt.path)
-
-                if skip_existing and os.path.isfile(ftgt.path) \
-                                 and os.stat(ftgt.path).st_size > 0:
-                    pass
-                else:
-                    prof_file = rs.fs.File("%s%s" % (sandbox_url, prof),
-                                           session=session)
-                    prof_file.copy(ftgt, flags=rs.fs.CREATE_PARENTS)
-                    prof_file.close()
-
-            rep.ok("+ %s (profiles)\n" % pilot['uid'])
-
-        except Exception:
-            rep.error("- %s (profiles)\n" % pilot['uid'])
-            log.exception('failed to fetch profiles for %s', pilot['uid'])
-=======
     log.info("session written to %s", dst)
     rep.ok("+ %s (json)\n" % sid)
->>>>>>> 42402dbe
 
     return dst
 
