
import os
import glob
import tarfile

import radical.saga  as rs
import radical.utils as ru

from   .db_utils import get_session_docs

rs_fs = rs.filesystem


# ------------------------------------------------------------------------------
#
<<<<<<< HEAD
def fetch_profiles (sid, src=None, tgt=None, access=None,
        session=None, skip_existing=False, fetch_client=False, log=None):
=======
def fetch_json(sid, dburl=None, tgt=None, skip_existing=False, session=None,
               log=None):
>>>>>>> 42402dbe
    '''
    returns file name
    '''

    if not log and session:
        log = session._log
    elif not log:
        log = ru.Logger('radical.pilot.utils')

<<<<<<< HEAD
    ret = list()

    if not src:
        src = os.getcwd()
=======
    if session:
        rep = session._rep
    else:
        rep = ru.Reporter('radical.pilot.utils')
>>>>>>> 42402dbe

    if not tgt:
        tgt = os.getcwd()

    if tgt.startswith('/'):
        dst = '%s/%s/%s.json' % (tgt, sid, sid)
    else:
        dst = '%s/%s/%s/%s.json' % (os.getcwd(), tgt, sid, sid)

    ru.rec_makedir(os.path.dirname(dst))

    if skip_existing and os.path.isfile(dst) and os.path.getsize(dst):
        log.info("session already in %s", dst)
        return dst

    # need to fetch from MongoDB
    if not dburl:
        dburl = os.environ.get('RADICAL_PILOT_DBURL')

    if not dburl:
        raise ValueError('need RADICAL_PILOT_DBURL to fetch session')

<<<<<<< HEAD
    # FIXME: MongoDB
    json_docs  = ...
    return
    pilots     = json_docs['pilot']
    num_pilots = len(pilots)

    log.debug("Session: %s", sid)
    log.debug("Number of pilots in session: %d", num_pilots)

    for pilot in pilots:

        try:
            log.debug("processing pilot '%s'", pilot['uid'])

            sandbox_url = rs.Url(pilot['pilot_sandbox'])

            if access:
                # Allow to use a different access schema than used for the the
                # run.  Useful if you ran from the headnode, but would like to
                # retrieve the profiles to your desktop (Hello Titan).
                access_url = rs.Url(access)
                sandbox_url.schema = access_url.schema
                sandbox_url.host   = access_url.host

              # print "Overriding remote sandbox: %s" % sandbox_url

            sandbox = rs.fs.Directory (sandbox_url, session=session)

            # Try to fetch a tarball of profiles, so that we can get them
            # all in one (SAGA) go!
            PROFILES_TARBALL = '%s.prof.tgz' % pilot['uid']
            tarball_available = False
            try:
                if  sandbox.is_file(PROFILES_TARBALL) and \
                    sandbox.get_size(PROFILES_TARBALL):

                    log.info("profiles tarball exists")
                    ftgt = rs.Url('%s/%s' % (tgt_url, PROFILES_TARBALL))

                    if skip_existing and os.path.isfile(ftgt.path) \
                            and os.stat(ftgt.path).st_size > 0:

                        log.info("skip fetching of '%s/%s' to '%s'.",
                                 sandbox_url, PROFILES_TARBALL, tgt_url)
                        tarball_available = True
                    else:

                        log.info("fetch '%s%s' to '%s'.", sandbox_url,
                                 PROFILES_TARBALL, tgt_url)

                        prof_file = rs.fs.File("%s%s" % (sandbox_url,
                                            PROFILES_TARBALL), session=session)
                        prof_file.copy(ftgt, flags=rs.fs.CREATE_PARENTS)
                        prof_file.close()

                        tarball_available = True
                else:
                    log.warn("profiles tarball doesnt exists!")

            except rs.DoesNotExist:
                log.exception("exception(TODO): profile tarball doesnt exists!")

            try:
                os.mkdir("%s/%s" % (tgt_url.path, pilot['uid']))
            except OSError:
                pass

            # We now have a local tarball
            if tarball_available:
                log.info("Extract tarball %s to '%s'.", ftgt.path, tgt_url.path)
                try:
                    tarball = tarfile.open(ftgt.path, mode='r:gz')
                    tarball.extractall("%s/%s" % (tgt_url.path, pilot['uid']))

                    profiles = glob.glob("%s/%s/*.prof" %
                                         (tgt_url.path, pilot['uid']))
                    ret.extend(profiles)
                    os.unlink(ftgt.path)

                    # If extract succeeded, no need to fetch individual profiles
                    rep.ok("+ %s (profiles)\n" % pilot['uid'])
                    continue

                except Exception as e:
                    log.warn('could not extract tarball %s [%s]', ftgt.path, e)

            # If we dont have a tarball (for whichever reason), fetch individual
            # profiles
            profiles = sandbox.list('*.prof')
            for prof in profiles:

                ftgt = rs.Url('%s/%s/%s' % (tgt_url, pilot['uid'], prof))
                ret.append("%s" % ftgt.path)

                if skip_existing and os.path.isfile(ftgt.path) \
                                 and os.stat(ftgt.path).st_size > 0:
                    pass
                else:
                    prof_file = rs.fs.File("%s%s" % (sandbox_url, prof),
                                           session=session)
                    prof_file.copy(ftgt, flags=rs.fs.CREATE_PARENTS)
                    prof_file.close()

            rep.ok("+ %s (profiles)\n" % pilot['uid'])

        except Exception:
            rep.error("- %s (profiles)\n" % pilot['uid'])
            log.exception('failed to fetch profiles for %s', pilot['uid'])
=======
    mongo, db, _, _, _ = ru.mongodb_connect(dburl)

    json_docs = get_session_docs(sid, db)
    ru.write_json(json_docs, dst)
    mongo.close()

    log.info("session written to %s", dst)
    rep.ok("+ %s (json)\n" % sid)
>>>>>>> 42402dbe

    return dst


# ------------------------------------------------------------------------------
#
<<<<<<< HEAD
def fetch_logfiles (sid, src=None, tgt=None, access=None,
=======
def fetch_filetype(ext, name, sid, dburl=None, src=None, tgt=None, access=None,
>>>>>>> 42402dbe
        session=None, skip_existing=False, fetch_client=False, log=None):
    '''
    ext : file extension to fetch
    name: full name of filetype for log messages etc
    sid : session for which all files are fetched
    src : dir to look for client session files ($src/$sid/*.ext)
    tgt : dir to store the files in
          - $tgt/$sid/*.ext,
          - $tgt/$sid/$pid/*.ext)

    returns list of file names (fetched and/or cached)
    '''

    if not log and session:
        log = session._log

    elif not log:
        log = ru.Logger('radical.pilot.utils')

    if session:
        rep = session._rep
    else:
        rep = ru.Reporter('radical.pilot.utils')

    ret = list()

    if not src:
        src = os.getcwd()

    if not tgt:
        tgt = os.getcwd()

    # no point in fetching client files into client sandbox
    if src == tgt:
        fetch_client = False

    if not tgt.startswith('/') and '://' not in tgt:
        tgt = "%s/%s" % (os.getcwd(), tgt)

    # we always create a session dir as real target
    tgt_url = rs.Url("%s/%s/" % (tgt, sid))

    # turn URLs without `schema://host` into `file://localhost`,
    # so that they dont become interpreted as relative paths.
    if not tgt_url.schema: tgt_url.schema = 'file'
    if not tgt_url.host  : tgt_url.host   = 'localhost'

    # create target dir for session
    ru.rec_makedir(tgt_url.path)

    # first fetch client files
    if fetch_client:
        client_files = glob.glob("%s/%s/**.%s" % (src, sid, ext))
        if not client_files:
            raise RuntimeError('no client %s in %s/%s' % (name, src, sid))

<<<<<<< HEAD

    # FIXME: MongoDB
    json_docs  = ...
    return
    pilots     = json_docs['pilot']
    num_pilots = len(pilots)

    log.info("Session: %s", sid)
    log.info("Number of pilots in session: %d", num_pilots)

=======
        for client_file in client_files:

            ftgt = rs.Url('%s/%s' % (tgt_url, os.path.basename(client_file)))
            ret.append("%s" % ftgt.path)

            if skip_existing and os.path.isfile(ftgt.path) \
                             and os.path.getsize(ftgt.path):
                pass
            else:
                log.debug('fetch client file %s' % client_file)
                rs_file = rs_fs.File(client_file, session=session)
                rs_file.copy(ftgt, flags=rs_fs.CREATE_PARENTS)
                rs_file.close()

    # we need the session json for pilot details
    json_name  = fetch_json(sid, dburl, tgt, skip_existing, session, log)
    json_docs  = ru.read_json(json_name)
    pilots     = json_docs['pilot']
    num_pilots = len(pilots)

    log.debug("Session: %s", sid)
    log.debug("Number of pilots in session: %d", num_pilots)

>>>>>>> 42402dbe
    for pilot in pilots:

        pid = pilot['uid']

        # create target dir for this pilot
        ru.rec_makedir('%s/%s' % (tgt_url.path, pid))

        try:
            log.debug("processing pilot '%s'", pid)

            sandbox_url = rs.Url(pilot['pilot_sandbox'])

            if access:
                # Allow to use a different access schema than used for the the
                # run.  Useful if you ran from the headnode, but would like to
                # retrieve the files to your desktop (Hello Titan).
                access_url = rs.Url(access)
                sandbox_url.schema = access_url.schema
                sandbox_url.host   = access_url.host

            sandbox = rs_fs.Directory (sandbox_url, session=session)

            # Try to fetch a tarball of files, so that we can get them
            # all in one (SAGA) go!
            tarball_name  = '%s.%s.tbz'   % (pid, ext)
            tarball_tgt   = '%s/%s/%s/%s' % (tgt, sid, pid, tarball_name)
            tarball_local = False

            # check if we have a local tarball already
            if skip_existing and \
               os.path.isfile(tarball_tgt) and \
               os.path.getsize(tarball_tgt):
                tarball_local = True

            if not tarball_local:
                # need to fetch tarball
                #  - if no remote tarball exists, create it
                #  - fetch remote tarball

                tarball_remote = False
                if sandbox.is_file(tarball_name) and \
                        sandbox.get_size(tarball_name):
                    tarball_remote = True

                if not tarball_remote:
                    # so lets create a tarball with SAGA JobService
                    js_url = pilot['js_hop']
                    log.debug('js  : %s', js_url)
                    js  = rs.job.Service(js_url, session=session)
                    cmd = "cd %s; find . -name \\*.%s > %s.lst; " \
                          "tar cjf %s -T %s.lst" % (sandbox.url.path, ext, ext,
                              tarball_name, ext)
                    j = js.run_job(cmd)
                    j.wait()

                    log.debug('tar cmd   : %s', cmd)
                    log.debug('tar result: %s\n---\n%s\n---\n%s',
                              j.get_stdout_string(), j.get_stderr_string(),
                              j.exit_code)

                    if j.exit_code:
                        raise RuntimeError('could not create tarball: %s' %
                                j.get_stderr_string())

                # we not have a remote tarball and can fetch it
                log.info("fetch '%s%s' to '%s'.", sandbox_url,
                         tarball_name, tgt_url)

                rs_file = rs_fs.File("%s%s" % (sandbox_url, tarball_name),
                                     session=session)
                rs_file.copy(tarball_tgt, flags=rs_fs.CREATE_PARENTS)
                rs_file.close()

            # we now have a local tarball - unpack it
            # note that we do not check if it was unpacked before - it's simpler
            # (and possibly cheaper) to just do that again
            log.info('Extract tarball %s', tarball_tgt)
            tarball = tarfile.open(tarball_tgt, mode='r:bz2')
            tarball.extractall("%s/%s" % (tgt_url.path, pid))

            files = glob.glob("%s/%s/**.%s" % (tgt_url.path, pid, ext))
            ret.extend(files)

            rep.ok("+ %s (%s)\n" % (pid, name))

        except Exception:
            # do not raise, we still try the other pilots
            rep.error("- %s (%s)\n" % (pid, name))
            log.exception('failed to fetch %s for %s', pid, name)

    return ret


# ------------------------------------------------------------------------------
#
<<<<<<< HEAD
def fetch_json(sid, tgt=None, skip_existing=False, session=None,
        log=None):
    '''
    returns file name
    '''

    if not log and session:
        log = session._log
        rep = session._rep
    elif not log:
        log = ru.Logger('radical.pilot.utils')
        rep = ru.Reporter('radical.pilot.utils')

    if not tgt:
        tgt = '.'

    if tgt.startswith('/'):
        # Assume an absolute path
        dst = os.path.join(tgt, '%s.json' % sid)
    else:
        # Assume a relative path
        dst = os.path.join(os.getcwd(), tgt, '%s.json' % sid)

    try           : os.makedirs(os.path.dirname(tgt))
    except OSError: pass  # dir exists

    if skip_existing       and \
       os.path.isfile(dst) and \
       os.stat(dst).st_size > 0:
        log.info("session already in %s", dst)

    else:
        json_docs = get_session_docs(sid)
        ru.write_json(json_docs, dst)
=======
def fetch_profiles (sid, dburl=None, src=None, tgt=None, access=None,
        session=None, skip_existing=False, fetch_client=False, log=None):

    return fetch_filetype('prof', 'profiles', sid, dburl, src, tgt, access,
            session, skip_existing, fetch_client, log)
>>>>>>> 42402dbe


<<<<<<< HEAD
    rep.ok("+ %s (json)\n" % sid)
    return dst
=======
# ------------------------------------------------------------------------------
#
def fetch_logfiles (sid, dburl=None, src=None, tgt=None, access=None,
        session=None, skip_existing=False, fetch_client=False, log=None):

    return fetch_filetype('log', 'logfiles', sid, dburl, src, tgt, access,
            session, skip_existing, fetch_client, log)
>>>>>>> 42402dbe


# ------------------------------------------------------------------------------
<|MERGE_RESOLUTION|>--- conflicted
+++ resolved
@@ -13,13 +13,7 @@
 
 # ------------------------------------------------------------------------------
 #
-<<<<<<< HEAD
-def fetch_profiles (sid, src=None, tgt=None, access=None,
-        session=None, skip_existing=False, fetch_client=False, log=None):
-=======
-def fetch_json(sid, dburl=None, tgt=None, skip_existing=False, session=None,
-               log=None):
->>>>>>> 42402dbe
+def fetch_json(sid, tgt=None, skip_existing=False, session=None, log=None):
     '''
     returns file name
     '''
@@ -29,17 +23,10 @@
     elif not log:
         log = ru.Logger('radical.pilot.utils')
 
-<<<<<<< HEAD
-    ret = list()
-
-    if not src:
-        src = os.getcwd()
-=======
     if session:
         rep = session._rep
     else:
         rep = ru.Reporter('radical.pilot.utils')
->>>>>>> 42402dbe
 
     if not tgt:
         tgt = os.getcwd()
@@ -55,143 +42,21 @@
         log.info("session already in %s", dst)
         return dst
 
-    # need to fetch from MongoDB
-    if not dburl:
-        dburl = os.environ.get('RADICAL_PILOT_DBURL')
-
-    if not dburl:
-        raise ValueError('need RADICAL_PILOT_DBURL to fetch session')
-
-<<<<<<< HEAD
     # FIXME: MongoDB
-    json_docs  = ...
-    return
-    pilots     = json_docs['pilot']
-    num_pilots = len(pilots)
-
-    log.debug("Session: %s", sid)
-    log.debug("Number of pilots in session: %d", num_pilots)
-
-    for pilot in pilots:
-
-        try:
-            log.debug("processing pilot '%s'", pilot['uid'])
-
-            sandbox_url = rs.Url(pilot['pilot_sandbox'])
-
-            if access:
-                # Allow to use a different access schema than used for the the
-                # run.  Useful if you ran from the headnode, but would like to
-                # retrieve the profiles to your desktop (Hello Titan).
-                access_url = rs.Url(access)
-                sandbox_url.schema = access_url.schema
-                sandbox_url.host   = access_url.host
-
-              # print "Overriding remote sandbox: %s" % sandbox_url
-
-            sandbox = rs.fs.Directory (sandbox_url, session=session)
-
-            # Try to fetch a tarball of profiles, so that we can get them
-            # all in one (SAGA) go!
-            PROFILES_TARBALL = '%s.prof.tgz' % pilot['uid']
-            tarball_available = False
-            try:
-                if  sandbox.is_file(PROFILES_TARBALL) and \
-                    sandbox.get_size(PROFILES_TARBALL):
-
-                    log.info("profiles tarball exists")
-                    ftgt = rs.Url('%s/%s' % (tgt_url, PROFILES_TARBALL))
-
-                    if skip_existing and os.path.isfile(ftgt.path) \
-                            and os.stat(ftgt.path).st_size > 0:
-
-                        log.info("skip fetching of '%s/%s' to '%s'.",
-                                 sandbox_url, PROFILES_TARBALL, tgt_url)
-                        tarball_available = True
-                    else:
-
-                        log.info("fetch '%s%s' to '%s'.", sandbox_url,
-                                 PROFILES_TARBALL, tgt_url)
-
-                        prof_file = rs.fs.File("%s%s" % (sandbox_url,
-                                            PROFILES_TARBALL), session=session)
-                        prof_file.copy(ftgt, flags=rs.fs.CREATE_PARENTS)
-                        prof_file.close()
-
-                        tarball_available = True
-                else:
-                    log.warn("profiles tarball doesnt exists!")
-
-            except rs.DoesNotExist:
-                log.exception("exception(TODO): profile tarball doesnt exists!")
-
-            try:
-                os.mkdir("%s/%s" % (tgt_url.path, pilot['uid']))
-            except OSError:
-                pass
-
-            # We now have a local tarball
-            if tarball_available:
-                log.info("Extract tarball %s to '%s'.", ftgt.path, tgt_url.path)
-                try:
-                    tarball = tarfile.open(ftgt.path, mode='r:gz')
-                    tarball.extractall("%s/%s" % (tgt_url.path, pilot['uid']))
-
-                    profiles = glob.glob("%s/%s/*.prof" %
-                                         (tgt_url.path, pilot['uid']))
-                    ret.extend(profiles)
-                    os.unlink(ftgt.path)
-
-                    # If extract succeeded, no need to fetch individual profiles
-                    rep.ok("+ %s (profiles)\n" % pilot['uid'])
-                    continue
-
-                except Exception as e:
-                    log.warn('could not extract tarball %s [%s]', ftgt.path, e)
-
-            # If we dont have a tarball (for whichever reason), fetch individual
-            # profiles
-            profiles = sandbox.list('*.prof')
-            for prof in profiles:
-
-                ftgt = rs.Url('%s/%s/%s' % (tgt_url, pilot['uid'], prof))
-                ret.append("%s" % ftgt.path)
-
-                if skip_existing and os.path.isfile(ftgt.path) \
-                                 and os.stat(ftgt.path).st_size > 0:
-                    pass
-                else:
-                    prof_file = rs.fs.File("%s%s" % (sandbox_url, prof),
-                                           session=session)
-                    prof_file.copy(ftgt, flags=rs.fs.CREATE_PARENTS)
-                    prof_file.close()
-
-            rep.ok("+ %s (profiles)\n" % pilot['uid'])
-
-        except Exception:
-            rep.error("- %s (profiles)\n" % pilot['uid'])
-            log.exception('failed to fetch profiles for %s', pilot['uid'])
-=======
-    mongo, db, _, _, _ = ru.mongodb_connect(dburl)
-
-    json_docs = get_session_docs(sid, db)
+    raise NotImplementedError('MongoDB missing')
+
+    json_docs = ...
     ru.write_json(json_docs, dst)
-    mongo.close()
 
     log.info("session written to %s", dst)
     rep.ok("+ %s (json)\n" % sid)
->>>>>>> 42402dbe
 
     return dst
 
 
 # ------------------------------------------------------------------------------
 #
-<<<<<<< HEAD
-def fetch_logfiles (sid, src=None, tgt=None, access=None,
-=======
-def fetch_filetype(ext, name, sid, dburl=None, src=None, tgt=None, access=None,
->>>>>>> 42402dbe
+def fetch_filetype(ext, name, sid, src=None, tgt=None, access=None,
         session=None, skip_existing=False, fetch_client=False, log=None):
     '''
     ext : file extension to fetch
@@ -248,18 +113,6 @@
         if not client_files:
             raise RuntimeError('no client %s in %s/%s' % (name, src, sid))
 
-<<<<<<< HEAD
-
-    # FIXME: MongoDB
-    json_docs  = ...
-    return
-    pilots     = json_docs['pilot']
-    num_pilots = len(pilots)
-
-    log.info("Session: %s", sid)
-    log.info("Number of pilots in session: %d", num_pilots)
-
-=======
         for client_file in client_files:
 
             ftgt = rs.Url('%s/%s' % (tgt_url, os.path.basename(client_file)))
@@ -275,7 +128,7 @@
                 rs_file.close()
 
     # we need the session json for pilot details
-    json_name  = fetch_json(sid, dburl, tgt, skip_existing, session, log)
+    json_name  = fetch_json(sid, tgt, skip_existing, session, log)
     json_docs  = ru.read_json(json_name)
     pilots     = json_docs['pilot']
     num_pilots = len(pilots)
@@ -283,7 +136,6 @@
     log.debug("Session: %s", sid)
     log.debug("Number of pilots in session: %d", num_pilots)
 
->>>>>>> 42402dbe
     for pilot in pilots:
 
         pid = pilot['uid']
@@ -379,62 +231,20 @@
 
 # ------------------------------------------------------------------------------
 #
-<<<<<<< HEAD
-def fetch_json(sid, tgt=None, skip_existing=False, session=None,
-        log=None):
-    '''
-    returns file name
-    '''
-
-    if not log and session:
-        log = session._log
-        rep = session._rep
-    elif not log:
-        log = ru.Logger('radical.pilot.utils')
-        rep = ru.Reporter('radical.pilot.utils')
-
-    if not tgt:
-        tgt = '.'
-
-    if tgt.startswith('/'):
-        # Assume an absolute path
-        dst = os.path.join(tgt, '%s.json' % sid)
-    else:
-        # Assume a relative path
-        dst = os.path.join(os.getcwd(), tgt, '%s.json' % sid)
-
-    try           : os.makedirs(os.path.dirname(tgt))
-    except OSError: pass  # dir exists
-
-    if skip_existing       and \
-       os.path.isfile(dst) and \
-       os.stat(dst).st_size > 0:
-        log.info("session already in %s", dst)
-
-    else:
-        json_docs = get_session_docs(sid)
-        ru.write_json(json_docs, dst)
-=======
-def fetch_profiles (sid, dburl=None, src=None, tgt=None, access=None,
+def fetch_profiles (sid, src=None, tgt=None, access=None,
         session=None, skip_existing=False, fetch_client=False, log=None):
 
-    return fetch_filetype('prof', 'profiles', sid, dburl, src, tgt, access,
+    return fetch_filetype('prof', 'profiles', sid, src, tgt, access,
             session, skip_existing, fetch_client, log)
->>>>>>> 42402dbe
-
-
-<<<<<<< HEAD
-    rep.ok("+ %s (json)\n" % sid)
-    return dst
-=======
-# ------------------------------------------------------------------------------
-#
-def fetch_logfiles (sid, dburl=None, src=None, tgt=None, access=None,
+
+
+# ------------------------------------------------------------------------------
+#
+def fetch_logfiles (sid, src=None, tgt=None, access=None,
         session=None, skip_existing=False, fetch_client=False, log=None):
 
-    return fetch_filetype('log', 'logfiles', sid, dburl, src, tgt, access,
+    return fetch_filetype('log', 'logfiles', sid, src, tgt, access,
             session, skip_existing, fetch_client, log)
->>>>>>> 42402dbe
-
-
-# ------------------------------------------------------------------------------
+
+
+# ------------------------------------------------------------------------------
