--- conflicted
+++ resolved
@@ -1115,13 +1115,8 @@
 
             for state,things in buckets.items():
 
-<<<<<<< HEAD
-                assert(state in states),        'cannot handle state %s' % state
-                assert(state in self._workers), 'no worker for state %s' % state
-=======
-                assert state in states, 'cannot handle state %s' % state
+                assert state in states,        'cannot handle state %s' % state
                 assert state in self._workers, 'no worker for state %s' % state
->>>>>>> 56044d87
 
                 try:
 
