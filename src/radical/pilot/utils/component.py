--- conflicted
+++ resolved
@@ -508,19 +508,11 @@
         #        should really be derived from rp module inspection via an
         #        `ru.PluginManager`.
         #
-<<<<<<< HEAD
-        from radical.pilot import worker       as rpw
-        from radical.pilot import pmgr         as rppm
-        from radical.pilot import tmgr         as rpum
-        from radical.pilot import agent        as rpa
-        from radical.pilot import task_overlay as rpt
-=======
         from radical.pilot import worker as rpw
         from radical.pilot import pmgr   as rppm
-        from radical.pilot import umgr   as rpum
+        from radical.pilot import tmgr   as rptm
         from radical.pilot import agent  as rpa
         from radical.pilot import raptor as rpt
->>>>>>> f786d2b9
       # from radical.pilot import constants as rpc
 
         comp = {
@@ -530,9 +522,9 @@
 
                 rpc.PMGR_LAUNCHING_COMPONENT       : rppm.Launching,
 
-                rpc.TMGR_STAGING_INPUT_COMPONENT   : rpum.Input,
-                rpc.TMGR_SCHEDULING_COMPONENT      : rpum.Scheduler,
-                rpc.TMGR_STAGING_OUTPUT_COMPONENT  : rpum.Output,
+                rpc.TMGR_STAGING_INPUT_COMPONENT   : rptm.Input,
+                rpc.TMGR_SCHEDULING_COMPONENT      : rptm.Scheduler,
+                rpc.TMGR_STAGING_OUTPUT_COMPONENT  : rptm.Output,
 
                 rpc.AGENT_STAGING_INPUT_COMPONENT  : rpa.Input,
                 rpc.AGENT_SCHEDULING_COMPONENT     : rpa.Scheduler,
