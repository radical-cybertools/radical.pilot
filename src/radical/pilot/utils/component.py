--- conflicted
+++ resolved
@@ -1,12 +1,7 @@
 
-<<<<<<< HEAD
 __copyright__ = 'Copyright 2022, The RADICAL-Cybertools Team'
 __license__   = 'MIT'
 
-# pylint: disable=unused-argument    # W0613 Unused argument 'timeout' & 'input'
-# pylint: disable=redefined-builtin  # W0622 Redefining built-in 'input'
-=======
->>>>>>> b678704d
 # pylint: disable=global-statement   # W0603 global `_components`
 
 import os
