
__copyright__ = 'Copyright 2022, The RADICAL-Cybertools Team'
__license__   = 'MIT'

# pylint: disable=global-statement   # W0603 global `_components`

import io
import os
import sys
import copy
import time

import threading       as mt
import radical.utils   as ru

from .. import constants as rpc
from .. import states    as rps

from ..messages  import RPCRequestMessage, RPCResultMessage


# ------------------------------------------------------------------------------
#
# ZMQ subscriber threads will not survive a `fork`.  We register all components
# for an at-fork hook to reset the list of subscribers, so that the subscriber
# threads get re-created as needed in the new process.
#
_components = list()


def _atfork_child():
    global _components
    for c in _components:
        c._subscribers = dict()
    _components = list()


ru.atfork(ru.noop, ru.noop, _atfork_child)




# ------------------------------------------------------------------------------
#
class Component(object):
    '''
    This class provides the basic structure for any RP component which operates
    on stateful things.  It provides means to:

      - define input channels on which to receive new things in certain states
      - define work methods which operate on the things to advance their state
      - define output channels to which to send the things after working on them
      - define notification channels over which messages with other components
        can be exchanged (publish/subscriber channels)

    All low level communication is handled by the base class. Deriving classes
    will register the respective channels, valid state transitions, and work
    methods.  When a 'thing' is received, the component is assumed to have full
    ownership over it, and that no other component will change the 'thing's
    state during that time.

    The main event loop of the component -- `work()` -- is executed on `run()`
    and will not terminate on its own, unless it encounters a fatal error.

    Components inheriting this class should attempt not to use shared resources.
    That will ensure that multiple instances of the component can coexist for
    higher overall system throughput.  Should access to shared resources be
    necessary, it will require some locking mechanism across process boundaries.

    This approach should ensure that

    - 'thing's are always in a well defined state;
    - components are simple and focus on the semantics of 'thing' state
        progression;
    - no state races can occur on 'thing' state progression;
    - only valid state transitions can be enacted (given correct declaration
        of the component's semantics);
    - the overall system is performant and scalable.

    Inheriting classes SHOULD overload the following methods:

    - `initialize()`:
        - set up the component state for operation
        - register input/output/notification channels
        - register work methods
        - register callbacks to be invoked on state notification
        - the component will terminate if this method raises an exception.
    - `work()`
    - called in the main loop of the component process, on all entities
        arriving on input channels.  The component will *not* terminate if this
        method raises an exception.  For termination, `terminate()` must be
        called.
    - `finalize()`
        - tear down the component (close threads, unregister resources, etc).

    Inheriting classes MUST call the constructor::

        class StagingComponent(rpu.Component):
            def __init__(self, cfg, session):
                rpu.Component.__init__(self, cfg, session)

    A component thus must be passed a configuration (either as a path pointing
    to a file name to be opened as `ru.Config`, or as a pre-populated
    `ru.Config` instance).  That config MUST contain a session ID (`sid`) for
    the session under which to run this component, and a uid for the component
    itself which MUST be unique within the scope of the given session.

    All components and the component managers will continuously sent heartbeat
    messages on the control pubsub - missing heartbeats will by default lead to
    component termination.

    Further, the class must implement the registered work methods, with a
    signature of::

        work(self, things)

    The method is expected to change the state of the 'thing's given.  'Thing's
    will not be pushed to outgoing channels automatically -- to do so, the work
    method has to call (see call documentation for other options)::

        self.advance(thing)

    Until that method is called, the component is considered the sole owner of
    the 'thing's.  After that method is called, the 'thing's are considered
    disowned by the component.  If, however, components return from the work
    methods without calling advance on the given 'thing's, then the component
    keeps ownership of the 'thing's to advance it asynchronously at a later
    point in time.  That implies that a component can collect ownership over an
    arbitrary number of 'thing's over time, and they can be advanced at the
    component's discretion.

    The component process is a stand-alone daemon process which runs outside of
    Python's multiprocessing domain.  As such, it can freely use Python's
    multithreading (and it extensively does so by default) - but developers
    should be aware that spawning additional *processes* in this component is
    discouraged, as Python's process management is not playing well with it's
    multithreading implementation.
    '''


    # --------------------------------------------------------------------------
    #
    def __init__(self, cfg, session):
        '''
        This constructor MUST be called by inheriting classes, as it specifies
        the operation mode of the component: components can spawn a child
        process, or not.

        If a child will be spawned later, then the child process state can be
        initialized by overloading the`initialize()` method.

        Note that this policy should be strictly followed by all derived
        classes, as we will otherwise carry state over the process fork.  That
        can become nasty if the state included any form of locking (like, for
        profiling or locking).

        The symmetric teardown methods are called `finalize()`.

        Constructors of inheriting components *may* call start() in their
        constructor.
        '''

        # register for at-fork hooks
        _components.append(self)

        # NOTE: a fork will not duplicate any threads of the parent process --
        #       but it will duplicate any locks which are shared between the
        #       parent process and its threads -- and those locks might be in
        #       any state at this point.  As such, each child has to make
        #       sure to never, ever, use any of the inherited locks, but instead
        #       to create it's own set of locks in self.initialize.

        self._cfg     = cfg
        self._uid     = self._cfg.uid
        self._sid     = self._cfg.sid
        self._session = session

        # we always need an UID
        assert self._uid, 'Component needs a uid (%s)' % type(self)

        # state we carry over the fork
        self._owner = self._cfg.get('owner', self.uid)
        self._ctype = "%s.%s" % (self.__class__.__module__,
                                 self.__class__.__name__)

        self._reg = self._session._reg

        self._inputs       = dict()       # queues to get things from
        self._outputs      = dict()       # queues to send things to
        self._workers      = dict()       # methods to work on things
        self._publishers   = dict()       # channels to send notifications to
        self._threads      = dict()       # subscriber and idler threads
        self._cb_lock      = mt.RLock()   # guard threaded callback invokations
        self._rpc_lock     = mt.RLock()   # guard threaded rpc calls
        self._rpc_reqs     = dict()       #  currently active RPC requests
        self._rpc_handlers = dict()       # RPC handler methods
        self._subscribers  = dict()       # ZMQ Subscriber classes

        if self._owner == self.uid:
            self._owner = 'root'

        self._prof = self._session._get_profiler(name=self.uid)
        self._log  = self._session._get_logger  (name=self.uid,
                                                 level=self._cfg.get('log_lvl'),
                                                 debug=self._cfg.get('debug_lvl'))

        self._q    = None
        self._in   = None
        self._out  = None
        self._poll = None
        self._ctx  = None

        self._thread = None
        self._term   = mt.Event()


    # --------------------------------------------------------------------------
    #
    def start(self):

        # start worker thread
        sync = mt.Event()
        self._thread = mt.Thread(target=self._work_loop, args=[sync])
        self._thread.daemon = True
        self._thread.start()

        while not sync.is_set():

            if not self._thread.is_alive():
                raise RuntimeError('worker thread died during initialization')

            time.sleep(0.01)

        assert self._thread.is_alive()


    # --------------------------------------------------------------------------
    #
    def wait(self):

        while not self._term.is_set():
            time.sleep(1)


    # --------------------------------------------------------------------------
    #
    def _work_loop(self, sync):

        try:
            self._initialize()

        except Exception:
            self._log.exception('worker thread initialization failed')
            raise

        sync.set()

        while not self._term.is_set():
            try:
                ret = self.work_cb()
                if not ret:
                    break
            except:
                self._log.exception('work cb error [ignored]')

        try:
            self._finalize()
        except Exception:
            self._log.exception('worker thread finalialization failed')


    # --------------------------------------------------------------------------
    #
    @staticmethod
    def create(cfg, session):

        # TODO:  We keep this static typemap for component startup. The map
        #        should really be derived from rp module inspection via an
        #        `ru.PluginManager`.
        #
        from radical.pilot import worker as rpw
        from radical.pilot import pmgr   as rppm
        from radical.pilot import tmgr   as rptm
        from radical.pilot import agent  as rpa

        comp = {
                rpc.STAGER_WORKER                  : rpw.Stager,

                rpc.PMGR_LAUNCHING_COMPONENT       : rppm.Launching,

                rpc.TMGR_STAGING_INPUT_COMPONENT   : rptm.Input,
                rpc.TMGR_SCHEDULING_COMPONENT      : rptm.Scheduler,
                rpc.TMGR_STAGING_OUTPUT_COMPONENT  : rptm.Output,

                rpc.AGENT_STAGING_INPUT_COMPONENT  : rpa.Input,
                rpc.AGENT_SCHEDULING_COMPONENT     : rpa.Scheduler,
                rpc.AGENT_EXECUTING_COMPONENT      : rpa.Executing,
                rpc.AGENT_STAGING_OUTPUT_COMPONENT : rpa.Output

               }

        assert cfg.kind in comp, '%s not in %s (%s)' % (cfg.kind,
                list(comp.keys()), cfg.uid)

        return comp[cfg.kind].create(cfg, session)


    # --------------------------------------------------------------------------
    #
    def __str__(self):
        return "%s <%s> [%s]" % (self.uid, self.__class__.__name__, self._owner)


    # --------------------------------------------------------------------------
    #
    def control_cb(self, topic, msg):
        '''
        This callback can be overloaded by the component to handle any control
        message which is not already handled by the component base class.
        '''
        pass


    # --------------------------------------------------------------------------
    #
    def _control_cb(self, topic, msg):
        '''
        We listen on the control channel for cancel requests, and append any
        found UIDs to our cancel list.  We also listen for RPC requests and
        handle any registered RPC handlers.  All other control messages are
        passed on to the `control_cb` handler which can be overloaded by
        component implementations.
        '''

        # FIXME: We do not check for types of things to cancel - the UIDs are
        #        supposed to be unique.  That abstraction however breaks as we
        #        currently have no abstract 'cancel' command, but instead use
        #        'cancel_tasks'.

        # try to handle message as RPC message
        try:
            self._handle_zmq_msg(msg)
            # handled successfully
            return

        except:
<<<<<<< HEAD
            # coult not be handled - fall through to legacy handlers
=======
            # could not be handled - fall through to legacy handlers
>>>>>>> ef06deb3
            pass

        # handle any other message types
        self._log.debug_5('command incoming: %s', msg)

        cmd = msg['cmd']
        arg = msg.get('arg')

        if cmd == 'cancel_tasks':

            uids = arg['uids']

            if not isinstance(uids, list):
                uids = [uids]

            self._log.debug('register for cancellation: %s', uids)

            with self._cancel_lock:
                self._cancel_list += uids

<<<<<<< HEAD
=======
            # FIXME RPC: scheduler handles cancelation itself
            if 'AgentSchedulingComponent' in repr(self):
                self.control_cb(topic, msg)

>>>>>>> ef06deb3
        elif cmd == 'terminate':
            self._log.info('got termination command')
            self.stop()

        else:
            self._log.debug_1('command handled by implementation: %s', cmd)
            self.control_cb(topic, msg)
<<<<<<< HEAD
=======


    # --------------------------------------------------------------------------
    #
    def _handle_zmq_msg(self, msg_data):

        msg = ru.zmq.Message.deserialize(msg_data)

        if isinstance(msg, RPCRequestMessage):
            self._log.debug_4('handle rpc request %s', msg)
            self._handle_rpc_msg(msg)

        elif isinstance(msg, RPCResultMessage):

            if msg.uid in self._rpc_reqs:
                self._log.debug_4('handle rpc result %s', msg)
                self._rpc_reqs[msg.uid]['res'] = msg
                self._rpc_reqs[msg.uid]['evt'].set()

        else:
            raise ValueError('message type not handled')
>>>>>>> ef06deb3



    # --------------------------------------------------------------------------
    #
    def _handle_rpc_msg(self, msg):

        self._log.debug('handle rpc request: %s', msg)

        bakout = sys.stdout
        bakerr = sys.stderr

        strout = None
        strerr = None

        val    = None
        out    = None
        err    = None
        exc    = None

        if msg.cmd not in self._rpc_handlers:
            # this RPC message is *silently* ignored
            self._log.debug('no rpc handler for [%s]', msg.cmd)
            return

        rpc_handler, addr = self._rpc_handlers[msg.cmd]

        if msg.addr and msg.addr != addr:
            self._log.debug('ignore rpc handler for [%s] [%s])', msg, addr)
            return

        try:
            self._log.debug('rpc handler for %s: %s',
                            msg.cmd, self._rpc_handlers[msg.cmd])

            sys.stdout = strout = io.StringIO()
            sys.stderr = strerr = io.StringIO()

            val = rpc_handler(*msg.args, **msg.kwargs)
            out = strout.getvalue()
            err = strerr.getvalue()

        except Exception as e:
            self._log.exception('rpc call failed: %s' % (msg))
            val = None
            out = strout.getvalue()
            err = strerr.getvalue()
            exc = (repr(e), '\n'.join(ru.get_exception_trace()))

        finally:
            # restore stdio
            sys.stdout = bakout
            sys.stderr = bakerr

        rpc_res = RPCResultMessage(rpc_req=msg, val=val, out=out, err=err, exc=exc)
        self._log.debug_3('rpc reply: %s', rpc_res)

        self.publish(rpc.CONTROL_PUBSUB, rpc_res)


    # --------------------------------------------------------------------------
    #
    def register_rpc_handler(self, cmd, handler, addr=None):

        self._rpc_handlers[cmd] = [handler, addr]


    # --------------------------------------------------------------------------
    #
    def rpc(self, cmd, addr=None, *args, **kwargs):
        '''Remote procedure call.

        Send am RPC command and arguments to the control pubsub and wait for the
        response.  This is a synchronous operation at this point, and it is not
        thread safe to have multiple concurrent RPC calls.
        '''

        self._log.debug_5('rpc call %s(%s, %s)', cmd, args, kwargs)

        rpc_id  = ru.generate_id('%s.rpc' % self._uid)
        rpc_req = RPCRequestMessage(uid=rpc_id, cmd=cmd,
                                    args=args, kwargs=kwargs,
                                    addr=addr)

        self._rpc_reqs[rpc_id] = {
                'req': rpc_req,
                'res': None,
                'evt': mt.Event(),
                'time': time.time(),
                }
        self.publish(rpc.CONTROL_PUBSUB, rpc_req)

        while True:

            if not self._rpc_reqs[rpc_id]['evt'].wait(timeout=60):
                self._log.debug_4('still waiting for rpc request %s', rpc_id)
                continue

            rpc_res = self._rpc_reqs[rpc_id]['res']
            self._log.debug_4('rpc result: %s', rpc_res)

            del self._rpc_reqs[rpc_id]

            if rpc_res.exc:
                raise RuntimeError('rpc failed: %s' % rpc_res.exc)

            return rpc_res.val


    # --------------------------------------------------------------------------
    #
    def _handle_zmq_msg(self, msg_data):

        msg = ru.zmq.Message.deserialize(msg_data)

        if isinstance(msg, RPCRequestMessage):
            self._log.debug_4('handle rpc request %s', msg)
            self._handle_rpc_msg(msg)

        elif isinstance(msg, RPCResultMessage):

            if msg.uid in self._rpc_reqs:
                self._log.debug_4('handle rpc result %s', msg)
                self._rpc_reqs[msg.uid]['res'] = msg
                self._rpc_reqs[msg.uid]['evt'].set()

        else:
            raise ValueError('message type not handled')



    # --------------------------------------------------------------------------
    #
    def _handle_rpc_msg(self, msg):

        self._log.debug('handle rpc request: %s', msg)

        bakout = sys.stdout
        bakerr = sys.stderr

        strout = None
        strerr = None

        val    = None
        out    = None
        err    = None
        exc    = None

        if msg.cmd not in self._rpc_handlers:
            # this RPC message is *silently* ignored
            self._log.debug('no rpc handler for [%s])', msg.cmd)
            return

        try:
            self._log.debug('rpc handler for %s: %s',
                            msg.cmd, self._rpc_handlers[msg.cmd])

            sys.stdout = strout = io.StringIO()
            sys.stderr = strerr = io.StringIO()

            val = self._rpc_handlers[msg.cmd](*msg.args, **msg.kwargs)
            out = strout.getvalue()
            err = strerr.getvalue()

        except Exception as e:
            self._log.exception('rpc call failed: %s' % (msg))
            val = None
            out = strout.getvalue()
            err = strerr.getvalue()
            exc = (repr(e), '\n'.join(ru.get_exception_trace()))

        finally:
            # restore stdio
            sys.stdout = bakout
            sys.stderr = bakerr

        rpc_rep = RPCResultMessage(rpc_req=msg, val=val, out=out, err=err, exc=exc)
        self._log.debug_3('rpc reply: %s', rpc_rep)

        self.publish(rpc.CONTROL_PUBSUB, rpc_rep)


    # --------------------------------------------------------------------------
    #
    def register_rpc_handler(self, cmd, handler):

        self._rpc_handlers[cmd] = handler


    # --------------------------------------------------------------------------
    #
    def rpc(self, cmd, *args, **kwargs):
        '''Remote procedure call.

        Send am RPC command and arguments to the control pubsub and wait for the
        response.  This is a synchronous operation at this point, and it is not
        thread safe to have multiple concurrent RPC calls.
        '''

        self._log.debug_5('rpc call %s(%s, %s)', cmd, args, kwargs)

        rpc_id  = ru.generate_id('%s.rpc' % self._uid)
        rpc_req = RPCRequestMessage(uid=rpc_id, cmd=cmd,
                                    args=args, kwargs=kwargs)

        self._rpc_reqs[rpc_id] = {
                'req': rpc_req,
                'res': None,
                'evt': mt.Event(),
                'time': time.time(),
                }
        self.publish(rpc.CONTROL_PUBSUB, rpc_req)

        while True:

            if not self._rpc_reqs[rpc_id]['evt'].wait(timeout=60):
                self._log.debug_4('still waiting for rpc request %s', rpc_id)
                continue

            rpc_res = self._rpc_reqs[rpc_id]['res']
            self._log.debug_4('rpc result: %s', rpc_res)

            del self._rpc_reqs[rpc_id]

            if rpc_res.exc:
                raise RuntimeError('rpc failed: %s' % rpc_res.exc)

            return rpc_res.val


    # --------------------------------------------------------------------------
    #
    @property
    def cfg(self):
        return copy.deepcopy(self._cfg)

    @property
    def session(self):
        return self._session

    @property
    def uid(self):
        return self._uid

    @property
    def ctype(self):
        return self._ctype


    # --------------------------------------------------------------------------
    #
    def _initialize(self):
        '''
        initialization of component base class goes here
        '''

        # components can always publish logs, state updates and control messages
     #  self.register_publisher(rpc.LOG_PUBSUB)
        self.register_publisher(rpc.STATE_PUBSUB)
        self.register_publisher(rpc.CONTROL_PUBSUB)

        # set controller callback to handle cancellation requests and RPCs
        self._cancel_list = list()
        self._cancel_lock = mt.RLock()
        self.register_subscriber(rpc.CONTROL_PUBSUB, self._control_cb)

        # call component level initialize
        self.initialize()
        self._prof.prof('component_init')


    def initialize(self):
        pass  # can be overloaded


    # --------------------------------------------------------------------------
    #
    def _finalize(self):

        self._log.debug('_finalize()')

        # call component level finalize, before we tear down channels
        self.finalize()

        for thread in self._threads.values():
            thread.stop()

        self._log.debug('%s close prof', self.uid)
        try:
            self._prof.prof('component_final')
            self._prof.flush()
            self._prof.close()
        except Exception:
            pass


    def finalize(self):
        pass  # can be overloaded


    # --------------------------------------------------------------------------
    #
    def stop(self):
        '''
        We need to terminate and join all threads, close all communication
        channels, etc.  But we trust on the correct invocation of the finalizers
        to do all this, and thus here only forward the stop request to the base
        class.
        '''

        #  FIXME: implement timeout, or remove parameter
        #   (pylint W0613 should be removed if changes to timeout are applied)

        self._log.info('stop %s (%s : %s) [%s]', self.uid, os.getpid(),
                       ru.get_thread_name(), ru.get_caller_name())

        self._term.set()


    # --------------------------------------------------------------------------
    #
    def register_input(self, states, queue, cb=None, qname=None, path=None):
        '''
        Using this method, the component can be connected to a queue on which
        things are received to be worked upon.  The given set of states (which
        can be a single state or a list of states) will trigger an assert check
        upon thing arrival.

        This method will further associate a thing state with a specific worker
        callback `cb`.
        Upon thing arrival, the thing state will be used to lookup the
        respective worker, and the thing will be handed over.  Workers should
        call self.advance(thing), in order to push the thing toward the next
        component.  If, for some reason, that is not possible before the worker
        returns, the component will retain ownership of the thing, and should
        call advance() asynchronously at a later point in time.

        Worker invocation is synchronous, ie. the main event loop will only
        check for the next thing once the worker method returns.
        '''

        states = ru.as_list(states)
        if not states:
            states = [None]  # worker handles stateless entities

        if cb: cbname = cb.__name__
        else : cbname = 'none'

        name = '%s.%s.%s' % (self.uid, cbname,
                             '_'.join([str(s) for s in states]))

        if name in self._inputs:
            raise ValueError('input %s already registered' % name)

        self._inputs[name] = {'queue'  : self.get_input_ep(queue),
                              'qname'  : qname,
                              'states' : states}

        self._log.debug('registered input %s [%s] [%s]', name, queue, qname)

        # we want exactly one worker associated with a state -- but a worker
        # can be responsible for multiple states

        for state in states:

            self._log.debug('%s register input %s: %s', self.uid, state, name)

            if state in self._workers:
                self._log.warn("%s replaces worker %s (%s)"
                        % (self.uid, self._workers[state], state))
            self._workers[state] = cb

            self._log.debug('registered worker %s [%s]', cbname, state)


    # --------------------------------------------------------------------------
    #
    def unregister_input(self, states, qname, worker):
        '''
        This methods is the inverse to the 'register_input()' method.
        '''

        states = ru.as_list(states)
        if not states:
            states = [None]  # worker handles statless entities


        name = '%s.%s.%s' % (self.uid, worker.__name__,
                             '_'.join([str(s) for s in states]))

        if name not in self._inputs:
            self._log.warn('input %s not registered [%s]', name, qname)
            return

        self._inputs[name]['queue'].stop()
        del self._inputs[name]
        self._log.debug('unregistered input %s [%s]', name, qname)

        for state in states:

            self._log.debug('%s unregister input %s (%s)', self.uid, name, state)

            if state not in self._workers:
                self._log.warn('%s input %s unknown', worker.__name__, state)
                continue

            del self._workers[state]


    # --------------------------------------------------------------------------
    #
    def register_output(self, states, qname):
        '''
        Using this method, the component can be connected to a queue to which
        things are sent after being worked upon.  The given set of states (which
        can be a single state or a list of states) will trigger an assert check
        upon thing departure.

        If a state but no output is specified, we assume that the state is
        final, and the thing is then considered 'dropped' on calling advance() on
        it.  The advance() will trigger a state notification though, and then
        mark the drop in the log.  No other component should ever again work on
        such a final thing.  It is the responsibility of the component to make
        sure that the thing is in fact in a final state.
        '''

        states = ru.as_list(states)
        if not states:
            states = [None]  # worker handles stateless entities

        for state in states:

            self._log.debug('%s register output %s:%s', self.uid, state, qname)

            # we want a *unique* output queue for each state.
            if state in self._outputs:
                self._log.warn("%s replaces output for %s : %s -> %s"
                        % (self.uid, state, self._outputs[state], qname))

            if not qname:
                # this indicates a final state
                self._log.debug('%s register output to None %s', self.uid, state)
                self._outputs[state] = None

            else:
                # non-final state, ie. we want a queue to push to:
                self._outputs[state] = self.get_output_ep(qname)


    # --------------------------------------------------------------------------
    #
    def get_input_ep(self, qname):
        '''
        return an input endpoint
        '''

        cfg = self._reg['bridges'][qname]

        self._log.debug('get input ep: %s', qname)
        return ru.zmq.Getter(qname, url=cfg['addr_get'])


    # --------------------------------------------------------------------------
    #
    def get_output_ep(self, qname):
        '''
        return an output endpoint
        '''

        cfg = self._reg['bridges'][qname]

        return ru.zmq.Putter(qname, url=cfg['addr_put'])


    # --------------------------------------------------------------------------
    #
    def unregister_output(self, states):
        '''
        this removes any outputs registerd for the given states.
        '''

        states = ru.as_list(states)
        if not states:
            states = [None]  # worker handles stateless entities

        for state in states:

            self._log.debug('TERM : %s unregister output %s', self.uid, state)

            if state not in self._outputs:
                self._log.warn('state %s has no output registered',  state)
              # raise ValueError('state %s has no output registered' % state)
                continue

            del self._outputs[state]
            self._log.debug('unregistered output for %s', state)


    # --------------------------------------------------------------------------
    #
    def output(self, things, state=None):
        '''
        this pushes the given things to the output queue register for the given
        state
        '''

        # NOTE: we do not check if things are actually in the given state
        things = ru.as_list(things)
        if not things:
            # nothing to do
            return

        if state not in self._outputs:
            raise ValueError('state %s has no output registered' % state)

        if self._outputs[state]:
            # the bridge will sort things into bulks, wit bulk size dependig on
            # bridge configuration
            self._outputs[state].put(things)


    # --------------------------------------------------------------------------
    #
    def register_timed_cb(self, cb, cb_data=None, timer=None):
        '''
        Idle callbacks are invoked at regular intervals -- they are guaranteed
        to *not* be called more frequently than 'timer' seconds, no promise is
        made on a minimal call frequency.  The intent for these callbacks is to
        run lightweight work in semi-regular intervals.
        '''

        name = "%s.idler.%s" % (self.uid, cb.__name__)
        self._log.debug('START: %s register idler %s', self.uid, name)

        with self._cb_lock:
            if name in self._threads:
                raise ValueError('cb %s already registered' % cb.__name__)

            if timer is None: timer = 0.0  # NOTE: busy idle loop
            else            : timer = float(timer)

            # create a separate thread per idle cb, and let it be watched by the
            # ru.Process base class
            #
            # ------------------------------------------------------------------
            # NOTE: idle timing is a tricky beast: if we sleep for too long,
            #       then we have to wait that long on stop() for the thread to
            #       get active again and terminate/join.  So we always sleep
            #       just a little, and explicitly check if sufficient time has
            #       passed to activate the callback.
            class Idler(mt.Thread):

                # --------------------------------------------------------------
                def __init__(self, name, log, timer, cb, cb_data, cb_lock):
                    self._name    = name
                    self._log     = log
                    self._timeout = timer
                    self._cb      = cb
                    self._cb_data = cb_data
                    self._cb_lock = cb_lock
                    self._last    = 0.0
                    self._term    = mt.Event()

                    super(Idler, self).__init__()
                    self.daemon = True
                    self.start()

                def stop(self):
                    self._term.set()

                def run(self):
                    try:
                        self._log.debug('start idle thread: %s', self._cb)
                        ret = True
                        while ret and not self._term.is_set():
                            if self._timeout and \
                               self._timeout > (time.time() - self._last):
                                # not yet
                                time.sleep(0.01)  # FIXME: make configurable
                                continue

                            with self._cb_lock:
                                if self._cb_data is not None:
                                    ret = self._cb(cb_data=self._cb_data)
                                else:
                                    ret = self._cb()
                            if self._timeout:
                                self._last = time.time()
                    except:
                        self._log.exception('idle thread failed: %s', self._cb)
            # ------------------------------------------------------------------

            idler = Idler(name=name, timer=timer, log=self._log,
                          cb=cb, cb_data=cb_data, cb_lock=self._cb_lock)
            self._threads[name] = idler

        self._log.debug('%s registered idler %s', self.uid, name)


    # --------------------------------------------------------------------------
    #
    def unregister_timed_cb(self, cb):
        '''
        This method is reverts the register_timed_cb() above: it
        removes an idler from the component, and will terminate the
        respective thread.
        '''

        name = "%s.idler.%s" % (self.uid, cb.__name__)
        self._log.debug('TERM : %s unregister idler %s', self.uid, name)

        with self._cb_lock:

            if name not in self._threads:
                self._log.warn('timed cb %s is not registered', name)
              # raise ValueError('%s is not registered' % name)
                return

            self._threads[name].stop()  # implies join
            del self._threads[name]

        self._log.debug("TERM : %s unregistered idler %s", self.uid, name)


    # --------------------------------------------------------------------------
    #
    def register_publisher(self, pubsub):
        '''
        Using this method, the component can registered itself to be a publisher
        of notifications on the given pubsub channel.
        '''

        assert pubsub not in self._publishers
        cfg = self._reg['bridges.%s' % pubsub]

        self._publishers[pubsub] = ru.zmq.Publisher(channel=pubsub,
                                                    url=cfg['addr_pub'],
                                                    log=self._log,
                                                    prof=self._prof)

        self._log.debug('registered publisher for %s', pubsub)


    # --------------------------------------------------------------------------
    #
    def register_subscriber(self, pubsub, cb):
        '''
        This method is complementary to the register_publisher() above: it
        registers a subscription to a pubsub channel.  If a notification
        is received on thag channel, the registered callback will be
        invoked.  The callback MUST have one of the signatures:

          callback(topic, msg)

        where 'topic' is set to the name of the pubsub channel.

        The subscription will be handled in a separate thread, which implies
        that the callback invocation will also happen in that thread.  It is the
        caller's responsibility to ensure thread safety during callback
        invocation.
        '''

        cfg = self._reg['bridges'][pubsub]

        if pubsub not in self._subscribers:
            self._subscribers[pubsub] = ru.zmq.Subscriber(channel=pubsub,
                                                          url=cfg['addr_sub'],
                                                          log=self._log,
                                                          prof=self._prof)

        self._subscribers[pubsub].subscribe(topic=pubsub, cb=cb,
                                            lock=self._cb_lock)


    # --------------------------------------------------------------------------
    #
    def work_cb(self):
        '''
        This is the main routine of the component, as it runs in the component
        process.  It will first initialize the component in the process context.
        Then it will attempt to get new things from all input queues
        (round-robin).  For each thing received, it will route that thing to the
        respective worker method.  Once the thing is worked upon, the next
        attempt on getting a thing is up.
        '''

        # if there is nothing to check, idle a bit
        if not self._inputs:
            time.sleep(0.1)
            return True

        # TODO: should a poller over all inputs, or better yet register
        #       a callback

        for name in self._inputs:

            qname  = self._inputs[name]['qname']
            queue  = self._inputs[name]['queue']
            states = self._inputs[name]['states']

            # FIXME: a simple, 1-thing caching mechanism would likely
            #        remove the req/res overhead completely (for any
            #        non-trivial worker).
            things = queue.get_nowait(qname=qname, timeout=200)   # microseconds
          # self._log.debug('work_cb %s: %s %s %d', name, queue.channel,
          #                                         qname, len(things))
            things = ru.as_list(things)

            if not things:
                # next input
                continue

          # self._log.debug('work_cb: %d', len(things))

            # the worker target depends on the state of things, so we
            # need to sort the things into buckets by state before
            # pushing them
            buckets = dict()
            for thing in things:
                state = thing.get('state')  # can be stateless

                if state not in buckets:
                    buckets[state] = list()
                buckets[state].append(thing)

            # We now can push bulks of things to the workers

            for state,things in buckets.items():

                assert state in states,        'cannot handle state %s' % state
                assert state in self._workers, 'no worker for state %s' % state

                try:

                    # filter out canceled things
                    if self._cancel_list:
                        # FIXME: this can become expensive over time
                        #        if the cancel list is never cleaned
                        to_cancel = list()
                        with self._cancel_lock:
                            if thing['uid'] in self._cancel_list:
                                to_cancel.append(thing)

                            self._cancel_list = [x for x in self._cancel_list
                                                   if  x not in to_cancel]

                        if to_cancel:
                            # only advance stateful entities, otherwise just drop
                            if state:
                                self.advance(to_cancel, rps.CANCELED,
                                             publish=True, push=False)


                  # self._log.debug('== got %d things (%s)', len(things), state)
                  # for thing in things:
                  #     self._log.debug('got %s (%s)', thing['uid'], state)

                    self._workers[state](things)

                except Exception as e:

                    # this is not fatal -- only the 'things' fail, not
                    # the component
                    self._log.exception("work %s failed", self._workers[state])

                    if state:
                        for thing in things:
                            thing['exception']        = repr(e)
                            thing['exception_detail'] = \
                                             '\n'.join(ru.get_exception_trace())
                        self.advance(things, rps.FAILED, publish=True,
                                                         push=False)

        # keep work_cb registered
        return True


    # --------------------------------------------------------------------------
    #
    def advance(self, things, state=None, publish=True, push=False, qname=None,
                              ts=None, fwd=False, prof=True):
        '''
        Things which have been operated upon are pushed down into the queues
        again, only to be picked up by the next component, according to their
        state model.  This method will update the thing state, and push it into
        the output queue registered as target for that state.

         - things:  list of things to advance
         - state:   new state to set for the things
         - publish: determine if state update notifications should be issued
         - push:    determine if things should be pushed to outputs
         - prof:    determine if state advance creates a profile event
           (publish, and push are always profiled)

        'Things' are expected to be a dictionary, and to have 'state', 'uid' and
        optionally 'type' set.

        If 'thing' contains an '$all' key, the complete dict is published;
        otherwise, *only the state* is published.

        This is evaluated in self.publish.
        '''

        if not things:
            return

        if not ts:
            ts = time.time()

        things = ru.as_list(things)

        # assign state, sort things by state
        buckets = dict()
        for thing in things:

            uid = thing['uid']

          # if thing['type'] not in ['task', 'pilot']:
          #     raise TypeError("thing has unknown type (%s)" % uid)

            if state:
                # state advance done here
                thing['state'] = state

            _state = thing['state']

            if prof:
                self._prof.prof('advance', uid=uid, state=_state, ts=ts)

            if _state not in buckets:
                buckets[_state] = list()
            buckets[_state].append(thing)

        for _state,_things in buckets.items():
            self._log.debug('advance bulk: %s [%s, %s, %s]',
                            len(_things), push, publish, _state)

        # should we publish state information on the state pubsub?
        if publish:

            to_publish = list()

            # If '$all' is set, we update the complete thing_dict.
            # Things in final state are also published in full.
            # If '$set' is set, we also publish all keys listed in there.
            # In all other cases, we only send 'uid', 'type' and 'state'.
            for thing in things:

                if '$all' in thing:
                    del thing['$all']
                    to_publish.append(thing)

                elif thing['state'] in rps.FINAL:
                    to_publish.append(thing)

                else:
                    tmp = {'uid'   : thing['uid'],
                           'type'  : thing['type'],
                           'state' : thing['state']}
                    to_publish.append(tmp)

            self.publish(rpc.STATE_PUBSUB, {'cmd': 'update',
                                            'arg': to_publish,
                                            'fwd': fwd})

          # ts = time.time()
          # for thing in things:
          #     self._prof.prof('publish', uid=thing['uid'],
          #                     state=thing['state'], ts=ts)

        # never carry $all and across component boundaries!
        for thing in things:
            if '$all' in thing:
                del thing['$all']

        # should we push things downstream, to the next component
        if push:

            # the push target depends on the state of things, so we need to sort
            # the things into buckets by state before pushing them
            # now we can push the buckets as bulks
            for _state,_things in buckets.items():

              # ts = time.time()
                if _state in rps.FINAL:
                    # things in final state are dropped
                    for thing in _things:
                      # self._log.debug('final %s [%s]', thing['uid'], _state)
                        self._prof.prof('drop', uid=thing['uid'], state=_state,
                                        ts=ts)
                    continue

                if _state not in self._outputs:
                    # unknown target state -- error
                    for thing in _things:
                      # self._log.debug("lost  %s [%s] : %s", thing['uid'],
                      #         _state, self._outputs)
                        self._prof.prof('lost', uid=thing['uid'], state=_state,
                                        ts=ts)
                    continue

                if not self._outputs[_state]:
                    # empty output -- drop thing
                    for thing in _things:
                      # self._log.debug('drop  %s [%s]', thing['uid'], _state)
                        self._prof.prof('drop', uid=thing['uid'], state=_state,
                                        ts=ts)
                    continue

                output = self._outputs[_state]

                # push the thing down the drain
                self._log.debug('put bulk %s: %s: %s', _state, len(_things),
                        output.channel)
                output.put(_things, qname=qname)

              # ts = time.time()
              # for thing in _things:
              #     self._prof.prof('put', uid=thing['uid'], state=_state,
              #                     msg=output.name, ts=ts)


    # --------------------------------------------------------------------------
    #
    def publish(self, pubsub, msg, topic=None):
        '''
        push information into a publication channel
        '''

        if not self._publishers.get(pubsub):
            raise RuntimeError("no msg route for '%s': %s" % (pubsub, msg))

        if not topic:
            topic = pubsub

        self._publishers[pubsub].put(topic, msg)


# ------------------------------------------------------------------------------
#
class Worker(Component):
    '''
    A Worker is a Component which cannot change the state of the thing it
    handles.  Workers are employed as helper classes to mediate between
    components, between components and database, and between components and
    notification channels.
    '''

    # --------------------------------------------------------------------------
    #
    def __init__(self, cfg, session):

        Component.__init__(self, cfg=cfg, session=session)


# ------------------------------------------------------------------------------<|MERGE_RESOLUTION|>--- conflicted
+++ resolved
@@ -344,11 +344,7 @@
             return
 
         except:
-<<<<<<< HEAD
-            # coult not be handled - fall through to legacy handlers
-=======
             # could not be handled - fall through to legacy handlers
->>>>>>> ef06deb3
             pass
 
         # handle any other message types
@@ -369,13 +365,10 @@
             with self._cancel_lock:
                 self._cancel_list += uids
 
-<<<<<<< HEAD
-=======
             # FIXME RPC: scheduler handles cancelation itself
             if 'AgentSchedulingComponent' in repr(self):
                 self.control_cb(topic, msg)
 
->>>>>>> ef06deb3
         elif cmd == 'terminate':
             self._log.info('got termination command')
             self.stop()
@@ -383,8 +376,6 @@
         else:
             self._log.debug_1('command handled by implementation: %s', cmd)
             self.control_cb(topic, msg)
-<<<<<<< HEAD
-=======
 
 
     # --------------------------------------------------------------------------
@@ -406,7 +397,6 @@
 
         else:
             raise ValueError('message type not handled')
->>>>>>> ef06deb3
 
 
 
@@ -490,127 +480,6 @@
         rpc_req = RPCRequestMessage(uid=rpc_id, cmd=cmd,
                                     args=args, kwargs=kwargs,
                                     addr=addr)
-
-        self._rpc_reqs[rpc_id] = {
-                'req': rpc_req,
-                'res': None,
-                'evt': mt.Event(),
-                'time': time.time(),
-                }
-        self.publish(rpc.CONTROL_PUBSUB, rpc_req)
-
-        while True:
-
-            if not self._rpc_reqs[rpc_id]['evt'].wait(timeout=60):
-                self._log.debug_4('still waiting for rpc request %s', rpc_id)
-                continue
-
-            rpc_res = self._rpc_reqs[rpc_id]['res']
-            self._log.debug_4('rpc result: %s', rpc_res)
-
-            del self._rpc_reqs[rpc_id]
-
-            if rpc_res.exc:
-                raise RuntimeError('rpc failed: %s' % rpc_res.exc)
-
-            return rpc_res.val
-
-
-    # --------------------------------------------------------------------------
-    #
-    def _handle_zmq_msg(self, msg_data):
-
-        msg = ru.zmq.Message.deserialize(msg_data)
-
-        if isinstance(msg, RPCRequestMessage):
-            self._log.debug_4('handle rpc request %s', msg)
-            self._handle_rpc_msg(msg)
-
-        elif isinstance(msg, RPCResultMessage):
-
-            if msg.uid in self._rpc_reqs:
-                self._log.debug_4('handle rpc result %s', msg)
-                self._rpc_reqs[msg.uid]['res'] = msg
-                self._rpc_reqs[msg.uid]['evt'].set()
-
-        else:
-            raise ValueError('message type not handled')
-
-
-
-    # --------------------------------------------------------------------------
-    #
-    def _handle_rpc_msg(self, msg):
-
-        self._log.debug('handle rpc request: %s', msg)
-
-        bakout = sys.stdout
-        bakerr = sys.stderr
-
-        strout = None
-        strerr = None
-
-        val    = None
-        out    = None
-        err    = None
-        exc    = None
-
-        if msg.cmd not in self._rpc_handlers:
-            # this RPC message is *silently* ignored
-            self._log.debug('no rpc handler for [%s])', msg.cmd)
-            return
-
-        try:
-            self._log.debug('rpc handler for %s: %s',
-                            msg.cmd, self._rpc_handlers[msg.cmd])
-
-            sys.stdout = strout = io.StringIO()
-            sys.stderr = strerr = io.StringIO()
-
-            val = self._rpc_handlers[msg.cmd](*msg.args, **msg.kwargs)
-            out = strout.getvalue()
-            err = strerr.getvalue()
-
-        except Exception as e:
-            self._log.exception('rpc call failed: %s' % (msg))
-            val = None
-            out = strout.getvalue()
-            err = strerr.getvalue()
-            exc = (repr(e), '\n'.join(ru.get_exception_trace()))
-
-        finally:
-            # restore stdio
-            sys.stdout = bakout
-            sys.stderr = bakerr
-
-        rpc_rep = RPCResultMessage(rpc_req=msg, val=val, out=out, err=err, exc=exc)
-        self._log.debug_3('rpc reply: %s', rpc_rep)
-
-        self.publish(rpc.CONTROL_PUBSUB, rpc_rep)
-
-
-    # --------------------------------------------------------------------------
-    #
-    def register_rpc_handler(self, cmd, handler):
-
-        self._rpc_handlers[cmd] = handler
-
-
-    # --------------------------------------------------------------------------
-    #
-    def rpc(self, cmd, *args, **kwargs):
-        '''Remote procedure call.
-
-        Send am RPC command and arguments to the control pubsub and wait for the
-        response.  This is a synchronous operation at this point, and it is not
-        thread safe to have multiple concurrent RPC calls.
-        '''
-
-        self._log.debug_5('rpc call %s(%s, %s)', cmd, args, kwargs)
-
-        rpc_id  = ru.generate_id('%s.rpc' % self._uid)
-        rpc_req = RPCRequestMessage(uid=rpc_id, cmd=cmd,
-                                    args=args, kwargs=kwargs)
 
         self._rpc_reqs[rpc_id] = {
                 'req': rpc_req,
