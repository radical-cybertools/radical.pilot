--- conflicted
+++ resolved
@@ -55,10 +55,6 @@
     #
     def __init__(self, cfg):
 
-<<<<<<< HEAD
-        global _components
-=======
->>>>>>> 205af480
         _components.append(self)
 
         self._cfg  = ru.Config('radical.pilot.cmgr', cfg=cfg)
