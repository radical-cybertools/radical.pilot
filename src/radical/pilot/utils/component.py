--- conflicted
+++ resolved
@@ -697,11 +697,7 @@
 
     # --------------------------------------------------------------------------
     #
-<<<<<<< HEAD
     def register_input(self, states, queue, cb=None, qname=None):
-=======
-    def register_input(self, states, qname, worker=None):
->>>>>>> 5a7795e4
         '''
         Using this method, the component can be connected to a queue on which
         things are received to be worked upon.  The given set of states (which
@@ -734,12 +730,8 @@
         if name in self._inputs:
             raise ValueError('input %s already registered' % name)
 
-<<<<<<< HEAD
         self._inputs[name] = {'queue'  : self.get_input_ep(queue),
                               'qname'  : qname,
-=======
-        self._inputs[name] = {'queue'  : self.get_input_ep(qname),
->>>>>>> 5a7795e4
                               'states' : states}
 
         self._log.debug('registered input %s [%s] [%s]', name, queue, qname)
@@ -761,11 +753,7 @@
 
     # --------------------------------------------------------------------------
     #
-<<<<<<< HEAD
-    def unregister_input(self, states, queue, worker):
-=======
     def unregister_input(self, states, qname, worker):
->>>>>>> 5a7795e4
         '''
         This methods is the inverse to the 'register_input()' method.
         '''
@@ -784,11 +772,7 @@
 
         self._inputs[name]['queue'].stop()
         del(self._inputs[name])
-<<<<<<< HEAD
-        self._log.debug('=== unregistered input %s: %s', name, queue)
-=======
         self._log.debug('unregistered input %s [%s]', name, qname)
->>>>>>> 5a7795e4
 
         for state in states:
 
@@ -843,27 +827,16 @@
 
     # --------------------------------------------------------------------------
     #
-<<<<<<< HEAD
-    def get_input_ep(self, queue):
-=======
     def get_input_ep(self, qname):
->>>>>>> 5a7795e4
         '''
         return an input endpoint
         '''
 
         # dig the addresses from the bridge's config file
-<<<<<<< HEAD
-        fname = '%s/%s.cfg' % (self._cfg.path, queue)
-        cfg   = ru.read_json(fname)
-
-        return ru.zmq.Getter(queue, url=cfg['get'])
-=======
         fname = '%s/%s.cfg' % (self._cfg.path, qname)
         cfg   = ru.read_json(fname)
 
         return ru.zmq.Getter(qname, url=cfg['get'])
->>>>>>> 5a7795e4
 
 
     # --------------------------------------------------------------------------
@@ -1107,25 +1080,16 @@
 
         for name in self._inputs:
 
-<<<<<<< HEAD
             queue  = self._inputs[name]['queue']
-            qname  = self._inputs[name]['qname']
-=======
-            qname  = self._inputs[name]['queue']
->>>>>>> 5a7795e4
             states = self._inputs[name]['states']
 
             # FIXME: a simple, 1-thing caching mechanism would likely
             #        remove the req/res overhead completely (for any
             #        non-trivial worker).
-<<<<<<< HEAD
             things = queue.get_nowait(qname=qname, timeout=200)   # microseconds
           # self._log.debug('work_cb %s: %s %s %d', name, queue.channel,
           #                                         qname, len(things))
-=======
-            things = qname.get_nowait(500)  # in microseconds
             things = ru.as_list(things)
->>>>>>> 5a7795e4
 
             if not things:
                 # next input
@@ -1228,11 +1192,6 @@
 
         things = ru.as_list(things)
 
-<<<<<<< HEAD
-      # self._log.debug('advance bulk: %s [%s, %s]', len(things), push, publish)
-
-=======
->>>>>>> 5a7795e4
         # assign state, sort things by state
         buckets = dict()
         for thing in things:
@@ -1319,18 +1278,11 @@
 
                 if _state not in self._outputs:
                     # unknown target state -- error
-<<<<<<< HEAD
                   # for thing in _things:
-                  #     self._log.debug('=== lost  %s [%s]', thing['uid'], _state)
-                  #   # self._prof.prof('lost', uid=thing['uid'], state=_state,
-                  #   #                 ts=ts)
-=======
-                    for thing in _things:
-                        self._log.debug("lost  %s [%s] : %s", thing['uid'],
-                                _state, self._outputs)
-                        self._prof.prof('lost', uid=thing['uid'], state=_state,
-                                        ts=ts)
->>>>>>> 5a7795e4
+                  #     self._log.debug("lost  %s [%s] : %s", thing['uid'],
+                  #             _state, self._outputs)
+                  #     self._prof.prof('lost', uid=thing['uid'], state=_state,
+                  #                     ts=ts)
                     continue
 
                 if not self._outputs[_state]:
