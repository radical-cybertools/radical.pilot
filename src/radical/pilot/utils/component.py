--- conflicted
+++ resolved
@@ -847,15 +847,12 @@
 
                     try:
                         self._log.debug('start idle thread: %s', self._cb)
-<<<<<<< HEAD
-
-                        while not self._term.is_set():
-=======
+
                         ret = True
                         while ret:
+
                             if self._term.is_set():
                                 break
->>>>>>> c23c288f
 
                             if self._timeout and \
                                self._timeout > (time.time() - self._last):
