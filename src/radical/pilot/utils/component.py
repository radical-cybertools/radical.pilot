
__copyright__ = 'Copyright 2022, The RADICAL-Cybertools Team'
__license__   = 'MIT'

# pylint: disable=global-statement   # W0603 global `_components`

import os
import sys
import copy
import time

import threading       as mt
import radical.utils   as ru

from ..          import constants      as rpc
from ..          import states         as rps


# ------------------------------------------------------------------------------
#
def out(msg):
    sys.stdout.write('%s\n' % msg)
    sys.stdout.flush()


# ------------------------------------------------------------------------------
#
_components = list()


def _atfork_child():
    global _components
    for c in _components:
        c._subscribers = dict()
    _components = list()


ru.atfork(ru.noop, ru.noop, _atfork_child)


# ------------------------------------------------------------------------------
#
class ComponentManager(object):
    '''
    RP spans a hierarchy of component instances: the application has a pmgr and
    tmgr, and the tmgr has a staging component and a scheduling component, and
    the pmgr has a launching component, and components also can have bridges,
    etc. etc.  This ComponentManager centralises the code needed to spawn,
    manage and terminate such components - any code which needs to create
    component should create a ComponentManager instance and pass the required
    component and bridge layout and configuration.  Callng `stop()` on the cmgr
    will terminate the components and brisged.
    '''

    # --------------------------------------------------------------------------
    #
    def __init__(self, cfg):

        _components.append(self)

        self._cfg  = ru.Config('radical.pilot.cmgr', cfg=cfg)
        self._sid  = self._cfg.sid
        self._uid  = ru.generate_id('cmgr', ns=self._sid)
        self._uids = [self._uid]  # uids to track hartbeats for (incl. own)

        self._prof = ru.Profiler(self._uid, ns='radical.pilot',
                               target=self._cfg.path)
        self._log  = ru.Logger(self._uid, ns='radical.pilot',
                               path=self._cfg.path)

        self._prof.prof('init2', uid=self._uid, msg=self._cfg.path)

        # Every ComponentManager runs a HB pubsub bridge in a separate thread.
        # That HB channel should be used by all components and bridges created
        # under this CMGR.
        bcfg = ru.Config(cfg={'channel'    : 'heartbeat',
                              'type'       : 'pubsub',
                              'uid'        : self._uid + '.hb',
                              'stall_hwm'  : 1,
                              'bulk_size'  : 0,
                              'path'       : self._cfg.path})
        self._hb_bridge = ru.zmq.PubSub(bcfg)
        self._hb_bridge.start()

        self._cfg.heartbeat.pub = str(self._hb_bridge.addr_pub)
        self._cfg.heartbeat.sub = str(self._hb_bridge.addr_sub)

        # runs a HB monitor on that channel
        self._hb = ru.Heartbeat(uid=self.uid,
                                timeout=self._cfg.heartbeat.timeout,
                                interval=self._cfg.heartbeat.interval,
                                beat_cb=self._hb_beat_cb,  # on every heartbeat
                                term_cb=self._hb_term_cb,  # on termination
                                log=self._log)

        self._hb_pub = ru.zmq.Publisher('heartbeat',
                                        self._cfg.heartbeat.pub,
                                        log=self._log, prof=self._prof)
        self._hb_sub = ru.zmq.Subscriber('heartbeat',
                                         self._cfg.heartbeat.sub,
                                         topic='heartbeat', cb=self._hb_sub_cb,
                                         log=self._log, prof=self._prof)

        # confirm the bridge being usable by listening to our own heartbeat
        self._hb.start()
        self._hb.wait_startup(self._uid, self._cfg.heartbeat.timeout)
        self._log.info('heartbeat system up')


    # --------------------------------------------------------------------------
    #
    def _hb_sub_cb(self, topic, msg):
        '''
        keep track of heartbeats for all bridges/components we know
        '''

      # self._log.debug('hb_sub %s: get %s check', self.uid, msg['uid'])
        if msg['uid'] in self._uids:
          # self._log.debug('hb_sub %s: get %s used', self.uid, msg['uid'])
            self._hb.beat(uid=msg['uid'])


    # --------------------------------------------------------------------------
    #
    def _hb_beat_cb(self):
        '''
        publish own heartbeat on the hb channel
        '''

        self._hb_pub.put('heartbeat', msg={'uid' : self.uid})
      # self._log.debug('hb_cb %s: put %s', self.uid, self.uid)


    # --------------------------------------------------------------------------
    #
    def _hb_term_cb(self, uid=None):

        self._log.debug('hb_term %s: %s died', self.uid, uid)
        self._prof.prof('term', uid=self._uid)

        # FIXME: restart goes here

        # NOTE: returning `False` indicates failure to recover.  The HB will
        #       terminate and suicidally kill the very process it is living in.
        #       Make sure all required cleanup is done at this point!

        return None


    # --------------------------------------------------------------------------
    #
    @property
    def uid(self):
        return self._uid


    # --------------------------------------------------------------------------
    #
    @property
    def cfg(self):
        return self._cfg


    # --------------------------------------------------------------------------
    #
    def start_bridges(self, cfg=None):
        '''
        check if any bridges are defined under `cfg['bridges']` and start them
        '''

        self._prof.prof('start_bridges_start', uid=self._uid)

        timeout = self._cfg.heartbeat.timeout

        if cfg is None:
            cfg = self._cfg

        for bname, bcfg in cfg.get('bridges', {}).items():

            bcfg.uid         = bname
            bcfg.channel     = bname
            bcfg.cmgr        = self.uid
            bcfg.sid         = cfg.sid
            bcfg.path        = cfg.path
            bcfg.heartbeat   = cfg.heartbeat

            fname = '%s/%s.json' % (cfg.path, bcfg.uid)
            bcfg.write(fname)

            self._log.info('create  bridge %s [%s]', bname, bcfg.uid)

            out, err, ret = ru.sh_callout('radical-pilot-bridge %s' % fname)
            self._log.debug('bridge startup out: %s', out)
            self._log.debug('bridge startup err: %s', err)
            if ret:
                raise RuntimeError('bridge startup failed')

            self._uids.append(bcfg.uid)
            self._log.info('created bridge %s [%s]', bname, bcfg.uid)

        # all bridges should start now, for their heartbeats
        # to appear.
      # self._log.debug('wait   for %s', self._uids)
        failed = self._hb.wait_startup(self._uids, timeout=timeout)
      # self._log.debug('waited for %s: %s', self._uids, failed)
        if failed:
            raise RuntimeError('could not start all bridges %s' % failed)

        self._prof.prof('start_bridges_stop', uid=self._uid)


    # --------------------------------------------------------------------------
    #
    def start_components(self, cfg=None):
        '''
        check if any components are defined under `cfg['components']`
        and start them
        '''

        self._prof.prof('start_components_start', uid=self._uid)

        timeout = self._cfg.heartbeat.timeout

        if cfg is None:
            cfg = self._cfg

        # we pass a copy of the complete session config to all components, but
        # merge it into the component specific config settings (no overwrite),
        # and then remove the `bridges` and `components` sections
        #
        scfg = ru.Config(cfg=cfg)
        if 'bridges'    in scfg: del(scfg['bridges'])
        if 'components' in scfg: del(scfg['components'])
        ru.expand_env(scfg)

        for cname, ccfg in cfg.get('components', {}).items():

            for _ in range(ccfg.get('count', 1)):

                ccfg.uid         = ru.generate_id(cname, ns=self._sid)
                ccfg.cmgr        = self.uid
                ccfg.kind        = cname
                ccfg.sid         = cfg.sid
                ccfg.base        = cfg.base
                ccfg.path        = cfg.path
                ccfg.heartbeat   = cfg.heartbeat

                ru.dict_merge(ccfg, scfg, policy=ru.PRESERVE, log=self._log)

                fname = '%s/%s.json' % (cfg.path, ccfg.uid)
                ccfg.write(fname)

                self._log.info('create  component %s [%s]', cname, ccfg.uid)

                out, err, ret = ru.sh_callout('radical-pilot-component %s' % fname)
                self._log.debug('out: %s' , out)
                self._log.debug('err: %s' , err)
                if ret:
                    raise RuntimeError('bridge startup failed')

                self._uids.append(ccfg.uid)
                self._log.info('created component %s [%s]', cname, ccfg.uid)

        # all components should start now, for their heartbeats
        # to appear.
        failed = self._hb.wait_startup(self._uids, timeout=timeout * 10)
        if failed:
            raise RuntimeError('could not start all components %s' % failed)

        self._prof.prof('start_components_stop', uid=self._uid)


    # --------------------------------------------------------------------------
    #
    def close(self):

        self._prof.prof('close', uid=self._uid)

        self._hb_bridge.stop()
        self._hb.stop()


# ------------------------------------------------------------------------------
#
class Component(object):
    '''
    This class provides the basic structure for any RP component which operates
    on stateful things.  It provides means to:

      - define input channels on which to receive new things in certain states
      - define work methods which operate on the things to advance their state
      - define output channels to which to send the things after working on them
      - define notification channels over which messages with other components
        can be exchanged (publish/subscriber channels)

    All low level communication is handled by the base class -- deriving classes
    will register the respective channels, valid state transitions, and work
    methods.  When a 'thing' is received, the component is assumed to have full
    ownership over it, and that no other component will change the 'thing's
    state during that time.

    The main event loop of the component -- `work()` -- is executed on `run()`
    and will not terminate on its own, unless it encounters a fatal error.

    Components inheriting this class should attempt not to use shared
    resources.  That will ensure that multiple instances of the component can
    coexist for higher overall system throughput.  Should access to shared
    resources be necessary, it will require some locking mechanism across
    process boundaries.

    This approach should ensure that

      - 'thing's are always in a well defined state;
      - components are simple and focus on the semantics of 'thing' state
        progression;
      - no state races can occur on 'thing' state progression;
      - only valid state transitions can be enacted (given correct declaration
        of the component's semantics);
      - the overall system is performant and scalable.

    Inheriting classes SHOULD overload the following methods:

      - `initialize()`:
        - set up the component state for operation
        - register input/output/notification channels
        - register work methods
        - register callbacks to be invoked on state notification
        - the component will terminate if this method raises an exception.

      - `work()`
        - called in the main loop of the component process, on all entities
          arriving on input channels.  The component will *not* terminate if
          this method raises an exception.  For termination, `terminate()` must
          be called.

      - `finalize()`
        - tear down the component (close threads, unregister resources, etc).

    Inheriting classes MUST call the constructor:

        class StagingComponent(rpu.Component):
            def __init__(self, cfg, session):
                rpu.Component.__init__(self, cfg, session)


    A component thus must be passed a configuration (either as a path pointing
    to a file name to be opened as `ru.Config`, or as a pre-populated
    `ru.Config` instance).  That config MUST contain a session ID (`sid`) for
    the session under which to run this component, and a uid for the component
    itself which MUST be unique within the scope of the given session.  It MUST
    further contain information about the session's heartbeat ZMQ pubsub channel
    (`hb_pub`, `hb_sub`) on which heartbeats are sent and received for lifetime
    management.  All components and the session will continuously sent
    heartbeat messages on that channel - missing heartbeats will by default lead
    to session termination.

    The config MAY contain `bridges` and `component` sections.  If those exist,
    the component will start the communication bridges and the components
    specified therein, and is then considered an owner of those components and
    bridges.  As such, it much watch the HB channel for heartbeats from those
    components, and must terminate itself if those go AWOL.

    Further, the class must implement the registered work methods, with
    a signature of:

        work(self, things)

    The method is expected to change the state of the 'thing's given.  'Thing's
    will not be pushed to outgoing channels automatically -- to do so, the work
    method has to call (see call documentation for other options):

        self.advance(thing)

    Until that method is called, the component is considered the sole owner of
    the 'thing's.  After that method is called, the 'thing's are considered
    disowned by the component.  If, however, components return from the work
    methods without calling advance on the given 'thing's, then the component
    keeps ownership of the 'thing's to advance it asynchronously at a later
    point in time.  That implies that a component can collect ownership over an
    arbitrary number of 'thing's over time, and they can be advanced at the
    component's discretion.

    The component process is a stand-alone daemon process which runs outside of
    Python's multiprocessing domain.  As such, it can freely use Python's
    multithreading (and it extensively does so by default) - but developers
    should be aware that spawning additional *processes* in this component is
    discouraged, as Python's process management is not playing well with it's
    multithreading implementation.
    '''


    # --------------------------------------------------------------------------
    #
    def __init__(self, cfg, session):
        '''
        This constructor MUST be called by inheriting classes, as it specifies
        the operation mode of the component: components can spawn a child
        process, or not.

        If a child will be spawned later, then the child process state can be
        initialized by overloading the`initialize()` method.

        Note that this policy should be strictly followed by all derived
        classes, as we will otherwise carry state over the process fork.  That
        can become nasty if the state included any form of locking (like, for
        profiling or locking).

        The symmetric teardown methods are called `finalize()`.

        Constructors of inheriting components *may* call start() in their
        constructor.
        '''

        # NOTE: a fork will not duplicate any threads of the parent process --
        #       but it will duplicate any locks which are shared between the
        #       parent process and its threads -- and those locks might be in
        #       any state at this point.  As such, each child has to make
        #       sure to never, ever, use any of the inherited locks, but instead
        #       to create it's own set of locks in self.initialize.

        self._cfg     = cfg
        self._uid     = cfg.uid
        self._session = session

        # we always need an UID
        assert(self._uid), 'Component needs a uid (%s)' % type(self)

        # state we carry over the fork
        self._debug      = cfg.get('debug')
        self._owner      = cfg.get('owner', self.uid)
        self._ctype      = "%s.%s" % (self.__class__.__module__,
                                      self.__class__.__name__)
        self._number     = cfg.get('number', 0)
        self._name       = cfg.get('name.%s' %  self._number,
                                   '%s.%s'   % (self._ctype, self._number))

        self._bridges    = list()       # communication bridges
        self._components = list()       # sub-components
        self._inputs     = dict()       # queues to get things from
        self._outputs    = dict()       # queues to send things to
        self._workers    = dict()       # methods to work on things
        self._publishers = dict()       # channels to send notifications to
        self._threads    = dict()       # subscriber and idler threads
        self._cb_lock    = mt.RLock()
                                        # guard threaded callback invokations
        self._work_lock  = mt.RLock()
                                        # guard threaded callback invokations

        self._subscribers = dict()      # ZMQ Subscriber classes

        if self._owner == self.uid:
            self._owner = 'root'

        self._prof = self._session._get_profiler(name=self.uid)
        self._rep  = self._session._get_reporter(name=self.uid)
        self._log  = self._session._get_logger  (name=self.uid,
                                                 level=self._debug)
      # self._prof.register_timing(name='component_lifetime',
      #                            scope='uid=%s' % self.uid,
      #                            start='component_start',
      #                            stop='component_stop')
      # self._prof.register_timing(name='entity_runtime',
      #                            scope='entity',
      #                            start='get',
      #                            stop=['put', 'drop'])

        self._q    = None
        self._in   = None
        self._out  = None
        self._poll = None
        self._ctx  = None

        self._thread = None
        self._term   = mt.Event()


    # --------------------------------------------------------------------------
    #
    def start(self):

        sync = mt.Event()
        self._thread = mt.Thread(target=self._worker_thread, args=[sync])
        self._thread.daemon = True
        self._thread.start()

        while not sync.is_set():

            if not self._thread.is_alive():
                raise RuntimeError('worker thread died during initialization')

            time.sleep(0.1)

        assert(self._thread.is_alive())


    # --------------------------------------------------------------------------
    #
    def _worker_thread(self, sync):

        try:
            self._initialize()
            sync.set()

        except Exception:
            self._log.exception('worker thread initialization failed')
            return

        while not self._term.is_set():
            try:
                ret = self.work_cb()
                if not ret:
                    break
            except:
                self._log.exception('work cb error [ignored]')

        try:
            self._finalize()
        except Exception:
            self._log.exception('worker thread finalialization failed')


    # --------------------------------------------------------------------------
    #
    @staticmethod
    def create(cfg, session):

        # TODO:  We keep this static typemap for component startup. The map
        #        should really be derived from rp module inspection via an
        #        `ru.PluginManager`.
        #
        from radical.pilot import worker as rpw
        from radical.pilot import pmgr   as rppm
        from radical.pilot import tmgr   as rptm
        from radical.pilot import agent  as rpa
        from radical.pilot import raptor as rpt
      # from radical.pilot import constants as rpc

        comp = {
                rpc.WORKER                         : rpt.Worker,
                rpc.TRACER                         : rpw.Tracer,
                rpc.UPDATE_WORKER                  : rpw.Update,
                rpc.STAGER_WORKER                  : rpw.Stager,

                rpc.PMGR_LAUNCHING_COMPONENT       : rppm.Launching,

                rpc.TMGR_STAGING_INPUT_COMPONENT   : rptm.Input,
                rpc.TMGR_SCHEDULING_COMPONENT      : rptm.Scheduler,
                rpc.TMGR_STAGING_OUTPUT_COMPONENT  : rptm.Output,

                rpc.AGENT_STAGING_INPUT_COMPONENT  : rpa.Input,
                rpc.AGENT_SCHEDULING_COMPONENT     : rpa.Scheduler,
                rpc.AGENT_EXECUTING_COMPONENT      : rpa.Executing,
                rpc.AGENT_STAGING_OUTPUT_COMPONENT : rpa.Output

               }

        assert(cfg.kind in comp), '%s not in %s' % (cfg.kind, list(comp.keys()))

        session._log.debug('create 1 %s: %s', cfg.kind, comp[cfg.kind])
        return comp[cfg.kind].create(cfg, session)


    # --------------------------------------------------------------------------
    #
    def __str__(self):
        return "%s <%s> [%s]" % (self.uid, self.__class__.__name__, self._owner)


    # --------------------------------------------------------------------------
    #
    def _base_ctrl_cb(self, topic, msg):
        '''
        We listen on the control channel for these commands:
          - cancel_tasks : append UIDs to cancel list
          - config_tracer: reconfigure tracer to use ZMQ endpoint
          - terminate    : terminate
        '''

        # FIXME: We do not check for types of things to cancel - the UIDs are
        #        supposed to be unique.  That abstraction however breaks as we
        #        currently have no abstract 'cancel' command, but instead use
        #        'cancel_tasks'.

      # self._log.debug('command incoming: %s', msg)

        cmd = msg['cmd']
        arg = msg['arg']

        if cmd == 'cancel_tasks':

            uids = ru.as_list(arg['uids'])
            self._log.debug('register for cancellation: %s', uids)

            with self._cancel_lock:
                self._cancel_list += uids

        elif cmd == 'config_tracer':

            self._log.debug('reconfigure tracer: %s', arg['target'])
            self._prof.reconfigure(target=arg['target'])

        elif cmd == 'terminate':

            self._log.info('got termination command')
            self.stop()

<<<<<<< HEAD
=======
      # else:
      #     self._log.debug('command ignored: %s', cmd)
>>>>>>> 5a7795e4

        return True


    # --------------------------------------------------------------------------
    #
    @property
    def cfg(self):
        return copy.deepcopy(self._cfg)

    @property
    def session(self):
        return self._session

    @property
    def uid(self):
        return self._uid

    @property
    def ctype(self):
        return self._ctype


    # --------------------------------------------------------------------------
    #
    def _initialize(self):
        '''
        initialization of component base class goes here
        '''
        # components can always publish logs, state updates and control messages
     #  self.register_publisher(rpc.LOG_PUBSUB)
        self.register_publisher(rpc.STATE_PUBSUB)
        self.register_publisher(rpc.CONTROL_PUBSUB)

        # set controller callback to handle cancellation requests
        self._cancel_list = list()
        self._cancel_lock = ru.RLock('%s.cancel_lock' % self._uid)
        self.register_subscriber(rpc.CONTROL_PUBSUB, self._base_ctrl_cb)

        # call component level initialize
        self.initialize()
        self._prof.prof('component_init')


    def initialize(self):
        pass  # can be overloaded


    # --------------------------------------------------------------------------
    #
    def _finalize(self):

        self._log.debug('_finalize()')

        # call component level finalize, before we tear down channels
        self.finalize()

        for thread in self._threads.values():
            thread.stop()

        self._log.debug('%s close prof', self.uid)
        try:
            self._prof.prof('component_final')
            self._prof.flush()
            self._prof.close()
        except Exception:
            pass


    def finalize(self):
        pass  # can be overloaded


    # --------------------------------------------------------------------------
    #
    def stop(self):
        '''
        We need to terminate and join all threads, close all communication
        channels, etc.  But we trust on the correct invocation of the finalizers
        to do all this, and thus here only forward the stop request to the base
        class.
        '''

        #  FIXME: implement timeout, or remove parameter
        #   (pylint W0613 should be removed if changes to timeout are applied)

        self._log.info('stop %s (%s : %s) [%s]', self.uid, os.getpid(),
                       ru.get_thread_name(), ru.get_caller_name())

        self._term.set()


    # --------------------------------------------------------------------------
    #
    def register_input(self, states, qname, worker=None):
        '''
        Using this method, the component can be connected to a queue on which
        things are received to be worked upon.  The given set of states (which
        can be a single state or a list of states) will trigger an assert check
        upon thing arrival.

        This method will further associate a thing state with a specific worker.
        Upon thing arrival, the thing state will be used to lookup the
        respective worker, and the thing will be handed over.  Workers should
        call self.advance(thing), in order to push the thing toward the next
        component.  If, for some reason, that is not possible before the worker
        returns, the component will retain ownership of the thing, and should
        call advance() asynchronously at a later point in time.

        Worker invocation is synchronous, ie. the main event loop will only
        check for the next thing once the worker method returns.
        '''

        states = ru.as_list(states)
        if not states:
            states = [None]  # worker handles stateless entities

        name = '%s.%s.%s' % (self.uid, worker.__name__,
                             '_'.join([str(s) for s in states]))

        if name in self._inputs:
            raise ValueError('input %s already registered' % name)

        self._inputs[name] = {'queue'  : self.get_input_ep(qname),
                              'states' : states}

        self._log.debug('registered input %s', name)

        # we want exactly one worker associated with a state -- but a worker
        # can be responsible for multiple states

        for state in states:

            self._log.debug('%s register input %s: %s', self.uid, state, name)

            if state in self._workers:
                self._log.warn("%s replaces worker %s (%s)"
                        % (self.uid, self._workers[state], state))
            self._workers[state] = worker

            self._log.debug('registered worker %s [%s]', worker.__name__, state)


    # --------------------------------------------------------------------------
    #
    def unregister_input(self, states, qname, worker):
        '''
        This methods is the inverse to the 'register_input()' method.
        '''

        states = ru.as_list(states)
        if not states:
            states = [None]  # worker handles statless entities


        name = '%s.%s.%s' % (self.uid, worker.__name__,
                             '_'.join([str(s) for s in states]))

        if name not in self._inputs:
            self._log.warn('input %s not registered [%s]', name, qname)
            return

        self._inputs[name]['queue'].stop()
        del(self._inputs[name])
        self._log.debug('unregistered input %s [%s]', name, qname)

        for state in states:

            self._log.debug('%s unregister input %s (%s)', self.uid, name, state)

            if state not in self._workers:
                self._log.warn('%s input %s unknown', worker.__name__, state)
                continue

            del(self._workers[state])


    # --------------------------------------------------------------------------
    #
    def register_output(self, states, qname):
        '''
        Using this method, the component can be connected to a queue to which
        things are sent after being worked upon.  The given set of states (which
        can be a single state or a list of states) will trigger an assert check
        upon thing departure.

        If a state but no output is specified, we assume that the state is
        final, and the thing is then considered 'dropped' on calling advance() on
        it.  The advance() will trigger a state notification though, and then
        mark the drop in the log.  No other component should ever again work on
        such a final thing.  It is the responsibility of the component to make
        sure that the thing is in fact in a final state.
        '''

        states = ru.as_list(states)
        if not states:
            states = [None]  # worker handles stateless entities

        for state in states:

            self._log.debug('%s register output %s:%s', self.uid, state, qname)

            # we want a *unique* output queue for each state.
            if state in self._outputs:
                self._log.warn("%s replaces output for %s : %s -> %s"
                        % (self.uid, state, self._outputs[state], qname))

            if not qname:
                # this indicates a final state
                self._log.debug('%s register output to None %s', self.uid, state)
                self._outputs[state] = None

            else:
                # non-final state, ie. we want a queue to push to:
                self._outputs[state] = self.get_output_ep(qname)


    # --------------------------------------------------------------------------
    #
    def get_input_ep(self, qname):
        '''
        return an input endpoint
        '''

        # dig the addresses from the bridge's config file
        fname = '%s/%s.cfg' % (self._cfg.path, qname)
        cfg   = ru.read_json(fname)

        return ru.zmq.Getter(qname, url=cfg['get'])


    # --------------------------------------------------------------------------
    #
    def get_output_ep(self, qname):
        '''
        return an output endpoint
        '''

        # dig the addresses from the bridge's config file
        fname = '%s/%s.cfg' % (self._cfg.path, qname)
        cfg   = ru.read_json(fname)

        return ru.zmq.Putter(qname, url=cfg['put'])


    # --------------------------------------------------------------------------
    #
    def unregister_output(self, states):
        '''
        this removes any outputs registerd for the given states.
        '''

        states = ru.as_list(states)
        if not states:
            states = [None]  # worker handles stateless entities

        for state in states:

            self._log.debug('TERM : %s unregister output %s', self.uid, state)

            if state not in self._outputs:
                self._log.warn('state %s has no output registered',  state)
              # raise ValueError('state %s has no output registered' % state)
                continue

            del(self._outputs[state])
            self._log.debug('unregistered output for %s', state)


    # --------------------------------------------------------------------------
    #
    def output(self, things, state=None):
        '''
        this pushes the given things to the output queue register for the given
        state
        '''

        # NOTE: we do not check if things are actually in the given state
        things = ru.as_list(things)
        if not things:
            # nothing to do
            return

        if state not in self._outputs:
            raise ValueError('state %s has no output registered' % state)

        if self._outputs[state]:
            # the bridge will sort things into bulks, wit bulk size dependig on
            # bridge configuration
            self._outputs[state].put(things)


    # --------------------------------------------------------------------------
    #
    def register_timed_cb(self, cb, cb_data=None, timer=None):
        '''
        Idle callbacks are invoked at regular intervals -- they are guaranteed
        to *not* be called more frequently than 'timer' seconds, no promise is
        made on a minimal call frequency.  The intent for these callbacks is to
        run lightweight work in semi-regular intervals.
        '''

        name = "%s.idler.%s" % (self.uid, cb.__name__)
        self._log.debug('START: %s register idler %s', self.uid, name)

        with self._cb_lock:
            if name in self._threads:
                raise ValueError('cb %s already registered' % cb.__name__)

            if timer is None: timer = 0.0  # NOTE: busy idle loop
            else            : timer = float(timer)

            # create a separate thread per idle cb, and let it be watched by the
            # ru.Process base class
            #
            # ------------------------------------------------------------------
            # NOTE: idle timing is a tricky beast: if we sleep for too long,
            #       then we have to wait that long on stop() for the thread to
            #       get active again and terminate/join.  So we always sleep
            #       just a little, and explicitly check if sufficient time has
            #       passed to activate the callback.
            class Idler(mt.Thread):

                # --------------------------------------------------------------
                def __init__(self, name, log, timer, cb, cb_data, cb_lock):
                    self._name    = name
                    self._log     = log
                    self._timeout = timer
                    self._cb      = cb
                    self._cb_data = cb_data
                    self._cb_lock = cb_lock
                    self._last    = 0.0
                    self._term    = mt.Event()

                    super(Idler, self).__init__()
                    self.daemon = True
                    self.start()

                def stop(self):
                    self._term.set()

                def run(self):
                    try:
                        self._log.debug('start idle thread: %s', self._cb)
                        ret = True
                        while ret and not self._term.is_set():
                            if self._timeout and \
                               self._timeout > (time.time() - self._last):
                                # not yet
                                time.sleep(0.1)  # FIXME: make configurable
                                continue

                            with self._cb_lock:
                                if self._cb_data is not None:
                                    ret = self._cb(cb_data=self._cb_data)
                                else:
                                    ret = self._cb()
                            if self._timeout:
                                self._last = time.time()
                    except:
                        self._log.exception('idle thread failed: %s', self._cb)
            # ------------------------------------------------------------------

            idler = Idler(name=name, timer=timer, log=self._log,
                          cb=cb, cb_data=cb_data, cb_lock=self._cb_lock)
            self._threads[name] = idler

        self._log.debug('%s registered idler %s', self.uid, name)


    # --------------------------------------------------------------------------
    #
    def unregister_timed_cb(self, cb):
        '''
        This method is reverts the register_timed_cb() above: it
        removes an idler from the component, and will terminate the
        respective thread.
        '''

        name = "%s.idler.%s" % (self.uid, cb.__name__)
        self._log.debug('TERM : %s unregister idler %s', self.uid, name)

        with self._cb_lock:

            if name not in self._threads:
                self._log.warn('timed cb %s is not registered', name)
              # raise ValueError('%s is not registered' % name)
                return

            self._threads[name].stop()  # implies join
            del(self._threads[name])

        self._log.debug("TERM : %s unregistered idler %s", self.uid, name)


    # --------------------------------------------------------------------------
    #
    def register_publisher(self, pubsub):
        '''
        Using this method, the component can registered itself to be a publisher
        of notifications on the given pubsub channel.
        '''

        import pprint
        self._log.debug('=== register: %s', pprint.pformat(self._publishers))

        if pubsub in self._publishers:
            self._log.debug('known publisher for %s', pubsub)
            return

        # dig the addresses from the bridge's config file
        fname = '%s/%s.cfg' % (self._cfg.path, pubsub)
        cfg   = ru.read_json(fname)

        self._publishers[pubsub] = ru.zmq.Publisher(channel=pubsub,
                                                    url=cfg['pub'],
                                                    log=self._log,
                                                    prof=self._prof)

        self._log.debug('registered publisher for %s', pubsub)


    # --------------------------------------------------------------------------
    #
    def register_subscriber(self, pubsub, cb):
        '''
        This method is complementary to the register_publisher() above: it
        registers a subscription to a pubsub channel.  If a notification
        is received on thag channel, the registered callback will be
        invoked.  The callback MUST have one of the signatures:

          callback(topic, msg)

        where 'topic' is set to the name of the pubsub channel.

        The subscription will be handled in a separate thread, which implies
        that the callback invocation will also happen in that thread.  It is the
        caller's responsibility to ensure thread safety during callback
        invocation.
        '''

        # dig the addresses from the bridge's config file
        fname = '%s/%s.cfg' % (self._cfg.path, pubsub)
        cfg   = ru.read_json(fname)

        if pubsub not in self._subscribers:
            self._subscribers[pubsub] = ru.zmq.Subscriber(channel=pubsub,
                                                          url=cfg['sub'],
                                                          log=self._log,
                                                          prof=self._prof)

        self._subscribers[pubsub].subscribe(topic=pubsub, cb=cb,
                                            lock=self._cb_lock)


    # --------------------------------------------------------------------------
    #
    def work_cb(self):
        '''
        This is the main routine of the component, as it runs in the component
        process.  It will first initialize the component in the process context.
        Then it will attempt to get new things from all input queues
        (round-robin).  For each thing received, it will route that thing to the
        respective worker method.  Once the thing is worked upon, the next
        attempt on getting a thing is up.
        '''

        # if there is nothing to check, idle a bit
        if not self._inputs:
            time.sleep(0.1)
            return True

        for name in self._inputs:

            qname  = self._inputs[name]['queue']
            states = self._inputs[name]['states']

            # FIXME: a simple, 1-thing caching mechanism would likely
            #        remove the req/res overhead completely (for any
            #        non-trivial worker).
            things = qname.get_nowait(500)  # in microseconds
            things = ru.as_list(things)

            if not things:
                # return to have a chance to catch term signals
                return True

            # the worker target depends on the state of things, so we
            # need to sort the things into buckets by state before
            # pushing them
            buckets = dict()
            for thing in things:
                state = thing.get('state')  # can be stateless
                uid   = thing.get('uid')    # and not have uids
                self._prof.prof('get', uid=uid, state=state)

                if state not in buckets:
                    buckets[state] = list()
                buckets[state].append(thing)

            # We now can push bulks of things to the workers

            for state,things in buckets.items():

                assert(state in states), 'cannot handle state %s' % state
                assert(state in self._workers), 'no worker for state %s' % state

                try:
                    to_cancel = list()

                    for thing in things:

                        uid = thing.get('uid')

                        # FIXME: this can become expensive over time
                        #        if the cancel list is never cleaned
                        if uid and uid in self._cancel_list:
                            with self._cancel_lock:
                                self._cancel_list.remove(uid)
                            to_cancel.append(thing)

                        self._log.debug('got %s (%s)', uid, state)

                    if to_cancel:
                        # only advance stateful entities, otherwise just drop
                        if state:
                            self.advance(to_cancel, rps.CANCELED, publish=True,
                                                                  push=False)
                    with self._work_lock:
                        self._workers[state](things)

                except Exception:

                    # this is not fatal -- only the 'things' fail, not
                    # the component
                    self._log.exception("work %s failed", self._workers[state])

                    if state:
                        self.advance(things, rps.FAILED, publish=True,
                                                         push=False)

        # keep work_cb registered
        return True


    # --------------------------------------------------------------------------
    #
    def advance(self, things, state=None, publish=True, push=False, ts=None,
                      prof=True):
        '''
        Things which have been operated upon are pushed down into the queues
        again, only to be picked up by the next component, according to their
        state model.  This method will update the thing state, and push it into
        the output queue registered as target for that state.

        things:  list of things to advance
        state:   new state to set for the things
        publish: determine if state update notifications should be issued
        push:    determine if things should be pushed to outputs
        prof:    determine if state advance creates a profile event
                 (publish, and push are always profiled)

        'Things' are expected to be a dictionary, and to have 'state', 'uid' and
        optionally 'type' set.

        If 'thing' contains an '$all' key, the complete dict is published;
        otherwise, *only the state* is published.

        This is evaluated in self.publish.
        '''

        if not things:
            return

        if not ts:
            ts = time.time()

        things = ru.as_list(things)

        # assign state, sort things by state
        buckets = dict()
        for thing in things:

            uid = thing['uid']

          # if thing['type'] not in ['task', 'pilot']:
          #     raise TypeError("thing has unknown type (%s)" % uid)

            if state:
                # state advance done here
                thing['state'] = state

            _state = thing['state']

            if prof:
                self._prof.prof('advance', uid=uid, state=_state, ts=ts)

            if _state not in buckets:
                buckets[_state] = list()
            buckets[_state].append(thing)

        for _state,_things in buckets.items():
            self._log.debug('advance bulk: %s [%s, %s, %s]',
                            len(_things), push, publish, _state)

        # should we publish state information on the state pubsub?
        if publish:

            to_publish = list()

            # If '$all' is set, we update the complete thing_dict.
            # Things in final state are also published in full.
            # If '$set' is set, we also publish all keys listed in there.
            # In all other cases, we only send 'uid', 'type' and 'state'.
            for thing in things:
                if '$all' in thing:
                    del(thing['$all'])
                    if '$set' in thing:
                        del(thing['$set'])
                    to_publish.append(thing)

                elif thing['state'] in rps.FINAL:
                    to_publish.append(thing)

                else:
                    tmp = {'uid'   : thing['uid'],
                           'type'  : thing['type'],
                           'state' : thing['state']}
                    if '$set' in thing:
                        for key in thing['$set']:
                            tmp[key] = thing[key]
                        del(thing['$set'])
                    to_publish.append(tmp)

            self.publish(rpc.STATE_PUBSUB, {'cmd': 'update', 'arg': to_publish})

          # ts = time.time()
          # for thing in things:
          #     self._prof.prof('publish', uid=thing['uid'],
          #                     state=thing['state'], ts=ts)

        # never carry $all and across component boundaries!
        for thing in things:
            if '$all' in thing:
                del(thing['$all'])

        # should we push things downstream, to the next component
        if push:

            # the push target depends on the state of things, so we need to sort
            # the things into buckets by state before pushing them
            # now we can push the buckets as bulks
            for _state,_things in buckets.items():

              # ts = time.time()
                if _state in rps.FINAL:
                    # things in final state are dropped
                    for thing in _things:
                        self._log.debug('final %s [%s]', thing['uid'], _state)
                        self._prof.prof('drop', uid=thing['uid'], state=_state,
                                        ts=ts)
                    continue

                if _state not in self._outputs:
                    # unknown target state -- error
                    for thing in _things:
                        self._log.debug("lost  %s [%s] : %s", thing['uid'],
                                _state, self._outputs)
                        self._prof.prof('lost', uid=thing['uid'], state=_state,
                                        ts=ts)
                    continue

                if not self._outputs[_state]:
                    # empty output -- drop thing
                    for thing in _things:
                        self._log.debug('drop  %s [%s]', thing['uid'], _state)
                        self._prof.prof('drop', uid=thing['uid'], state=_state,
                                        ts=ts)
                    continue

                output = self._outputs[_state]

                # push the thing down the drain
                self._log.debug('put bulk %s: %s', _state, len(_things))
                output.put(_things)

                ts = time.time()
                for thing in _things:
                    self._prof.prof('put', uid=thing['uid'], state=_state,
                                    msg=output.name, ts=ts)


    # --------------------------------------------------------------------------
    #
    def publish(self, pubsub, msg):
        '''
        push information into a publication channel
        '''

        import pprint
        self._log.debug('=== publish: %s', pprint.pformat(self._publishers))

        if not self._publishers.get(pubsub):
            raise RuntimeError("no msg route for '%s': %s" % (pubsub, msg))

        self._publishers[pubsub].put(pubsub, msg)


# ------------------------------------------------------------------------------
#
class Worker(Component):
    '''
    A Worker is a Component which cannot change the state of the thing it
    handles.  Workers are employed as helper classes to mediate between
    components, between components and database, and between components and
    notification channels.
    '''

    # --------------------------------------------------------------------------
    #
    def __init__(self, cfg, session):

        Component.__init__(self, cfg=cfg, session=session)


# ------------------------------------------------------------------------------
<|MERGE_RESOLUTION|>--- conflicted
+++ resolved
@@ -604,12 +604,6 @@
             self._log.info('got termination command')
             self.stop()
 
-<<<<<<< HEAD
-=======
-      # else:
-      #     self._log.debug('command ignored: %s', cmd)
->>>>>>> 5a7795e4
-
         return True
 
 
