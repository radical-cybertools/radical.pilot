--- conflicted
+++ resolved
@@ -1201,10 +1201,7 @@
                         output.channel)
                 output.put(_things, qname=qname)
 
-<<<<<<< HEAD
-=======
               # ts = time.time()
->>>>>>> c7032633
               # for thing in _things:
               #     self._prof.prof('put', uid=thing['uid'], state=_state,
               #                     msg=output.name, ts=ts)
