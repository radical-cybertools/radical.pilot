
__copyright__ = 'Copyright 2022, The RADICAL-Cybertools Team'
__license__   = 'MIT'

# pylint: disable=global-statement   # W0603 global `_components`

import os
import copy
import time

import threading       as mt
import radical.utils   as ru

from ..          import constants      as rpc
from ..          import states         as rps


# ------------------------------------------------------------------------------
#
<<<<<<< HEAD
def out(msg):
    sys.stdout.write('%s\n' % msg)
    sys.stdout.flush()


CHUNKSIZE = 1024


# ------------------------------------------------------------------------------
=======
# ZMQ subscriber threads will not survive a `fork`.  We register all components
# for an at-fork hook to reset the list of subscribers, so that the subscriber
# threads get re-created as needed in the new process.
>>>>>>> 935b509f
#
_components = list()


def _atfork_child():
    global _components
    for c in _components:
        c._subscribers = dict()
    _components = list()


ru.atfork(ru.noop, ru.noop, _atfork_child)


# ------------------------------------------------------------------------------
#
class ComponentManager(object):
    '''
    RP spans a hierarchy of component instances: the application has a pmgr and
    tmgr, and the tmgr has a staging component and a scheduling component, and
    the pmgr has a launching component, and components also can have bridges,
    etc. etc.  This ComponentManager centralises the code needed to spawn,
    manage and terminate such components - any code which needs to create
    component should create a ComponentManager instance and pass the required
    component and bridge layout and configuration.  Callng `stop()` on the cmgr
    will terminate the components and brisged.
    '''

    # --------------------------------------------------------------------------
    #
    def __init__(self, sid, reg_addr, owner):

        # register for at-fork hooks
        _components.append(self)

        # create a registry client to obtain the session config and to store
        # component and bridge configs

        self._sid      = sid
        self._reg_addr = reg_addr
        self._owner    = owner

        self._reg  = ru.zmq.RegistryClient(url=self._reg_addr, pwd=self._sid)
        self._cfg  = ru.Config(from_dict=self._reg['cfg'])

        self._uid  = ru.generate_id('cmgr.%(item_counter)04d',
                                    ru.ID_CUSTOM, ns=self._sid)
        self._uids = [self._uid]  # uids to track hartbeats for (incl. own)

        self._prof = ru.Profiler(self._uid, ns='radical.pilot',
                                 path=self._cfg.path)
        self._log  = ru.Logger(self._uid, ns='radical.pilot',
                               path=self._cfg.path)
        self._reg  = ru.zmq.RegistryClient(url=self._cfg.reg_addr)

        self._prof.prof('init2', uid=self._uid, msg=self._cfg.path)

        # Every ComponentManager runs a HB pubsub bridge in a separate thread.
        # That HB channel should be used by all components and bridges created
        # under this CMGR.
        bcfg = ru.Config(cfg={'channel'    : 'heartbeat',
                              'type'       : 'pubsub',
                              'uid'        : self._uid + '.hb',
                              'stall_hwm'  : 1,
                              'bulk_size'  : 0,
                              'reg_addr'   : self._cfg.reg_addr,
                              'path'       : self._cfg.path})
        self._hb_bridge = ru.zmq.PubSub(channel='heartbeat', cfg=bcfg)
        self._hb_bridge.start()

        hb_cfg = ru.TypedDict(self._reg['cfg.heartbeat'])
        hb_cfg.addr_pub = str(self._hb_bridge.addr_pub)
        hb_cfg.addr_sub = str(self._hb_bridge.addr_sub)

        # publish heartbeat information in registry
        self._cfg.heartbeat = hb_cfg
        self._reg['cfg.heartbeat'] = hb_cfg

        # runs a HB monitor on that channel
        self._hb = ru.Heartbeat(uid=self.uid,
                                timeout=hb_cfg['timeout'],
                                interval=hb_cfg['interval'],
                                beat_cb=self._hb_beat_cb,  # on every heartbeat
                                term_cb=self._hb_term_cb,  # on termination
                                log=self._log)

        self._hb_pub = ru.zmq.Publisher('heartbeat', hb_cfg['addr_pub'],
                                        log=self._log, prof=self._prof)
        self._hb_sub = ru.zmq.Subscriber('heartbeat', hb_cfg['addr_sub'],
                                         topic='heartbeat', cb=self._hb_sub_cb,
                                         log=self._log, prof=self._prof)


        # confirm the bridge being usable by listening to our own heartbeat
        self._hb.start()
        self._hb.wait_startup(self._uid, hb_cfg['timeout'])
        self._log.info('heartbeat system up')



    # --------------------------------------------------------------------------
    #
    def _hb_sub_cb(self, topic, msg):
        '''
        keep track of heartbeats for all bridges/components we know
        '''

      # self._log.debug('hb_sub %s: get %s check', self.uid, msg['uid'])
        if msg['uid'] in self._uids:
          # self._log.debug('hb_sub %s: get %s used', self.uid, msg['uid'])
            self._hb.beat(uid=msg['uid'])


    # --------------------------------------------------------------------------
    #
    def _hb_beat_cb(self):
        '''
        publish own heartbeat on the hb channel
        '''

        self._hb_pub.put('heartbeat', msg={'uid' : self.uid})
      # self._log.debug('hb_cb %s: put %s', self.uid, self.uid)


    # --------------------------------------------------------------------------
    #
    def _hb_term_cb(self, uid=None):

        self._log.debug('hb_term %s: %s died', self.uid, uid)
        self._prof.prof('term', uid=self._uid)

        # FIXME: restart goes here

        # NOTE: returning `False` indicates failure to recover.  The HB will
        #       terminate and suicidally kill the very process it is living in.
        #       Make sure all required cleanup is done at this point!

        return None


    # --------------------------------------------------------------------------
    #
    @property
    def uid(self):
        return self._uid


    # --------------------------------------------------------------------------
    #
    def start_bridges(self, bridges):

        if 'bridges' not in self._reg:
            self._reg['bridges'] = dict()

        self._log.debug('starting bridges (%s)', cfg)
        self._prof.prof('start_bridges_start', uid=self._uid)

        timeout = self._cfg.heartbeat.timeout

        for bname, bcfg in bridges.items():

<<<<<<< HEAD
            bcfg.uid         = bname
            bcfg.channel     = bname
            bcfg.cmgr        = self.uid
            bcfg.sid         = cfg.sid
            bcfg.path        = cfg.path
            bcfg.reg_addr    = cfg.reg_addr
            bcfg.heartbeat   = cfg.heartbeat
=======
            bcfg.channel = bname
            bcfg.cmgr    = self.uid
            bcfg.owner   = self._owner
>>>>>>> 935b509f

            self._reg['bridges.%s.cfg' % bname] = bcfg

            self._reg.put('bridge.%s' % bname, bcfg)

            self._log.info('create  bridge %s [%s]', bname, bcfg.uid)

            cmd = 'radical-pilot-bridge %s %s %s' \
                % (self._sid, self._reg.url, bname)
            out, err, ret = ru.sh_callout(cmd, cwd=self._cfg.path)

            self._log.debug('bridge startup out: %s', out)
            self._log.debug('bridge startup err: %s', err)

            if ret:
                raise RuntimeError('bridge startup failed')

            self._uids.append(bname)
            self._log.info('created bridge %s [%s]', bname, bname)

        # all bridges should start now, for their heartbeats
        # to appear.
      # self._log.debug('wait   for %s', self._uids)
        failed = self._hb.wait_startup(self._uids, timeout=timeout)
      # self._log.debug('waited for %s: %s', self._uids, failed)
        if failed:
            raise RuntimeError('could not start all bridges %s' % failed)

        self._prof.prof('start_bridges_stop', uid=self._uid)


    # --------------------------------------------------------------------------
    #
    def start_components(self, components, cfg = None):

        if 'components' not in self._reg:
            self._reg['components'] = dict()

        self._prof.prof('start_components_start: %s', uid=self._uid)
        import pprint
        self._log.debug('=== cmgr: %s', pprint.pformat(self._cfg.as_dict()))

        timeout = self._cfg.heartbeat.timeout

        for cname, ccfg in components.items():

            for _ in range(ccfg.get('count', 1)):

                uid = ru.generate_id(cname + '.%(item_counter)04d',
                                     ru.ID_CUSTOM, ns=self._sid)
                ccfg.uid      = uid
                ccfg.kind     = cname
                ccfg.sid      = self._sid
                ccfg.cmgr     = self._uid
                ccfg.owner    = self._owner
                ccfg.reg_addr = self._reg_addr

                if cfg:
                    ru.dict_merge(ccfg, cfg, ru.OVERWRITE)

<<<<<<< HEAD
                ccfg.uid         = ru.generate_id(cname + '.%(item_counter)04d',
                                                  ru.ID_CUSTOM, ns=self._sid)
                ccfg.cmgr        = self.uid
                ccfg.kind        = cname
                ccfg.sid         = cfg.sid
                ccfg.base        = cfg.base
                ccfg.path        = cfg.path
                ccfg.reg_addr    = cfg.reg_addr
                ccfg.proxy_url   = cfg.proxy_url
                ccfg.heartbeat   = cfg.heartbeat
=======
                self._reg['components.%s.cfg' % uid] = ccfg
>>>>>>> 935b509f

                self._log.info('create  component %s [%s]', cname, uid)

<<<<<<< HEAD
                fname = '%s/%s.cfg' % (cfg.path, ccfg.uid)
                ccfg.write(fname)
=======
                cmd = 'radical-pilot-component %s %s %s' \
                    % (self._sid, self._reg.url, uid)
                out, err, ret = ru.sh_callout(cmd, cwd=self._cfg.path)
>>>>>>> 935b509f

                self._log.debug('component startup out: %s' , out)
                self._log.debug('component startup err: %s' , err)

                if ret:
                    raise RuntimeError('component startup failed')

                self._uids.append(uid)
                self._log.info('created component %s [%s]', cname, uid)

        # all components should start now, for their heartbeats
        # to appear.
        failed = self._hb.wait_startup(self._uids, timeout=timeout * 10)
        if failed:
            raise RuntimeError('could not start all components %s' % failed)

        self._prof.prof('start_components_stop', uid=self._uid)


    # --------------------------------------------------------------------------
    #
    def close(self):

        self._prof.prof('close', uid=self._uid)

        self._hb_bridge.stop()
        self._hb.stop()


# ------------------------------------------------------------------------------
#
class Component(object):
    '''
    This class provides the basic structure for any RP component which operates
    on stateful things.  It provides means to:

      - define input channels on which to receive new things in certain states
      - define work methods which operate on the things to advance their state
      - define output channels to which to send the things after working on them
      - define notification channels over which messages with other components
        can be exchanged (publish/subscriber channels)

    All low level communication is handled by the base class -- deriving classes
    will register the respective channels, valid state transitions, and work
    methods.  When a 'thing' is received, the component is assumed to have full
    ownership over it, and that no other component will change the 'thing's
    state during that time.

    The main event loop of the component -- `work()` -- is executed on `run()`
    and will not terminate on its own, unless it encounters a fatal error.

    Components inheriting this class should attempt not to use shared
    resources.  That will ensure that multiple instances of the component can
    coexist for higher overall system throughput.  Should access to shared
    resources be necessary, it will require some locking mechanism across
    process boundaries.

    This approach should ensure that

    - 'thing's are always in a well defined state;
    - components are simple and focus on the semantics of 'thing' state
        progression;
    - no state races can occur on 'thing' state progression;
    - only valid state transitions can be enacted (given correct declaration
        of the component's semantics);
    - the overall system is performant and scalable.

    Inheriting classes SHOULD overload the following methods:

    - `initialize()`:
        - set up the component state for operation
        - register input/output/notification channels
        - register work methods
        - register callbacks to be invoked on state notification
        - the component will terminate if this method raises an exception.
    - `work()`
    - called in the main loop of the component process, on all entities
        arriving on input channels.  The component will *not* terminate if
        this method raises an exception.  For termination, `terminate()`
        must be called.
    - `finalize()`
        - tear down the component (close threads, unregister resources, etc).

    Inheriting classes MUST call the constructor::

        class StagingComponent(rpu.Component):
            def __init__(self, cfg, session):
                rpu.Component.__init__(self, cfg, session)

    A component thus must be passed a configuration (either as a path pointing
    to a file name to be opened as `ru.Config`, or as a pre-populated
    `ru.Config` instance).  That config MUST contain a session ID (`sid`) for
    the session under which to run this component, and a uid for the component
    itself which MUST be unique within the scope of the given session.  It MUST
    further contain information about the session's heartbeat ZMQ pubsub channel
    (`hb_pub`, `hb_sub`) on which heartbeats are sent and received for lifetime
    management.  All components and the session will continuously sent
    heartbeat messages on that channel - missing heartbeats will by default lead
    to session termination.

    The config MAY contain `bridges` and `component` sections.  If those exist,
    the component will start the communication bridges and the components
    specified therein, and is then considered an owner of those components and
    bridges.  As such, it much watch the HB channel for heartbeats from those
    components, and must terminate itself if those go AWOL.

    Further, the class must implement the registered work methods, with
    a signature of::

        work(self, things)

    The method is expected to change the state of the 'thing's given.  'Thing's
    will not be pushed to outgoing channels automatically -- to do so, the work
    method has to call (see call documentation for other options)::

        self.advance(thing)

    Until that method is called, the component is considered the sole owner of
    the 'thing's.  After that method is called, the 'thing's are considered
    disowned by the component.  If, however, components return from the work
    methods without calling advance on the given 'thing's, then the component
    keeps ownership of the 'thing's to advance it asynchronously at a later
    point in time.  That implies that a component can collect ownership over an
    arbitrary number of 'thing's over time, and they can be advanced at the
    component's discretion.

    The component process is a stand-alone daemon process which runs outside of
    Python's multiprocessing domain.  As such, it can freely use Python's
    multithreading (and it extensively does so by default) - but developers
    should be aware that spawning additional *processes* in this component is
    discouraged, as Python's process management is not playing well with it's
    multithreading implementation.
    '''


    # --------------------------------------------------------------------------
    #
    def __init__(self, cfg, session):
        '''
        This constructor MUST be called by inheriting classes, as it specifies
        the operation mode of the component: components can spawn a child
        process, or not.

        If a child will be spawned later, then the child process state can be
        initialized by overloading the`initialize()` method.

        Note that this policy should be strictly followed by all derived
        classes, as we will otherwise carry state over the process fork.  That
        can become nasty if the state included any form of locking (like, for
        profiling or locking).

        The symmetric teardown methods are called `finalize()`.

        Constructors of inheriting components *may* call start() in their
        constructor.
        '''

        # NOTE: a fork will not duplicate any threads of the parent process --
        #       but it will duplicate any locks which are shared between the
        #       parent process and its threads -- and those locks might be in
        #       any state at this point.  As such, each child has to make
        #       sure to never, ever, use any of the inherited locks, but instead
        #       to create it's own set of locks in self.initialize.

        self._cfg     = cfg
        self._uid     = self._cfg.uid
        self._sid     = self._cfg.sid
        self._session = session

        # we always need an UID
        assert self._uid, 'Component needs a uid (%s)' % type(self)

        # state we carry over the fork
        self._debug = self._cfg.get('debug')
        self._owner = self._cfg.get('owner', self.uid)
        self._ctype = "%s.%s" % (self.__class__.__module__,
                                 self.__class__.__name__)

        self._reg = ru.zmq.RegistryClient(url=self._cfg.reg_addr,
                                          pwd=self._sid)

        self._inputs     = dict()       # queues to get things from
        self._outputs    = dict()       # queues to send things to
        self._workers    = dict()       # methods to work on things
        self._publishers = dict()       # channels to send notifications to
        self._threads    = dict()       # subscriber and idler threads
        self._cb_lock    = mt.RLock()   # guard threaded callback invokations
        self._work_lock  = mt.RLock()   # guard threaded callback invokations

        self._subscribers = dict()      # ZMQ Subscriber classes

        if self._owner == self.uid:
            self._owner = 'root'

        self._prof = self._session._get_profiler(name=self.uid)
        self._rep  = self._session._get_reporter(name=self.uid)
        self._log  = self._session._get_logger  (name=self.uid,
                                                 level=self._debug)
        self._reg  = ru.zmq.RegistryClient(url=self._cfg.reg_addr)

        self._q    = None
        self._in   = None
        self._out  = None
        self._poll = None
        self._ctx  = None

        self._thread = None
        self._term   = mt.Event()


    # --------------------------------------------------------------------------
    #
    def start(self):

        sync = mt.Event()
        self._thread = mt.Thread(target=self._worker_thread, args=[sync])
        self._thread.daemon = True
        self._thread.start()

        while not sync.is_set():

            if not self._thread.is_alive():
                raise RuntimeError('worker thread died during initialization')

            time.sleep(0.01)

        assert self._thread.is_alive()


    # --------------------------------------------------------------------------
    #
    def _worker_thread(self, sync):

        try:
            self._initialize()

        except Exception:
            self._log.exception('worker thread initialization failed')
            raise

        sync.set()

        while not self._term.is_set():
            try:
                ret = self.work_cb()
                if not ret:
                    break
            except:
                self._log.exception('work cb error [ignored]')

        try:
            self._finalize()
        except Exception:
            self._log.exception('worker thread finalialization failed')


    # --------------------------------------------------------------------------
    #
    @staticmethod
    def create(cfg, session):

        # TODO:  We keep this static typemap for component startup. The map
        #        should really be derived from rp module inspection via an
        #        `ru.PluginManager`.
        #
        from radical.pilot import worker as rpw
        from radical.pilot import pmgr   as rppm
        from radical.pilot import tmgr   as rptm
        from radical.pilot import agent  as rpa

        comp = {
                rpc.STAGER_WORKER                  : rpw.Stager,

                rpc.PMGR_LAUNCHING_COMPONENT       : rppm.Launching,

                rpc.TMGR_STAGING_INPUT_COMPONENT   : rptm.Input,
                rpc.TMGR_SCHEDULING_COMPONENT      : rptm.Scheduler,
                rpc.TMGR_STAGING_OUTPUT_COMPONENT  : rptm.Output,

                rpc.AGENT_STAGING_INPUT_COMPONENT  : rpa.Input,
                rpc.AGENT_SCHEDULING_COMPONENT     : rpa.Scheduler,
                rpc.AGENT_EXECUTING_COMPONENT      : rpa.Executing,
                rpc.AGENT_STAGING_OUTPUT_COMPONENT : rpa.Output

               }

        assert cfg.kind in comp, '%s not in %s (%s)' % (cfg.kind,
                list(comp.keys()), cfg.uid)

        session._log.debug('create 1 %s: %s', cfg.kind, comp[cfg.kind])
        return comp[cfg.kind].create(cfg, session)


    # --------------------------------------------------------------------------
    #
    def __str__(self):
        return "%s <%s> [%s]" % (self.uid, self.__class__.__name__, self._owner)


    # --------------------------------------------------------------------------
    #
    def _cancel_monitor_cb(self, topic, msg):
        '''
        We listen on the control channel for cancel requests, and append any
        found UIDs to our cancel list.
        '''

        # FIXME: We do not check for types of things to cancel - the UIDs are
        #        supposed to be unique.  That abstraction however breaks as we
        #        currently have no abstract 'cancel' command, but instead use
        #        'cancel_tasks'.

      # self._log.debug('command incoming: %s', msg)

        cmd = msg['cmd']
        arg = msg['arg']

        if cmd == 'cancel_tasks':

            uids = arg['uids']

            if not isinstance(uids, list):
                uids = [uids]

            self._log.debug('register for cancellation: %s', uids)

            with self._cancel_lock:
                self._cancel_list += uids

        if cmd == 'terminate':
            self._log.info('got termination command')
            self.stop()

      # else:
      #     self._log.debug('command ignored: %s', cmd)

        return True


    # --------------------------------------------------------------------------
    #
    @property
    def cfg(self):
        return copy.deepcopy(self._cfg)

    @property
    def session(self):
        return self._session

    @property
    def uid(self):
        return self._uid

    @property
    def ctype(self):
        return self._ctype


    # --------------------------------------------------------------------------
    #
    def _initialize(self):
        '''
        initialization of component base class goes here
        '''

        # components can always publish logs, state updates and control messages
     #  self.register_publisher(rpc.LOG_PUBSUB)
        self.register_publisher(rpc.STATE_PUBSUB)
        self.register_publisher(rpc.CONTROL_PUBSUB)

        # set controller callback to handle cancellation requests
        self._cancel_list = list()
        self._cancel_lock = mt.RLock()
        self.register_subscriber(rpc.CONTROL_PUBSUB, self._cancel_monitor_cb)

        # call component level initialize
        self.initialize()
        self._prof.prof('component_init')


    def initialize(self):
        pass  # can be overloaded


    # --------------------------------------------------------------------------
    #
    def _finalize(self):

        self._log.debug('_finalize()')

        # call component level finalize, before we tear down channels
        self.finalize()

        for thread in self._threads.values():
            thread.stop()

        self._log.debug('%s close prof', self.uid)
        try:
            self._prof.prof('component_final')
            self._prof.flush()
            self._prof.close()
        except Exception:
            pass


    def finalize(self):
        pass  # can be overloaded


    # --------------------------------------------------------------------------
    #
    def stop(self):
        '''
        We need to terminate and join all threads, close all communication
        channels, etc.  But we trust on the correct invocation of the finalizers
        to do all this, and thus here only forward the stop request to the base
        class.
        '''

        #  FIXME: implement timeout, or remove parameter
        #   (pylint W0613 should be removed if changes to timeout are applied)

        self._log.info('stop %s (%s : %s) [%s]', self.uid, os.getpid(),
                       ru.get_thread_name(), ru.get_caller_name())

        self._term.set()


    # --------------------------------------------------------------------------
    #
<<<<<<< HEAD
    def register_input(self, states, queue, cb=None, qname=None, path=None):
=======
    def register_input(self, states, qname, worker):
>>>>>>> 935b509f
        '''
        Using this method, the component can be connected to a queue on which
        things are received to be worked upon.  The given set of states (which
        can be a single state or a list of states) will trigger an assert check
        upon thing arrival.

        This method will further associate a thing state with a specific worker
        callback `cb`.
        Upon thing arrival, the thing state will be used to lookup the
        respective worker, and the thing will be handed over.  Workers should
        call self.advance(thing), in order to push the thing toward the next
        component.  If, for some reason, that is not possible before the worker
        returns, the component will retain ownership of the thing, and should
        call advance() asynchronously at a later point in time.

        Worker invocation is synchronous, ie. the main event loop will only
        check for the next thing once the worker method returns.
        '''

        states = ru.as_list(states)
        if not states:
            states = [None]  # worker handles stateless entities

        if cb: cbname = cb.__name__
        else : cbname = 'none'

        name = '%s.%s.%s' % (self.uid, cbname,
                             '_'.join([str(s) for s in states]))

        if name in self._inputs:
            raise ValueError('input %s already registered' % name)

<<<<<<< HEAD
        self._inputs[name] = {'queue'  : self.get_input_ep(queue, path),
                              'qname'  : qname,
=======
        self._inputs[name] = {'queue'  : self.get_input_ep(qname),
>>>>>>> 935b509f
                              'states' : states}

        self._log.debug('registered input %s [%s] [%s]', name, queue, qname)

        # we want exactly one worker associated with a state -- but a worker
        # can be responsible for multiple states

        for state in states:

            self._log.debug('%s register input %s: %s', self.uid, state, name)

            if state in self._workers:
                self._log.warn("%s replaces worker %s (%s)"
                        % (self.uid, self._workers[state], state))
            self._workers[state] = cb

            self._log.debug('registered worker %s [%s]', cbname, state)


    # --------------------------------------------------------------------------
    #
    def unregister_input(self, states, qname, worker):
        '''
        This methods is the inverse to the 'register_input()' method.
        '''

        states = ru.as_list(states)
        if not states:
            states = [None]  # worker handles statless entities


        name = '%s.%s.%s' % (self.uid, worker.__name__,
                             '_'.join([str(s) for s in states]))

        if name not in self._inputs:
            self._log.warn('input %s not registered [%s]', name, qname)
            return

        self._inputs[name]['queue'].stop()
        del self._inputs[name]
        self._log.debug('unregistered input %s [%s]', name, qname)

        for state in states:

            self._log.debug('%s unregister input %s (%s)', self.uid, name, state)

            if state not in self._workers:
                self._log.warn('%s input %s unknown', worker.__name__, state)
                continue

            del self._workers[state]


    # --------------------------------------------------------------------------
    #
    def register_output(self, states, qname):
        '''
        Using this method, the component can be connected to a queue to which
        things are sent after being worked upon.  The given set of states (which
        can be a single state or a list of states) will trigger an assert check
        upon thing departure.

        If a state but no output is specified, we assume that the state is
        final, and the thing is then considered 'dropped' on calling advance() on
        it.  The advance() will trigger a state notification though, and then
        mark the drop in the log.  No other component should ever again work on
        such a final thing.  It is the responsibility of the component to make
        sure that the thing is in fact in a final state.
        '''

        states = ru.as_list(states)
        if not states:
            states = [None]  # worker handles stateless entities

        for state in states:

            self._log.debug('%s register output %s:%s', self.uid, state, qname)

            # we want a *unique* output queue for each state.
            if state in self._outputs:
                self._log.warn("%s replaces output for %s : %s -> %s"
                        % (self.uid, state, self._outputs[state], qname))

            if not qname:
                # this indicates a final state
                self._log.debug('%s register output to None %s', self.uid, state)
                self._outputs[state] = None

            else:
                # non-final state, ie. we want a queue to push to:
                self._outputs[state] = self.get_output_ep(qname)


    # --------------------------------------------------------------------------
    #
    def get_input_ep(self, qname):
        '''
        return an input endpoint
        '''

        cfg = self._reg['bridges'][qname]

        return ru.zmq.Getter(qname, url=cfg['get'])


    # --------------------------------------------------------------------------
    #
    def get_output_ep(self, qname):
        '''
        return an output endpoint
        '''

        cfg = self._reg['bridges'][qname]

        return ru.zmq.Putter(qname, url=cfg['put'])


    # --------------------------------------------------------------------------
    #
    def unregister_output(self, states):
        '''
        this removes any outputs registerd for the given states.
        '''

        states = ru.as_list(states)
        if not states:
            states = [None]  # worker handles stateless entities

        for state in states:

            self._log.debug('TERM : %s unregister output %s', self.uid, state)

            if state not in self._outputs:
                self._log.warn('state %s has no output registered',  state)
              # raise ValueError('state %s has no output registered' % state)
                continue

            del self._outputs[state]
            self._log.debug('unregistered output for %s', state)


    # --------------------------------------------------------------------------
    #
    def output(self, things, state=None):
        '''
        this pushes the given things to the output queue register for the given
        state
        '''

        # NOTE: we do not check if things are actually in the given state
        things = ru.as_list(things)
        if not things:
            # nothing to do
            return

        if state not in self._outputs:
            raise ValueError('state %s has no output registered' % state)

        if self._outputs[state]:
            # the bridge will sort things into bulks, wit bulk size dependig on
            # bridge configuration
            self._outputs[state].put(things)


    # --------------------------------------------------------------------------
    #
    def register_timed_cb(self, cb, cb_data=None, timer=None):
        '''
        Idle callbacks are invoked at regular intervals -- they are guaranteed
        to *not* be called more frequently than 'timer' seconds, no promise is
        made on a minimal call frequency.  The intent for these callbacks is to
        run lightweight work in semi-regular intervals.
        '''

        name = "%s.idler.%s" % (self.uid, cb.__name__)
        self._log.debug('START: %s register idler %s', self.uid, name)

        with self._cb_lock:
            if name in self._threads:
                raise ValueError('cb %s already registered' % cb.__name__)

            if timer is None: timer = 0.0  # NOTE: busy idle loop
            else            : timer = float(timer)

            # create a separate thread per idle cb, and let it be watched by the
            # ru.Process base class
            #
            # ------------------------------------------------------------------
            # NOTE: idle timing is a tricky beast: if we sleep for too long,
            #       then we have to wait that long on stop() for the thread to
            #       get active again and terminate/join.  So we always sleep
            #       just a little, and explicitly check if sufficient time has
            #       passed to activate the callback.
            class Idler(mt.Thread):

                # --------------------------------------------------------------
                def __init__(self, name, log, timer, cb, cb_data, cb_lock):
                    self._name    = name
                    self._log     = log
                    self._timeout = timer
                    self._cb      = cb
                    self._cb_data = cb_data
                    self._cb_lock = cb_lock
                    self._last    = 0.0
                    self._term    = mt.Event()

                    super(Idler, self).__init__()
                    self.daemon = True
                    self.start()

                def stop(self):
                    self._term.set()

                def run(self):
                    try:
                        self._log.debug('start idle thread: %s', self._cb)
                        ret = True
                        while ret and not self._term.is_set():
                            if self._timeout and \
                               self._timeout > (time.time() - self._last):
                                # not yet
                                time.sleep(0.01)  # FIXME: make configurable
                                continue

                            with self._cb_lock:
                                if self._cb_data is not None:
                                    ret = self._cb(cb_data=self._cb_data)
                                else:
                                    ret = self._cb()
                            if self._timeout:
                                self._last = time.time()
                    except:
                        self._log.exception('idle thread failed: %s', self._cb)
            # ------------------------------------------------------------------

            idler = Idler(name=name, timer=timer, log=self._log,
                          cb=cb, cb_data=cb_data, cb_lock=self._cb_lock)
            self._threads[name] = idler

        self._log.debug('%s registered idler %s', self.uid, name)


    # --------------------------------------------------------------------------
    #
    def unregister_timed_cb(self, cb):
        '''
        This method is reverts the register_timed_cb() above: it
        removes an idler from the component, and will terminate the
        respective thread.
        '''

        name = "%s.idler.%s" % (self.uid, cb.__name__)
        self._log.debug('TERM : %s unregister idler %s', self.uid, name)

        with self._cb_lock:

            if name not in self._threads:
                self._log.warn('timed cb %s is not registered', name)
              # raise ValueError('%s is not registered' % name)
                return

            self._threads[name].stop()  # implies join
            del self._threads[name]

        self._log.debug("TERM : %s unregistered idler %s", self.uid, name)


    # --------------------------------------------------------------------------
    #
    def register_publisher(self, pubsub):
        '''
        Using this method, the component can registered itself to be a publisher
        of notifications on the given pubsub channel.
        '''

        assert pubsub not in self._publishers

        cfg = self._reg['bridges'][pubsub]
        self._publishers[pubsub] = ru.zmq.Publisher(channel=pubsub,
                                                    url=cfg['pub'],
                                                    log=self._log,
                                                    prof=self._prof)

        self._log.debug('registered publisher for %s', pubsub)


    # --------------------------------------------------------------------------
    #
    def register_subscriber(self, pubsub, cb):
        '''
        This method is complementary to the register_publisher() above: it
        registers a subscription to a pubsub channel.  If a notification
        is received on thag channel, the registered callback will be
        invoked.  The callback MUST have one of the signatures:

          callback(topic, msg)

        where 'topic' is set to the name of the pubsub channel.

        The subscription will be handled in a separate thread, which implies
        that the callback invocation will also happen in that thread.  It is the
        caller's responsibility to ensure thread safety during callback
        invocation.
        '''

        cfg = self._reg['bridges'][pubsub]

        if pubsub not in self._subscribers:
            self._subscribers[pubsub] = ru.zmq.Subscriber(channel=pubsub,
                                                          url=cfg['sub'],
                                                          log=self._log,
                                                          prof=self._prof)

        self._subscribers[pubsub].subscribe(topic=pubsub, cb=cb,
                                            lock=self._cb_lock)


    # --------------------------------------------------------------------------
    #
    def work_cb(self):
        '''
        This is the main routine of the component, as it runs in the component
        process.  It will first initialize the component in the process context.
        Then it will attempt to get new things from all input queues
        (round-robin).  For each thing received, it will route that thing to the
        respective worker method.  Once the thing is worked upon, the next
        attempt on getting a thing is up.
        '''

        # if there is nothing to check, idle a bit
        if not self._inputs:
            time.sleep(0.1)
            return True

        # TODO: should a poller over all inputs, or better yet register
        #       a callback

        for name in self._inputs:

            queue  = self._inputs[name]['queue']
            states = self._inputs[name]['states']

            # FIXME: a simple, 1-thing caching mechanism would likely
            #        remove the req/res overhead completely (for any
            #        non-trivial worker).
            things = queue.get_nowait(qname=name, timeout=200)   # microseconds
          # self._log.debug('work_cb %s: %s %s %d', name, queue.channel,
          #                                         qname, len(things))
            things = ru.as_list(things)

            if not things:
                # next input
                continue

          # self._log.debug('work_cb ===== : %d', len(things))

            # the worker target depends on the state of things, so we
            # need to sort the things into buckets by state before
            # pushing them
            buckets = dict()
            for thing in things:
                state = thing.get('state')  # can be stateless

                if state not in buckets:
                    buckets[state] = list()
                buckets[state].append(thing)

            # We now can push bulks of things to the workers

            for state,things in buckets.items():

                assert state in states,        'cannot handle state %s' % state
                assert state in self._workers, 'no worker for state %s' % state

                try:

                    # filter out canceled things
                    if self._cancel_list:
                        # FIXME: this can become expensive over time
                        #        if the cancel list is never cleaned
                        to_cancel = list()
                        with self._cancel_lock:
                            if thing['uid'] in self._cancel_list:
                                to_cancel.append(thing)

                            self._cancel_list = [x for x in self._cancel_list
                                                   if  x not in to_cancel]

                        if to_cancel:
                            # only advance stateful entities, otherwise just drop
                            if state:
                                self.advance(to_cancel, rps.CANCELED,
                                             publish=True, push=False)


                  # self._log.debug('== got %d things (%s)', len(things), state)
                  # for thing in things:
                  #     self._log.debug('got %s (%s)', thing['uid'], state)

                    with self._work_lock:
                        self._workers[state](things)

                except Exception as e:

                    # this is not fatal -- only the 'things' fail, not
                    # the component
                    self._log.exception("work %s failed", self._workers[state])

                    if state:
                        for thing in things:
                            thing['exception']        = repr(e)
                            thing['exception_detail'] = \
                                             '\n'.join(ru.get_exception_trace())
                        self.advance(things, rps.FAILED, publish=True,
                                                         push=False)

        # keep work_cb registered
        return True


    # --------------------------------------------------------------------------
    #
    def advance(self, things, state=None, publish=True, push=False, qname=None,
                              ts=None, prof=True):
        '''
        Things which have been operated upon are pushed down into the queues
        again, only to be picked up by the next component, according to their
        state model.  This method will update the thing state, and push it into
        the output queue registered as target for that state.

         - things:  list of things to advance
         - state:   new state to set for the things
         - publish: determine if state update notifications should be issued
         - push:    determine if things should be pushed to outputs
         - prof:    determine if state advance creates a profile event
           (publish, and push are always profiled)

        'Things' are expected to be a dictionary, and to have 'state', 'uid' and
        optionally 'type' set.

        If 'thing' contains an '$all' key, the complete dict is published;
        otherwise, *only the state* is published.

        This is evaluated in self.publish.
        '''

        if not things:
            return

        if not ts:
            ts = time.time()

        things = ru.as_list(things)

        # assign state, sort things by state
        buckets = dict()
        for thing in things:

            uid = thing['uid']

          # if thing['type'] not in ['task', 'pilot']:
          #     raise TypeError("thing has unknown type (%s)" % uid)

            if state:
                # state advance done here
                thing['state'] = state

            _state = thing['state']

            if prof:
                self._prof.prof('advance', uid=uid, state=_state, ts=ts)

            if _state not in buckets:
                buckets[_state] = list()
            buckets[_state].append(thing)

        for _state,_things in buckets.items():
            self._log.debug('advance bulk: %s [%s, %s, %s]',
                            len(_things), push, publish, _state)

        # should we publish state information on the state pubsub?
        if publish:

            to_publish = list()

            # If '$all' is set, we update the complete thing_dict.
            # Things in final state are also published in full.
            # If '$set' is set, we also publish all keys listed in there.
            # In all other cases, we only send 'uid', 'type' and 'state'.
            for thing in things:
                if '$all' in thing:
                    del thing['$all']
                    if '$set' in thing:
                        del thing['$set']
                    to_publish.append(thing)

                elif thing['state'] in rps.FINAL:
                    to_publish.append(thing)

                else:
                    tmp = {'uid'   : thing['uid'],
                           'type'  : thing['type'],
                           'state' : thing['state']}
                    if '$set' in thing:
                        for key in thing['$set']:
                            tmp[key] = thing[key]
                        del thing['$set']
                    to_publish.append(tmp)

            self.publish(rpc.STATE_PUBSUB, {'cmd': 'update', 'arg': to_publish})

          # ts = time.time()
          # for thing in things:
          #     self._prof.prof('publish', uid=thing['uid'],
          #                     state=thing['state'], ts=ts)

        # never carry $all and across component boundaries!
        for thing in things:
            if '$all' in thing:
                del thing['$all']

        # should we push things downstream, to the next component
        if push:

            # the push target depends on the state of things, so we need to sort
            # the things into buckets by state before pushing them
            # now we can push the buckets as bulks
            for _state,_things in buckets.items():

              # ts = time.time()
                if _state in rps.FINAL:
                    # things in final state are dropped
                  # for thing in _things:
                  #     self._log.debug('=== final %s [%s]', thing['uid'], _state)
                  #     self._prof.prof('drop', uid=thing['uid'], state=_state,
                  #                     ts=ts)
                    continue

                if _state not in self._outputs:
                    # unknown target state -- error
                  # for thing in _things:
                  #     self._log.debug("lost  %s [%s] : %s", thing['uid'],
                  #             _state, self._outputs)
                  #     self._prof.prof('lost', uid=thing['uid'], state=_state,
                  #                     ts=ts)
                    continue

                if not self._outputs[_state]:
                    # empty output -- drop thing
                  # for thing in _things:
                  #     self._log.debug('=== drop  %s [%s]', thing['uid'], _state)
                  #     self._prof.prof('drop', uid=thing['uid'], state=_state,
                  #                     ts=ts)
                    continue

                output = self._outputs[_state]

                # push the thing down the drain
              # self._log.debug('=== put bulk %s: %s: %s', _state, len(_things),
              #         output.channel)
                output.put(_things, qname=qname)

                ts = time.time()
              # for thing in _things:
              #     self._prof.prof('put', uid=thing['uid'], state=_state,
              #                     msg=output.name, ts=ts)


    # --------------------------------------------------------------------------
    #
    def publish(self, pubsub, msg, topic=None):
        '''
        push information into a publication channel
        '''

        if not self._publishers.get(pubsub):
            raise RuntimeError("no msg route for '%s': %s" % (pubsub, msg))

        if not topic:
            topic = pubsub

        self._publishers[pubsub].put(topic, msg)


# ------------------------------------------------------------------------------
#
class Worker(Component):
    '''
    A Worker is a Component which cannot change the state of the thing it
    handles.  Workers are employed as helper classes to mediate between
    components, between components and database, and between components and
    notification channels.
    '''

    # --------------------------------------------------------------------------
    #
    def __init__(self, cfg, session):

        Component.__init__(self, cfg=cfg, session=session)


# ------------------------------------------------------------------------------<|MERGE_RESOLUTION|>--- conflicted
+++ resolved
@@ -17,21 +17,9 @@
 
 # ------------------------------------------------------------------------------
 #
-<<<<<<< HEAD
-def out(msg):
-    sys.stdout.write('%s\n' % msg)
-    sys.stdout.flush()
-
-
-CHUNKSIZE = 1024
-
-
-# ------------------------------------------------------------------------------
-=======
 # ZMQ subscriber threads will not survive a `fork`.  We register all components
 # for an at-fork hook to reset the list of subscribers, so that the subscriber
 # threads get re-created as needed in the new process.
->>>>>>> 935b509f
 #
 _components = list()
 
@@ -74,7 +62,7 @@
         self._reg_addr = reg_addr
         self._owner    = owner
 
-        self._reg  = ru.zmq.RegistryClient(url=self._reg_addr, pwd=self._sid)
+        self._reg  = ru.zmq.RegistryClient(url=self._reg_addr)
         self._cfg  = ru.Config(from_dict=self._reg['cfg'])
 
         self._uid  = ru.generate_id('cmgr.%(item_counter)04d',
@@ -85,7 +73,6 @@
                                  path=self._cfg.path)
         self._log  = ru.Logger(self._uid, ns='radical.pilot',
                                path=self._cfg.path)
-        self._reg  = ru.zmq.RegistryClient(url=self._cfg.reg_addr)
 
         self._prof.prof('init2', uid=self._uid, msg=self._cfg.path)
 
@@ -110,6 +97,8 @@
         self._cfg.heartbeat = hb_cfg
         self._reg['cfg.heartbeat'] = hb_cfg
 
+        self._reg.dump(self._uid)
+
         # runs a HB monitor on that channel
         self._hb = ru.Heartbeat(uid=self.uid,
                                 timeout=hb_cfg['timeout'],
@@ -186,26 +175,20 @@
         if 'bridges' not in self._reg:
             self._reg['bridges'] = dict()
 
-        self._log.debug('starting bridges (%s)', cfg)
         self._prof.prof('start_bridges_start', uid=self._uid)
 
         timeout = self._cfg.heartbeat.timeout
 
         for bname, bcfg in bridges.items():
 
-<<<<<<< HEAD
-            bcfg.uid         = bname
-            bcfg.channel     = bname
-            bcfg.cmgr        = self.uid
-            bcfg.sid         = cfg.sid
-            bcfg.path        = cfg.path
-            bcfg.reg_addr    = cfg.reg_addr
-            bcfg.heartbeat   = cfg.heartbeat
-=======
-            bcfg.channel = bname
-            bcfg.cmgr    = self.uid
-            bcfg.owner   = self._owner
->>>>>>> 935b509f
+            bcfg.uid       = bname
+            bcfg.channel   = bname
+            bcfg.cmgr      = self.uid
+            bcfg.owner     = self._owner
+            bcfg.sid       = self._cfg.sid
+            bcfg.path      = self._cfg.path
+            bcfg.reg_addr  = self._cfg.reg_addr
+            bcfg.heartbeat = self._cfg.heartbeat
 
             self._reg['bridges.%s.cfg' % bname] = bcfg
 
@@ -226,8 +209,7 @@
             self._uids.append(bname)
             self._log.info('created bridge %s [%s]', bname, bname)
 
-        # all bridges should start now, for their heartbeats
-        # to appear.
+        # all bridges are started, wait for their heartbeats
       # self._log.debug('wait   for %s', self._uids)
         failed = self._hb.wait_startup(self._uids, timeout=timeout)
       # self._log.debug('waited for %s: %s', self._uids, failed)
@@ -256,41 +238,27 @@
 
                 uid = ru.generate_id(cname + '.%(item_counter)04d',
                                      ru.ID_CUSTOM, ns=self._sid)
-                ccfg.uid      = uid
-                ccfg.kind     = cname
-                ccfg.sid      = self._sid
-                ccfg.cmgr     = self._uid
-                ccfg.owner    = self._owner
-                ccfg.reg_addr = self._reg_addr
+                ccfg.uid       = uid
+                ccfg.kind      = cname
+                ccfg.sid       = self._cfg.sid
+                ccfg.cmgr      = self._cfg.uid
+                ccfg.base      = self._cfg.base
+                ccfg.path      = self._cfg.path
+                ccfg.owner     = self._cfg.owner
+                ccfg.reg_addr  = self._cfg.reg_addr
+                ccfg.proxy_url = self._cfg.proxy_url
+                ccfg.heartbeat = self._cfg.heartbeat
 
                 if cfg:
                     ru.dict_merge(ccfg, cfg, ru.OVERWRITE)
 
-<<<<<<< HEAD
-                ccfg.uid         = ru.generate_id(cname + '.%(item_counter)04d',
-                                                  ru.ID_CUSTOM, ns=self._sid)
-                ccfg.cmgr        = self.uid
-                ccfg.kind        = cname
-                ccfg.sid         = cfg.sid
-                ccfg.base        = cfg.base
-                ccfg.path        = cfg.path
-                ccfg.reg_addr    = cfg.reg_addr
-                ccfg.proxy_url   = cfg.proxy_url
-                ccfg.heartbeat   = cfg.heartbeat
-=======
                 self._reg['components.%s.cfg' % uid] = ccfg
->>>>>>> 935b509f
 
                 self._log.info('create  component %s [%s]', cname, uid)
 
-<<<<<<< HEAD
-                fname = '%s/%s.cfg' % (cfg.path, ccfg.uid)
-                ccfg.write(fname)
-=======
                 cmd = 'radical-pilot-component %s %s %s' \
                     % (self._sid, self._reg.url, uid)
                 out, err, ret = ru.sh_callout(cmd, cwd=self._cfg.path)
->>>>>>> 935b509f
 
                 self._log.debug('component startup out: %s' , out)
                 self._log.debug('component startup err: %s' , err)
@@ -469,8 +437,7 @@
         self._ctype = "%s.%s" % (self.__class__.__module__,
                                  self.__class__.__name__)
 
-        self._reg = ru.zmq.RegistryClient(url=self._cfg.reg_addr,
-                                          pwd=self._sid)
+        self._reg = self._session._reg
 
         self._inputs     = dict()       # queues to get things from
         self._outputs    = dict()       # queues to send things to
@@ -489,7 +456,6 @@
         self._rep  = self._session._get_reporter(name=self.uid)
         self._log  = self._session._get_logger  (name=self.uid,
                                                  level=self._debug)
-        self._reg  = ru.zmq.RegistryClient(url=self._cfg.reg_addr)
 
         self._q    = None
         self._in   = None
@@ -721,11 +687,7 @@
 
     # --------------------------------------------------------------------------
     #
-<<<<<<< HEAD
     def register_input(self, states, queue, cb=None, qname=None, path=None):
-=======
-    def register_input(self, states, qname, worker):
->>>>>>> 935b509f
         '''
         Using this method, the component can be connected to a queue on which
         things are received to be worked upon.  The given set of states (which
@@ -758,12 +720,8 @@
         if name in self._inputs:
             raise ValueError('input %s already registered' % name)
 
-<<<<<<< HEAD
-        self._inputs[name] = {'queue'  : self.get_input_ep(queue, path),
+        self._inputs[name] = {'queue'  : self.get_input_ep(queue),
                               'qname'  : qname,
-=======
-        self._inputs[name] = {'queue'  : self.get_input_ep(qname),
->>>>>>> 935b509f
                               'states' : states}
 
         self._log.debug('registered input %s [%s] [%s]', name, queue, qname)
