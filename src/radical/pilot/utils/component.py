--- conflicted
+++ resolved
@@ -10,12 +10,8 @@
 
 from ..states    import *
 
-<<<<<<< HEAD
-from .prof_utils import Profiler, clone_units, drop_clones
-=======
 from .prof_utils import Profiler, clone_units, drop_units
 from .prof_utils import timestamp as util_timestamp
->>>>>>> e51f0b76
 
 from .queue      import Queue        as rpu_Queue
 from .queue      import QUEUE_ZMQ    as rpu_QUEUE_ZMQ
@@ -713,8 +709,8 @@
 
                     # depending on the queue we got the unit from, we can either
                     # drop units or clone them to inject new ones
-                    unit = drop_clones(self._cfg, unit, self.ctype, 'input',
-                                       drop_cb=self._drop_cb, logger=self._log)
+                    unit = drop_units(self._cfg, unit, self.ctype, 'input',
+                                      drop_cb=self._drop_cb, logger=self._log)
                     if not unit:
                         self._prof.prof(event='drop', state=state,
                                 uid=uid, msg=input.name)
@@ -861,8 +857,8 @@
 
                 # depending on the queue we got the unit from, we can now either
                 # drop units or clone them to inject new ones
-                unit = drop_clones(self._cfg, unit, self.ctype, 'output',
-                                   drop_cb=self._drop_cb, logger=self._log)
+                unit = drop_units(self._cfg, unit, self.ctype, 'output',
+                                  drop_cb=self._drop_cb, logger=self._log)
                 if not unit:
                     self._prof.prof(event='drop', state=state, uid=uid, msg=output.name)
                     continue
