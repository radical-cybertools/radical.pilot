--- conflicted
+++ resolved
@@ -1055,11 +1055,7 @@
                             thing['exception']        = repr(e)
                             thing['exception_detail'] = \
                                              '\n'.join(ru.get_exception_trace())
-<<<<<<< HEAD
                         # FIXME: fwd should only happen in agent components
-=======
-
->>>>>>> 270fc0cb
                         self.advance(things, rps.FAILED, publish=True,
                                                          push=False, fwd=True)
 
