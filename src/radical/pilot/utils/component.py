--- conflicted
+++ resolved
@@ -1184,22 +1184,12 @@
         state model.  This method will update the thing state, and push it into
         the output queue registered as target for that state.
 
-<<<<<<< HEAD
-        things:  list of things to advance
-        state:   new state to set for the things
-        publish: determine if state update notifications should be issued
-        push:    determine if things should be pushed to outputs
-        qname:   output queue name to push to (if applicable)
-        prof:    determine if state advance creates a profile event
-                 (publish, and push are always profiled)
-=======
          - things:  list of things to advance
          - state:   new state to set for the things
          - publish: determine if state update notifications should be issued
          - push:    determine if things should be pushed to outputs
          - prof:    determine if state advance creates a profile event
            (publish, and push are always profiled)
->>>>>>> dfb1afac
 
         'Things' are expected to be a dictionary, and to have 'state', 'uid' and
         optionally 'type' set.
