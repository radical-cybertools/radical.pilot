
__copyright__ = 'Copyright 2022, The RADICAL-Cybertools Team'
__license__   = 'MIT'

# pylint: disable=global-statement   # W0603 global `_components`

import io
import os
import sys
import copy
import time

from typing import List

import threading       as mt
import radical.utils   as ru

from .. import constants as rpc
from .. import states    as rps

from ..messages  import RPCRequestMessage, RPCResultMessage


# ------------------------------------------------------------------------------
#
# ZMQ subscriber threads will not survive a `fork`.  We register all components
# for an at-fork hook to reset the list of subscribers, so that the subscriber
# threads get re-created as needed in the new process.
#
_components = list()


def _atfork_child():
    global _components
    for c in _components:
        c._subscribers = dict()
    _components = list()


ru.atfork(ru.noop, ru.noop, _atfork_child)




# ------------------------------------------------------------------------------
#
class BaseComponent(object):
    '''
    This class provides the basic structure for any RP component which operates
    on stateful things.  It provides means to:

      - define input channels on which to receive new things in certain states
      - define work methods which operate on the things to advance their state
      - define output channels to which to send the things after working on them
      - define notification channels over which messages with other components
        can be exchanged (publish/subscriber channels)

    All low level communication is handled by the base class. Deriving classes
    will register the respective channels, valid state transitions, and work
    methods.  When a 'thing' is received, the component is assumed to have full
    ownership over it, and that no other component will change the 'thing's
    state during that time.

    The main event loop of the component -- `work()` -- is executed on `run()`
    and will not terminate on its own, unless it encounters a fatal error.

    Components inheriting this class should attempt not to use shared resources.
    That will ensure that multiple instances of the component can coexist for
    higher overall system throughput.  Should access to shared resources be
    necessary, it will require some locking mechanism across process boundaries.

    This approach should ensure that

    - 'thing's are always in a well defined state;
    - components are simple and focus on the semantics of 'thing' state
        progression;
    - no state races can occur on 'thing' state progression;
    - only valid state transitions can be enacted (given correct declaration
        of the component's semantics);
    - the overall system is performant and scalable.

    Inheriting classes SHOULD overload the following methods:

    - `initialize()`:
        - set up the component state for operation
        - register input/output/notification channels
        - register work methods
        - register callbacks to be invoked on state notification
        - the component will terminate if this method raises an exception.
    - `work()`
    - called in the main loop of the component process, on all entities
        arriving on input channels.  The component will *not* terminate if this
        method raises an exception.  For termination, `terminate()` must be
        called.
    - `finalize()`
        - tear down the component (close threads, unregister resources, etc).

    Inheriting classes MUST call the constructor::

        class StagingComponent(rpu.BaseComponent):
            def __init__(self, cfg, session):
                super().__init__(cfg, session)

    A component thus must be passed a configuration (either as a path pointing
    to a file name to be opened as `ru.Config`, or as a pre-populated
    `ru.Config` instance).  That config MUST contain a session ID (`sid`) for
    the session under which to run this component, and a uid for the component
    itself which MUST be unique within the scope of the given session.

    All components and the component managers will continuously sent heartbeat
    messages on the control pubsub - missing heartbeats will by default lead to
    component termination.

    Further, the class must implement the registered work methods, with a
    signature of::

        work(self, things)

    The method is expected to change the state of the 'thing's given.  'Thing's
    will not be pushed to outgoing channels automatically -- to do so, the work
    method has to call (see call documentation for other options)::

        self.advance(thing)

    Until that method is called, the component is considered the sole owner of
    the 'thing's.  After that method is called, the 'thing's are considered
    disowned by the component.  If, however, components return from the work
    methods without calling advance on the given 'thing's, then the component
    keeps ownership of the 'thing's to advance it asynchronously at a later
    point in time.  That implies that a component can collect ownership over an
    arbitrary number of 'thing's over time, and they can be advanced at the
    component's discretion.

    The component process is a stand-alone daemon process which runs outside of
    Python's multiprocessing domain.  As such, it can freely use Python's
    multithreading (and it extensively does so by default) - but developers
    should be aware that spawning additional *processes* in this component is
    discouraged, as Python's process management is not playing well with it's
    multithreading implementation.
    '''

    # --------------------------------------------------------------------------
    #
    def __init__(self, cfg, session):
        '''
        This constructor MUST be called by inheriting classes, as it specifies
        the operation mode of the component: components can spawn a child
        process, or not.

        If a child will be spawned later, then the child process state can be
        initialized by overloading the`initialize()` method.

        Note that this policy should be strictly followed by all derived
        classes, as we will otherwise carry state over the process fork.  That
        can become nasty if the state included any form of locking (like, for
        profiling or locking).

        The symmetric teardown methods are called `finalize()`.

        Constructors of inheriting components *may* call start() in their
        constructor.
        '''

        # register for at-fork hooks
        _components.append(self)

        # NOTE: a fork will not duplicate any threads of the parent process --
        #       but it will duplicate any locks which are shared between the
        #       parent process and its threads -- and those locks might be in
        #       any state at this point.  As such, each child has to make
        #       sure to never, ever, use any of the inherited locks, but instead
        #       to create it's own set of locks in self.initialize.

        self._cfg     = cfg
        self._uid     = self._cfg.uid
        self._sid     = self._cfg.sid
        self._session = session

        # we always need an UID
        assert self._uid, 'Component needs a uid (%s)' % type(self)

        # state we carry over the fork
        self._owner = self._cfg.get('owner', self.uid)
        self._ctype = "%s.%s" % (self.__class__.__module__,
                                 self.__class__.__name__)

        self._reg = self._session._reg

        self._inputs       = dict()       # queues to get things from
        self._outputs      = dict()       # queues to send things to
        self._workers      = dict()       # methods to work on things
        self._publishers   = dict()       # channels to send notifications to
        self._threads      = dict()       # subscriber and idler threads
        self._cb_lock      = mt.RLock()   # guard threaded callback invokations
        self._rpc_lock     = mt.RLock()   # guard threaded rpc calls
        self._rpc_reqs     = dict()       # currently active RPC requests
        self._rpc_handlers = dict()       # RPC handler methods
        self._subscribers  = dict()       # ZMQ Subscriber classes

        if self._owner == self.uid:
            self._owner = 'root'

        self._prof = self._session._get_profiler(name=self.uid)
        self._log  = self._session._get_logger  (name=self.uid,
                                                 level=self._cfg.get('log_lvl'),
                                                 debug=self._cfg.get('debug_lvl'))

        self._q    = None
        self._in   = None
        self._out  = None
        self._poll = None
        self._ctx  = None

        self._thread = None
        self._term   = mt.Event()


    # --------------------------------------------------------------------------
    #
    def start(self):

        # start worker thread
        sync = mt.Event()
        self._thread = mt.Thread(target=self._work_loop, args=[sync])
        self._thread.daemon = True
        self._thread.start()

        while not sync.is_set():

            if not self._thread.is_alive():
                raise RuntimeError('worker thread died during initialization')

            time.sleep(0.01)

        assert self._thread.is_alive()


    # --------------------------------------------------------------------------
    #
    def wait(self):

        while not self._term.is_set():
            time.sleep(1)


    # --------------------------------------------------------------------------
    #
    def _work_loop(self, sync):

        try:
            self._initialize()

        except Exception:
            self._log.exception('worker thread initialization failed')
            raise

        sync.set()

        while not self._term.is_set():
            try:
                ret = self.work_cb()
                if not ret:
                    break
            except:
                self._log.exception('work cb error [ignored]')

        try:
            self._finalize()
        except Exception:
            self._log.exception('worker thread finalialization failed')


    # --------------------------------------------------------------------------
    #
    @staticmethod
    def create(cfg, session):

        # TODO:  We keep this static typemap for component startup. The map
        #        should really be derived from rp module inspection via an
        #        `ru.PluginManager`.
        #
        from radical.pilot import pmgr   as rppm
        from radical.pilot import tmgr   as rptm
        from radical.pilot import agent  as rpa

        comp = {
                rpc.PMGR_LAUNCHING_COMPONENT       : rppm.Launching,

                rpc.TMGR_STAGING_INPUT_COMPONENT   : rptm.Input,
                rpc.TMGR_SCHEDULING_COMPONENT      : rptm.Scheduler,
                rpc.TMGR_STAGING_OUTPUT_COMPONENT  : rptm.Output,

                rpc.AGENT_STAGING_INPUT_COMPONENT  : rpa.Input,
                rpc.AGENT_SCHEDULING_COMPONENT     : rpa.Scheduler,
                rpc.AGENT_EXECUTING_COMPONENT      : rpa.Executing,
                rpc.AGENT_STAGING_OUTPUT_COMPONENT : rpa.Output

               }

        assert cfg.kind in comp, '%s not in %s (%s)' % (cfg.kind,
                list(comp.keys()), cfg.uid)

        return comp[cfg.kind].create(cfg, session)


    # --------------------------------------------------------------------------
    #
    def __str__(self):
        return "%s <%s> [%s]" % (self.uid, self.__class__.__name__, self._owner)


    # --------------------------------------------------------------------------
    #
    def control_cb(self, topic, msg):
        '''
        This callback can be overloaded by the component to handle any control
        message which is not already handled by the component base class.
        '''

        self._log.debug_4('ctrl msg ignored: %s:%s', topic, msg.get('cmd'))


    # --------------------------------------------------------------------------
    #
    def _cancel_tasks(self, uids: List[str]) -> List[str] :
        '''
        This method can be overloaded by the component to handle any task
        cancellation request immediately.
        '''
        return uids


    # --------------------------------------------------------------------------
    #
    def _control_cb(self, topic, msg):
        '''
        We listen on the control channel for cancel requests, and append any
        found UIDs to our cancel list.  We also listen for RPC requests and
        handle any registered RPC handlers.  All other control messages are
        passed on to the `control_cb` handler which can be overloaded by
        component implementations.
        '''

        # FIXME: We do not check for types of things to cancel - the UIDs are
        #        supposed to be unique.  That abstraction however breaks as we
        #        currently have no abstract 'cancel' command, but instead use
        #        'cancel_tasks'.

        # try to handle message as RPC message
        try:
            msg = ru.zmq.Message.deserialize(msg)

            if isinstance(msg, RPCRequestMessage):

                self._log.debug_4('handle rpc request %s', msg)
                self._handle_rpc_msg(msg)
                return

            elif isinstance(msg, RPCResultMessage):

                if msg.uid in self._rpc_reqs:
                    self._log.debug_4('handle rpc result %s', msg)
                    self._rpc_reqs[msg.uid]['res'] = msg
                    self._rpc_reqs[msg.uid]['evt'].set()

                return

            else:
                raise ValueError('message type not handled')

        except Exception as e:

<<<<<<< HEAD
        except Exception as e:
            # could not be handled - fall through to legacy handlers
            # That's usually happening because it is not a ru.Message type, thus
            # the low log level.
            self._log.debug_9('zmq handling error: %s' % repr(e))
=======
            # could not be handled - fall through to legacy handlers
            self._log.debug_6('fall back to legacy msg handlers [%s]', repr(e))

>>>>>>> 50d5b020

        # handle any other message types
        self._log.debug_5('command incoming: %s', msg)

        cmd = msg.get('cmd')
        arg = msg.get('arg')

        if cmd == 'cancel_tasks':

            uids = arg['uids']

            if not isinstance(uids, list):
                uids = [uids]

            self._log.debug('register for cancellation: %s', uids)

            with self._cancel_lock:

<<<<<<< HEAD
                # component may want to take immediate action
                uids = self._cancel_tasks(uids)

                # all uids not handled above get added to the cancel filter
                self._cancel_list += uids
=======
            # scheduler handles cancelation itself
            if 'AgentSchedulingComponent' in repr(self):
                self.control_cb(topic, msg)
                return
>>>>>>> 50d5b020

        elif cmd == 'terminate':
            self._log.info('got termination command')
            self.stop()

        else:
            self._log.debug_1('command handled by implementation: %s', cmd)
            self.control_cb(topic, msg)


    # --------------------------------------------------------------------------
    #
<<<<<<< HEAD
    def _handle_zmq_msg(self, msg_data):

        msg = ru.zmq.Message.deserialize(msg_data)

        if isinstance(msg, RPCRequestMessage):
            self._log.debug_4('handle rpc request %s', msg)
            self._handle_rpc_msg(msg)

        elif isinstance(msg, RPCResultMessage):

            if msg.uid in self._rpc_reqs:
                self._log.debug_4('handle rpc result %s: %s', msg,
                                  self._rpc_reqs[msg.uid]['evt'])
                self._rpc_reqs[msg.uid]['res'] = msg
                self._rpc_reqs[msg.uid]['evt'].set()

        else:
            raise ValueError('message type not handled')



    # --------------------------------------------------------------------------
    #
=======
>>>>>>> 50d5b020
    def _handle_rpc_msg(self, msg):

        self._log.debug('handle rpc request: %s', msg)

        bakout = sys.stdout
        bakerr = sys.stderr

        strout = None
        strerr = None

        val    = None
        out    = None
        err    = None
        exc    = None

        if msg.cmd not in self._rpc_handlers:
            # this RPC message is *silently* ignored
            self._log.debug('no rpc handler for [%s]', msg.cmd)
            return

        rpc_handler, rpc_addr = self._rpc_handlers[msg.cmd]

        if msg.addr and msg.addr != rpc_addr:
            self._log.debug('ignore rpc handler for [%s] [%s])', msg, rpc_addr)
            return

        try:
            self._log.debug('rpc handler for %s: %s',
                            msg.cmd, self._rpc_handlers[msg.cmd])

            sys.stdout = strout = io.StringIO()
            sys.stderr = strerr = io.StringIO()

            val = rpc_handler(*msg.args, **msg.kwargs)
            out = strout.getvalue()
            err = strerr.getvalue()

        except Exception as e:
            self._log.exception('rpc call failed: %s' % (msg))
            val = None
            out = strout.getvalue()
            err = strerr.getvalue()
            exc = (repr(e), '\n'.join(ru.get_exception_trace()))

        finally:
            # restore stdio
            sys.stdout = bakout
            sys.stderr = bakerr

        rpc_res = RPCResultMessage(rpc_req=msg, val=val, out=out, err=err, exc=exc)
        self._log.debug_9('rpc response: %s', rpc_res)

        self.publish(rpc.CONTROL_PUBSUB, rpc_res)


    # --------------------------------------------------------------------------
    #
    def register_rpc_handler(self, cmd, handler, rpc_addr=None):

        self._rpc_handlers[cmd] = [handler, rpc_addr]


    # --------------------------------------------------------------------------
    #
    def rpc(self, cmd, *args, rpc_addr=None, **kwargs):
        '''Remote procedure call.

        Send am RPC command and arguments to the control pubsub and wait for the
        response.  This is a synchronous operation at this point, and it is not
        thread safe to have multiple concurrent RPC calls.
        '''

        self._log.debug_5('rpc call %s(%s, %s)', cmd, args, kwargs)

        rpc_id  = ru.generate_id('%s.rpc' % self._uid)
        rpc_req = RPCRequestMessage(uid=rpc_id, cmd=cmd, addr=rpc_addr,
                                    args=args, kwargs=kwargs)

        self._rpc_reqs[rpc_id] = {
                'req': rpc_req,
                'res': None,
                'evt': mt.Event(),
                'time': time.time(),
                }
        self.publish(rpc.CONTROL_PUBSUB, rpc_req)

        while True:

            if not self._rpc_reqs[rpc_id]['evt'].wait(timeout=60):
                self._log.debug_4('still waiting for rpc request %s', rpc_id)
                continue

            rpc_res = self._rpc_reqs[rpc_id]['res']
            self._log.debug_4('rpc result: %s', rpc_res)

            del self._rpc_reqs[rpc_id]

            if rpc_res.exc:
                raise RuntimeError('rpc failed: %s' % rpc_res.exc)

            return rpc_res.val


    # --------------------------------------------------------------------------
    #
    @property
    def cfg(self):
        return copy.deepcopy(self._cfg)

    @property
    def session(self):
        return self._session

    @property
    def uid(self):
        return self._uid

    @property
    def ctype(self):
        return self._ctype


    # --------------------------------------------------------------------------
    #
    def _initialize(self):
        '''
        initialization of component base class goes here
        '''

        # components can always publish logs, state updates and control messages
     #  self.register_publisher(rpc.LOG_PUBSUB)
        self.register_publisher(rpc.STATE_PUBSUB)
        self.register_publisher(rpc.CONTROL_PUBSUB)

        # set controller callback to handle cancellation requests and RPCs
        self._cancel_list = list()
        self._cancel_lock = mt.RLock()
        self.register_subscriber(rpc.CONTROL_PUBSUB, self._control_cb)

        # call component level initialize
        self.initialize()
        self._prof.prof('component_init')


    def initialize(self):
        pass  # can be overloaded


    # --------------------------------------------------------------------------
    #
    def _finalize(self):

        self._log.debug('_finalize()')

        # call component level finalize, before we tear down channels
        self.finalize()

        for thread in self._threads.values():
            thread.stop()

        self._log.debug('%s close prof', self.uid)
        try:
            self._prof.prof('component_final')
            self._prof.flush()
            self._prof.close()
        except Exception:
            pass


    def finalize(self):
        pass  # can be overloaded


    # --------------------------------------------------------------------------
    #
    def stop(self):
        '''
        We need to terminate and join all threads, close all communication
        channels, etc.  But we trust on the correct invocation of the finalizers
        to do all this, and thus here only forward the stop request to the base
        class.
        '''

        #  FIXME: implement timeout, or remove parameter
        #   (pylint W0613 should be removed if changes to timeout are applied)

        self._log.info('stop %s (%s : %s) [%s]', self.uid, os.getpid(),
                       ru.get_thread_name(), ru.get_caller_name())

        self._term.set()


    # --------------------------------------------------------------------------
    #
    def register_input(self, states, queue, cb=None, qname=None, path=None):
        '''
        Using this method, the component can be connected to a queue on which
        things are received to be worked upon.  The given set of states (which
        can be a single state or a list of states) will trigger an assert check
        upon thing arrival.

        This method will further associate a thing state with a specific worker
        callback `cb`.
        Upon thing arrival, the thing state will be used to lookup the
        respective worker, and the thing will be handed over.  Workers should
        call self.advance(thing), in order to push the thing toward the next
        component.  If, for some reason, that is not possible before the worker
        returns, the component will retain ownership of the thing, and should
        call advance() asynchronously at a later point in time.

        Worker invocation is synchronous, ie. the main event loop will only
        check for the next thing once the worker method returns.
        '''

        states = ru.as_list(states)
        if not states:
            states = [None]  # worker handles stateless entities

        if cb: cbname = cb.__name__
        else : cbname = 'none'

        name = '%s.%s.%s' % (self.uid, cbname,
                             '_'.join([str(s) for s in states]))

        if name in self._inputs:
            raise ValueError('input %s already registered' % name)

        self._inputs[name] = {'queue'  : self.get_input_ep(queue),
                              'qname'  : qname,
                              'states' : states}

        self._log.debug('registered input %s [%s] [%s]', name, queue, qname)

        # we want exactly one worker associated with a state -- but a worker
        # can be responsible for multiple states

        for state in states:

            self._log.debug('%s register input %s: %s', self.uid, state, name)

            if state in self._workers:
                self._log.warn("%s replaces worker %s (%s)"
                        % (self.uid, self._workers[state], state))
            self._workers[state] = cb

            self._log.debug('registered worker %s [%s]', cbname, state)


    # --------------------------------------------------------------------------
    #
    def unregister_input(self, states, qname, worker):
        '''
        This methods is the inverse to the 'register_input()' method.
        '''

        states = ru.as_list(states)
        if not states:
            states = [None]  # worker handles statless entities


        name = '%s.%s.%s' % (self.uid, worker.__name__,
                             '_'.join([str(s) for s in states]))

        if name not in self._inputs:
            self._log.warn('input %s not registered [%s]', name, qname)
            return

        self._inputs[name]['queue'].stop()
        del self._inputs[name]
        self._log.debug('unregistered input %s [%s]', name, qname)

        for state in states:

            self._log.debug('%s unregister input %s (%s)', self.uid, name, state)

            if state not in self._workers:
                self._log.warn('%s input %s unknown', worker.__name__, state)
                continue

            del self._workers[state]


    # --------------------------------------------------------------------------
    #
    def register_output(self, states, qname):
        '''
        Using this method, the component can be connected to a queue to which
        things are sent after being worked upon.  The given set of states (which
        can be a single state or a list of states) will trigger an assert check
        upon thing departure.

        If a state but no output is specified, we assume that the state is
        final, and the thing is then considered 'dropped' on calling advance() on
        it.  The advance() will trigger a state notification though, and then
        mark the drop in the log.  No other component should ever again work on
        such a final thing.  It is the responsibility of the component to make
        sure that the thing is in fact in a final state.
        '''

        states = ru.as_list(states)
        if not states:
            states = [None]  # worker handles stateless entities

        for state in states:

            self._log.debug('%s register output %s:%s', self.uid, state, qname)

            # we want a *unique* output queue for each state.
            if state in self._outputs:
                self._log.warn("%s replaces output for %s : %s -> %s"
                        % (self.uid, state, self._outputs[state], qname))

            if not qname:
                # this indicates a final state
                self._log.debug('%s register output to None %s', self.uid, state)
                self._outputs[state] = None

            else:
                # non-final state, ie. we want a queue to push to:
                self._outputs[state] = self.get_output_ep(qname)


    # --------------------------------------------------------------------------
    #
    def get_input_ep(self, qname):
        '''
        return an input endpoint
        '''

        cfg = self._reg['bridges'][qname]

        return ru.zmq.Getter(qname, url=cfg['addr_get'])


    # --------------------------------------------------------------------------
    #
    def get_output_ep(self, qname):
        '''
        return an output endpoint
        '''

        cfg = self._reg['bridges'][qname]

        return ru.zmq.Putter(qname, url=cfg['addr_put'])


    # --------------------------------------------------------------------------
    #
    def unregister_output(self, states):
        '''
        this removes any outputs registerd for the given states.
        '''

        states = ru.as_list(states)
        if not states:
            states = [None]  # worker handles stateless entities

        for state in states:

            self._log.debug('TERM : %s unregister output %s', self.uid, state)

            if state not in self._outputs:
                self._log.warn('state %s has no output registered',  state)
              # raise ValueError('state %s has no output registered' % state)
                continue

            del self._outputs[state]
            self._log.debug('unregistered output for %s', state)


    # --------------------------------------------------------------------------
    #
    def output(self, things, state=None):
        '''
        this pushes the given things to the output queue register for the given
        state
        '''

        # NOTE: we do not check if things are actually in the given state
        things = ru.as_list(things)
        if not things:
            # nothing to do
            return

        if state not in self._outputs:
            raise ValueError('state %s has no output registered' % state)

        if self._outputs[state]:
            # the bridge will sort things into bulks, wit bulk size dependig on
            # bridge configuration
            self._outputs[state].put(things)


    # --------------------------------------------------------------------------
    #
    def register_timed_cb(self, cb, cb_data=None, timer=None):
        '''
        Idle callbacks are invoked at regular intervals -- they are guaranteed
        to *not* be called more frequently than 'timer' seconds, no promise is
        made on a minimal call frequency.  The intent for these callbacks is to
        run lightweight work in semi-regular intervals.
        '''

        name = "%s.idler.%s" % (self.uid, cb.__name__)
        self._log.debug('START: %s register idler %s', self.uid, name)

        with self._cb_lock:
            if name in self._threads:
                raise ValueError('cb %s already registered' % cb.__name__)

            if timer is None: timer = 0.0  # NOTE: busy idle loop
            else            : timer = float(timer)

            # create a separate thread per idle cb, and let it be watched by the
            # ru.Process base class
            #
            # ------------------------------------------------------------------
            # NOTE: idle timing is a tricky beast: if we sleep for too long,
            #       then we have to wait that long on stop() for the thread to
            #       get active again and terminate/join.  So we always sleep
            #       just a little, and explicitly check if sufficient time has
            #       passed to activate the callback.
            class Idler(mt.Thread):

                # --------------------------------------------------------------
                def __init__(self, name, log, timer, cb, cb_data, cb_lock):
                    self._name    = name
                    self._log     = log
                    self._timeout = timer
                    self._cb      = cb
                    self._cb_data = cb_data
                    self._cb_lock = cb_lock
                    self._last    = 0.0
                    self._term    = mt.Event()

                    super(Idler, self).__init__()
                    self.daemon = True
                    self.start()

                def stop(self):
                    self._term.set()

                def run(self):
                    try:
                        self._log.debug('start idle thread: %s', self._cb)
                        ret = True
                        while ret and not self._term.is_set():
                            if self._timeout and \
                               self._timeout > (time.time() - self._last):
                                # not yet
                                time.sleep(0.01)  # FIXME: make configurable
                                continue

                            with self._cb_lock:
                                if self._cb_data is not None:
                                    ret = self._cb(cb_data=self._cb_data)
                                else:
                                    ret = self._cb()
                            if self._timeout:
                                self._last = time.time()
                    except:
                        self._log.exception('idle thread failed: %s', self._cb)
            # ------------------------------------------------------------------

            idler = Idler(name=name, timer=timer, log=self._log,
                          cb=cb, cb_data=cb_data, cb_lock=self._cb_lock)
            self._threads[name] = idler

        self._log.debug('%s registered idler %s', self.uid, name)


    # --------------------------------------------------------------------------
    #
    def unregister_timed_cb(self, cb):
        '''
        This method is reverts the register_timed_cb() above: it
        removes an idler from the component, and will terminate the
        respective thread.
        '''

        name = "%s.idler.%s" % (self.uid, cb.__name__)
        self._log.debug('TERM : %s unregister idler %s', self.uid, name)

        with self._cb_lock:

            if name not in self._threads:
                self._log.warn('timed cb %s is not registered', name)
              # raise ValueError('%s is not registered' % name)
                return

            self._threads[name].stop()  # implies join
            del self._threads[name]

        self._log.debug("TERM : %s unregistered idler %s", self.uid, name)


    # --------------------------------------------------------------------------
    #
    def register_publisher(self, pubsub):
        '''
        Using this method, the component can registered itself to be a publisher
        of notifications on the given pubsub channel.
        '''

        assert pubsub not in self._publishers
        cfg = self._reg['bridges.%s' % pubsub]

        self._publishers[pubsub] = ru.zmq.Publisher(channel=pubsub,
                                                    url=cfg['addr_pub'],
                                                    log=self._log,
                                                    prof=self._prof)

        self._log.debug('registered publisher for %s: %s', pubsub, self._publishers)


    # --------------------------------------------------------------------------
    #
    def register_subscriber(self, pubsub, cb):
        '''
        This method is complementary to the register_publisher() above: it
        registers a subscription to a pubsub channel.  If a notification
        is received on thag channel, the registered callback will be
        invoked.  The callback MUST have one of the signatures:

          callback(topic, msg)

        where 'topic' is set to the name of the pubsub channel.

        The subscription will be handled in a separate thread, which implies
        that the callback invocation will also happen in that thread.  It is the
        caller's responsibility to ensure thread safety during callback
        invocation.
        '''

        cfg = self._reg['bridges'][pubsub]

        if pubsub not in self._subscribers:
            self._subscribers[pubsub] = ru.zmq.Subscriber(channel=pubsub,
                                                          url=cfg['addr_sub'],
                                                          log=self._log,
                                                          prof=self._prof)

        self._subscribers[pubsub].subscribe(topic=pubsub, cb=cb,
                                            lock=self._cb_lock)


    # --------------------------------------------------------------------------
    #
    def work_cb(self):
        '''
        This is the main routine of the component, as it runs in the component
        process.  It will first initialize the component in the process context.
        Then it will attempt to get new things from all input queues
        (round-robin).  For each thing received, it will route that thing to the
        respective worker method.  Once the thing is worked upon, the next
        attempt on getting a thing is up.
        '''

        # if there is nothing to check, idle a bit
        if not self._inputs:
            time.sleep(0.1)
            return True

        # TODO: should a poller over all inputs, or better yet register
        #       a callback

        for name in self._inputs:

            qname  = self._inputs[name]['qname']
            queue  = self._inputs[name]['queue']
            states = self._inputs[name]['states']

            # FIXME: a simple, 1-thing caching mechanism would likely
            #        remove the req/res overhead completely (for any
            #        non-trivial worker).
            things = queue.get_nowait(qname=qname, timeout=200)   # microseconds
          # self._log.debug('work_cb %s: %s %s %d', name, queue.channel,
          #                                         qname, len(things))
            things = ru.as_list(things)

            if not things:
                # next input
                continue

            # the worker target depends on the state of things, so we
            # need to sort the things into buckets by state before
            # pushing them
            buckets = dict()
            for thing in things:
                state = thing.get('state')  # can be stateless

                if state not in buckets:
                    buckets[state] = list()
                buckets[state].append(thing)

            # We now can push bulks of things to the workers

            for state,things in buckets.items():

                assert state in states,        'cannot handle state %s' % state
                assert state in self._workers, 'no worker for state %s' % state

                try:

                    # filter out canceled things
                    if self._cancel_list:
                        # FIXME: this can become expensive over time
                        #        if the cancel list is never cleaned
                        to_cancel = list()
                        with self._cancel_lock:
                            if thing['uid'] in self._cancel_list:
                                to_cancel.append(thing)

                            self._cancel_list = [x for x in self._cancel_list
                                                   if  x not in to_cancel]

                        if to_cancel:
                            # only advance stateful entities, otherwise just drop
                            # FIXME: fwd should only happen in agent components
                            if state:
                                self.advance(to_cancel, rps.CANCELED,
                                             publish=True, push=False, fwd=True)


                  # self._log.debug('== got %d things (%s)', len(things), state)
                  # for thing in things:
                  #     self._log.debug('got %s (%s)', thing['uid'], state)

                    self._workers[state](things)

                except Exception as e:

                    # this is not fatal -- only the 'things' fail, not
                    # the component
                    self._log.exception("work %s failed", self._workers[state])

                    if state:
                        for thing in things:
                            thing['exception']        = repr(e)
                            thing['exception_detail'] = \
                                             '\n'.join(ru.get_exception_trace())
                        # FIXME: fwd should only happen in agent components
                        self.advance(things, rps.FAILED, publish=True,
                                                         push=False, fwd=True)

        # keep work_cb registered
        return True


    # --------------------------------------------------------------------------
    #
    def advance(self, things, state=None, publish=True, push=False, qname=None,
                              ts=None, fwd=False, prof=True):
        '''
        Things which have been operated upon are pushed down into the queues
        again, only to be picked up by the next component, according to their
        state model.  This method will update the thing state, and push it into
        the output queue registered as target for that state.

         - things:  list of things to advance
         - state:   new state to set for the things
         - publish: determine if state update notifications should be issued
         - push:    determine if things should be pushed to outputs
         - fwd:     determine if notifications are forarded to the ZMQ bridge
         - prof:    determine if state advance creates a profile event
           (publish, and push are always profiled)

        'Things' are expected to be a dictionary, and to have 'state', 'uid' and
        optionally 'type' set.

        If 'thing' contains an '$all' key, the complete dict is published;
        otherwise, *only the state* is published.

        This is evaluated in self.publish.
        '''

        if not things:
            return

        if not ts:
            ts = time.time()

        things = ru.as_list(things)

        # assign state, sort things by state
        buckets = dict()
        for thing in things:

            uid = thing['uid']

          # if thing['type'] not in ['task', 'pilot']:
          #     raise TypeError("thing has unknown type (%s)" % uid)

            if state:
                # state advance done here
                thing['state'] = state

            _state = thing['state']

            if prof:
                self._prof.prof('advance', uid=uid, state=_state, ts=ts)

            if _state not in buckets:
                buckets[_state] = list()
            buckets[_state].append(thing)

        for _state,_things in buckets.items():
            self._log.debug('advance bulk: %s [%s, %s, %s]',
                            len(_things), push, publish, _state)

        # should we publish state information on the state pubsub?
        if publish:

            to_publish = list()

            # If '$all' is set, we update the complete thing_dict.
            # Things in final state are also published in full.
            # If '$set' is set, we also publish all keys listed in there.
            # In all other cases, we only send 'uid', 'type' and 'state'.
            for thing in things:

                if '$all' in thing:
                    del thing['$all']
                    to_publish.append(thing)

                elif thing['state'] in rps.FINAL:
                    to_publish.append(thing)

                else:
                    tmp = {'uid'   : thing['uid'],
                           'type'  : thing['type'],
                           'state' : thing['state']}
                    to_publish.append(tmp)

            self.publish(rpc.STATE_PUBSUB, {'cmd': 'update',
                                            'arg': to_publish,
                                            'fwd': fwd})

          # ts = time.time()
          # for thing in things:
          #     self._prof.prof('publish', uid=thing['uid'],
          #                     state=thing['state'], ts=ts)

        # never carry $all and across component boundaries!
        for thing in things:
            if '$all' in thing:
                del thing['$all']

        # should we push things downstream, to the next component
        if push:

            # the push target depends on the state of things, so we need to sort
            # the things into buckets by state before pushing them
            # now we can push the buckets as bulks
            for _state,_things in buckets.items():

              # ts = time.time()
                if _state in rps.FINAL:
                    # things in final state are dropped
                    for thing in _things:
                      # self._log.debug('final %s [%s]', thing['uid'], _state)
                        self._prof.prof('drop', uid=thing['uid'], state=_state,
                                        ts=ts)
                    continue

                if _state not in self._outputs:
                    # unknown target state -- error
                    for thing in _things:
                        self._log.error("lost  %s [%s] : %s", thing['uid'],
                                _state, self._outputs)
                        self._prof.prof('lost', uid=thing['uid'], state=_state,
                                        ts=ts)
                    continue

                if not self._outputs[_state]:
                    # empty output -- drop thing
                    for thing in _things:
                        self._log.error('drop  %s [%s]', thing['uid'], _state)
                        self._prof.prof('drop', uid=thing['uid'], state=_state,
                                        ts=ts)
                    continue

                output = self._outputs[_state]

                # push the thing down the drain
                self._log.debug('put bulk %s: %s: %s', _state, len(_things),
                        output.channel)
                output.put(_things, qname=qname)

              # ts = time.time()
              # for thing in _things:
              #     self._prof.prof('put', uid=thing['uid'], state=_state,
              #                     msg=output.name, ts=ts)


    # --------------------------------------------------------------------------
    #
    def publish(self, pubsub, msg, topic=None):
        '''
        push information into a publication channel
        '''

        if not self._publishers.get(pubsub):
            raise RuntimeError("no msg route for '%s': %s : %s" % (pubsub, msg,
                                                                   self._publishers))

        if not topic:
            topic = pubsub

        self._publishers[pubsub].put(topic, msg)


# ------------------------------------------------------------------------------
#
class ClientComponent(BaseComponent):

    # client side state advances are *not* forwarded by default (fwd=False)
    def advance(self, things, state=None, publish=True, push=False, qname=None,
                      ts=None, fwd=False, prof=True):

        # CANCELED and FAILED are always published, never pushed
        if state in [rps.FAILED, rps.CANCELED]:

            for thing in ru.as_list(things):
                thing['target_state'] = state

            publish = True
            push    = False

        super().advance(things=things, state=state, publish=publish, push=push,
                        qname=qname, ts=ts, fwd=fwd, prof=prof)


# ------------------------------------------------------------------------------
#
class AgentComponent(BaseComponent):

    # agent side state advances are forwarded by default (fwd=True)
    def advance(self, things, state=None, publish=True, push=False, qname=None,
                      ts=None, fwd=True, prof=True):

        # CANCELED and FAILED is handled on the client side
        if state in [rps.FAILED, rps.CANCELED]:

            # final state is handled on client side - hand task over to tmgr
            for thing in ru.as_list(things):
                thing['target_state'] = state
                thing['control']      = 'tmgr_pending'
                thing['$all']         = True

            state   = rps.TMGR_STAGING_OUTPUT_PENDING
            publish = True
            push    = False

        super().advance(things=things, state=state, publish=publish, push=push,
                        qname=qname, ts=ts, fwd=fwd, prof=prof)


# ------------------------------------------------------------------------------<|MERGE_RESOLUTION|>--- conflicted
+++ resolved
@@ -370,17 +370,11 @@
 
         except Exception as e:
 
-<<<<<<< HEAD
-        except Exception as e:
-            # could not be handled - fall through to legacy handlers
             # That's usually happening because it is not a ru.Message type, thus
             # the low log level.
-            self._log.debug_9('zmq handling error: %s' % repr(e))
-=======
-            # could not be handled - fall through to legacy handlers
             self._log.debug_6('fall back to legacy msg handlers [%s]', repr(e))
-
->>>>>>> 50d5b020
+            pass
+
 
         # handle any other message types
         self._log.debug_5('command incoming: %s', msg)
@@ -399,18 +393,16 @@
 
             with self._cancel_lock:
 
-<<<<<<< HEAD
                 # component may want to take immediate action
                 uids = self._cancel_tasks(uids)
 
                 # all uids not handled above get added to the cancel filter
                 self._cancel_list += uids
-=======
+
             # scheduler handles cancelation itself
             if 'AgentSchedulingComponent' in repr(self):
                 self.control_cb(topic, msg)
                 return
->>>>>>> 50d5b020
 
         elif cmd == 'terminate':
             self._log.info('got termination command')
@@ -423,32 +415,6 @@
 
     # --------------------------------------------------------------------------
     #
-<<<<<<< HEAD
-    def _handle_zmq_msg(self, msg_data):
-
-        msg = ru.zmq.Message.deserialize(msg_data)
-
-        if isinstance(msg, RPCRequestMessage):
-            self._log.debug_4('handle rpc request %s', msg)
-            self._handle_rpc_msg(msg)
-
-        elif isinstance(msg, RPCResultMessage):
-
-            if msg.uid in self._rpc_reqs:
-                self._log.debug_4('handle rpc result %s: %s', msg,
-                                  self._rpc_reqs[msg.uid]['evt'])
-                self._rpc_reqs[msg.uid]['res'] = msg
-                self._rpc_reqs[msg.uid]['evt'].set()
-
-        else:
-            raise ValueError('message type not handled')
-
-
-
-    # --------------------------------------------------------------------------
-    #
-=======
->>>>>>> 50d5b020
     def _handle_rpc_msg(self, msg):
 
         self._log.debug('handle rpc request: %s', msg)
