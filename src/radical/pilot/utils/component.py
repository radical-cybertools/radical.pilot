--- conflicted
+++ resolved
@@ -1033,11 +1033,7 @@
                 try:
 
                     # filter out canceled things
-<<<<<<< HEAD
                     with self._cancel_lock:
-=======
-                    if self._cancel_list:
->>>>>>> c7032633
                         things = [x for x in things
                                     if not self.is_canceled(x)]
 
