
# pylint: disable=unused-argument    # W0613 Unused argument 'timeout' & 'input'
# pylint: disable=redefined-builtin  # W0622 Redefining built-in 'input'

import os
import copy
import time

import threading       as mt
import radical.utils   as ru

from ..          import constants      as rpc
from ..          import states         as rps


# ------------------------------------------------------------------------------
#
class ComponentManager(object):
    '''
    RP spans a hierarchy of component instances: the application has a pmgr and
    umgr, and the umgr has a staging component and a scheduling component, and
    the pmgr has a launching component, and components also can have bridges,
    etc. etc.  This ComponentManager centralises the code needed to spawn,
    manage and terminate such components - any code which needs to create
    component should create a ComponentManager instance and pass the required
    component and bridge layout and configuration.  Callng `stop()` on the cmgr
    will terminate the components and brisged.
    '''

    # --------------------------------------------------------------------------
    #
    def __init__(self, cfg):

        self._cfg  = ru.Config('radical.pilot.cmgr', cfg=cfg)
        self._sid  = self._cfg.sid
        self._uid  = ru.generate_id('cmgr', ns=self._sid)
        self._uids = [self._uid]  # uids to track hartbeats for (incl. own)

        self._prof = ru.Profiler(self._uid, ns='radical.pilot',
                               path=self._cfg.path)
        self._log  = ru.Logger(self._uid, ns='radical.pilot',
                               path=self._cfg.path)

        self._prof.prof('init2', uid=self._uid, msg=self._cfg.path)

        # Every ComponentManager runs a HB pubsub bridge in a separate thread.
        # That HB channel should be used by all components and bridges created
        # under this CMGR.
        bcfg = ru.Config(cfg={'channel'    : 'heartbeat',
                              'type'       : 'pubsub',
                              'uid'        : self._uid + '.hb',
                              'stall_hwm'  : 1,
                              'bulk_size'  : 0,
                              'path'       : self._cfg.path})
        self._hb_bridge = ru.zmq.PubSub(bcfg)
        self._hb_bridge.start()

        self._cfg.heartbeat.addr_pub = str(self._hb_bridge.addr_pub)
        self._cfg.heartbeat.addr_sub = str(self._hb_bridge.addr_sub)

        # runs a HB monitor on that channel
        self._hb = ru.Heartbeat(uid=self.uid,
                                timeout=self._cfg.heartbeat.timeout,
                                interval=self._cfg.heartbeat.interval,
                                beat_cb=self._hb_beat_cb,  # on every heartbeat
                                term_cb=self._hb_term_cb,  # on termination
                                log=self._log)

        self._hb_pub = ru.zmq.Publisher('heartbeat',
                                        self._cfg.heartbeat.addr_pub,
                                        log=self._log, prof=self._prof)
        self._hb_sub = ru.zmq.Subscriber('heartbeat',
                                         self._cfg.heartbeat.addr_sub,
                                         topic='heartbeat', cb=self._hb_sub_cb,
                                         log=self._log, prof=self._prof)

        # confirm the bridge being usable by listening to our own heartbeat
        self._hb.start()
        self._hb.wait_startup(self._uid, self._cfg.heartbeat.timeout)
        self._log.info('heartbeat system up')


    # --------------------------------------------------------------------------
    #
    def _hb_sub_cb(self, topic, msg):
        '''
        keep track of heartbeats for all bridges/components we know
        '''

      # self._log.debug('hb_sub %s: get %s check', self.uid, msg['uid'])
        if msg['uid'] in self._uids:
          # self._log.debug('hb_sub %s: get %s used', self.uid, msg['uid'])
            self._hb.beat(uid=msg['uid'])


    # --------------------------------------------------------------------------
    #
    def _hb_beat_cb(self):
        '''
        publish own heartbeat on the hb channel
        '''

        self._hb_pub.put('heartbeat', msg={'uid' : self.uid})
      # self._log.debug('hb_cb %s: put %s', self.uid, self.uid)


    # --------------------------------------------------------------------------
    #
    def _hb_term_cb(self, uid=None):

        self._log.debug('hb_term %s: %s died', self.uid, uid)
        self._prof.prof('term', uid=self._uid)

        # FIXME: restart goes here

        # NOTE: returning `False` indicates failure to recover.  The HB will
        #       terminate and suicidally kill the very process it is living in.
        #       Make sure all required cleanup is done at this point!

        return None


    # --------------------------------------------------------------------------
    #
    @property
    def uid(self):
        return self._uid


    # --------------------------------------------------------------------------
    #
    @property
    def cfg(self):
        return self._cfg


    # --------------------------------------------------------------------------
    #
    def start_bridges(self, cfg=None):
        '''
        check if any bridges are defined under `cfg['bridges']` and start them
        '''

        self._prof.prof('start_bridges_start', uid=self._uid)

        timeout = self._cfg.heartbeat.timeout

        if cfg is None:
            cfg = self._cfg

        for bname, bcfg in cfg.get('bridges', {}).items():

            bcfg.uid         = bname
            bcfg.channel     = bname
            bcfg.cmgr        = self.uid
            bcfg.sid         = cfg.sid
            bcfg.path        = cfg.path
            bcfg.heartbeat   = cfg.heartbeat

            fname = '%s/%s.json' % (cfg.path, bcfg.uid)
            bcfg.write(fname)

            self._log.info('create  bridge %s [%s]', bname, bcfg.uid)

            out, err, ret = ru.sh_callout('radical-pilot-bridge %s' % fname)
            self._log.debug('bridge startup out: %s', out)
            self._log.debug('bridge startup err: %s', err)
            if ret:
                raise RuntimeError('bridge startup failed')

            self._uids.append(bcfg.uid)
            self._log.info('created bridge %s [%s]', bname, bcfg.uid)

        # all bridges should start now, for their heartbeats
        # to appear.
      # self._log.debug('wait   for %s', self._uids)
        failed = self._hb.wait_startup(self._uids, timeout=timeout)
      # self._log.debug('waited for %s: %s', self._uids, failed)
        if failed:
            raise RuntimeError('could not start all bridges %s' % failed)

        self._prof.prof('start_bridges_stop', uid=self._uid)


    # --------------------------------------------------------------------------
    #
    def start_components(self, cfg=None):
        '''
        check if any components are defined under `cfg['components']`
        and start them
        '''

        self._prof.prof('start_components_start', uid=self._uid)

        timeout = self._cfg.heartbeat.timeout

        if cfg is None:
            cfg = self._cfg

        # we pass a copy of the complete session config to all components, but
        # merge it into the component specific config settings (no overwrite),
        # and then remove the `bridges` and `components` sections
        #
        scfg = ru.Config(cfg=cfg)
        if 'bridges'    in scfg: del(scfg['bridges'])
        if 'components' in scfg: del(scfg['components'])

        for cname, ccfg in cfg.get('components', {}).items():

            for _ in range(ccfg.get('count', 1)):

                ccfg.uid         = ru.generate_id(cname, ns=self._sid)
                ccfg.cmgr        = self.uid
                ccfg.kind        = cname
                ccfg.sid         = cfg.sid
                ccfg.base        = cfg.base
                ccfg.path        = cfg.path
                ccfg.heartbeat   = cfg.heartbeat

                ccfg.merge(scfg, policy=ru.PRESERVE, log=self._log)

                fname = '%s/%s.json' % (cfg.path, ccfg.uid)
                ccfg.write(fname)

                self._log.info('create  component %s [%s]', cname, ccfg.uid)

                out, err, ret = ru.sh_callout('radical-pilot-component %s' % fname)
                self._log.debug('out: %s' , out)
                self._log.debug('err: %s' , err)
                if ret:
                    raise RuntimeError('bridge startup failed')

                self._uids.append(ccfg.uid)
                self._log.info('created component %s [%s]', cname, ccfg.uid)

        # all components should start now, for their heartbeats
        # to appear.
        failed = self._hb.wait_startup(self._uids, timeout=timeout * 10)
        if failed:
            raise RuntimeError('could not start all components %s' % failed)

        self._prof.prof('start_components_stop', uid=self._uid)


    # --------------------------------------------------------------------------
    #
    def close(self):

        self._prof.prof('close', uid=self._uid)

        self._hb_bridge.stop()
        self._hb.stop()


# ------------------------------------------------------------------------------
#
class Component(object):
    '''
    This class provides the basic structure for any RP component which operates
    on stateful things.  It provides means to:

      - define input channels on which to receive new things in certain states
      - define work methods which operate on the things to advance their state
      - define output channels to which to send the things after working on them
      - define notification channels over which messages with other components
        can be exchanged (publish/subscriber channels)

    All low level communication is handled by the base class -- deriving classes
    will register the respective channels, valid state transitions, and work
    methods.  When a 'thing' is received, the component is assumed to have full
    ownership over it, and that no other component will change the 'thing's
    state during that time.

    The main event loop of the component -- `work()` -- is executed on `run()`
    and will not terminate on its own, unless it encounters a fatal error.

    Components inheriting this class should attempt not to use shared
    resources.  That will ensure that multiple instances of the component can
    coexist for higher overall system throughput.  Should access to shared
    resources be necessary, it will require some locking mechanism across
    process boundaries.

    This approach should ensure that

      - 'thing's are always in a well defined state;
      - components are simple and focus on the semantics of 'thing' state
        progression;
      - no state races can occur on 'thing' state progression;
      - only valid state transitions can be enacted (given correct declaration
        of the component's semantics);
      - the overall system is performant and scalable.

    Inheriting classes SHOULD overload the following methods:

      - `initialize()`:
        - set up the component state for operation
        - register input/output/notification channels
        - register work methods
        - register callbacks to be invoked on state notification
        - the component will terminate if this method raises an exception.

      - `work()`
        - called in the main loop of the component process, on all entities
          arriving on input channels.  The component will *not* terminate if
          this method raises an exception.  For termination, `terminate()` must
          be called.

      - `finalize()`
        - tear down the component (close threads, unregister resources, etc).

    Inheriting classes MUST call the constructor:

        class StagingComponent(rpu.Component):
            def __init__(self, cfg, session):
                rpu.Component.__init__(self, cfg, session)


    A component thus must be passed a configuration (either as a path pointing
    to a file name to be opened as `ru.Config`, or as a pre-populated
    `ru.Config` instance).  That config MUST contain a session ID (`sid`) for
    the session under which to run this component, and a uid for the component
    itself which MUST be unique within the scope of the given session.  It MUST
    further contain information about the session's heartbeat ZMQ pubsub channel
    (`hb_pub`, `hb_sub`) on which heartbeats are sent and received for lifetime
    management.  All components and the session will continuously sent
    heartbeat messages on that channel - missing heartbeats will by default lead
    to session termination.

    The config MAY contain `bridges` and `component` sections.  If those exist,
    the component will start the communication bridges and the components
    specified therein, and is then considered an owner of those components and
    bridges.  As such, it much watch the HB channel for heartbeats from those
    components, and must terminate itself if those go AWOL.

    Further, the class must implement the registered work methods, with
    a signature of:

        work(self, things)

    The method is expected to change the state of the 'thing's given.  'Thing's
    will not be pushed to outgoing channels automatically -- to do so, the work
    method has to call (see call documentation for other options):

        self.advance(thing)

    Until that method is called, the component is considered the sole owner of
    the 'thing's.  After that method is called, the 'thing's are considered
    disowned by the component.  If, however, components return from the work
    methods without calling advance on the given 'thing's, then the component
    keeps ownership of the 'thing's to advance it asynchronously at a later
    point in time.  That implies that a component can collect ownership over an
    arbitrary number of 'thing's over time, and they can be advanced at the
    component's discretion.

    The component process is a stand-alone daemon process which runs outside of
    Python's multiprocessing domain.  As such, it can freely use Python's
    multithreading (and it extensively does so by default) - but developers
    should be aware that spawning additional *processes* in this component is
    discouraged, as Python's process management is not playing well with it's
    multithreading implementation.
    '''


    # --------------------------------------------------------------------------
    #
    def __init__(self, cfg, session):
        '''
        This constructor MUST be called by inheriting classes, as it specifies
        the operation mode of the component: components can spawn a child
        process, or not.

        If a child will be spawned later, then the child process state can be
        initialized by overloading the`initialize()` method.

        Note that this policy should be strictly followed by all derived
        classes, as we will otherwise carry state over the process fork.  That
        can become nasty if the state included any form of locking (like, for
        profiling or locking).

        The symmetric teardown methods are called `finalize()`.

        Constructors of inheriting components *may* call start() in their
        constructor.
        '''

        # NOTE: a fork will not duplicate any threads of the parent process --
        #       but it will duplicate any locks which are shared between the
        #       parent process and its threads -- and those locks might be in
        #       any state at this point.  As such, each child has to make
        #       sure to never, ever, use any of the inherited locks, but instead
        #       to create it's own set of locks in self.initialize.

        self._cfg     = cfg
        self._uid     = cfg.uid
        self._session = session

        # we always need an UID
        assert(self._uid), 'Component needs a uid (%s)' % type(self)

        # state we carry over the fork
        self._debug      = cfg.get('debug')
        self._owner      = cfg.get('owner', self.uid)
        self._ctype      = "%s.%s" % (self.__class__.__module__,
                                      self.__class__.__name__)
        self._number     = cfg.get('number', 0)
        self._name       = cfg.get('name.%s' %  self._number,
                                   '%s.%s'   % (self._ctype, self._number))

        self._bridges    = list()       # communication bridges
        self._components = list()       # sub-components
        self._inputs     = dict()       # queues to get things from
        self._outputs    = dict()       # queues to send things to
        self._workers    = dict()       # methods to work on things
        self._publishers = dict()       # channels to send notifications to
        self._threads    = dict()       # subscriber and idler threads
        self._cb_lock    = ru.RLock('comp.cb_lock.%s' % self._name)
                                        # guard threaded callback invokations
        self._work_lock  = ru.RLock('comp.work_lock.%s' % self._name)
                                        # guard threaded callback invokations


        if self._owner == self.uid:
            self._owner = 'root'

        self._prof = self._session._get_profiler(name=self.uid)
        self._rep  = self._session._get_reporter(name=self.uid)
        self._log  = self._session._get_logger  (name=self.uid,
                                                 level=self._debug)
      # self._prof.register_timing(name='component_lifetime',
      #                            scope='uid=%s' % self.uid,
      #                            start='component_start',
      #                            stop='component_stop')
      # self._prof.register_timing(name='entity_runtime',
      #                            scope='entity',
      #                            start='get',
      #                            stop=['put', 'drop'])
        self._prof.prof('init1', uid=self._uid, msg=self._prof.path)

        self._log.debug('initialilze outputs')

        self._subscribers = dict()      # ZMQ Subscriber classes
        self._q    = None
        self._in   = None
        self._out  = None
        self._poll = None
        self._ctx  = None

        self._thread = None
        self._term   = mt.Event()


    # --------------------------------------------------------------------------
    #
    def start(self):

        sync = mt.Event()
        self._thread = mt.Thread(target=self._worker_thread, args=[sync])
        self._thread.daemon = True
        self._thread.start()

        while not sync.is_set():

            if not self._thread.is_alive():
                raise RuntimeError('worker thread died during initialization')

            time.sleep(0.1)

        assert(self._thread.is_alive())


    # --------------------------------------------------------------------------
    #
    def _worker_thread(self, sync):

        try:
            self._initialize()

        except Exception:
            self._log.exception('worker thread initialization failed')
            return

        sync.set()

        while not self._term.is_set():
            try:
                ret = self.work_cb()
                if not ret:
                    break
            except:
                self._log.exception('work cb error [ignored]')


    # --------------------------------------------------------------------------
    #
    @staticmethod
    def create(cfg, session):

        # TODO:  We keep this static typemap for component startup. The map
        #        should really be derived from rp module inspection via an
        #        `ru.PluginManager`.
        #
        from radical.pilot import worker       as rpw
        from radical.pilot import pmgr         as rppm
        from radical.pilot import umgr         as rpum
        from radical.pilot import agent        as rpa
        from radical.pilot import task_overlay as rpt
      # from radical.pilot import constants as rpc

        comp = {
                rpc.WORKER                         : rpt.Worker,
                rpc.UPDATE_WORKER                  : rpw.Update,
                rpc.STAGER_WORKER                  : rpw.Stager,

                rpc.PMGR_LAUNCHING_COMPONENT       : rppm.Launching,

                rpc.UMGR_STAGING_INPUT_COMPONENT   : rpum.Input,
                rpc.UMGR_SCHEDULING_COMPONENT      : rpum.Scheduler,
                rpc.UMGR_STAGING_OUTPUT_COMPONENT  : rpum.Output,

                rpc.AGENT_STAGING_INPUT_COMPONENT  : rpa.Input,
                rpc.AGENT_SCHEDULING_COMPONENT     : rpa.Scheduler,
                rpc.AGENT_EXECUTING_COMPONENT      : rpa.Executing,
                rpc.AGENT_STAGING_OUTPUT_COMPONENT : rpa.Output

               }

        assert(cfg.kind in comp), '%s not in %s' % (cfg.kind, list(comp.keys()))

        return comp[cfg.kind].create(cfg, session)


    # --------------------------------------------------------------------------
    #
    def __str__(self):
        return "%s <%s> [%s]" % (self.uid, self.__class__.__name__, self._owner)


    # --------------------------------------------------------------------------
    #
    def _cancel_monitor_cb(self, topic, msg):
        '''
        We listen on the control channel for cancel requests, and append any
        found UIDs to our cancel list.
        '''

        # FIXME: We do not check for types of things to cancel - the UIDs are
        #        supposed to be unique.  That abstraction however breaks as we
        #        currently have no abstract 'cancel' command, but instead use
        #        'cancel_units'.

        self._log.debug('command incoming: %s', msg)

        cmd = msg['cmd']
        arg = msg['arg']

        if cmd == 'cancel_units':

            uids = arg['uids']

            if not isinstance(uids, list):
                uids = [uids]

            self._log.debug('register for cancellation: %s', uids)

            with self._cancel_lock:
                self._cancel_list += uids

        if cmd == 'terminate':
            self._log.info('got termination command')
            self.stop()

        else:
            self._log.debug('command ignored: %s', cmd)

        return True


    # --------------------------------------------------------------------------
    #
    @property
    def cfg(self):
        return copy.deepcopy(self._cfg)

    @property
    def session(self):
        return self._session

    @property
    def uid(self):
        return self._uid

    @property
    def ctype(self):
        return self._ctype


    # --------------------------------------------------------------------------
    #
    def _initialize(self):
        '''
        initialization of component base class goes here
        '''
        # components can always publish logs, state updates and control messages
     #  self.register_publisher(rpc.LOG_PUBSUB)
        self.register_publisher(rpc.STATE_PUBSUB)
        self.register_publisher(rpc.CONTROL_PUBSUB)

        # set controller callback to handle cancellation requests
        self._cancel_list = list()
        self._cancel_lock = ru.RLock('comp.cancel_lock.%s' % self._uid)
        self.register_subscriber(rpc.CONTROL_PUBSUB, self._cancel_monitor_cb)

        # call component level initialize
        self.initialize()
        self._prof.prof('component_init')


    def initialize(self):
        pass  # can be overloaded


    # --------------------------------------------------------------------------
    #
    def _finalize(self):

        self._log.debug('_finalize()')

        # call component level finalize, before we tear down channels
        self.finalize()

        for thread in self._threads.values():
            thread.stop()

        self._log.debug('%s close prof', self.uid)
        try:
            self._prof.prof('component_final')
            self._prof.close()
        except Exception:
            pass


    def finalize(self):
        pass  # can be overloaded


    # --------------------------------------------------------------------------
    #
    def stop(self, timeout=None):                                         # noqa
        '''
        We need to terminate and join all threads, close all communication
        channels, etc.  But we trust on the correct invocation of the finalizers
        to do all this, and thus here only forward the stop request to the base
        class.
        '''

        #  FIXME: implement timeout, or remove parameter
        #   (pylint W0613 should be removed if changes to timeout are applied)

        self._log.info('stop %s (%s : %s) [%s]', self.uid, os.getpid(),
                       ru.get_thread_name(), ru.get_caller_name())

        self._term.set()
        self._finalize()


    # --------------------------------------------------------------------------
    #
    def register_input(self, states, input, worker=None):
        '''
        Using this method, the component can be connected to a queue on which
        things are received to be worked upon.  The given set of states (which
        can be a single state or a list of states) will trigger an assert check
        upon thing arrival.

        This method will further associate a thing state with a specific worker.
        Upon thing arrival, the thing state will be used to lookup the
        respective worker, and the thing will be handed over.  Workers should
        call self.advance(thing), in order to push the thing toward the next
        component.  If, for some reason, that is not possible before the worker
        returns, the component will retain ownership of the thing, and should
        call advance() asynchronously at a later point in time.

        Worker invocation is synchronous, ie. the main event loop will only
        check for the next thing once the worker method returns.
        '''

        states = ru.as_list(states)
        if not states:
            states = [None]  # worker handles stateless entities

        name = '%s.%s.%s' % (self.uid, worker.__name__,
                             '_'.join([str(s) for s in states]))

        if name in self._inputs:
            raise ValueError('input %s already registered' % name)

        self._inputs[name] = {'queue'  : self.get_input_ep(input),
                              'states' : states}

        self._log.debug('registered input %s', name)

        # we want exactly one worker associated with a state -- but a worker
        # can be responsible for multiple states

        for state in states:

            self._log.debug('%s register input %s: %s', self.uid, state, name)

            if state in self._workers:
                self._log.warn("%s replaces worker %s (%s)"
                        % (self.uid, self._workers[state], state))
            self._workers[state] = worker

            self._log.debug('registered worker %s [%s]', worker.__name__, state)


    # --------------------------------------------------------------------------
    #
    def unregister_input(self, states, input, worker):
        '''
        This methods is the inverse to the 'register_input()' method.
        '''

        states = ru.as_list(states)
        if not states:
            states = [None]  # worker handles statless entities


        name = '%s.%s.%s' % (self.uid, worker.__name__,
                             '_'.join([str(s) for s in states]))

        if name not in self._inputs:
            self._log.warn('input %s not registered', name)
            return

        self._inputs[name]['queue'].stop()
        del(self._inputs[name])
        self._log.debug('unregistered input %s', name)

        for state in states:

            self._log.debug('%s unregister input %s (%s)', self.uid, name, state)

            if state not in self._workers:
                self._log.warn('%s input %s unknown', worker.__name__, state)
                continue

            del(self._workers[state])


    # --------------------------------------------------------------------------
    #
    def register_output(self, states, output):
        '''
        Using this method, the component can be connected to a queue to which
        things are sent after being worked upon.  The given set of states (which
        can be a single state or a list of states) will trigger an assert check
        upon thing departure.

        If a state but no output is specified, we assume that the state is
        final, and the thing is then considered 'dropped' on calling advance() on
        it.  The advance() will trigger a state notification though, and then
        mark the drop in the log.  No other component should ever again work on
        such a final thing.  It is the responsibility of the component to make
        sure that the thing is in fact in a final state.
        '''

        states = ru.as_list(states)
<<<<<<< HEAD
=======
        if not states:
            states = [None]  # worker handles stateless entities
>>>>>>> 0b677fc2

        for state in states:

            self._log.debug('%s register output %s:%s', self.uid, state, output)

            # we want a *unique* output queue for each state.
            if state in self._outputs:
                self._log.warn("%s replaces output for %s : %s -> %s"
                        % (self.uid, state, self._outputs[state], output))

            if not output:

                # this indicates a final state
                self._log.debug('%s register output to None %s', self.uid, state)
                self._outputs[state] = None

            else:
                # non-final state, ie. we want a queue to push to:
                self._outputs[state] = self.get_output_ep(output)


    # --------------------------------------------------------------------------
    #
    def get_input_ep(self, input):
        '''
        return an input endpoint
        '''

        # dig the addresses from the bridge's config file
        fname = '%s/%s.cfg' % (self._cfg.path, input)
        cfg   = ru.read_json(fname)

        return ru.zmq.Getter(input, url=cfg['get'])


    # --------------------------------------------------------------------------
    #
    def get_output_ep(self, output):
        '''
        return an output endpoint
        '''

        # dig the addresses from the bridge's config file
        fname = '%s/%s.cfg' % (self._cfg.path, output)
        cfg   = ru.read_json(fname)

        return ru.zmq.Putter(output, url=cfg['put'])


    # --------------------------------------------------------------------------
    #
    def unregister_output(self, states):
        '''
        this removes any outputs registerd for the given states.
        '''

        states = ru.as_list(states)
<<<<<<< HEAD
=======
        if not states:
            states = [None]  # worker handles stateless entities
>>>>>>> 0b677fc2

        for state in states:

            self._log.debug('TERM : %s unregister output %s', self.uid, state)

            if state not in self._outputs:
                self._log.warn('state %s has no output registered',  state)
              # raise ValueError('state %s has no output registered' % state)
                continue

            del(self._outputs[state])
            self._log.debug('unregistered output for %s', state)


    # --------------------------------------------------------------------------
    #
    def output(self, things, state=None):
        '''
        this pushes the given things to the output queue register for the given
        state
        '''

        # NOTE: we do not check if things are actually in the given state
        things = ru.as_list(things)
        if not things:
            # nothing to do
            return

        if state not in self._outputs:
            raise ValueError('state %s has no output registered' % state)

        if self._outputs[state]:
            # the bridge will sort things into bulks, wit bulk size dependig on
            # bridge configuration
            self._outputs[state].put(things)


    # --------------------------------------------------------------------------
    #
    def register_timed_cb(self, cb, cb_data=None, timer=None):
        '''
        Idle callbacks are invoked at regular intervals -- they are guaranteed
        to *not* be called more frequently than 'timer' seconds, no promise is
        made on a minimal call frequency.  The intent for these callbacks is to
        run lightweight work in semi-regular intervals.
        '''

        name = "%s.idler.%s" % (self.uid, cb.__name__)
        self._log.debug('START: %s register idler %s', self.uid, name)

        with self._cb_lock:
            if name in self._threads:
                raise ValueError('cb %s already registered' % cb.__name__)

            if timer is None: timer = 0.0  # NOTE: busy idle loop
            else            : timer = float(timer)

            # create a separate thread per idle cb, and let it be watched by the
            # ru.Process base class
            #
            # ------------------------------------------------------------------
            # NOTE: idle timing is a tricky beast: if we sleep for too long,
            #       then we have to wait that long on stop() for the thread to
            #       get active again and terminate/join.  So we always sleep
            #       just a little, and explicitly check if sufficient time has
            #       passed to activate the callback.
            class Idler(mt.Thread):

                # --------------------------------------------------------------
                def __init__(self, name, log, timer, cb, cb_data, cb_lock):
                    self._name    = name
                    self._log     = log
                    self._timeout = timer
                    self._cb      = cb
                    self._cb_data = cb_data
                    self._cb_lock = cb_lock
                    self._last    = 0.0
                    self._term    = mt.Event()

                    super(Idler, self).__init__()
                    self.daemon = True
                    self.start()

                def stop(self):
                    self._term.set()

                def run(self):
                    try:
                        self._log.debug('start idle thread: %s', self._cb)
                        ret = True
                        while ret and not self._term.is_set():
                            if self._timeout and \
                               self._timeout > (time.time() - self._last):
                                # not yet
                                time.sleep(0.1)  # FIXME: make configurable
                                continue

                            with self._cb_lock:
                                if self._cb_data is not None:
                                    ret = self._cb(cb_data=self._cb_data)
                                else:
                                    ret = self._cb()
                            if self._timeout:
                                self._last = time.time()
                    except:
                        self._log.exception('idle thread failed: %s', self._cb)
            # ------------------------------------------------------------------

            idler = Idler(name=name, timer=timer, log=self._log,
                          cb=cb, cb_data=cb_data, cb_lock=self._cb_lock)
            self._threads[name] = idler

        self._log.debug('%s registered idler %s', self.uid, name)


    # --------------------------------------------------------------------------
    #
    def unregister_timed_cb(self, cb):
        '''
        This method is reverts the register_timed_cb() above: it
        removes an idler from the component, and will terminate the
        respective thread.
        '''

        name = "%s.idler.%s" % (self.uid, cb.__name__)
        self._log.debug('TERM : %s unregister idler %s', self.uid, name)

        with self._cb_lock:

            if name not in self._threads:
                self._log.warn('timed cb %s is not registered', name)
              # raise ValueError('%s is not registered' % name)
                return

            self._threads[name].stop()  # implies join
            del(self._threads[name])

        self._log.debug("TERM : %s unregistered idler %s", self.uid, name)


    # --------------------------------------------------------------------------
    #
    def register_publisher(self, pubsub):
        '''
        Using this method, the component can registered itself to be a publisher
        of notifications on the given pubsub channel.
        '''

        assert(pubsub not in self._publishers)

        # dig the addresses from the bridge's config file
        fname = '%s/%s.cfg' % (self._cfg.path, pubsub)
        cfg   = ru.read_json(fname)

        self._publishers[pubsub] = ru.zmq.Publisher(channel=pubsub,
                                                    url=cfg['pub'],
                                                    log=self._log,
                                                    prof=self._prof)

        self._log.debug('registered publisher for %s', pubsub)


    # --------------------------------------------------------------------------
    #
    def register_subscriber(self, pubsub, cb):
        '''
        This method is complementary to the register_publisher() above: it
        registers a subscription to a pubsub channel.  If a notification
        is received on thag channel, the registered callback will be
        invoked.  The callback MUST have one of the signatures:

          callback(topic, msg)

        where 'topic' is set to the name of the pubsub channel.

        The subscription will be handled in a separate thread, which implies
        that the callback invocation will also happen in that thread.  It is the
        caller's responsibility to ensure thread safety during callback
        invocation.
        '''

        # dig the addresses from the bridge's config file
        fname = '%s/%s.cfg' % (self._cfg.path, pubsub)
        cfg   = ru.read_json(fname)

        if pubsub not in self._subscribers:
            self._subscribers[pubsub] = ru.zmq.Subscriber(channel=pubsub,
                                                          url=cfg['sub'],
                                                          log=self._log,
                                                          prof=self._prof)

        self._subscribers[pubsub].subscribe(topic=pubsub, cb=cb,
                                            lock=self._cb_lock)


    # --------------------------------------------------------------------------
    #
    def work_cb(self):
        '''
        This is the main routine of the component, as it runs in the component
        process.  It will first initialize the component in the process context.
        Then it will attempt to get new things from all input queues
        (round-robin).  For each thing received, it will route that thing to the
        respective worker method.  Once the thing is worked upon, the next
        attempt on getting a thing is up.
        '''

        # if no action occurs in this iteration, idle
        if not self._inputs:
            time.sleep(0.1)
            return True

        for name in self._inputs:

            input  = self._inputs[name]['queue']
            states = self._inputs[name]['states']

            # FIXME: a simple, 1-thing caching mechanism would likely
            #        remove the req/res overhead completely (for any
            #        non-trivial worker).
            things = input.get_nowait(500)  # in microseconds
            things = ru.as_list(things)

            if not things:
                return True

            # the worker target depends on the state of things, so we
            # need to sort the things into buckets by state before
            # pushing them
            buckets = dict()
            for thing in things:
                state = thing.get('state')  # can be stateless
                uid   = thing.get('uid')    # and not have uids
                self._prof.prof('get', uid=uid, state=state)

                if state not in buckets:
                    buckets[state] = list()
                buckets[state].append(thing)

            # We now can push bulks of things to the workers

            for state,things in buckets.items():

                assert(state in states), 'cannot handle state %s' % state
                assert(state in self._workers), 'no worker for state %s' % state

                try:
                    to_cancel = list()

                    for thing in things:

                        uid = thing.get('uid')

                        # FIXME: this can become expensive over time
                        #        if the cancel list is never cleaned
                        if uid and uid in self._cancel_list:
                            with self._cancel_lock:
                                self._cancel_list.remove(uid)
                            to_cancel.append(thing)

                        self._log.debug('got %s (%s)', uid, state)

                    if to_cancel:
                        # only advance stateful entities, otherwise just drop
                        if state:
                            self.advance(to_cancel, rps.CANCELED, publish=True,
                                                                  push=False)
                    with self._work_lock:
                        self._workers[state](things)

                except Exception:

                    # this is not fatal -- only the 'things' fail, not
                    # the component
                    self._log.exception("work %s failed", self._workers[state])

                    if state:
                        self.advance(things, rps.FAILED, publish=True,
                                                         push=False)

        # keep work_cb registered
        return True


    # --------------------------------------------------------------------------
    #
    def advance(self, things, state=None, publish=True, push=False, ts=None,
                      prof=True):
        '''
        Things which have been operated upon are pushed down into the queues
        again, only to be picked up by the next component, according to their
        state model.  This method will update the thing state, and push it into
        the output queue registered as target for that state.

        things:  list of things to advance
        state:   new state to set for the things
        publish: determine if state update notifications should be issued
        push:    determine if things should be pushed to outputs
        prof:    determine if state advance creates a profile event
                 (publish, and push are always profiled)

        'Things' are expected to be a dictionary, and to have 'state', 'uid' and
        optionally 'type' set.

        If 'thing' contains an '$all' key, the complete dict is published;
        otherwise, *only the state* is published.

        This is evaluated in self.publish.
        '''

        if not ts:
            ts = time.time()

        things = ru.as_list(things)

        if not things:
            return

        self._log.debug('advance bulk: %s [%s, %s]', len(things), push, publish)

        # assign state, sort things by state
        buckets = dict()
        for thing in things:

            uid = thing['uid']

          # if thing['type'] not in ['unit', 'pilot']:
          #     raise TypeError("thing has unknown type (%s)" % uid)

            if state:
                # state advance done here
                thing['state'] = state

            _state = thing['state']

            if prof:
                self._prof.prof('advance', uid=uid, state=_state, ts=ts)

            if _state not in buckets:
                buckets[_state] = list()
            buckets[_state].append(thing)

        # should we publish state information on the state pubsub?
        if publish:

            to_publish = list()

            # If '$all' is set, we update the complete thing_dict.
            # Things in final state are also published in full.
            # If '$set' is set, we also publish all keys listed in there.
            # In all other cases, we only send 'uid', 'type' and 'state'.
            for thing in things:
                if '$all' in thing:
                    del(thing['$all'])
                    to_publish.append(thing)

                elif thing['state'] in rps.FINAL:
                    to_publish.append(thing)

                else:
                    tmp = {'uid'   : thing['uid'],
                           'type'  : thing['type'],
                           'state' : thing['state']}
                    for key in thing.get('$set', []):
                        tmp[key] = thing[key]
                    to_publish.append(tmp)

            self.publish(rpc.STATE_PUBSUB, {'cmd': 'update', 'arg': to_publish})

          # ts = time.time()
          # for thing in things:
          #     self._prof.prof('publish', uid=thing['uid'],
          #                     state=thing['state'], ts=ts)

        # never carry $all across component boundaries!
        for thing in things:
            if '$all' in thing:
                del(thing['$all'])

        # should we push things downstream, to the next component
        if push:

            # the push target depends on the state of things, so we need to sort
            # the things into buckets by state before pushing them
            # now we can push the buckets as bulks
            for _state,_things in buckets.items():

              # ts = time.time()
                if _state in rps.FINAL:
                    # things in final state are dropped
                    for thing in _things:
                        self._log.debug('final %s [%s]', thing['uid'], _state)
                        self._prof.prof('drop', uid=thing['uid'], state=_state,
                                        ts=ts)
                    continue

                if _state not in self._outputs:
                    # unknown target state -- error
                    for thing in _things:
                        self._log.debug("lost  %s [%s]", thing['uid'], _state)
                        self._prof.prof('lost', uid=thing['uid'], state=_state,
                                        ts=ts)
                    continue

                if not self._outputs[_state]:
                    # empty output -- drop thing
                    for thing in _things:
                        self._log.debug('drop  %s [%s]', thing['uid'], _state)
                        self._prof.prof('drop', uid=thing['uid'], state=_state,
                                        ts=ts)
                    continue

                output = self._outputs[_state]

                # push the thing down the drain
                self._log.debug('put bulk %s: %s', _state, len(_things))
                output.put(_things)

                ts = time.time()
                for thing in _things:
                    self._prof.prof('put', uid=thing['uid'], state=_state,
                                    msg=output.name, ts=ts)


    # --------------------------------------------------------------------------
    #
    def publish(self, pubsub, msg):
        '''
        push information into a publication channel
        '''

        if pubsub not in self._publishers:
            self._log.warn("can't route msg for '%s': %s" % (pubsub,
                                                 list(self._publishers.keys())))
            return

          # raise RuntimeError("can't route '%s' notification: %s" % (pubsub,
          #     self._publishers.keys()))

        if not self._publishers[pubsub]:
            raise RuntimeError("no msg route for '%s': %s" % (pubsub, msg))

        self._publishers[pubsub].put(pubsub, msg)


# ------------------------------------------------------------------------------
#
class Worker(Component):
    '''
    A Worker is a Component which cannot change the state of the thing it
    handles.  Workers are employed as helper classes to mediate between
    components, between components and database, and between components and
    notification channels.
    '''

    # --------------------------------------------------------------------------
    #
    def __init__(self, cfg, session):

        Component.__init__(self, cfg=cfg, session=session)


# ------------------------------------------------------------------------------
<|MERGE_RESOLUTION|>--- conflicted
+++ resolved
@@ -766,11 +766,8 @@
         '''
 
         states = ru.as_list(states)
-<<<<<<< HEAD
-=======
         if not states:
             states = [None]  # worker handles stateless entities
->>>>>>> 0b677fc2
 
         for state in states:
 
@@ -782,7 +779,6 @@
                         % (self.uid, state, self._outputs[state], output))
 
             if not output:
-
                 # this indicates a final state
                 self._log.debug('%s register output to None %s', self.uid, state)
                 self._outputs[state] = None
@@ -828,11 +824,8 @@
         '''
 
         states = ru.as_list(states)
-<<<<<<< HEAD
-=======
         if not states:
             states = [None]  # worker handles stateless entities
->>>>>>> 0b677fc2
 
         for state in states:
 
