
import os
import copy
import time

import threading       as mt
import radical.utils   as ru

from ..          import constants      as rpc
from ..          import states         as rps


# ------------------------------------------------------------------------------
#
class ComponentManager(object):
    '''
    RP spans a hierarchy of component instances: the application has a pmgr and
    umgr, and the umgr has a staging component and a scheduling component, and
    the pmgr has a launching component, and components also can have bridges,
    etc. etc.  This ComponentManager centralises the code needed to spawn,
    manage and terminate such components - any code which needs to create
    component should create a ComponentManager instance and pass the required
    component and bridge layout and configuration.  Callng `stop()` on the cmgr
    will terminate the components and brisged.
    '''

    # --------------------------------------------------------------------------
    #
    def __init__(self, cfg):

        self._cfg  = ru.Config('radical.pilot.cmgr', cfg=cfg)
        self._sid  = self._cfg.sid
        self._uid  = ru.generate_id('cmgr', ns=self._sid)
        self._uids = [self._uid]  # uids to track hartbeats for (incl. own)

        self._prof = ru.Profiler(self._uid, ns='radical.pilot',
                               path=self._cfg.path)
        self._log  = ru.Logger(self._uid, ns='radical.pilot',
                               path=self._cfg.path)

        self._prof.prof('init2', uid=self._uid, msg=self._cfg.path)

        # Every ComponentManager runs a HB pubsub bridge in a separate thread.
        # That HB channel should be used by all components and bridges created
        # under this CMGR.
        bcfg = ru.Config(cfg={'channel'    : 'heartbeat',
                              'type'       : 'pubsub',
                              'uid'        : self._uid + '.hb',
                              'stall_hwm'  : 1,
                              'bulk_size'  : 0,
                              'path'       : self._cfg.path})
        self._hb_bridge = ru.zmq.PubSub(bcfg)
        self._hb_bridge.start()

        self._cfg.heartbeat.addr_pub = str(self._hb_bridge.addr_pub)
        self._cfg.heartbeat.addr_sub = str(self._hb_bridge.addr_sub)

        # runs a HB monitor on that channel
        self._hb = ru.Heartbeat(uid=self.uid,
                                timeout=self._cfg.heartbeat.timeout,
                                interval=self._cfg.heartbeat.interval,
                                beat_cb=self._hb_beat_cb,  # on every heartbeat
                                term_cb=self._hb_term_cb,  # on termination
                                log=self._log)

        self._hb_pub = ru.zmq.Publisher('heartbeat',
                                        self._cfg.heartbeat.addr_pub,
                                        log=self._log)
        self._hb_sub = ru.zmq.Subscriber('heartbeat',
                                         self._cfg.heartbeat.addr_sub,
                                         topic='heartbeat',
                                         cb=self._hb_sub_cb, log=self._log)

        # confirm the bridge being usable by listening to our own heartbeat
        self._hb.start()
        self._hb.wait_startup(self._uid, self._cfg.heartbeat.timeout)
        self._log.info('heartbeat system up')


    # --------------------------------------------------------------------------
    #
    def _hb_sub_cb(self, topic, msg):
        '''
        keep track of heartbeats for all bridges/components we know
        '''

      # self._log.debug('hb_sub %s: get %s check', self.uid, msg['uid'])
        if msg['uid'] in self._uids:
          # self._log.debug('hb_sub %s: get %s used', self.uid, msg['uid'])
            self._hb.beat(uid=msg['uid'])


    # --------------------------------------------------------------------------
    #
    def _hb_beat_cb(self):
        '''
        publish own heartbeat on the hb channel
        '''

        self._hb_pub.put('heartbeat', msg={'uid' : self.uid})
      # self._log.debug('hb_cb %s: put %s', self.uid, self.uid)


    # --------------------------------------------------------------------------
    #
    def _hb_term_cb(self, uid=None):

        self._log.debug('hb_term %s: %s died', self.uid, uid)
        self._prof.prof('term', uid=self._uid)

        # FIXME: restart goes here

        # NOTE: returning `False` indicates failure to recover.  The HB will
        #       terminate and suicidally kill the very process it is living in.
        #       Make sure all required cleanup is done at this point!

        return None


    # --------------------------------------------------------------------------
    #
    @property
    def uid(self):
        return self._uid


    # --------------------------------------------------------------------------
    #
    @property
    def cfg(self):
        return self._cfg


    # --------------------------------------------------------------------------
    #
    def start_bridges(self, cfg=None):
        '''
        check if any bridges are defined under `cfg['bridges']` and start them
        '''

        self._prof.prof('start_bridges_start', uid=self._uid)

        timeout = self._cfg.heartbeat.timeout

        if cfg is None:
            cfg = self._cfg

        for bname, bcfg in cfg.get('bridges', {}).items():

            bcfg.uid         = bname
            bcfg.channel     = bname
            bcfg.cmgr        = self.uid
            bcfg.sid         = cfg.sid
            bcfg.path        = cfg.path
            bcfg.heartbeat   = cfg.heartbeat

            fname = '%s/%s.json' % (cfg.path, bcfg.uid)
            bcfg.write(fname)

            self._log.info('create  bridge %s [%s]', bname, bcfg.uid)

            out, err, ret = ru.sh_callout('radical-pilot-bridge %s' % fname)
            self._log.debug('bridge startup out: %s', out)
            self._log.debug('bridge startup err: %s', err)
            if ret:
                raise RuntimeError('bridge startup failed')

            self._uids.append(bcfg.uid)
            self._log.info('created bridge %s [%s]', bname, bcfg.uid)

        # all bridges should start now, for their heartbeats
        # to appear.
      # self._log.debug('wait   for %s', self._uids)
        failed = self._hb.wait_startup(self._uids, timeout=timeout)
      # self._log.debug('waited for %s: %s', self._uids, failed)
        if failed:
            raise RuntimeError('could not start all bridges %s' % failed)

        self._prof.prof('start_bridges_stop', uid=self._uid)


    # --------------------------------------------------------------------------
    #
    def start_components(self, cfg=None):
        '''
        check if any components are defined under `cfg['components']`
        and start them
        '''

        self._prof.prof('start_components_start', uid=self._uid)

        timeout = self._cfg.heartbeat.timeout

        if cfg is None:
            cfg = self._cfg

        # we pass a copy of the complete session config to all components, but
        # merge it into the component specific config settings (no overwrite),
        # and then remove the `bridges` and `components` sections
        #
        scfg = ru.Config(cfg=cfg)
        if 'bridges'    in scfg: del(scfg['bridges'])
        if 'components' in scfg: del(scfg['components'])

        for cname, ccfg in cfg.get('components', {}).items():

            for count in range(ccfg.get('count', 1)):

                ccfg.uid         = ru.generate_id(cname, ns=self._sid)
                ccfg.cmgr        = self.uid
                ccfg.kind        = cname
                ccfg.sid         = cfg.sid
                ccfg.base        = cfg.base
                ccfg.path        = cfg.path
                ccfg.heartbeat   = cfg.heartbeat

                ccfg.merge(scfg, policy=ru.PRESERVE, log=self._log)

                fname = '%s/%s.json' % (cfg.path, ccfg.uid)
                ccfg.write(fname)

                self._log.info('create  component %s [%s]', cname, ccfg.uid)

                out, err, ret = ru.sh_callout('radical-pilot-component %s' % fname)
                self._log.debug('out: %s' , out)
                self._log.debug('err: %s' , err)
                if ret:
                    raise RuntimeError('bridge startup failed')

                self._uids.append(ccfg.uid)
                self._log.info('created component %s [%s]', cname, ccfg.uid)

        # all components should start now, for their heartbeats
        # to appear.
        failed = self._hb.wait_startup(self._uids, timeout=timeout * 10)
        if failed:
            self._log.error(   'could not start all components %s' % failed)
            raise RuntimeError('could not start all components %s' % failed)

        self._prof.prof('start_components_stop', uid=self._uid)


    # --------------------------------------------------------------------------
    #
    def close(self):

        self._prof.prof('close', uid=self._uid)

        self._hb_bridge.stop()
        self._hb.stop()


# ------------------------------------------------------------------------------
#
class Component(object):
    '''
    This class provides the basic structure for any RP component which operates
    on stateful things.  It provides means to:

      - define input channels on which to receive new things in certain states
      - define work methods which operate on the things to advance their state
      - define output channels to which to send the things after working on them
      - define notification channels over which messages with other components
        can be exchanged (publish/subscriber channels)

    All low level communication is handled by the base class -- deriving classes
    will register the respective channels, valid state transitions, and work
    methods.  When a 'thing' is received, the component is assumed to have full
    ownership over it, and that no other component will change the 'thing's
    state during that time.

    The main event loop of the component -- `work()` -- is executed on `run()`
    and will not terminate on its own, unless it encounters a fatal error.

    Components inheriting this class should and should attempt not to use shared
    resources.  That will ensure that multiple instances of the component can
    coexist for higher overall system throughput.  Should access to shared
    resources be necessary, it will require some locking mechanism across
    process boundaries.

    This approach should ensure that

      - 'thing's are always in a well defined state;
      - components are simple and focus on the semantics of 'thing' state
        progression;
      - no state races can occur on 'thing' state progression;
      - only valid state transitions can be enacted (given correct declaration
        of the component's semantics);
      - the overall system is performant and scalable.

    Inheriting classes SHOULD overload the foloowing methods:

      - `initialize()`:
        - set up the component state for operation
        - register input/output/notification channels
        - register work methods
        - register callbacks to be invoked on state notification
        - the component will terminate if this method raises an exception.

      - `work()`
        - called in the main loop of the component process, on all entities
          arriving on input channels.  The component will *not* terminate if
          this method raises an exception.  For termination, `terminate()` must
          be called.

      - `finalize()`
        - tear down the component (close threads, unregister resources, etc).

    Inheriting classes MUST call the constructor:

        class StagingComponent(rpu.Component):
            def __init__(self, cfg, session):
                rpu.Component.__init__(self, cfg, session)


    A component thus must be passed a configuration (either as a path pointing
    to a file name to be opened as `ru.Config`, or as a pre-populated
    `ru.Config` instance).  That config MUST contain a session ID (`sid`) for
    the session under which to run this component, and a uid for the component
    itself which MUST be unique within the scope of the given session.  It MUST
    further contain information about the session's heartbeat ZMQ pubsub channel
    (`hb_pub`, `hb_sub`) on which heartbeats are sent and received for lifetime
    management.  All components and the session will continuously sent
    heartbeat messages on that channel - missing heartbeats will by default lead
    to session termination.

    The config MAY contain `bridges` and `component` sections.  If those exist,
    the component will start the communication bridges and the components
    specified therin, and is then considered an owner of those components and
    bridges.  As such, it much watch the HB channel for heartbeats from those
    components, and must terminate itself if those go AWOL.

    Further, the class must implement the registered work methods, with
    a signature of:

        work(self, things)

    The method is expected to change the state of the 'thing's given.  'Thing's
    will not be pushed to outgoing channels automatically -- to do so, the work
    method has to call (see call documentation for other options):

        self.advance(thing)

    Until that method is called, the component is considered the sole owner of
    the 'thing's.  After that method is called, the 'thing's are considered
    disowned by the component.  If, however, components return from the work
    methods without calling advance on the given 'thing's, then the component
    keeps ownership of the 'thing's to advance it asynchronously at a later
    point in time.  That implies that a component can collect ownership over an
    arbitrary number of 'thing's over time, and they can be advanced at the
    component's discretion.

    The component process is a stand-alone daemon process which runs outsude of
    Python's multiprocessing domain.  As such, it can freely use Python's
    multithreading (and it extensively does so by default) - but developers
    should be aware that spawning additional *processes* in this component is
    discouraged, as Python's process management is not playing well with it's
    multithreading implementation.
    '''


    # --------------------------------------------------------------------------
    #
    def __init__(self, cfg, session):
        '''
        This constructor MUST be called by inheriting classes, as it specifies
        the operation mode of the component: components can spawn a child
        process, or not.

        If a child will be spawned later, then the child process state can be
        initialized by overloading the`initialize()` method.

        Note that this policy should be strictly followed by all derived
        classes, as we will otherwise carry state over the process fork.  That
        can become nasty if the state included any form of locking (like, for
        profiling or locking).

        The symmetric teardown methods are called `finalize()`.

        Constructors of inheriting components *may* call start() in their
        constructor.
        '''

        # NOTE: a fork will not duplicate any threads of the parent process --
        #       but it will duplicate any locks which are shared between the
        #       parent process and its threads -- and those locks might be in
        #       any state at this point.  As such, each child has to make
        #       sure to never, ever, use any of the inherited locks, but instead
        #       to create it's own set of locks in self.initialize.

        self._cfg     = cfg
        self._uid     = cfg.uid
        self._session = session

        # we always need an UID
        assert(self._uid), 'Component needs a uid (%s)' % type(self)

        # state we carry over the fork
        self._debug      = cfg.get('debug')
        self._owner      = cfg.get('owner', self.uid)
        self._ctype      = "%s.%s" % (self.__class__.__module__,
                                      self.__class__.__name__)
        self._number     = cfg.get('number', 0)
        self._name       = cfg.get('name.%s' %  self._number,
                                   '%s.%s'   % (self._ctype, self._number))

        self._bridges    = list()       # communication bridges
        self._components = list()       # sub-components
        self._inputs     = dict()       # queues to get things from
        self._outputs    = dict()       # queues to send things to
        self._workers    = dict()       # methods to work on things
        self._publishers = dict()       # channels to send notifications to
        self._threads    = dict()       # subscriber and idler threads
        self._cb_lock    = ru.RLock('comp.cb_lock.%s' % self._name)
                                        # guard threaded callback invokations

        self._subscribers = dict()      # ZMQ Subscriber classes

        if self._owner == self.uid:
            self._owner = 'root'

        self._prof = self._session._get_profiler(name=self.uid)
        self._rep  = self._session._get_reporter(name=self.uid)
        self._log  = self._session._get_logger  (name=self.uid,
                                                 level=self._debug)
      # self._prof.register_timing(name='component_lifetime',
      #                            scope='uid=%s' % self.uid,
      #                            start='component_start',
      #                            stop='component_stop')
      # self._prof.register_timing(name='entity_runtime',
      #                            scope='entity',
      #                            start='get',
      #                            stop=['put', 'drop'])
        self._prof.prof('init1', uid=self._uid, msg=self._prof.path)

        self._q    = None
        self._in   = None
        self._out  = None
        self._poll = None
        self._ctx  = None

        self._thread = None
        self._term   = mt.Event()


    # --------------------------------------------------------------------------
    #
    def start(self):

        sync = mt.Event()
        self._thread = mt.Thread(target=self._worker_thread, args=[sync])
        self._thread.daemon = True
        self._thread.start()

        while not sync.is_set():

            if not self._thread.is_alive():
                raise RuntimeError('worker thread died during initialization')

            time.sleep(0.1)

        assert(self._thread.is_alive())


    # --------------------------------------------------------------------------
    #
    def _worker_thread(self, sync):

        try:
            self._initialize()

        except Exception:
            self._log.exception('worker thread initialization failed')
            return

        sync.set()

        while not self._term.is_set():
            try:
                ret = self.work_cb()
                if not ret:
                    break
            except:
                self._log.exception('work cb error [ignored]')


    # --------------------------------------------------------------------------
    #
    @staticmethod
    def create(cfg, session):

        # TODO:  We keep this static typemap for component startup. The map
        #        should really be derived from rp module inspection via an
        #        `ru.PluginManager`.
        #
        from radical.pilot import worker    as rpw
        from radical.pilot import pmgr      as rppm
        from radical.pilot import umgr      as rpum
        from radical.pilot import agent     as rpa
        from radical.pilot import constants as rpc

        comp = {
                rpc.UPDATE_WORKER                  : rpw.Update,

                rpc.PMGR_LAUNCHING_COMPONENT       : rppm.Launching,

                rpc.UMGR_STAGING_INPUT_COMPONENT   : rpum.Input,
                rpc.UMGR_SCHEDULING_COMPONENT      : rpum.Scheduler,
                rpc.UMGR_STAGING_OUTPUT_COMPONENT  : rpum.Output,

                rpc.AGENT_STAGING_INPUT_COMPONENT  : rpa.Input,
                rpc.AGENT_SCHEDULING_COMPONENT     : rpa.Scheduler,
                rpc.AGENT_EXECUTING_COMPONENT      : rpa.Executing,
                rpc.AGENT_STAGING_OUTPUT_COMPONENT : rpa.Output

               }

        assert(cfg.kind in comp), '%s not in %s' % (cfg.kind, list(comp.keys()))

        return comp[cfg.kind].create(cfg, session)


    # --------------------------------------------------------------------------
    #
    def __str__(self):
        return "%s <%s> [%s]" % (self.uid, self.__class__.__name__, self._owner)


    # --------------------------------------------------------------------------
    #
    def _cancel_monitor_cb(self, topic, msg):
        '''
        We listen on the control channel for cancel requests, and append any
        found UIDs to our cancel list.
        '''

        # FIXME: We do not check for types of things to cancel - the UIDs are
        #        supposed to be unique.  That abstraction however breaks as we
        #        currently have no abstract 'cancel' command, but instead use
        #        'cancel_units'.

      # self._log.debug('command incoming: %s', msg)

        cmd = msg['cmd']
        arg = msg['arg']

        if cmd == 'cancel_units':

            uids = arg['uids']

            if not isinstance(uids, list):
                uids = [uids]

            self._log.debug('register for cancellation: %s', uids)

            with self._cancel_lock:
                self._cancel_list += uids

        if cmd == 'terminate':
            self._log.info('got termination command')
            self.stop()

        else:
            self._log.debug('command ignored: %s', cmd)

        return True


    # --------------------------------------------------------------------------
    #
    @property
    def cfg(self):
        return copy.deepcopy(self._cfg)

    @property
    def session(self):
        return self._session

    @property
    def uid(self):
        return self._uid

    @property
    def ctype(self):
        return self._ctype


    # --------------------------------------------------------------------------
    #
    def _initialize(self):
        '''
        initialization of component base class goes here
        '''
        # components can always publish logs, state updates and control messages
        self.register_publisher(rpc.LOG_PUBSUB)
        self.register_publisher(rpc.STATE_PUBSUB)
        self.register_publisher(rpc.CONTROL_PUBSUB)

        # set controller callback to handle cancellation requests
        self._cancel_list = list()
<<<<<<< HEAD
        self._cancel_lock = ru.RLock('comp.cancel_lock.%s' % self._name)
=======
        self._cancel_lock = ru.RLock('comp.cancel_lock.%s' % self._uid)
>>>>>>> 92d11c97
        self.register_subscriber(rpc.CONTROL_PUBSUB, self._cancel_monitor_cb)

        # call component level initialize
        self.initialize()
        self._prof.prof('component_init')


    def initialize(self):
        pass  # can be overloaded


    # --------------------------------------------------------------------------
    #
    def _finalize(self):

        self._log.debug('_finalize()')

        # call component level finalize, before we tear down channels
        self.finalize()

        for thread in self._threads.values():
            thread.stop()

        self._log.debug('%s close prof', self.uid)
        try:
            self._prof.prof('component_final')
            self._prof.close()
        except Exception:
            pass


    def finalize(self):
        pass  # can be overloaded


    # --------------------------------------------------------------------------
    #
    def stop(self, timeout=None):
        '''
        We need to terminate and join all threads, close all comunication
        channels, etc.  But we trust on the correct invocation of the finalizers
        to do all this, and thus here only forward the stop request to the base
        class.
        '''

        self._log.info('stop %s (%s : %s) [%s]', self.uid, os.getpid(),
                       ru.get_thread_name(), ru.get_caller_name())

        self._term.set()
        self._finalize()


    # --------------------------------------------------------------------------
    #
    def register_input(self, states, input, worker=None):
        '''
        Using this method, the component can be connected to a queue on which
        things are received to be worked upon.  The given set of states (which
        can be a single state or a list of states) will trigger an assert check
        upon thing arrival.

        This method will further associate a thing state with a specific worker.
        Upon thing arrival, the thing state will be used to lookup the
        respective worker, and the thing will be handed over.  Workers should
        call self.advance(thing), in order to push the thing toward the next
        component.  If, for some reason, that is not possible before the worker
        returns, the component will retain ownership of the thing, and should
        call advance() asynchronously at a later point in time.

        Worker invocation is synchronous, ie. the main event loop will only
        check for the next thing once the worker method returns.
        '''

        if not isinstance(states, list):
            states = [states]

        name = '%s.%s.%s' % (self.uid, worker.__name__, '_'.join(states))

        if name in self._inputs:
            raise ValueError('input %s already registered' % name)

        # dig the addresses from the bridge's config file
        fname = '%s/%s.cfg' % (self._cfg.path, input)
        cfg   = ru.read_json(fname)

        self._inputs[name] = {'queue'  : ru.zmq.Getter(input, url=cfg['get'],
                                         log=self._log),
                              'states' : states}

        self._log.debug('registered input %s', name)

        # we want exactly one worker associated with a state -- but a worker can
        # be responsible for multiple states
        for state in states:

            self._log.debug('%s register input %s: %s', self.uid, state, name)

            if state in self._workers:
                self._log.warn("%s replaces worker for %s (%s)"
                        % (self.uid, state, self._workers[state]))
            self._workers[state] = worker

            self._log.debug('registered worker %s [%s]', worker.__name__, state)


    # --------------------------------------------------------------------------
    #
    def unregister_input(self, states, input, worker):
        '''
        This methods is the inverse to the 'register_input()' method.
        '''

        if not isinstance(states, list):
            states = [states]

        name = '%s.%s.%s' % (self.uid, worker.__name__, '_'.join(states))

        if name not in self._inputs:
            self._log.warn('input %s not registered', name)
            return

        self._inputs[name]['queue'].stop()
        del(self._inputs[name])
        self._log.debug('unregistered input %s', name)

        for state in states:

            self._log.debug('%s unregister input %s: %s', self.uid, state, name)
            if state not in self._workers:
                self._log.warn('%s input %s unknown', worker.__name__, state)

            del(self._workers[state])
            self._log.debug('unregistered worker %s [%s]', worker.__name__, state)


    # --------------------------------------------------------------------------
    #
    def register_output(self, states, output=None):
        '''
        Using this method, the component can be connected to a queue to which
        things are sent after being worked upon.  The given set of states (which
        can be a single state or a list of states) will trigger an assert check
        upon thing departure.

        If a state but no output is specified, we assume that the state is
        final, and the thing is then considered 'dropped' on calling advance() on
        it.  The advance() will trigger a state notification though, and then
        mark the drop in the log.  No other component should ever again work on
        such a final thing.  It is the responsibility of the component to make
        sure that the thing is in fact in a final state.
        '''

        if not isinstance(states, list):
            states = [states]

        for state in states:

            self._log.debug('%s register output %s:%s', self.uid, state, output)

            # we want a *unique* output queue for each state.
            if state in self._outputs:
                self._log.warn("%s replaces output for %s : %s -> %s"
                        % (self.uid, state, self._outputs[state], output))

            if not output:
                # this indicates a final state
                self._outputs[state] = None

            else:
                # non-final state, ie. we want a queue to push to
                # dig the addresses from the bridge's config file
                fname = '%s/%s.cfg' % (self._cfg.path, output)
                cfg   = ru.read_json(fname)

                self._outputs[state] = ru.zmq.Putter(output, url=cfg['put'])



    # --------------------------------------------------------------------------
    #
    def unregister_output(self, states):
        '''
        this removes any outputs registerd for the given states.
        '''

        if not isinstance(states, list):
            states = [states]

        for state in states:
            self._log.debug('TERM : %s unregister output %s', self.uid, state)

            if state not in self._outputs:
                self._log.warn('state %s has no output registered',  state)
              # raise ValueError('state %s has no output registered' % state)
                continue

            del(self._outputs[state])
            self._log.debug('unregistered output for %s', state)


    # --------------------------------------------------------------------------
    #
    def register_timed_cb(self, cb, cb_data=None, timer=None):
        '''
        Idle callbacks are invoked at regular intervals -- they are guaranteed
        to *not* be called more frequently than 'timer' seconds, no promise is
        made on a minimal call frequency.  The intent for these callbacks is to
        run lightweight work in semi-regular intervals.
        '''

        name = "%s.idler.%s" % (self.uid, cb.__name__)
        self._log.debug('START: %s register idler %s', self.uid, name)

        with self._cb_lock:
            if name in self._threads:
                raise ValueError('cb %s already registered' % cb.__name__)

            if timer is None: timer = 0.0  # NOTE: busy idle loop
            else            : timer = float(timer)

            # create a separate thread per idle cb, and let it be watched by the
            # ru.Process base class
            #
            # ------------------------------------------------------------------
            # NOTE: idle timing is a tricky beast: if we sleep for too long,
            #       then we have to wait that long on stop() for the thread to
            #       get active again and terminate/join.  So we always sleep
            #       just a little, and explicitly check if sufficient time has
            #       passed to activate the callback.
            class Idler(mt.Thread):

                # --------------------------------------------------------------
                def __init__(self, name, log, timer, cb, cb_data, cb_lock):
                    self._name    = name
                    self._log     = log
                    self._timeout = timer
                    self._cb      = cb
                    self._cb_data = cb_data
                    self._cb_lock = cb_lock
                    self._last    = 0.0
                    self._term    = mt.Event()

                    super(Idler, self).__init__()
                    self.daemon = True
                    self.start()

                def stop(self):
                    self._term.set()

                def run(self):
                    try:
                        self._log.debug('start idle thread: %s', self._cb)
                        ret = True
                        while ret and not self._term.is_set():
                            if self._timeout and \
                               self._timeout > (time.time() - self._last):
                                # not yet
                                time.sleep(0.1)  # FIXME: make configurable
                                continue

                            with self._cb_lock:
                                if self._cb_data is not None:
                                    ret = self._cb(cb_data=self._cb_data)
                                else:
                                    ret = self._cb()
                            if self._timeout:
                                self._last = time.time()
                    except:
                        self._log.exception('idle thread failed: %s', self._cb)
            # ------------------------------------------------------------------

            idler = Idler(name=name, timer=timer, log=self._log,
                          cb=cb, cb_data=cb_data, cb_lock=self._cb_lock)
            self._threads[name] = idler

        self._log.debug('%s registered idler %s', self.uid, name)


    # --------------------------------------------------------------------------
    #
    def unregister_timed_cb(self, cb):
        '''
        This method is reverts the register_timed_cb() above: it
        removes an idler from the component, and will terminate the
        respective thread.
        '''

        name = "%s.idler.%s" % (self.uid, cb.__name__)
        self._log.debug('TERM : %s unregister idler %s', self.uid, name)

        with self._cb_lock:

            if name not in self._threads:
                self._log.warn('timed cb %s is not registered', name)
              # raise ValueError('%s is not registered' % name)
                return

            self._threads[name].stop()  # implies join
            del(self._threads[name])

        self._log.debug("TERM : %s unregistered idler %s", self.uid, name)


    # --------------------------------------------------------------------------
    #
    def register_publisher(self, pubsub):
        '''
        Using this method, the component can registered itself to be a publisher
        of notifications on the given pubsub channel.
        '''

        assert(pubsub not in self._publishers)

        # dig the addresses from the bridge's config file
        fname = '%s/%s.cfg' % (self._cfg.path, pubsub)
        cfg   = ru.read_json(fname)
        addr  = cfg['pub']

        self._publishers[pubsub] = ru.zmq.Publisher(pubsub, url=addr,
                                                            log=self._log)

        self._log.debug('registered publisher for %s', pubsub)


    # --------------------------------------------------------------------------
    #
    def register_subscriber(self, pubsub, cb, cb_data=None):
        '''
        This method is complementary to the register_publisher() above: it
        registers a subscription to a pubsub channel.  If a notification
        is received on thag channel, the registered callback will be
        invoked.  The callback MUST have one of the signatures:

          callback(topic, msg)
          callback(topic, msg, cb_data)

        where 'topic' is set to the name of the pubsub channel.

        The subscription will be handled in a separate thread, which implies
        that the callback invocation will also happen in that thread.  It is the
        caller's responsibility to ensure thread safety during callback
        invocation.
        '''

        # dig the addresses from the bridge's config file
        fname = '%s/%s.cfg' % (self._cfg.path, pubsub)
        cfg   = ru.read_json(fname)

        if pubsub not in self._subscribers:
            self._subscribers[pubsub] = ru.zmq.Subscriber(channel=pubsub,
                                                          url=cfg['sub'],
                                                          log=self._log)

        self._subscribers[pubsub].subscribe(topic=pubsub, cb=cb,
                                             lock=self._cb_lock)


    # --------------------------------------------------------------------------
    #
    def work_cb(self):
        '''
        This is the main routine of the component, as it runs in the component
        process.  It will first initialize the component in the process context.
        Then it will attempt to get new things from all input queues
        (round-robin).  For each thing received, it will route that thing to the
        respective worker method.  Once the thing is worked upon, the next
        attempt on getting a thing is up.
        '''

        # if no action occurs in this iteration, idle
        if not self._inputs:
            time.sleep(0.1)
            return True

        for name in self._inputs:
            input  = self._inputs[name]['queue']
            states = self._inputs[name]['states']

            # FIXME: a simple, 1-thing caching mechanism would likely
            #        remove the req/res overhead completely (for any
            #        non-trivial worker).
            things = input.get_nowait(500)  # in microseconds
            things = ru.as_list(things)

            if not things:
                return True

            # the worker target depends on the state of things, so we
            # need to sort the things into buckets by state before
            # pushing them
            buckets = dict()
            for thing in things:
                state = thing['state']
                uid   = thing['uid']
                self._prof.prof('get', uid=uid, state=state)

                if state not in buckets:
                    buckets[state] = list()
                buckets[state].append(thing)

            # We now can push bulks of things to the workers

            for state,things in buckets.items():

                assert(state in states), 'inconsistent state'
                assert(state in self._workers), 'no worker for state %s' % state

                try:
                    to_cancel = list()
                    for thing in things:
                        uid   = thing['uid']
                        ttype = thing['type']
                        state = thing['state']

                        # FIXME: this can become expensive over time
                        #        if the cancel list is never cleaned
                        if uid in self._cancel_list:
                            with self._cancel_lock:
                                self._cancel_list.remove(uid)
                            to_cancel.append(thing)

                        self._log.debug('got %s (%s)', ttype, uid)

                    if to_cancel:
                        self.advance(to_cancel, rps.CANCELED, publish=True,
                                                              push=False)
                    with self._cb_lock:
                        self._workers[state](things)

                except Exception:

                    # this is not fatal -- only the 'things' fail, not
                    # the component
                    self._log.exception("work %s failed", self._workers[state])
                    self.advance(things, rps.FAILED, publish=True, push=False)


        # keep work_cb registered
        return True


    # --------------------------------------------------------------------------
    #
    def advance(self, things, state=None, publish=True, push=False, ts=None,
                      prof=True):
        '''
        Things which have been operated upon are pushed down into the queues
        again, only to be picked up by the next component, according to their
        state model.  This method will update the thing state, and push it into
        the output queue registered as target for that state.

        things:  list of things to advance
        state:   new state to set for the things
        publish: determine if state update notifications should be issued
        push:    determine if things should be pushed to outputs
        prof:    determine if state advance creates a profile event
                 (publish, and push are always profiled)

        'Things' are expected to be a dictionary, and to have 'state', 'uid' and
        optionally 'type' set.

        If 'thing' contains an '$all' key, the complete dict is published;
        otherwise, *only the state* is published.

        This is evaluated in self.publish.
        '''

        if not ts:
            ts = time.time()

        if not isinstance(things, list):
            things = [things]

        if not things:
            return

        self._log.debug('advance bulk: %s [%s, %s]', len(things), push, publish)

        # assign state, sort things by state
        buckets = dict()
        for thing in things:

            uid   = thing['uid']
            ttype = thing['type']

            if ttype not in ['unit', 'pilot']:
                raise TypeError("thing has unknown type (%s)" % uid)

            if state:
                # state advance done here
                thing['state'] = state
            _state = thing['state']

            if prof:
                self._prof.prof('advance', uid=uid, state=_state, ts=ts)

            if _state not in buckets:
                buckets[_state] = list()
            buckets[_state].append(thing)

        # should we publish state information on the state pubsub?
        if publish:

            to_publish = list()

            # If '$all' is set, we update the complete thing_dict.
            # Things in final state are also published in full.
            # If '$set' is set, we also publish all keys listed in there.
            # In all other cases, we only send 'uid', 'type' and 'state'.
            for thing in things:
                if '$all' in thing:
                    del(thing['$all'])
                    to_publish.append(thing)

                elif thing['state'] in rps.FINAL:
                    to_publish.append(thing)

                else:
                    tmp = {'uid'   : thing['uid'],
                           'type'  : thing['type'],
                           'state' : thing['state']}
                    for key in thing.get('$set', []):
                        tmp[key] = thing[key]
                    to_publish.append(tmp)

            self.publish(rpc.STATE_PUBSUB, {'cmd': 'update', 'arg': to_publish})

          # ts = time.time()
          # for thing in things:
          #     self._prof.prof('publish', uid=thing['uid'],
          #                     state=thing['state'], ts=ts)

        # never carry $all across component boundaries!
        for thing in things:
            if '$all' in thing:
                del(thing['$all'])

        # should we push things downstream, to the next component
        if push:

            # the push target depends on the state of things, so we need to sort
            # the things into buckets by state before pushing them
            # now we can push the buckets as bulks
            for _state,_things in buckets.items():

              # ts = time.time()
                if _state in rps.FINAL:
                  # # things in final state are dropped
                  # for thing in _things:
                  #     self._log.debug('final %s [%s]', thing['uid'], _state)
                  #     self._prof.prof('drop', uid=thing['uid'], state=_state,
                  #                     ts=ts)
                    continue

                if _state not in self._outputs:
                    # unknown target state -- error
                  # for thing in _things:
                  #     self._log.debug("lost  %s [%s]", thing['uid'], _state)
                  #     self._prof.prof('lost', uid=thing['uid'], state=_state,
                  #                     ts=ts)
                    continue

                if not self._outputs[_state]:
                    # empty output -- drop thing
                  # for thing in _things:
                  #     self._log.debug('drop  %s [%s]', thing['uid'], _state)
                  #     self._prof.prof('drop', uid=thing['uid'], state=_state,
                  #                     ts=ts)
                    continue

                output = self._outputs[_state]

                # push the thing down the drain
                self._log.debug('put bulk %s: %s', _state, len(_things))
                output.put(_things)

                ts = time.time()
                for thing in _things:
                    self._prof.prof('put', uid=thing['uid'], state=_state,
                                    msg=output.name, ts=ts)


    # --------------------------------------------------------------------------
    #
    def publish(self, pubsub, msg):
        '''
        push information into a publication channel
        '''

        if pubsub not in self._publishers:
            self._log.warn("can't route msg for '%s': %s" % (pubsub,
                                                 list(self._publishers.keys())))
            return

          # raise RuntimeError("can't route '%s' notification: %s" % (pubsub,
          #     self._publishers.keys()))

        if not self._publishers[pubsub]:
            raise RuntimeError("no msg route for '%s': %s" % (pubsub, msg))

        self._publishers[pubsub].put(pubsub, msg)


# ------------------------------------------------------------------------------
#
class Worker(Component):
    '''
    A Worker is a Component which cannot change the state of the thing it
    handles.  Workers are emplyed as helper classes to mediate between
    components, between components and database, and between components and
    notification channels.
    '''

    # --------------------------------------------------------------------------
    #
    def __init__(self, cfg, session):

        Component.__init__(self, cfg=cfg, session=session)


# ------------------------------------------------------------------------------
<|MERGE_RESOLUTION|>--- conflicted
+++ resolved
@@ -598,11 +598,7 @@
 
         # set controller callback to handle cancellation requests
         self._cancel_list = list()
-<<<<<<< HEAD
-        self._cancel_lock = ru.RLock('comp.cancel_lock.%s' % self._name)
-=======
         self._cancel_lock = ru.RLock('comp.cancel_lock.%s' % self._uid)
->>>>>>> 92d11c97
         self.register_subscriber(rpc.CONTROL_PUBSUB, self._cancel_monitor_cb)
 
         # call component level initialize
