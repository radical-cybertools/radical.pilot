--- conflicted
+++ resolved
@@ -508,19 +508,11 @@
         #        should really be derived from rp module inspection via an
         #        `ru.PluginManager`.
         #
-<<<<<<< HEAD
-        from radical.pilot import worker       as rpw
-        from radical.pilot import pmgr         as rppm
-        from radical.pilot import umgr         as rpum
-        from radical.pilot import agent        as rpa
-        from radical.pilot import raptor       as rpt
-=======
         from radical.pilot import worker as rpw
         from radical.pilot import pmgr   as rppm
         from radical.pilot import umgr   as rpum
         from radical.pilot import agent  as rpa
         from radical.pilot import raptor as rpt
->>>>>>> f786d2b9
       # from radical.pilot import constants as rpc
 
         comp = {
