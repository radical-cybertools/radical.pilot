
# pylint: disable=unused-argument    # W0613 Unused argument 'timeout' & 'input'
# pylint: disable=redefined-builtin  # W0622 Redefining built-in 'input'

import os
import copy
import time

import threading       as mt
import radical.utils   as ru

from ..          import constants      as rpc
from ..          import states         as rps


# ------------------------------------------------------------------------------
#
class ComponentManager(object):
    '''
    RP spans a hierarchy of component instances: the application has a pmgr and
    umgr, and the umgr has a staging component and a scheduling component, and
    the pmgr has a launching component, and components also can have bridges,
    etc. etc.  This ComponentManager centralises the code needed to spawn,
    manage and terminate such components - any code which needs to create
    component should create a ComponentManager instance and pass the required
    component and bridge layout and configuration.  Callng `stop()` on the cmgr
    will terminate the components and brisged.
    '''

    # --------------------------------------------------------------------------
    #
    def __init__(self, cfg):

        self._cfg  = ru.Config('radical.pilot.cmgr', cfg=cfg)
        self._sid  = self._cfg.sid
        self._uid  = ru.generate_id('cmgr', ns=self._sid)
        self._uids = [self._uid]  # uids to track hartbeats for (incl. own)

        self._prof = ru.Profiler(self._uid, ns='radical.pilot',
                               path=self._cfg.path)
        self._log  = ru.Logger(self._uid, ns='radical.pilot',
                               path=self._cfg.path)

        self._prof.prof('init2', uid=self._uid, msg=self._cfg.path)

        # Every ComponentManager runs a HB pubsub bridge in a separate thread.
        # That HB channel should be used by all components and bridges created
        # under this CMGR.
        bcfg = ru.Config(cfg={'channel'    : 'heartbeat',
                              'type'       : 'pubsub',
                              'uid'        : self._uid + '.hb',
                              'stall_hwm'  : 1,
                              'bulk_size'  : 0,
                              'path'       : self._cfg.path})
        self._hb_bridge = ru.zmq.PubSub(bcfg)
        self._hb_bridge.start()

        self._cfg.heartbeat.addr_pub = str(self._hb_bridge.addr_pub)
        self._cfg.heartbeat.addr_sub = str(self._hb_bridge.addr_sub)

        # runs a HB monitor on that channel
        self._hb = ru.Heartbeat(uid=self.uid,
                                timeout=self._cfg.heartbeat.timeout,
                                interval=self._cfg.heartbeat.interval,
                                beat_cb=self._hb_beat_cb,  # on every heartbeat
                                term_cb=self._hb_term_cb,  # on termination
                                )

        self._hb_pub = ru.zmq.Publisher('heartbeat',
                                        self._cfg.heartbeat.addr_pub,
                                        log=self._log, prof=self._prof)
        self._hb_sub = ru.zmq.Subscriber('heartbeat',
                                         self._cfg.heartbeat.addr_sub,
                                         topic='heartbeat', cb=self._hb_sub_cb,
                                         log=self._log, prof=self._prof)

        # confirm the bridge being usable by listening to our own heartbeat
        self._hb.start()
        self._hb.wait_startup(self._uid, self._cfg.heartbeat.timeout)
        self._log.info('heartbeat system up')


    # --------------------------------------------------------------------------
    #
    def _hb_sub_cb(self, topic, msg):
        '''
        keep track of heartbeats for all bridges/components we know
        '''

      # self._log.debug('hb_sub %s: get %s check', self.uid, msg['uid'])
        if msg['uid'] in self._uids:
          # self._log.debug('hb_sub %s: get %s used', self.uid, msg['uid'])
            self._hb.beat(uid=msg['uid'])


    # --------------------------------------------------------------------------
    #
    def _hb_beat_cb(self):
        '''
        publish own heartbeat on the hb channel
        '''

        self._hb_pub.put('heartbeat', msg={'uid' : self.uid})
      # self._log.debug('hb_cb %s: put %s', self.uid, self.uid)


    # --------------------------------------------------------------------------
    #
    def _hb_term_cb(self, uid=None):

        self._log.debug('hb_term %s: %s died', self.uid, uid)
        self._prof.prof('term', uid=self._uid)

        # FIXME: restart goes here

        # NOTE: returning `False` indicates failure to recover.  The HB will
        #       terminate and suicidally kill the very process it is living in.
        #       Make sure all required cleanup is done at this point!

        return None


    # --------------------------------------------------------------------------
    #
    @property
    def uid(self):
        return self._uid


    # --------------------------------------------------------------------------
    #
    @property
    def cfg(self):
        return self._cfg


    # --------------------------------------------------------------------------
    #
    def start_bridges(self, cfg=None):
        '''
        check if any bridges are defined under `cfg['bridges']` and start them
        '''

        self._prof.prof('start_bridges_start', uid=self._uid)

        timeout = self._cfg.heartbeat.timeout

        if cfg is None:
            cfg = self._cfg

        for bname, bcfg in cfg.get('bridges', {}).items():

            bcfg.uid         = bname
            bcfg.channel     = bname
            bcfg.cmgr        = self.uid
            bcfg.sid         = cfg.sid
            bcfg.path        = cfg.path
            bcfg.heartbeat   = cfg.heartbeat

            fname = '%s/%s.json' % (cfg.path, bcfg.uid)
            bcfg.write(fname)

            self._log.info('create  bridge %s [%s]', bname, bcfg.uid)

            out, err, ret = ru.sh_callout('radical-pilot-bridge %s' % fname)
            self._log.debug('bridge startup out: %s', out)
            self._log.debug('bridge startup err: %s', err)
            if ret:
                raise RuntimeError('bridge startup failed')

            self._uids.append(bcfg.uid)
            self._log.info('created bridge %s [%s]', bname, bcfg.uid)

        # all bridges should start now, for their heartbeats
        # to appear.
      # self._log.debug('wait   for %s', self._uids)
        failed = self._hb.wait_startup(self._uids, timeout=timeout)
      # self._log.debug('waited for %s: %s', self._uids, failed)
        if failed:
            raise RuntimeError('could not start all bridges %s' % failed)

        self._prof.prof('start_bridges_stop', uid=self._uid)


    # --------------------------------------------------------------------------
    #
    def start_components(self, cfg=None):
        '''
        check if any components are defined under `cfg['components']`
        and start them
        '''

        self._prof.prof('start_components_start', uid=self._uid)

        timeout = self._cfg.heartbeat.timeout

        if cfg is None:
            cfg = self._cfg

        # we pass a copy of the complete session config to all components, but
        # merge it into the component specific config settings (no overwrite),
        # and then remove the `bridges` and `components` sections
        #
        scfg = ru.Config(cfg=cfg)
        if 'bridges'    in scfg: del(scfg['bridges'])
        if 'components' in scfg: del(scfg['components'])

        for cname, ccfg in cfg.get('components', {}).items():

            for _ in range(ccfg.get('count', 1)):

                ccfg.uid         = ru.generate_id(cname, ns=self._sid)
                ccfg.cmgr        = self.uid
                ccfg.kind        = cname
                ccfg.sid         = cfg.sid
                ccfg.base        = cfg.base
                ccfg.path        = cfg.path
                ccfg.heartbeat   = cfg.heartbeat

                ccfg.merge(scfg, policy=ru.PRESERVE, log=self._log)

                fname = '%s/%s.json' % (cfg.path, ccfg.uid)
                ccfg.write(fname)

                self._log.info('create  component %s [%s]', cname, ccfg.uid)

                out, err, ret = ru.sh_callout('radical-pilot-component %s' % fname)
                self._log.debug('out: %s' , out)
                self._log.debug('err: %s' , err)
                if ret:
                    raise RuntimeError('bridge startup failed')

                self._uids.append(ccfg.uid)
                self._log.info('created component %s [%s]', cname, ccfg.uid)

        # all components should start now, for their heartbeats
        # to appear.
        failed = self._hb.wait_startup(self._uids, timeout=timeout * 10)
        if failed:
            raise RuntimeError('could not start all components %s' % failed)

        self._prof.prof('start_components_stop', uid=self._uid)


    # --------------------------------------------------------------------------
    #
    def close(self):

        self._prof.prof('close', uid=self._uid)

        self._hb_bridge.stop()
        self._hb.stop()


# ------------------------------------------------------------------------------
#
class Component(object):
    '''
    This class provides the basic structure for any RP component which operates
    on stateful things.  It provides means to:

      - define input channels on which to receive new things in certain states
      - define work methods which operate on the things to advance their state
      - define output channels to which to send the things after working on them
      - define notification channels over which messages with other components
        can be exchanged (publish/subscriber channels)

    All low level communication is handled by the base class -- deriving classes
    will register the respective channels, valid state transitions, and work
    methods.  When a 'thing' is received, the component is assumed to have full
    ownership over it, and that no other component will change the 'thing's
    state during that time.

    The main event loop of the component -- `work()` -- is executed on `run()`
    and will not terminate on its own, unless it encounters a fatal error.

    Components inheriting this class should attempt not to use shared
    resources.  That will ensure that multiple instances of the component can
    coexist for higher overall system throughput.  Should access to shared
    resources be necessary, it will require some locking mechanism across
    process boundaries.

    This approach should ensure that

      - 'thing's are always in a well defined state;
      - components are simple and focus on the semantics of 'thing' state
        progression;
      - no state races can occur on 'thing' state progression;
      - only valid state transitions can be enacted (given correct declaration
        of the component's semantics);
      - the overall system is performant and scalable.

    Inheriting classes SHOULD overload the following methods:

      - `initialize()`:
        - set up the component state for operation
        - register input/output/notification channels
        - register work methods
        - register callbacks to be invoked on state notification
        - the component will terminate if this method raises an exception.

      - `work()`
        - called in the main loop of the component process, on all entities
          arriving on input channels.  The component will *not* terminate if
          this method raises an exception.  For termination, `terminate()` must
          be called.

      - `finalize()`
        - tear down the component (close threads, unregister resources, etc).

    Inheriting classes MUST call the constructor:

        class StagingComponent(rpu.Component):
            def __init__(self, cfg, session):
                rpu.Component.__init__(self, cfg, session)


    A component thus must be passed a configuration (either as a path pointing
    to a file name to be opened as `ru.Config`, or as a pre-populated
    `ru.Config` instance).  That config MUST contain a session ID (`sid`) for
    the session under which to run this component, and a uid for the component
    itself which MUST be unique within the scope of the given session.  It MUST
    further contain information about the session's heartbeat ZMQ pubsub channel
    (`hb_pub`, `hb_sub`) on which heartbeats are sent and received for lifetime
    management.  All components and the session will continuously sent
    heartbeat messages on that channel - missing heartbeats will by default lead
    to session termination.

    The config MAY contain `bridges` and `component` sections.  If those exist,
    the component will start the communication bridges and the components
    specified therein, and is then considered an owner of those components and
    bridges.  As such, it much watch the HB channel for heartbeats from those
    components, and must terminate itself if those go AWOL.

    Further, the class must implement the registered work methods, with
    a signature of:

        work(self, things)

    The method is expected to change the state of the 'thing's given.  'Thing's
    will not be pushed to outgoing channels automatically -- to do so, the work
    method has to call (see call documentation for other options):

        self.advance(thing)

    Until that method is called, the component is considered the sole owner of
    the 'thing's.  After that method is called, the 'thing's are considered
    disowned by the component.  If, however, components return from the work
    methods without calling advance on the given 'thing's, then the component
    keeps ownership of the 'thing's to advance it asynchronously at a later
    point in time.  That implies that a component can collect ownership over an
    arbitrary number of 'thing's over time, and they can be advanced at the
    component's discretion.

    The component process is a stand-alone daemon process which runs outside of
    Python's multiprocessing domain.  As such, it can freely use Python's
    multithreading (and it extensively does so by default) - but developers
    should be aware that spawning additional *processes* in this component is
    discouraged, as Python's process management is not playing well with it's
    multithreading implementation.
    '''


    # --------------------------------------------------------------------------
    #
    def __init__(self, cfg, session):
        '''
        This constructor MUST be called by inheriting classes, as it specifies
        the operation mode of the component: components can spawn a child
        process, or not.

        If a child will be spawned later, then the child process state can be
        initialized by overloading the`initialize()` method.

        Note that this policy should be strictly followed by all derived
        classes, as we will otherwise carry state over the process fork.  That
        can become nasty if the state included any form of locking (like, for
        profiling or locking).

        The symmetric teardown methods are called `finalize()`.

        Constructors of inheriting components *may* call start() in their
        constructor.
        '''

        # NOTE: a fork will not duplicate any threads of the parent process --
        #       but it will duplicate any locks which are shared between the
        #       parent process and its threads -- and those locks might be in
        #       any state at this point.  As such, each child has to make
        #       sure to never, ever, use any of the inherited locks, but instead
        #       to create it's own set of locks in self.initialize.

        self._cfg     = cfg
        self._uid     = cfg.uid
        self._session = session

        # we always need an UID
        assert(self._uid), 'Component needs a uid (%s)' % type(self)

        # state we carry over the fork
        self._debug      = cfg.get('debug')
        self._owner      = cfg.get('owner', self.uid)
        self._ctype      = "%s.%s" % (self.__class__.__module__,
                                      self.__class__.__name__)
        self._number     = cfg.get('number', 0)
        self._name       = cfg.get('name.%s' %  self._number,
                                   '%s.%s'   % (self._ctype, self._number))

        self._bridges    = list()       # communication bridges
        self._components = list()       # sub-components
        self._inputs     = dict()       # queues to get things from
        self._outputs    = dict()       # queues to send things to
        self._workers    = dict()       # methods to work on things
        self._publishers = dict()       # channels to send notifications to
        self._threads    = dict()       # subscriber and idler threads
        self._cb_lock    = ru.RLock('comp.cb_lock.%s' % self._name)
                                        # guard threaded callback invokations
        self._work_lock  = ru.RLock('comp.work_lock.%s' % self._name)
                                        # guard threaded callback invokations

        self._subscribers = dict()      # ZMQ Subscriber classes

        if self._owner == self.uid:
            self._owner = 'root'

        self._prof = self._session._get_profiler(name=self.uid)
        self._rep  = self._session._get_reporter(name=self.uid)
        self._log  = self._session._get_logger  (name=self.uid,
                                                 level=self._debug)
      # self._prof.register_timing(name='component_lifetime',
      #                            scope='uid=%s' % self.uid,
      #                            start='component_start',
      #                            stop='component_stop')
      # self._prof.register_timing(name='entity_runtime',
      #                            scope='entity',
      #                            start='get',
      #                            stop=['put', 'drop'])
        self._prof.prof('init1', uid=self._uid, msg=self._prof.path)

        self._q    = None
        self._in   = None
        self._out  = None
        self._poll = None
        self._ctx  = None

        self._thread = None
        self._term   = mt.Event()


    # --------------------------------------------------------------------------
    #
    def start(self):

        sync = mt.Event()
        self._thread = mt.Thread(target=self._worker_thread, args=[sync])
        self._thread.daemon = True
        self._thread.start()

        while not sync.is_set():

            if not self._thread.is_alive():
                raise RuntimeError('worker thread died during initialization')

            time.sleep(0.1)

        assert(self._thread.is_alive())


    # --------------------------------------------------------------------------
    #
    def _worker_thread(self, sync):

        try:
            self._initialize()

        except Exception:
            self._log.exception('worker thread initialization failed')
            return

        sync.set()

        while not self._term.is_set():
            try:
                ret = self.work_cb()
                if not ret:
                    break
            except:
                self._log.exception('work cb error [ignored]')


    # --------------------------------------------------------------------------
    #
    @staticmethod
    def create(cfg, session):

        # TODO:  We keep this static typemap for component startup. The map
        #        should really be derived from rp module inspection via an
        #        `ru.PluginManager`.
        #
        from radical.pilot import worker    as rpw
        from radical.pilot import pmgr      as rppm
        from radical.pilot import umgr      as rpum
        from radical.pilot import agent     as rpa
      # from radical.pilot import constants as rpc

        comp = {
                rpc.UPDATE_WORKER                  : rpw.Update,
                rpc.STAGER_WORKER                  : rpw.Stager,

                rpc.PMGR_LAUNCHING_COMPONENT       : rppm.Launching,

                rpc.UMGR_STAGING_INPUT_COMPONENT   : rpum.Input,
                rpc.UMGR_SCHEDULING_COMPONENT      : rpum.Scheduler,
                rpc.UMGR_STAGING_OUTPUT_COMPONENT  : rpum.Output,

                rpc.AGENT_STAGING_INPUT_COMPONENT  : rpa.Input,
                rpc.AGENT_SCHEDULING_COMPONENT     : rpa.Scheduler,
                rpc.AGENT_EXECUTING_COMPONENT      : rpa.Executing,
                rpc.AGENT_STAGING_OUTPUT_COMPONENT : rpa.Output

               }

        assert(cfg.kind in comp), '%s not in %s' % (cfg.kind, list(comp.keys()))

        return comp[cfg.kind].create(cfg, session)


    # --------------------------------------------------------------------------
    #
    def __str__(self):
        return "%s <%s> [%s]" % (self.uid, self.__class__.__name__, self._owner)


    # --------------------------------------------------------------------------
    #
    def _cancel_monitor_cb(self, topic, msg):
        '''
        We listen on the control channel for cancel requests, and append any
        found UIDs to our cancel list.
        '''

        # FIXME: We do not check for types of things to cancel - the UIDs are
        #        supposed to be unique.  That abstraction however breaks as we
        #        currently have no abstract 'cancel' command, but instead use
        #        'cancel_units'.

        self._log.debug('command incoming: %s', msg)

        cmd = msg['cmd']
        arg = msg['arg']

        if cmd == 'cancel_units':

            uids = arg['uids']

            if not isinstance(uids, list):
                uids = [uids]

            self._log.debug('register for cancellation: %s', uids)

            with self._cancel_lock:
                self._cancel_list += uids

        if cmd == 'terminate':
            self._log.info('got termination command')
            self.stop()

        else:
            self._log.debug('command ignored: %s', cmd)

        return True


    # --------------------------------------------------------------------------
    #
    @property
    def cfg(self):
        return copy.deepcopy(self._cfg)

    @property
    def session(self):
        return self._session

    @property
    def uid(self):
        return self._uid

    @property
    def ctype(self):
        return self._ctype


    # --------------------------------------------------------------------------
    #
    def _initialize(self):
        '''
        initialization of component base class goes here
        '''
        # components can always publish logs, state updates and control messages
     #  self.register_publisher(rpc.LOG_PUBSUB)
        self.register_publisher(rpc.STATE_PUBSUB)
        self.register_publisher(rpc.CONTROL_PUBSUB)

        # set controller callback to handle cancellation requests
        self._cancel_list = list()
        self._cancel_lock = ru.RLock('comp.cancel_lock.%s' % self._uid)
        self.register_subscriber(rpc.CONTROL_PUBSUB, self._cancel_monitor_cb)

        # call component level initialize
        self.initialize()
        self._prof.prof('component_init')


    def initialize(self):
        pass  # can be overloaded


    # --------------------------------------------------------------------------
    #
    def _finalize(self):

        self._log.debug('_finalize()')

        # call component level finalize, before we tear down channels
        self.finalize()

        for thread in self._threads.values():
            thread.stop()

        self._log.debug('%s close prof', self.uid)
        try:
            self._prof.prof('component_final')
            self._prof.close()
        except Exception:
            pass


    def finalize(self):
        pass  # can be overloaded


    # --------------------------------------------------------------------------
    #
    def stop(self, timeout=None):                                         # noqa
        '''
        We need to terminate and join all threads, close all communication
        channels, etc.  But we trust on the correct invocation of the finalizers
        to do all this, and thus here only forward the stop request to the base
        class.
        '''

        #  FIXME: implement timeout, or remove parameter
        #   (pylint W0613 should be removed if changes to timeout are applied)

        self._log.info('stop %s (%s : %s) [%s]', self.uid, os.getpid(),
                       ru.get_thread_name(), ru.get_caller_name())

        self._term.set()
        self._finalize()


    # --------------------------------------------------------------------------
    #
    def register_input(self, states, input, worker=None):
        '''
        Using this method, the component can be connected to a queue on which
        things are received to be worked upon.  The given set of states (which
        can be a single state or a list of states) will trigger an assert check
        upon thing arrival.

        This method will further associate a thing state with a specific worker.
        Upon thing arrival, the thing state will be used to lookup the
        respective worker, and the thing will be handed over.  Workers should
        call self.advance(thing), in order to push the thing toward the next
        component.  If, for some reason, that is not possible before the worker
        returns, the component will retain ownership of the thing, and should
        call advance() asynchronously at a later point in time.

        Worker invocation is synchronous, ie. the main event loop will only
        check for the next thing once the worker method returns.
        '''

        states = ru.as_list(states)
        if not states:
            states = [None]  # worker handles stateless entities

        name = '%s.%s.%s' % (self.uid, worker.__name__,
                             '_'.join([str(s) for s in states]))

        if name in self._inputs:
            raise ValueError('input %s already registered' % name)

        self._inputs[name] = {'queue'  : self.get_input_ep(input),
                              'states' : states}

        self._log.debug('registered input %s', name)

        # we want exactly one worker associated with a state -- but a worker
        # can be responsible for multiple states

        for state in states:

            self._log.debug('%s register input %s: %s', self.uid, state, name)

            if state in self._workers:
                self._log.warn("%s replaces worker %s (%s)"
                        % (self.uid, self._workers[state], state))
            self._workers[state] = worker

            self._log.debug('registered worker %s [%s]', worker.__name__, state)


    # --------------------------------------------------------------------------
    #
    def unregister_input(self, states, input, worker):
        '''
        This methods is the inverse to the 'register_input()' method.
        '''

        states = ru.as_list(states)
        if not states:
            states = [None]  # worker handles statless entities


        name = '%s.%s.%s' % (self.uid, worker.__name__,
                             '_'.join([str(s) for s in states]))

        if name not in self._inputs:
            self._log.warn('input %s not registered', name)
            return

        self._inputs[name]['queue'].stop()
        del(self._inputs[name])
        self._log.debug('unregistered input %s', name)

        for state in states:

            self._log.debug('%s unregister input %s (%s)', self.uid, name, state)

            if state not in self._workers:
                self._log.warn('%s input %s unknown', worker.__name__, state)
                continue

            del(self._workers[state])


    # --------------------------------------------------------------------------
    #
    def register_output(self, states, output):
        '''
        Using this method, the component can be connected to a queue to which
        things are sent after being worked upon.  The given set of states (which
        can be a single state or a list of states) will trigger an assert check
        upon thing departure.

        If a state but no output is specified, we assume that the state is
        final, and the thing is then considered 'dropped' on calling advance() on
        it.  The advance() will trigger a state notification though, and then
        mark the drop in the log.  No other component should ever again work on
        such a final thing.  It is the responsibility of the component to make
        sure that the thing is in fact in a final state.
        '''

        states = ru.as_list(states)
        if not states:
            states = None

        for state in states:

            self._log.debug('%s register output %s:%s', self.uid, state, output)

            # we want a *unique* output queue for each state.
            if state in self._outputs:
                self._log.warn("%s replaces output for %s : %s -> %s"
                        % (self.uid, state, self._outputs[state], output))

            if not output:

                # this indicates a final state
                self._outputs[state] = None

            else:
                # non-final state, ie. we want a queue to push to:
                self._outputs[state] = self.get_output_ep(output)


    # --------------------------------------------------------------------------
    #
    def get_input_ep(self, input):
        '''
        return an input endpoint
        '''

        # dig the addresses from the bridge's config file
        fname = '%s/%s.cfg' % (self._cfg.path, input)
        cfg   = ru.read_json(fname)

        return ru.zmq.Getter(input, url=cfg['get'])


    # --------------------------------------------------------------------------
    #
    def get_output_ep(self, output):
        '''
        return an output endpoint
        '''

        # dig the addresses from the bridge's config file
        fname = '%s/%s.cfg' % (self._cfg.path, output)
        cfg   = ru.read_json(fname)

        return ru.zmq.Putter(output, url=cfg['put'])


    # --------------------------------------------------------------------------
    #
    def unregister_output(self, states):
        '''
        this removes any outputs registerd for the given states.
        '''

        states = ru.as_list(states)
        if not states:
            states = None

        for state in states:

            self._log.debug('TERM : %s unregister output %s', self.uid, state)

            if state not in self._outputs:
                self._log.warn('state %s has no output registered',  state)
              # raise ValueError('state %s has no output registered' % state)
                continue

            del(self._outputs[state])
            self._log.debug('unregistered output for %s', state)


    # --------------------------------------------------------------------------
    #
    def output(self, things, state=None):
        '''
        this pushes the given things to the output queue register for the given
        state
        '''

        # NOTE: we do not check if things are actually in the given state

        if state not in self._outputs:
            raise ValueError('state %s has no output registered' % state)

        self._outputs[state].put(things)


    # --------------------------------------------------------------------------
    #
    def register_timed_cb(self, cb, cb_data=None, timer=None):
        '''
        Idle callbacks are invoked at regular intervals -- they are guaranteed
        to *not* be called more frequently than 'timer' seconds, no promise is
        made on a minimal call frequency.  The intent for these callbacks is to
        run lightweight work in semi-regular intervals.
        '''

        name = "%s.idler.%s" % (self.uid, cb.__name__)
        self._log.debug('START: %s register idler %s', self.uid, name)

        with self._cb_lock:
            if name in self._threads:
                raise ValueError('cb %s already registered' % cb.__name__)

            if timer is None: timer = 0.0  # NOTE: busy idle loop
            else            : timer = float(timer)

            # create a separate thread per idle cb, and let it be watched by the
            # ru.Process base class
            #
            # ------------------------------------------------------------------
            # NOTE: idle timing is a tricky beast: if we sleep for too long,
            #       then we have to wait that long on stop() for the thread to
            #       get active again and terminate/join.  So we always sleep
            #       just a little, and explicitly check if sufficient time has
            #       passed to activate the callback.
            class Idler(mt.Thread):

                # --------------------------------------------------------------
                def __init__(self, name, log, timer, cb, cb_data, cb_lock):
                    self._name    = name
                    self._log     = log
                    self._timeout = timer
                    self._cb      = cb
                    self._cb_data = cb_data
                    self._cb_lock = cb_lock
                    self._last    = 0.0
                    self._term    = mt.Event()

                    super(Idler, self).__init__()
                    self.daemon = True
                    self.start()

                def stop(self):
                    self._term.set()

                def run(self):
                    try:
                        self._log.debug('start idle thread: %s', self._cb)
                        ret = True
                        while ret and not self._term.is_set():
                            if self._timeout and \
                               self._timeout > (time.time() - self._last):
                                # not yet
                                time.sleep(0.1)  # FIXME: make configurable
                                continue

                            with self._cb_lock:
                                if self._cb_data is not None:
                                    ret = self._cb(cb_data=self._cb_data)
                                else:
                                    ret = self._cb()
                            if self._timeout:
                                self._last = time.time()
                    except:
                        self._log.exception('idle thread failed: %s', self._cb)
            # ------------------------------------------------------------------

            idler = Idler(name=name, timer=timer, log=self._log,
                          cb=cb, cb_data=cb_data, cb_lock=self._cb_lock)
            self._threads[name] = idler

        self._log.debug('%s registered idler %s', self.uid, name)


    # --------------------------------------------------------------------------
    #
    def unregister_timed_cb(self, cb):
        '''
        This method is reverts the register_timed_cb() above: it
        removes an idler from the component, and will terminate the
        respective thread.
        '''

        name = "%s.idler.%s" % (self.uid, cb.__name__)
        self._log.debug('TERM : %s unregister idler %s', self.uid, name)

        with self._cb_lock:

            if name not in self._threads:
                self._log.warn('timed cb %s is not registered', name)
              # raise ValueError('%s is not registered' % name)
                return

            self._threads[name].stop()  # implies join
            del(self._threads[name])

        self._log.debug("TERM : %s unregistered idler %s", self.uid, name)


    # --------------------------------------------------------------------------
    #
    def register_publisher(self, pubsub):
        '''
        Using this method, the component can registered itself to be a publisher
        of notifications on the given pubsub channel.
        '''

        assert(pubsub not in self._publishers)

        # dig the addresses from the bridge's config file
        fname = '%s/%s.cfg' % (self._cfg.path, pubsub)
        cfg   = ru.read_json(fname)

        self._publishers[pubsub] = ru.zmq.Publisher(channel=pubsub,
                                                    url=cfg['pub'],
                                                    log=self._log,
                                                    prof=self._prof)

        self._log.debug('registered publisher for %s', pubsub)


    # --------------------------------------------------------------------------
    #
    def register_subscriber(self, pubsub, cb):
        '''
        This method is complementary to the register_publisher() above: it
        registers a subscription to a pubsub channel.  If a notification
        is received on thag channel, the registered callback will be
        invoked.  The callback MUST have one of the signatures:

          callback(topic, msg)

        where 'topic' is set to the name of the pubsub channel.

        The subscription will be handled in a separate thread, which implies
        that the callback invocation will also happen in that thread.  It is the
        caller's responsibility to ensure thread safety during callback
        invocation.
        '''

        # dig the addresses from the bridge's config file
        fname = '%s/%s.cfg' % (self._cfg.path, pubsub)
        cfg   = ru.read_json(fname)

        if pubsub not in self._subscribers:
            self._subscribers[pubsub] = ru.zmq.Subscriber(channel=pubsub,
                                                          url=cfg['sub'],
                                                          log=self._log,
                                                          prof=self._prof)

        self._subscribers[pubsub].subscribe(topic=pubsub, cb=cb,
                                            lock=self._cb_lock)


    # --------------------------------------------------------------------------
    #
    def work_cb(self):
        '''
        This is the main routine of the component, as it runs in the component
        process.  It will first initialize the component in the process context.
        Then it will attempt to get new things from all input queues
        (round-robin).  For each thing received, it will route that thing to the
        respective worker method.  Once the thing is worked upon, the next
        attempt on getting a thing is up.
        '''

        # if no action occurs in this iteration, idle
        if not self._inputs:
            time.sleep(0.1)
            return True

        for name in self._inputs:

            input  = self._inputs[name]['queue']
            states = self._inputs[name]['states']

            # FIXME: a simple, 1-thing caching mechanism would likely
            #        remove the req/res overhead completely (for any
            #        non-trivial worker).
            things = input.get_nowait(500)  # in microseconds
            things = ru.as_list(things)

            if not things:
                return True

            # the worker target depends on the state of things, so we
            # need to sort the things into buckets by state before
            # pushing them
            buckets = dict()
            for thing in things:
                state = thing.get('state')  # can be stateless
                uid   = thing.get('uid')    # and not have uids
                self._prof.prof('get', uid=uid, state=state)

                if state not in buckets:
                    buckets[state] = list()
                buckets[state].append(thing)

            # We now can push bulks of things to the workers

            for state,things in buckets.items():

                assert(state in states), 'cannot handle state %s' % state
                assert(state in self._workers), 'no worker for state %s' % state

                try:
                    to_cancel = list()

                    for thing in things:

                        uid = thing.get('uid')

                        # FIXME: this can become expensive over time
                        #        if the cancel list is never cleaned
                        if uid and uid in self._cancel_list:
                            with self._cancel_lock:
                                self._cancel_list.remove(uid)
                            to_cancel.append(thing)

<<<<<<< HEAD
=======
                        self._log.debug('got %s (%s)', uid, state)

>>>>>>> 34a1d0ba
                    if to_cancel:
                        # only advance stateful entities, otherwise just drop
                        if state:
                            self.advance(to_cancel, rps.CANCELED, publish=True,
                                                                  push=False)
                    with self._work_lock:
                        self._workers[state](things)

                except Exception:

                    # this is not fatal -- only the 'things' fail, not
                    # the component
                    self._log.exception("work %s failed", self._workers[state])

                    if state:
                        self.advance(things, rps.FAILED, publish=True,
                                                         push=False)

        # keep work_cb registered
        return True


    # --------------------------------------------------------------------------
    #
    def advance(self, things, state=None, publish=True, push=False, ts=None,
                      prof=True):
        '''
        Things which have been operated upon are pushed down into the queues
        again, only to be picked up by the next component, according to their
        state model.  This method will update the thing state, and push it into
        the output queue registered as target for that state.

        things:  list of things to advance
        state:   new state to set for the things
        publish: determine if state update notifications should be issued
        push:    determine if things should be pushed to outputs
        prof:    determine if state advance creates a profile event
                 (publish, and push are always profiled)

        'Things' are expected to be a dictionary, and to have 'state', 'uid' and
        optionally 'type' set.

        If 'thing' contains an '$all' key, the complete dict is published;
        otherwise, *only the state* is published.

        This is evaluated in self.publish.
        '''

        if not ts:
            ts = time.time()

        things = ru.as_list(things)

        if not things:
            return

        self._log.debug('advance bulk: %s [%s, %s]', len(things), push, publish)

        # assign state, sort things by state
        buckets = dict()
        for thing in things:

            uid = thing['uid']

          # if thing['type'] not in ['unit', 'pilot']:
          #     raise TypeError("thing has unknown type (%s)" % uid)

            if state:
                # state advance done here
                thing['state'] = state

            _state = thing['state']

            if prof:
                self._prof.prof('advance', uid=uid, state=_state, ts=ts)

            if _state not in buckets:
                buckets[_state] = list()
            buckets[_state].append(thing)

        # should we publish state information on the state pubsub?
        if publish:

            to_publish = list()

            # If '$all' is set, we update the complete thing_dict.
            # Things in final state are also published in full.
            # If '$set' is set, we also publish all keys listed in there.
            # In all other cases, we only send 'uid', 'type' and 'state'.
            for thing in things:
                if '$all' in thing:
                    del(thing['$all'])
                    to_publish.append(thing)

                elif thing['state'] in rps.FINAL:
                    to_publish.append(thing)

                else:
                    tmp = {'uid'   : thing['uid'],
                           'type'  : thing['type'],
                           'state' : thing['state']}
                    for key in thing.get('$set', []):
                        tmp[key] = thing[key]
                    to_publish.append(tmp)

            self.publish(rpc.STATE_PUBSUB, {'cmd': 'update', 'arg': to_publish})

          # ts = time.time()
          # for thing in things:
          #     self._prof.prof('publish', uid=thing['uid'],
          #                     state=thing['state'], ts=ts)

        # never carry $all across component boundaries!
        for thing in things:
            if '$all' in thing:
                del(thing['$all'])

        # should we push things downstream, to the next component
        if push:

            # the push target depends on the state of things, so we need to sort
            # the things into buckets by state before pushing them
            # now we can push the buckets as bulks
            for _state,_things in buckets.items():

              # ts = time.time()
                if _state in rps.FINAL:
                    # things in final state are dropped
                    for thing in _things:
                        self._log.debug('final %s [%s]', thing['uid'], _state)
                        self._prof.prof('drop', uid=thing['uid'], state=_state,
                                        ts=ts)
                    continue

                if _state not in self._outputs:
                    # unknown target state -- error
                    for thing in _things:
                        import pprint
                        self._log.debug('%s', pprint.pformat(self._outputs))
                        self._log.debug("lost  %s [%s]", thing['uid'], _state)
                        self._prof.prof('lost', uid=thing['uid'], state=_state,
                                        ts=ts)
                    continue

                if not self._outputs[_state]:
                    # empty output -- drop thing
                    for thing in _things:
                        self._log.debug('drop  %s [%s]', thing['uid'], _state)
                        self._prof.prof('drop', uid=thing['uid'], state=_state,
                                        ts=ts)
                    continue

                output = self._outputs[_state]

                # push the thing down the drain
                self._log.debug('put bulk %s: %s', _state, len(_things))
                output.put(_things)

                ts = time.time()
                for thing in _things:
                    self._prof.prof('put', uid=thing['uid'], state=_state,
                                    msg=output.name, ts=ts)


    # --------------------------------------------------------------------------
    #
    def publish(self, pubsub, msg):
        '''
        push information into a publication channel
        '''

        if pubsub not in self._publishers:
            self._log.warn("can't route msg for '%s': %s" % (pubsub,
                                                 list(self._publishers.keys())))
            return

          # raise RuntimeError("can't route '%s' notification: %s" % (pubsub,
          #     self._publishers.keys()))

        if not self._publishers[pubsub]:
            raise RuntimeError("no msg route for '%s': %s" % (pubsub, msg))

        self._publishers[pubsub].put(pubsub, msg)


# ------------------------------------------------------------------------------
#
class Worker(Component):
    '''
    A Worker is a Component which cannot change the state of the thing it
    handles.  Workers are employed as helper classes to mediate between
    components, between components and database, and between components and
    notification channels.
    '''

    # --------------------------------------------------------------------------
    #
    def __init__(self, cfg, session):

        Component.__init__(self, cfg=cfg, session=session)


# ------------------------------------------------------------------------------
<|MERGE_RESOLUTION|>--- conflicted
+++ resolved
@@ -1075,11 +1075,6 @@
                                 self._cancel_list.remove(uid)
                             to_cancel.append(thing)
 
-<<<<<<< HEAD
-=======
-                        self._log.debug('got %s (%s)', uid, state)
-
->>>>>>> 34a1d0ba
                     if to_cancel:
                         # only advance stateful entities, otherwise just drop
                         if state:
