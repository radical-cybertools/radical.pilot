
import os
import sys
import copy
import time
import pprint
import signal

import setproctitle    as spt
import threading       as mt
import multiprocessing as mp
import radical.utils   as ru

from ..          import constants      as rpc
from ..          import states         as rps

from .queue      import Queue          as rpu_Queue
from .queue      import QUEUE_OUTPUT   as rpu_QUEUE_OUTPUT
from .queue      import QUEUE_INPUT    as rpu_QUEUE_INPUT
from .queue      import QUEUE_BRIDGE   as rpu_QUEUE_BRIDGE

from .pubsub     import Pubsub         as rpu_Pubsub
from .pubsub     import PUBSUB_PUB     as rpu_PUBSUB_PUB
from .pubsub     import PUBSUB_SUB     as rpu_PUBSUB_SUB
from .pubsub     import PUBSUB_BRIDGE  as rpu_PUBSUB_BRIDGE


<<<<<<< HEAD
=======
# ------------------------------------------------------------------------------
#
# all RP processes, both parents and children, will install the two signal
# handlers below, which are used to coordinate the component termination
# sequence.  For details, see docs/architecture/component_termination.py.
#
def _sigterm_handler(signum, frame):
  # print 'caught sigterm'
    raise KeyboardInterrupt('sigterm')

def _sigusr2_handler(signum, frame):
  # print 'caught sigusr2'
    raise KeyboardInterrupt('sigusr2')

import cProfile
class ProfiledThread(mt.Thread):
    # Overrides threading.Thread.run()
    def run(self):
        profiler = cProfile.Profile()
        try:
            return profiler.runcall(mt.Thread.run, self)
        finally:
            self_thread = mt.current_thread()
            profiler.dump_stats('python-%s.profile' % (self_thread.name))

>>>>>>> 55221c42
# ==============================================================================
#
class Component(ru.Process):
    """
    This class provides the basic structure for any RP component which operates
    on stateful things.  It provides means to:

      - define input channels on which to receive new things in certain states
      - define work methods which operate on the things to advance their state
      - define output channels to which to send the things after working on them
      - define notification channels over which messages with other components
        can be exchanged (publish/subscriber channels)

    All low level communication is handled by the base class -- deriving classes
    will register the respective channels, valid state transitions, and work
    methods.  When a 'thing' is received, the component is assumed to have full
    ownership over it, and that no other component will change the 'thing's
    state during that time.

    The main event loop of the component -- run() -- is executed as a separate
    process.  Components inheriting this class should be fully self sufficient,
    and should specifically attempt not to use shared resources.  That will
    ensure that multiple instances of the component can coexist for higher
    overall system throughput.  Should access to shared resources be necessary,
    it will require some locking mechanism across process boundaries.

    This approach should ensure that

      - 'thing's are always in a well defined state;
      - components are simple and focus on the semantics of 'thing' state
        progression;
      - no state races can occur on 'thing' state progression;
      - only valid state transitions can be enacted (given correct declaration
        of the component's semantics);
      - the overall system is performant and scalable.

    Inheriting classes may overload the methods:

        initialize
        initialize_child
        finalize
        finalize_child

    These method should be used to

      - set up the component state for operation
      - register input/output/notification channels
      - register work methods
      - register callbacks to be invoked on state notification
      - tear down the same on closing

    Inheriting classes MUST call the constructor:

        class StagingComponent(rpu.Component):
            def __init__(self, cfg, session):
                rpu.Component.__init__(self, cfg, session)

    Further, the class must implement the registered work methods, with
    a signature of:

        work(self, things)

    The method is expected to change the state of the 'thing's given.  'Thing's
    will not be pushed to outgoing channels automatically -- to do so, the work
    method has to call (see call documentation for other options):

        self.advance(thing)

    Until that method is called, the component is considered the sole owner of
    the 'thing's.  After that method is called, the 'thing's are considered
    disowned by the component.  If, however, components return from the work
    methods without calling advance on the given 'thing's, then the component
    keeps ownership of the 'thing's to advance it asynchronously at a later
    point in time.  That implies that a component can collect ownership over an
    arbitrary number of 'thing's over time, and they can be advanced at the
    component's descretion.
    """

    # FIXME:
    #  - make state transitions more formal

    # --------------------------------------------------------------------------
    #
    def __init__(self, cfg, session):
        """
        This constructor MUST be called by inheriting classes, as it specifies
        the operation mode of the component: components can spawn a child
        process, or not.

        If a child will be spawned later, then the child process state can be
        initialized by overloading the`initialize_child()` method.
        Initialization for component the parent process is similarly done via
        `initializale_parent()`, which will be called no matter if the component
        spawns a child or not.

        Note that this policy should be strictly followed by all derived
        classes, as we will otherwise carry state over the process fork.  That
        can become nasty if the state included any form of locking (like, for
        profiling or locking).

        The symmetric teardown methods are called `finalize_child()` and
        `finalize_parent()`, for child and parent process, repsectively.

        Constructors of inheriting components *may* call start() in their
        constructor.
        """

        # NOTE: a fork will not duplicate any threads of the parent process --
        #       but it will duplicate any locks which are shared between the
        #       parent process and its threads -- and those locks might be in
        #       any state at this point.  As such, each child has to make
        #       sure to never, ever, use any of the inherited locks, but instead
        #       to create it's own set of locks in self.initialize_child
        #       / self.initialize_parent!

        self._cfg     = copy.deepcopy(cfg)
        self._session = session

        # we always need an UID
        if not hasattr(self, 'uid'):
            raise ValueError('class which inherits Component needs a uid')

        # state we carry over the fork
        self._started   = False
        self._debug     = cfg.get('debug', 'DEBUG')
        self._owner     = cfg.get('owner', self.uid)
        self._ctype     = "%s.%s" % (self.__class__.__module__,
                                     self.__class__.__name__)
        self._number    = cfg.get('number', 0)
        self._name      = cfg.get('name.%s' %  self._number,
                                  '%s.%s'   % (self._ctype, self._number))

        if self._owner == self.uid:
            self._owner = 'root'

        self._log  = self._session._get_logger(self.uid, level=self._debug)

        # initialize the Process base class for later fork.
        ru.Process.__init__(self, name=self.uid, log=self._log)


    # --------------------------------------------------------------------------
    #
    def __str__(self):
        return "%s <%s> [%s]" % (self.uid, self.__class__.__name__, self._owner)


    # --------------------------------------------------------------------------
    #
    def _cancel_monitor_cb(self, topic, msg):
        """
        We listen on the control channel for cancel requests, and append any
        found UIDs to our cancel list.
        """
        
        # FIXME: We do not check for types of things to cancel - the UIDs are
        #        supposed to be unique.  That abstraction however breaks as we
        #        currently have no abstract 'cancel' command, but instead use
        #        'cancel_units'.

      # self._log.debug('command incoming: %s', msg)

        cmd = msg['cmd']
        arg = msg['arg']

        if cmd == 'cancel_units':

            uids = arg['uids']

            if not isinstance(uids, list):
                uids = [uids]

            self._log.debug('register for cancellation: %s', uids)

            with self._cancel_lock:
                self._cancel_list += uids
        else:
            pass
          # self._log.debug('command ignored: %s', cmd)


    # --------------------------------------------------------------------------
    #
    @property
    def cfg(self):
        return copy.deepcopy(self._cfg)

    @property
    def session(self):
        return self._session

    @property
    def uid(self):
        return self.uid

    @property
    def owner(self):
        return self._owner

    @property
    def name(self):
        return self._name

    @property
    def ctype(self):
        return self._ctype

    @property
    def is_parent(self):
        return self._rup_is_parent

    @property
    def is_child(self):
        return self._rup_is_child

    @property
    def has_child(self):
        return self.is_parent and self.pid


    # --------------------------------------------------------------------------
    #
    def initialize_common(self):
        """
        This private method contains initialization for both parent a child
        process, which gets the component into a proper functional state.

        This method must be called *after* fork (this is asserted).
        """

        assert(not self._started)

        self._inputs        = dict()       # queues to get things from
        self._outputs       = dict()       # queues to send things to
        self._workers       = dict()       # methods to work on things
        self._publishers    = dict()       # channels to send notifications to
        self._threads       = dict()       # subscriber and idler threads

        self._cb_lock       = mt.RLock()   # guard threaded callback invokations

        # get debugging, logging, profiling set up
        self._dh   = ru.DebugHelper(name=self.uid)
        self._log  = self._session._get_logger(self.uid, level=self._debug)
        self._prof = self._session._get_profiler(self.uid)

        self._prof.prof('initialize', uid=self.uid)
        self._log.info('initialize %s',   self.uid)
        self._log.info('cfg: %s', pprint.pformat(self._cfg))

        # all components need at least be able to talk to a control pubsub
        assert('bridges' in self._cfg)
        assert(rpc.LOG_PUBSUB     in self._cfg['bridges'])
        assert(rpc.STATE_PUBSUB   in self._cfg['bridges'])
        assert(rpc.CONTROL_PUBSUB in self._cfg['bridges'])
        assert(self._cfg['bridges'][rpc.LOG_PUBSUB    ]['addr_in'])
        assert(self._cfg['bridges'][rpc.STATE_PUBSUB  ]['addr_in'])
        assert(self._cfg['bridges'][rpc.CONTROL_PUBSUB]['addr_in'])

        # components can always publish logs, state updates and send control messages
        self.register_publisher(rpc.LOG_PUBSUB)
        self.register_publisher(rpc.STATE_PUBSUB)
        self.register_publisher(rpc.CONTROL_PUBSUB)


    # --------------------------------------------------------------------------
    #
    def initialize_child(self):
        """
        child initialization of component base class goes here
        """

        spt.setproctitle('rp.%s' % self.uid)

        if os.path.isdir(self._session.uid):
            sys.stdout = open("%s/%s.out" % (self._session.uid, self.uid), "w")
            sys.stderr = open("%s/%s.err" % (self._session.uid, self.uid), "w")
        else:
            sys.stdout = open("%s.out" % self.uid, "w")
            sys.stderr = open("%s.err" % self.uid, "w")


        # set controller callback to handle cancellation requests
        self._cancel_list = list()
        self._cancel_lock = mt.RLock()
        self.register_subscriber(rpc.CONTROL_PUBSUB, self._cancel_monitor_cb)


    # --------------------------------------------------------------------------
    #
    def finalize_common(self):

        # reverse order from initialize_common
        self.unregister_publisher(rpc.LOG_PUBSUB)
        self.unregister_publisher(rpc.STATE_PUBSUB)
        self.unregister_publisher(rpc.CONTROL_PUBSUB)

        self._log.debug('%s close prof', self.uid)
        try:
            self._prof.prof("stopped", uid=self.name)
            self._prof.close()
        except Exception:
            pass


    # --------------------------------------------------------------------------
    #
    def stop(self, timeout=None):
        '''
        Before calling the ru.Process stop, we need to terminate and join all
        threads, as those might otherwise invoke callback which can interfere
        with termination.
        '''

        self._log.debug('stop %s (%s : %s : %s) [%s]', self.uid, os.getpid(),
                        self.pid, mt.current_thread().name,
                        ru.get_caller_name())

        for _,t in self._threads.iteritems(): t['term'  ].set()
        for _,t in self._threads.iteritems(): t['thread'].join()

        return ru.Process.stop(timeout)


    # --------------------------------------------------------------------------
    #
    def register_input(self, states, input, worker):
        """
        Using this method, the component can be connected to a queue on which
        things are received to be worked upon.  The given set of states (which
        can be a single state or a list of states) will trigger an assert check
        upon thing arrival.

        This method will further associate a thing state with a specific worker.
        Upon thing arrival, the thing state will be used to lookup the respective
        worker, and the thing will be handed over.  Workers should call
        self.advance(thing), in order to push the thing toward the next component.
        If, for some reason, that is not possible before the worker returns, the
        component will retain ownership of the thing, and should call advance()
        asynchronously at a later point in time.

        Worker invocation is synchronous, ie. the main event loop will only
        check for the next thing once the worker method returns.
        """

        if not isinstance(states, list):
            states = [states]


        name = '%s.%s.%s' % (self.uid, worker.__name__, '_'.join(states))

        if name in self._inputs:
            raise ValueError('input %s already registered' % name)

        # get address for the queue
        addr = self._cfg['bridges'][input]['addr_out']
        self._log.debug("using addr %s for input %s" % (addr, input))

        q = rpu_Queue(self._session, input, rpu_QUEUE_OUTPUT, self._cfg, addr=addr)
        self._inputs['name'] = {'queue'  : q,
                                'states' : states}

        self._log.debug('registered input %s', name)

        # we want exactly one worker associated with a state -- but a worker can
        # be responsible for multiple states
        for state in states:

            self._log.debug('START: %s register input %s: %s', self.uid, state, name)

            if state in self._workers:
                self._log.warn("%s replaces worker for %s (%s)" \
                        % (self.uid, state, self._workers[state]))
            self._workers[state] = worker

            self._log.debug('registered worker %s [%s]', worker.__name__, state)


    # --------------------------------------------------------------------------
    #
    def unregister_input(self, states, input, worker):
        """
        This methods is the inverse to the 'register_input()' method.
        """

        if not isinstance(states, list):
            states = [states]

        name = '%s.%s.%s' % (self.uid, worker.__name__, '_'.join(states))

        if name not in self._inputs:
            raise ValueError('input %s not registered' % name)
        del(self._inputs[name])
        self._log.debug('unregistered input %s', name)

        for state in states:
            self._log.debug('TERM : %s unregister input %s: %s', self.uid, state, name)
            if state not in self._workers:
                raise ValueError('worker %s not registered for %s' % worker.__name__, state)
            del(self._workers[state])
            self._log.debug('unregistered worker %s [%s]', worker.__name__, state)


    # --------------------------------------------------------------------------
    #
    def register_output(self, states, output=None):
        """
        Using this method, the component can be connected to a queue to which
        things are sent after being worked upon.  The given set of states (which
        can be a single state or a list of states) will trigger an assert check
        upon thing departure.

        If a state but no output is specified, we assume that the state is
        final, and the thing is then considered 'dropped' on calling advance() on
        it.  The advance() will trigger a state notification though, and then
        mark the drop in the log.  No other component should ever again work on
        such a final thing.  It is the responsibility of the component to make
        sure that the thing is in fact in a final state.
        """

        if not isinstance(states, list):
            states = [states]

        for state in states:

            self._log.debug('START: %s register output %s', self.uid, state)

            # we want a *unique* output queue for each state.
            if state in self._outputs:
                self._log.warn("%s replaces output for %s : %s -> %s" \
                        % (self.uid, state, self._outputs[state], output))

            if not output:
                # this indicates a final state
                self._outputs[state] = None
            else:
                # get address for the queue
                addr = self._cfg['bridges'][output]['addr_in']
                self._log.debug("using addr %s for output %s" % (addr, output))

                # non-final state, ie. we want a queue to push to
                q = rpu_Queue(self._session, output, rpu_QUEUE_INPUT, self._cfg, addr=addr)
                self._outputs[state] = q

                self._log.debug('registered output    : %s : %s : %s' \
                     % (state, output, q.name))


    # --------------------------------------------------------------------------
    #
    def unregister_output(self, states):
        """
        this removes any outputs registerd for the given states.
        """

        if not isinstance(states, list):
            states = [states]

        for state in states:
            self._log.debug('TERM : %s unregister output %s', self.uid, state)
            if not state in self._outputs:
                raise ValueError('state %s hasno output to unregister' % state)
            del(self._outputs[state])
            self._log.debug('unregistered output for %s', state)


    # --------------------------------------------------------------------------
    #
    def register_timed_cb(self, cb, cb_data=None, timer=None):
        """
        Idle callbacks are invoked at regular intervals -- they are guaranteed
        to *not* be called more frequently than 'timer' seconds, no promise is
        made on a minimal call frequency.  The intent for these callbacks is to
        run lightweight work in semi-regular intervals.  
        """

        name = "%s.idler.%s" % (self.uid, cb.__name__)
        self._log.debug('START: %s register idler %s', self.uid, name)

        with self._cb_lock:
            if name in self._threads:
                raise ValueError('cb %s already registered' % cb.__name__)

        if None != timer:
            timer = float(timer)

        # create a separate thread per idle cb
        #
        # NOTE: idle timing is a tricky beast: if we sleep for too long, then we
        #       have to wait that long on stop() for the thread to get active
        #       again and terminate/join.  So we always sleep just a little, and
        #       explicitly check if sufficient time has passed to activate the
        #       callback.
        # ----------------------------------------------------------------------
        def _idler(term):
            try:
                last = 0.0  # never been called
                while not term.is_set():
                    now = time.time()
                    if timer == None or (now-last) > timer:
                        with self._cb_lock:
                            if cb_data != None:
                                cb(cb_data=cb_data)
                            else:
                                cb()
                        last = now
                    if timer:
                        time.sleep(0.1)
            except Exception as e:
                self._log.exception("TERM : %s idler failed %s", self.uid, mt.current_thread().name)
            finally:
                self._log.debug("TERM : %s idler final %s", self.uid, mt.current_thread().name)
        # ----------------------------------------------------------------------

        # create a idler thread
        e = mt.Event()
        t = mt.Thread(target=_idler, args=[e], name=name)
        t.daemon = True
        t.start()

        with self._cb_lock:
            self._threads[name] = {'term'   : e,  # termination signal
                                   'thread' : t}  # thread handle

        self._log.debug('%s registered idler %s' % (self.uid, t.name))


    # --------------------------------------------------------------------------
    #
    def unregister_timed_cb(self, cb):
        """
        This method is reverts the register_timed_cb() above: it
        removes an idler from the component, and will terminate the
        respective thread.
        """

        name = "%s.idler.%s" % (self.uid, cb.__name__)
        self._log.debug('TERM : %s unregister idler %s', self.uid, name)

        with self._cb_lock:
            if name not in self._threads:
                raise ValueError('%s is not registered' % name)

            entry = self._threads[name]
            entry['term'].set()
            entry['thread'].join()
            del(self._threads[name])

        self._log.debug("TERM : %s unregistered idler %s", self.uid, name)


    # --------------------------------------------------------------------------
    #
    def register_publisher(self, pubsub):
        """
        Using this method, the component can registered itself to be a publisher
        of notifications on the given pubsub channel.
        """

        if pubsub in self._publishers:
            raise ValueError('publisher for %s already registered' % pubsub)

        # get address for pubsub
        if not pubsub in self._cfg['bridges']:
            self._log.error('no addr: %s' % pprint.pformat(self._cfg['bridges']))
            raise ValueError('no bridge known for pubsub channel %s' % pubsub)

        self._log.debug('START: %s register publisher %s', self.uid, pubsub)

        addr = self._cfg['bridges'][pubsub]['addr_in']
        self._log.debug("using addr %s for pubsub %s" % (addr, pubsub))

        q = rpu_Pubsub(self._session, pubsub, rpu_PUBSUB_PUB, self._cfg, addr=addr)
        self._publishers[pubsub] = q

        self._log.debug('registered publisher : %s : %s' % (pubsub, q.name))


    # --------------------------------------------------------------------------
    #
    def unregister_publisher(self, pubsub):
        """
        This removes the registration of a pubsub channel for publishing.
        """

        if pubsub not in self._publishers:
            raise ValueError('publisher for %s is not registered' % pubsub)

        self._log.debug('TERM : %s unregister publisher %s', self.uid, pubsub)

        del(self._publishers[pubsub])
        self._log.debug('unregistered publisher %s', pubsub)


    # --------------------------------------------------------------------------
    #
    def register_subscriber(self, pubsub, cb, cb_data=None):
        """
        This method is complementary to the register_publisher() above: it
        registers a subscription to a pubsub channel.  If a notification
        is received on thag channel, the registered callback will be
        invoked.  The callback MUST have one of the signatures:

          callback(topic, msg)
          callback(topic, msg, cb_data)

        where 'topic' is set to the name of the pubsub channel.

        The subscription will be handled in a separate thread, which implies
        that the callback invocation will also happen in that thread.  It is the
        caller's responsibility to ensure thread safety during callback
        invocation.
        """

        name = "%s.subscriber.%s" % (self.uid, cb.__name__)
        self._log.debug('START: %s unregister subscriber %s', self.uid, name)

        # get address for pubsub
        if not pubsub in self._cfg['bridges']:
            raise ValueError('no bridge known for pubsub channel %s' % pubsub)

        addr = self._cfg['bridges'][pubsub]['addr_out']
        self._log.debug("using addr %s for pubsub %s" % (addr, pubsub))

        # subscription is racey for the *first* subscriber: the bridge gets the
        # subscription request, and forwards it to the publishers -- and only
        # then can we expect the publisher to send any messages *at all* on that
        # channel.  Since we do not know if we are the first subscriber, we'll
        # have to wait a little to let the above happen, before we go further
        # and create any publishers.
        # FIXME: this barrier should only apply if we in fact expect a publisher
        #        to be created right after -- but it fits here better logically.
      # time.sleep(0.1)

        # ----------------------------------------------------------------------
        def _subscriber(q, term):

            try:
                while not term.is_set():
                    topic, msg = q.get_nowait(1000) # timout in ms
                    if topic and msg:
                        if not isinstance(msg,list):
                            msg = [msg]
                        for m in msg:
                            with self._cb_lock:
                                if cb_data != None:
                                    cb(topic=topic, msg=m, cb_data=cb_data)
                                else:
                                    cb(topic=topic, msg=m)
                self._log.debug("x< %s:%s: %s", self.uid, cb.__name__, topic)
            except Exception as e:
                self._log.exception("subscriber failed %s", mt.current_thread().name)
        # ----------------------------------------------------------------------

        with self._cb_lock:
            if name in self._threads:
                raise ValueError('cb %s already registered for %s' % (cb.__name__, pubsub))

            if pubsub in os.getenv("RADICAL_PILOT_CPROFILE_SUBSCRIBERS", "").split():
                ttype = ProfiledThread
                tname = name="%s-%s.subscriber" % (self.uid, pubsub)
            else:
                ttype = mt.Thread
                tname = name="%s.subscriber" % self.uid

            # create a pubsub subscriber (the pubsub name doubles as topic)
            q = rpu_Pubsub(self._session, pubsub, rpu_PUBSUB_SUB, self._cfg, addr=addr)
            q.subscribe(pubsub)

            e = mt.Event()
<<<<<<< HEAD
            t = mt.Thread(target=_subscriber, args=[q,e], name=name)
=======
            t = ttype(target=_subscriber, args=[q,e,cb,cb_data], name=tname)
>>>>>>> 55221c42
            t.start()

            self._threads[name] = {'term'   : e,  # termination signal
                                   'thread' : t}  # thread handle

        self._log.debug('%s registered %s subscriber %s' % (self.uid, pubsub, t.name))


    # --------------------------------------------------------------------------
    #
    def unregister_subscriber(self, pubsub, cb):
        """
        This method is reverts the register_subscriber() above: it
        removes a subscription from a pubsub channel, and will terminate the
        respective thread.
        """

        name = "%s.subscriber.%s" % (self.uid, cb.__name__)
        self._log.debug('TERM : %s unregister subscriber %s', self.uid, name)

        with self._cb_lock:
            if name not in self._threads:
                raise ValueError('%s is not subscribed to %s' % (cb.__name__, pubsub))

            entry = self._threads[name]
            entry['term'].set()
            entry['thread'].join()
            del(self._threads[name])

        self._log.debug("unregistered %s", name)


    # --------------------------------------------------------------------------
    #
    def watch_common(self):
        '''
        This method is called repeatedly in the ru.Process watcher loop.  We use
        it to watch all our threads, and will raise an exception if any of them
        disappears.  This will initiate the ru.Process termination sequence.
        '''

        for n,t in self._threads.iteritems():
            if not t['thread'].is_alive():
                raise RuntimeError('%s idler %s died', self.uid, n)


    # --------------------------------------------------------------------------
    #
    def work(self):
        """
        This is the main routine of the component, as it runs in the component
        process.  It will first initialize the component in the process context.
        Then it will attempt to get new things from all input queues
        (round-robin).  For each thing received, it will route that thing to the
        respective worker method.  Once the thing is worked upon, the next
        attempt on getting a thing is up.
        """

        # if no action occurs in this iteration, idle
        if not self._inputs:
            time.sleep(0.1)
            return True

        for name in self._inputs:
            input  = self._inputs[name]['queue']
            states = self._inputs[name]['states']

            # FIXME: a simple, 1-thing caching mechanism would likely
            #        remove the req/res overhead completely (for any
            #        non-trivial worker).
            things = input.get_nowait(1000) # timeout in microseconds

            if not things:
                return True

            if not isinstance(things, list):
                things = [things]

          # self._log.debug(' === input bulk %s things on %s' % (len(things), name))

            # the worker target depends on the state of things, so we 
            # need to sort the things into buckets by state before 
            # pushing them
            buckets = dict()
            for thing in things:
                state = thing['state']
                if not state in buckets:
                    buckets[state] = list()
                buckets[state].append(thing)

            # We now can push bulks of things to the workers

            for state,things in buckets.iteritems():

                assert(state in states)
                assert(state in self._workers)

                try:
                    to_cancel = list()
                    for thing in things:
                        uid   = thing['uid']
                        ttype = thing['type']
                        state = thing['state']

                        # FIXME: this can become expensive over time
                        #        if the cancel list is never cleaned
                        if uid in self._cancel_list:
                            with self._cancel_lock:
                                self._cancel_list.remove(uid)
                            to_cancel.append(thing)

                        self._log.debug('got %s (%s)', ttype, uid)
                        self._prof.prof(event='get', state=state, uid=uid, msg=input.name)
                        self._prof.prof(event='work start', state=state, uid=uid)

                    if to_cancel:
                        self.advance(to_cancel, rps.CANCELED, publish=True, push=False)

                    with self._cb_lock:
                      # self._log.debug(' === work on bulk [%s]', len(things))
                        self._workers[state](things)

                    for thing in things:
                        self._prof.prof(event='work done ', state=state, uid=uid)

                except Exception as e:
                    # this is not fatal -- only the 'things' fail, not
                    # the component

                    self._log.exception("worker %s failed", self._workers[state])
                    self.advance(things, rps.FAILED, publish=True, push=False)

                    for thing in things:
                        self._prof.prof(event='failed', msg=str(e), 
                                        uid=thing['uid'], state=state)


    # --------------------------------------------------------------------------
    #
    def advance(self, things, state=None, publish=True, push=False,
                timestamp=None):
        """
        Things which have been operated upon are pushed down into the queues
        again, only to be picked up by the next component, according to their
        state model.  This method will update the thing state, and push it into
        the output queue registered as target for that state.

        things:  list of things to advance
        state:   new state to set for the things
        publish: determine if state update notifications should be issued
        push:    determine if things should be pushed to outputs
        prof:    determine if state advance creates a profile event
                 (publish, and push are always profiled)

        'Things' are expected to be a dictionary, and to have 'state', 'uid' and
        optionally 'type' set.

        If 'thing' contains an '$all' key, the complete dict is published;
        otherwise, *only the state* is published.

        This is evaluated in self.publish.
        """

        if not timestamp:
            timestamp = time.time()

        if not isinstance(things, list):
            things = [things]

        self._log.debug(' === advance bulk size: %s [%s, %s]', len(things), push, publish)

        # assign state, sort things by state
        buckets = dict()
        for thing in things:

            uid   = thing['uid']
            ttype = thing['type']

            if ttype not in ['unit', 'pilot']:
                raise TypeError("thing has unknown type (%s)" % uid)

            if state:
                # state advance done here
                thing['state'] = state
            else:
                # state advance was done by caller
                state = thing['state']

            self._log.debug(' === advance bulk: %s [%s]', uid, len(things))
            self._prof.prof('advance', uid=uid, state=state, timestamp=timestamp)

            if not state in buckets:
                buckets[state] = list()
            buckets[state].append(thing)

        # should we publish state information on the state pubsub?
        if publish:

            to_publish = list()

            # If '$all' is set, we update the complete thing_dict.  
            # Things in final state are also published in full.
            # In all other cases, we only send 'uid', 'type' and 'state'.
            for thing in things:
                if '$all' in thing:
                    del(thing['$all'])
                    to_publish.append(thing)

                elif state in rps.FINAL:
                    to_publish.append(thing)

                else:
                    to_publish.append({'uid'   : thing['uid'],
                                       'type'  : thing['type'],
                                       'state' : state})

            self.publish(rpc.STATE_PUBSUB, {'cmd': 'update', 'arg': to_publish})
            ts = time.time()
            for thing in things:
                self._prof.prof('publish', uid=thing['uid'], state=thing['state'], timestamp=ts)

        # never carry $all across component boundaries!
        else:
            for thing in things:
                if '$all' in thing:
                    del(thing['$all'])

        # should we push things downstream, to the next component
        if push:

            # the push target depends on the state of things, so we need to sort
            # the things into buckets by state before pushing them
            # now we can push the buckets as bulks
            for state,things in buckets.iteritems():

                self._log.debug(" === bucket: %s : %s", state, [t['uid'] for t in things])

                if state in rps.FINAL:
                    # things in final state are dropped
                    for thing in things:
                        self._log.debug('push %s ===| %s', thing['uid'], thing['state'])
                    continue

                if state not in self._outputs:
                    # unknown target state -- error
                    self._log.error("%s", ru.get_stacktrace())
                    self._log.error("%s can't route state for %s: %s (%s)" \
                            % (self.uid, things[0]['uid'], state, self._outputs.keys()))

                    continue

                if not self._outputs[state]:
                    # empty output -- drop thing
                    for thing in things:
                        self._log.debug('%s %s ~~~| %s' % ('push', thing['uid'], thing['state']))
                    continue

                output = self._outputs[state]

                # push the thing down the drain
                # FIXME: we should assert that the things are in a PENDING state.
                #        Better yet, enact the *_PENDING transition right here...
                self._log.debug(' === put bulk %s: %s', state, len(things))
                output.put(things)

                ts = time.time()
                for thing in things:
                    
                    # never carry $all across component boundaries!
                    if '$all' in thing:
                        del(thing['$all'])

                    uid   = thing['uid']
                    state = thing['state']

                    self._log.debug('push %s ---> %s', uid, state)
                    self._prof.prof('put', uid=uid, state=state,
                            msg=output.name, timestamp=ts)


    # --------------------------------------------------------------------------
    #
    def publish(self, pubsub, msg):
        """
        push information into a publication channel
        """

        if pubsub not in self._publishers:
            raise RuntimeError("can't route '%s' notification: %s" % (pubsub, msg))

        if not self._publishers[pubsub]:
            raise RuntimeError("no route for '%s' notification: %s" % (pubsub, msg))

        self._publishers[pubsub].put(pubsub, msg)



# ==============================================================================
#
class Worker(Component):
    """
    A Worker is a Component which cannot change the state of the thing it
    handles.  Workers are emplyed as helper classes to mediate between
    components, between components and database, and between components and
    notification channels.
    """

    # --------------------------------------------------------------------------
    #
    def __init__(self, cfg, session=None):

        Component.__init__(self, cfg=cfg, session=session)


    # --------------------------------------------------------------------------
    #
    # we overload state changing methods from component and assert neutrality
    # FIXME: we should insert hooks around callback invocations, too
    #
    def advance(self, things, state=None, publish=True, push=False, prof=True):

        if state:
            raise RuntimeError("worker %s cannot advance state (%s)"
                    % (self.uid, state))

        Component.advance(self, things, state, publish, push, prof)


# ------------------------------------------------------------------------------
<|MERGE_RESOLUTION|>--- conflicted
+++ resolved
@@ -25,22 +25,8 @@
 from .pubsub     import PUBSUB_BRIDGE  as rpu_PUBSUB_BRIDGE
 
 
-<<<<<<< HEAD
-=======
 # ------------------------------------------------------------------------------
 #
-# all RP processes, both parents and children, will install the two signal
-# handlers below, which are used to coordinate the component termination
-# sequence.  For details, see docs/architecture/component_termination.py.
-#
-def _sigterm_handler(signum, frame):
-  # print 'caught sigterm'
-    raise KeyboardInterrupt('sigterm')
-
-def _sigusr2_handler(signum, frame):
-  # print 'caught sigusr2'
-    raise KeyboardInterrupt('sigusr2')
-
 import cProfile
 class ProfiledThread(mt.Thread):
     # Overrides threading.Thread.run()
@@ -52,7 +38,7 @@
             self_thread = mt.current_thread()
             profiler.dump_stats('python-%s.profile' % (self_thread.name))
 
->>>>>>> 55221c42
+
 # ==============================================================================
 #
 class Component(ru.Process):
@@ -722,11 +708,7 @@
             q.subscribe(pubsub)
 
             e = mt.Event()
-<<<<<<< HEAD
-            t = mt.Thread(target=_subscriber, args=[q,e], name=name)
-=======
-            t = ttype(target=_subscriber, args=[q,e,cb,cb_data], name=tname)
->>>>>>> 55221c42
+            t = ttype(target=_subscriber, args=[q,e], name=tname)
             t.start()
 
             self._threads[name] = {'term'   : e,  # termination signal
