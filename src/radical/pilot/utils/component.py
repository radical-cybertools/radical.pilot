
import os
import sys
import copy
import time
import signal

import threading       as mt
import multiprocessing as mp
import radical.utils   as ru

from ..states    import *

from .prof_utils import Profiler, clone_units, drop_units
from .prof_utils import timestamp     as util_timestamp

from .queue      import Queue         as rpu_Queue
from .queue      import QUEUE_ZMQ     as rpu_QUEUE_ZMQ
from .queue      import QUEUE_OUTPUT  as rpu_QUEUE_OUTPUT
from .queue      import QUEUE_INPUT   as rpu_QUEUE_INPUT
from .queue      import QUEUE_BRIDGE  as rpu_QUEUE_BRIDGE

from .pubsub     import Pubsub        as rpu_Pubsub
from .pubsub     import PUBSUB_ZMQ    as rpu_PUBSUB_ZMQ
from .pubsub     import PUBSUB_PUB    as rpu_PUBSUB_PUB
from .pubsub     import PUBSUB_SUB    as rpu_PUBSUB_SUB
from .pubsub     import PUBSUB_BRIDGE as rpu_PUBSUB_BRIDGE

# TODO:
#   - add PENDING states
#   - for notifications, change msg from [topic, unit] to [topic, msg]
#   - components should not need to declare the state publisher?


# ==============================================================================
#
class Component(mp.Process):
    """
    This class provides the basic structure for any RP component which operates
    on stateful units.  It provides means to:

      - define input channels on which to receive new units in certain states
      - define work methods which operate on the units to advance their state
      - define output channels to which to send the units after working on them
      - define notification channels over which messages with other components
        can be exchanged (publish/subscriber channels)

    All low level communication is handled by the base class -- deriving classes
    need only to declare the respective channels, valid state transitions, and
    work methods.  When a unit is received, the component is assumed to have
    full ownership over it, and that no other unit will change the unit state
    during that time.

    The main event loop of the component -- run() -- is executed as a separate
    process.  Components inheriting this class should be fully self sufficient,
    and should specifically attempt not to use shared resources.  That will
    ensure that multiple instances of the component can coexist, for higher
    overall system throughput.  Should access to shared resources be necessary,
    it will require some locking mechanism across process boundaries.

    This approach should ensure that

      - units are always in a well defined state;
      - components are simple and focus on the semantics of unit state
        progression;
      - no state races can occur on unit state progression;
      - only valid state transitions can be enacted (given correct declaration
        of the component's semantics);
      - the overall system is performant and scalable.

    Inheriting classes may overload the methods:

        initialize
        initialize_child
        finalize
        finalize_child

    These method should be used to
      - set up the component state for operation
      - declare input/output/notification channels
      - declare work methods
      - declare callbacks to be invoked on state notification
      - tear down the same on closing

    Inheriting classes MUST call the constructor:

        class StagingComponent(ComponentBase):
            def __init__(self, args):
                ComponentBase.__init__(self)

    Further, the class must implement the declared work methods, with
    a signature of:

        work(self, unit)

    The method is expected to change the unit state.  Units will not be pushed
    to outgoing channels automatically -- to do so, the work method has to call

        self.advance(unit)

    Until that method is called, the component is considered the sole owner of
    the unit.  After that method is called, the unit is considered disowned by
    the component.  It is the component's responsibility to call that method
    exactly once per unit.

    Having said that, components can return from the work methods without
    calling advance, for two reasons.

      - the unit may be in a final state, and is dropping out of the system (it
        will never again advance in the state model)
      - the component keeps ownership of the unit to advance it asynchronously
        at a later point in time.

    That implies that a component can collect ownership over an arbitrary number
    of units over time.  Either way, at most one work method instance will ever
    be active at any point in time.
    """

    # --------------------------------------------------------------------------
    #
    # FIXME:
    #  - *_PENDING -> * ?
    #  - make state transitions more formal
    # --------------------------------------------------------------------------

    # --------------------------------------------------------------------------
    #
    def __init__(self, ctype, cfg, session):
        """
        This constructor MUST be called by inheriting classes.

        Note that __init__ is not executed in the process scope of the main
        event loop -- initialization for the main event loop should be moved to
        the initialize_child() method.  Initialization for component input,
        output and callbacks should be done in a separate initialize() method,
        to avoid the situation where __init__ creates threads but later fails
        and main thus ends up without a handle to terminate the threads (__del__
        can deadlock).  initialize() is called during start() in the parent's
        process context.
        """

        self._ctype         = ctype
        self._cfg           = cfg
        self._session       = session
        self._debug         = cfg.get('debug', 'DEBUG') # FIXME
        self._module_name   = cfg.get('name', self._ctype)
        self._cname         = "%s.%s.%d" % (self._module_name, self._ctype, cfg.get('number', 0))
        self._childname     = "%s.child" % self._cname
        self._addr_map      = cfg['bridge_addresses']
        self._parent        = os.getpid() # pid of spawning process
        self._inputs        = list()      # queues to get units from
        self._outputs       = dict()      # queues to send units to
        self._publishers    = dict()      # channels to send notifications to
        self._subscribers   = list()      # callbacks for received notifications
        self._workers       = dict()      # where units get worked upon
        self._idlers        = list()      # idle_callback registry
        self._terminate     = mt.Event()  # signal for thread termination
        self._finalized     = False       # finalization guard
        self._is_parent     = True        # guard initialize/initialize_child
        self._exit_on_error = True        # FIXME: make configurable
        self._cb_lock       = mt.Lock()   # guard threaded callback invokations
        self._clone_cb      = None        # allocate resources on cloning units
        self._drop_cb       = None        # free resources on dropping clones
        self._dh            = ru.DebugHelper(name=self.cname)


<<<<<<< HEAD
        # use 'name' for one log per 'name', cname for one log per component instance
        log_name = self._cname
        log_tgt  = self._cname + ".log"
=======
        # use cname for one log per agent, cname for one log per agent and component
        log_name  = self._cname
        log_tgt   = self._cname + ".log"
>>>>>>> ee006982
        self._log = ru.get_logger(log_name, log_tgt, self._debug)
        self._log.info('creating %s' % self._cname)

        self._prof = Profiler(self._cname)

        # start the main event loop in a separate process.  At that point, the
        # component will basically detach itself from the parent process, and
        # will only maintain a handle to be used for shutdown
        mp.Process.__init__(self, name=self._cname)


    # --------------------------------------------------------------------------
    #
    @property
    def ctype(self):
        return self._ctype


    # --------------------------------------------------------------------------
    #
    @property
    def cname(self):
        return self._cname


    # --------------------------------------------------------------------------
    #
    @property
    def childname(self):
        return self._childname


    # --------------------------------------------------------------------------
    #
    @staticmethod
    def start_bridges(bridges, session):
        """
        Helper method to start a given list of bridge names.  The type of bridge
        (queue or pubsub) is derived from the name.  
        
        The call returns a dict with entries for each requested bridge, of the
        form:

          'handle' : bridge handle which can be close()'d
          'in'     : 'in'  address of bridge to connect to
          'out'    : 'out' address of bridge to connect to
          'alive'  : boolean flag (always True at this point)
        """

        log = session._log

        log.debug('start_bridges')

        # FIXME: in, out, alive should be exposed via the handle, which would
        #        reduce this to a list.
        ret = dict()
        for b in bridges:

            log.info('create bridge %s', b)
            if b.endswith('queue'):
                bridge = rpu_Queue.create(rpu_QUEUE_ZMQ, b, rpu_QUEUE_BRIDGE)

            elif b.endswith('pubsub'):
                bridge = rpu_Pubsub.create(rpu_PUBSUB_ZMQ, b, rpu_PUBSUB_BRIDGE)

            else:
                raise ValueError('unknown bridge type for %s' % b)

            bridge_in  = bridge.bridge_in
            bridge_out = bridge.bridge_out
            ret[b] = {'handle' : bridge,
                      'in'     : bridge_in,
                      'out'    : bridge_out,
                      'alive'  : True}  # no alive check done for bridges, yet
            log.info('created bridge %s: %s', b, bridge.name)

        log.debug('start_bridges done')

        return ret


    # --------------------------------------------------------------------------
    #
    @staticmethod
    def start_components(components, typemap, cfg, session):
        """
        This method expects a 'components' dict of the form:
          {
            'component_name' : <number>
          }
        where <number> specifies how many instances are to be created for each
        type.  The 'typemap' is also expected to be a dict which maps the
        component names from the 'components' dict to class types -- as an
        example:
          {
            'agent_update_worker : AgentUpdateWorker
          }
        Components will be passed the 'cfg', but a deepcopy of that config is
        created first, and a 'number' key is set to the index of the component
        instance, so that the components can be uniquely identified.

        The call returns a dictionary which contains an entry for each started
        component (indexed by component.childname, which is unique).  The dict
        entries are:

          'handle' : a handle to the component instance
          'alive'  : a boolean flag 

        Note that this method can also create Workers, which are a specific type
        of components.
        """

        log = session._log

        log.debug("start_components")
      # log.debug('config: %s', pprint.pformat(cfg))
      # pprint.pprint(cfg)
      # pprint.pprint(typemap)

        # FIXME: alive should be in the component, which reduces this dict to
        #        a list of handles
        ret = dict()
        for cname, cnum in components.iteritems():
            for i in range(cnum):
                # each component gets its own copy of the config
                log.info('create component %s (%s)', cname, cnum)
                ccfg = copy.deepcopy(cfg)
                ccfg['number'] = i
                comp = typemap[cname].create(ccfg, session)
                comp.start()
                ret[comp.childname] = {'handle' : comp,
                                       'alive'  : False}

        log.debug("start_components done")

        return ret


    # --------------------------------------------------------------------------
    #
    def initialize(self):
        """
        This method may be overloaded by the components.  It is called *once* in
        the context of the parent process, upon start(), and should be used to
        set up component state before units arrive.
        """
        self._log.debug('base initialize (NOOP)')


    # --------------------------------------------------------------------------
    #
    def initialize_child(self):
        """
        This method may be overloaded by the components.  It is called *once* in
        the context of the child process, upon start(), and should be used to
        set up component state before units arrive.
        """
        self._log.debug('base initialize_child (NOOP)')


    # --------------------------------------------------------------------------
    #
    def finalize(self):
        """
        This method may be overloaded by the components.  It is called *once* in
        the context of the parent process, upon stop(), and should be used to
        tear down component state after units have been processed.
        """
        self._log.debug('base finalize (NOOP)')


    # --------------------------------------------------------------------------
    #
    def finalize_child(self):
        """
        This method may be overloaded by the components.  It is called *once* in
        the context of the child process, upon stop(), and should be used to
        tear down component state after units have been processed.
        """
        self._log.debug('base finalize_child (NOOP)')


    # --------------------------------------------------------------------------
    #
    def start(self):
        """
        This method will start the child process.  *After* doing so, it will
        call the parent's initialize, so that this is only executed in the
        parent's process context (before fork).  Start will execute the run loop
        in the child process context, and in that context call
        initialize_child() before entering the loop.

        start() essentially performs:

            if fork():
                # parent
                initialize()
            else:
                # child
                initialize_child()
                run()

        """

        # make sure we don't keep any profile entries buffered across fork
        self._prof.flush()

        # fork child process
        mp.Process.start(self)

        try:
            # this is now the parent process context
            self.initialize()
        except Exception as e:
            self._log.exception ('initialize failed')
            self.stop()
            raise




    # --------------------------------------------------------------------------
    #
    def stop(self):
        """
        Shut down the process hosting the event loop.  If the parent calls
        stop(), the child is simply terminated (no child finalizers are
        called).  If the child calls stop() itself, child finalizers are called
        before calling exit.

        stop() can be called multiple times, and can be called from the
        MainThread, or from sub thread (such as callback invocations) -- but it
        should notes that, if called from a callback, it may not always be able
        to tear down all threads, specifically not the callback thread itself
        and the MainThread.  Safest is calling it once from each the parent's
        and child's MainThread.  Since the finalizers are only called on the
        first invocation to stop(), finalizers can happen in callback threads!

        stop() basically performs:

            tear down all subscriber threads
            if parent:
                finalize()
                self.terminate()
            else:
                finalize_child()
                sys.exit()
        """

        if self._finalized:
            # only die once
            return

        self._prof.prof("closing")
        self._log.info("closing (%d subscriber threads)" % (len(self._subscribers)))

        # tear down all subscriber threads
        self._terminate.set()
        self_thread = mt.current_thread()
        for t in self._subscribers:
            if t != self_thread:
                self._log.debug('joining  subscriber thread %s' % t)
                t.join()
            else:
                self._log.debug('skipping subscriber thread %s' % t)

        self._log.debug('subscriber threads joined')

        if self._is_parent:
            self._log.info("terminating")
            self._prof.prof("finalize")
            if not self._finalized:
                self._finalized = True
                self.finalize()
                self._prof.prof("finalized")
            else:
                self._prof.prof("not_yet_finalized")

            # Signal the child
            self._log.debug('signalling child')
            self.terminate()

            # Wait for the child process
            self._log.debug('waiting for child')
            self.join()
            self._log.debug('child done')

            self._prof.prof("stopped")
            self._prof.close()

            # If we are called from within a callback, that (means?) we will
            # have skipped one thread for joining above.
            #
            # Note that the thread is *not* joined at this point -- but the
            # parent should not block on shutdown anymore, as the thread is
            # at least gone.
            if self_thread in self._subscribers and self._cb_lock.locked():
                self._log.debug('release subscriber thread %s' % self_thread)
                sys.exit()

        else:
            # we only finalize in the child's main thread.
            # NOTE: this relies on us not to change the name of MainThread
            if self_thread.name == 'MainThread':
                if not self._finalized:
                    self._prof.prof("not_yet_finalized")
                    self._finalized = True
                    self._prof.prof("finalize")
                    self.finalize_child()
                    self._prof.prof("finalized")
                    self._prof.prof("stopped")
                    self._prof.close()
                else:
                    self._prof.prof("already_finalized - ERROR")

            # The child exits here.  If this call happens in a subscriber
            # thread, then it will be caught in the run loop of the main thread,
            # leading to the main thread's demize, which ends up here again...
            sys.exit()


    # --------------------------------------------------------------------------
    #
    def poll(self):
        """
        This is a wrapper around is_alive() which mimics the behavior of the same
        call in the subprocess.Popen class with the same name.  It does not
        return an exitcode though, but 'None' if the process is still
        alive, and always '0' otherwise
        """
        if self.is_alive():
            return None
        else:
            return 0


    # --------------------------------------------------------------------------
    #
    def declare_input(self, states, input, worker):
        """
        Using this method, the component can be connected to a queue on which
        units are received to be worked upon.  The given set of states (which
        can be a single state or a list of states) will trigger an assert check
        upon unit arrival.

        This method will further associate a unit state with a specific worker.  
        Upon unit arrival, the unit state will be used to lookup the respective
        worker, and the unit will be handed over.  Workers should call
        self.advance(unit), in order to push the unit toward the next component.
        If, for some reason, that is not possible before the worker returns, the
        component will retain ownership of the unit, and should call advance()
        asynchronously at a later point in time.

        Worker invocation is synchronous, ie. the main event loop will only
        check for the next unit once the worker method returns.
        """

        if not isinstance(states, list):
            states = [states]

        # get address for the queue
        addr = self._addr_map[input]['source']
        self._log.debug("using addr %s for input %s" % (addr, input))

        q = rpu_Queue.create(rpu_QUEUE_ZMQ, input, rpu_QUEUE_OUTPUT, addr)
        self._inputs.append([q, states])

        for state in states:
            self._log.debug('declared input     : %s : %s : %s' \
                    % (state, input, q.name))

        # we want exactly one worker associated with a state -- but a worker can
        # be responsible for multiple states
        for state in states:
            if state in self._workers:
                self._log.warn("%s replaces worker for %s (%s)" \
                        % (self._cname, state, self._workers[state]))
            self._workers[state] = worker

            self._log.debug('declared worker    : %s : %s' \
                    % (state, worker.__name__))




    # --------------------------------------------------------------------------
    #
    def declare_output(self, states, output=None):
        """
        Using this method, the component can be connected to a queue to which
        units are sent after being worked upon.  The given set of states (which
        can be a single state or a list of states) will trigger an assert check
        upon unit departure.

        If a state but no output is specified, we assume that the state is
        final, and the unit is then considered 'dropped' on calling advance() on
        it.  The advance() will trigger a state notification though, and then
        mark the drop in the log.  No other component should ever again work on
        such a final unit.  It is the responsibility of the component to make
        sure that the unit is in fact in a final state.
        """

        if not isinstance(states, list):
            states = [states]

        for state in states:

            # we want a *unique* output queue for each state.
            if state in self._outputs:
                self._log.warn("%s replaces output for %s : %s -> %s" \
                        % (self._cname, state, self._outputs[state], output))

            if not output:
                # this indicates a final state
                self._outputs[state] = None
            else:
                # get address for the queue
                addr = self._addr_map[output]['sink']
                self._log.debug("using addr %s for output %s" % (addr, output))

                # non-final state, ie. we want a queue to push to
                q = rpu_Queue.create(rpu_QUEUE_ZMQ, output, rpu_QUEUE_INPUT, addr)
                self._outputs[state] = q

                self._log.debug('declared output    : %s : %s : %s' \
                     % (state, output, q.name))


    # --------------------------------------------------------------------------
    #
<<<<<<< HEAD
    def declare_idle_cb(self, cb, timeout=0.0):
=======
    def declare_worker(self, states, worker):
        """
        This method will associate a unit state with a specific worker.  Upon
        unit arrival, the unit state will be used to lookup the respective
        worker, and the unit will be handed over.  Workers should call
        self.advance(unit), in order to push the unit toward the next component.
        If, for some reason, that is not possible before the worker returns, the
        component will retain ownership of the unit, and should call advance()
        asynchronously at a later point in time.

        Worker invocation is synchronous, ie. the main event loop will only
        check for the next unit once the worker method returns.
        """

        if not isinstance(states, list):
            states = [states]

        # we want exactly one worker associated with a state -- but a worker can
        # be responsible for multiple states
        for state in states:
            if state in self._workers:
                self._log.warn("%s replaces worker for %s (%s)" \
                        % (self._cname, state, self._workers[state]))
            self._workers[state] = worker

            self._log.debug('declared worker    : %s : %s' \
                    % (state, worker.__name__))



    # --------------------------------------------------------------------------
    #
    def declare_idle_cb(self, cb, cb_data=None, timeout=None):
        """
        Idle callbacks are invoked at regular intervals from the child's main
        loop.  They are guaranteed to *not* be called more frequently than
        'timeout' seconds, no promise is made on a minimal call frequency.

        The intent for these callbacks is to use idle times, ie. times where no
        actual work is performed in self.work().  For anything else, and
        sepcifically for high throughput concurrency, the component should use
        its own threading.
        """
>>>>>>> ee006982

        if None == timeout:
            timeout = 0.1
        timeout = float(timeout)

        # create a separate thread per idle cb
        # ------------------------------------------------------------------
        def _idler(callback, callback_data, to):
            name = "[%s : %s : %s : %s]" % (self.cname, mt.currentThread().name, 
                    callback, mt.currentThread().ident)
            try:
                while not self._terminate.is_set():
                    with self._cb_lock:
                        if callback_data != None:
                            callback(cb_data=callback_data)
                        else:
                            callback()
                    time.sleep(to)
            except Exception as e:
                self._log.exception("idler failed %s" % name)
                if self._exit_on_error:
                    raise
        # ----------------------------------------------------------------------

        # create a idler thread
        t = mt.Thread(target=_idler, args=[cb,cb_data,timeout], 
                      name="%s.idler" % self.cname)
        t.start()
        self._idlers.append(t)

        self._log.debug('declared idler     : %s : %s' % (cb.__name__, timeout))


    # --------------------------------------------------------------------------
    #
    def declare_publisher(self, topic, pubsub):
        """
        Using this method, the compinent can declare certain notification topics
        (where topic is a string).  For each topic, a pub/sub network will be
        used to distribute the notifications to subscribers of that topic.

        The same topic can be sent to multiple channels -- but that is
        considered bad practice, and may trigger an error in later versions.
        """

        if topic not in self._publishers:
            self._publishers[topic] = list()

        # get address for pubsub
        addr = self._addr_map[pubsub]['sink']
        self._log.debug("using addr %s for pubsub %s" % (addr, pubsub))

        q = rpu_Pubsub.create(rpu_PUBSUB_ZMQ, pubsub, rpu_PUBSUB_PUB, addr)
        self._publishers[topic].append(q)

        self._log.debug('declared publisher : %s : %s : %s' \
                % (topic, pubsub, q.name))

        # FIXME: I am not exactly sure why this is 'needed', but declaring
        #        a published as above and then immediately publishing on that
        #        channel seems to sometimes lead to a loss of messages.
        time.sleep(1)


    # --------------------------------------------------------------------------
    #
    def declare_subscriber(self, topic, pubsub, cb, cb_data=None):
        """
        This method is complementary to the declare_publisher() above: it
        declares a subscription to a pubsub channel.  If a notification
        with matching topic is received, the registered callback will be
        invoked.  The callback MUST have the signature:

          callback(topic, msg)

        The subscription will be handled in a separate thread, which implies
        that the callback invocation will also happen in that thread.  It is the
        caller's responsibility to ensure thread safety during callback
        invocation.
        """

        # ----------------------------------------------------------------------
        def _subscriber(q, callback, callback_data):
            name = "[%s : %s : %s : %s]" % (self.cname, mt.currentThread().name, 
                    callback, mt.currentThread().ident)
            try:
                while not self._terminate.is_set():
                    topic, msg = q.get_nowait(1000) # timout in ms
                    if topic and msg:
                        with self._cb_lock:
                            if callback_data:
                                callback (topic=topic, msg=msg, cb_data=callback_data)
                            else:
                                callback (topic=topic, msg=msg)
            except Exception as e:
                self._log.exception("subscriber failed %s" % name)
                if self._exit_on_error:
                    raise
        # ----------------------------------------------------------------------

        # get address for pubsub
        addr = self._addr_map[pubsub]['source']
        self._log.debug("using addr %s for pubsub %s" % (addr, pubsub))

        # create a pubsub subscriber, and subscribe to the given topic
        q = rpu_Pubsub.create(rpu_PUBSUB_ZMQ, pubsub, rpu_PUBSUB_SUB, addr)
        q.subscribe(topic)

        t = mt.Thread(target=_subscriber, args=[q,cb,cb_data],
                      name="%s.subscriber" % self.cname)
        t.start()
        self._subscribers.append(t)

        self._log.debug('%s declared subscriber: %s : %s : %s(%s) : %s' \
                % (self._cname, topic, pubsub, cb, str(cb_data), t.name))

    # --------------------------------------------------------------------------
    #
    def declare_clone_cb(self, clone_cb):
        """
        The clone callback will be invoked whenever a unit is cloned after
        passing this component.  So, whenever the component allocates some
        resources for a unit which would conflict when being cloned, this
        callback allows to perform the required correction (hi scheduler!).
        """
        self._log.debug('declare clone_cb %s (%s)', clone_cb, os.getpid())
        self._clone_cb = clone_cb


    # --------------------------------------------------------------------------
    #
    def declare_drop_cb(self, drop_cb):
        """
        The drop callback will be invoked whenever a unit is dropped after
        passing this component.  So, whenever the component allocates some
        resources for a cloned unit which could otherwise not be reaped anymore,
        because the unit would not pass some reaping state or something, this
        callback allows to perform the required action (hi scheduler!).
        """
        self._log.debug('declare drop_cb %s (%s)', drop_cb, os.getpid())
        self._drop_cb = drop_cb


    # --------------------------------------------------------------------------
    #
    def _subscriber_check_cb(self):

        for t in self._subscribers:
            if not t.is_alive():
                self._log.error('subscriber %s died', t.name)
                if self._exit_on_error:
                    raise RuntimeError('subscriber %s died' % t.name)


    # --------------------------------------------------------------------------
    #
    def _profile_flush_cb(self):

        self._prof.flush()


    # --------------------------------------------------------------------------
    #
    def run(self):
        """
        This is the main routine of the component, as it runs in the component
        process.  It will first initialize the component in the process context.
        Then it will attempt to get new units from all input queues
        (round-robin).  For each unit received, it will route that unit to the
        respective worker method.  Once the unit is worked upon, the next
        attempt ar getting a unit is up.
        """

        # set some child-provate state
        self._is_parent = False
        self._cname     = self.childname
        self._dh        = ru.DebugHelper(name=self.cname)

        # other state we don't want to carry over the fork:
        self._inputs        = list()      # queues to get units from
        self._outputs       = dict()      # queues to send units to
        self._publishers    = dict()      # channels to send notifications to
        self._subscribers   = list()      # callbacks for received notifications
        self._workers       = dict()      # where units get worked upon
        self._idlers        = list()      # idle_callback registry
        self._clone_cb      = None        # allocate resources on cloning units
        self._drop_cb       = None        # free resources on dropping clones

        # parent can call terminate, which we translate here into sys.exit(),
        # which is then excepted in the run loop below for an orderly shutdown.
        def sigterm_handler(signum, frame):
            sys.exit()
        signal.signal(signal.SIGTERM, sigterm_handler)

        # reset other signal handlers to their default
        signal.signal(signal.SIGINT,  signal.SIG_DFL)
        signal.signal(signal.SIGALRM, signal.SIG_DFL)

        # set process name
        try:
            import setproctitle as spt
            spt.setproctitle('radical.pilot %s' % self._cname)
        except Exception as e:
            pass


        try:
            # configure the component's logger
            log_name  = self._cname
            log_tgt   = self._cname + ".log"
            self._log = ru.get_logger(log_name, log_tgt, self._debug)
            self._log.info('running %s' % self._cname)

            # initialize_child() should declare all input and output channels, and all
            # workers and notification callbacks
            self._prof.prof('initialize')
            self.initialize_child()
            self._prof.prof('initialized')

            # register own idle callbacks to 
            #  - watch the subscriber threads (1/sec)
            #  - flush profiles to the FS (1/sec)
            self.declare_idle_cb(self._subscriber_check_cb, timeout=1.0)
            self.declare_idle_cb(self._profile_flush_cb, timeout=60.0)

            # perform a sanity check: for each declared input state, we expect
            # a corresponding work method to be declared, too.
            for input, states in self._inputs:
                for state in states:
                    if not state in self._workers:
                        raise RuntimeError("%s: no worker declared for input state %s" \
                                        % self._cname, state)


            # The main event loop will repeatedly iterate over all input
            # channels, probing
            while not self._terminate.is_set():

                # if no action occurs in this iteration, invoke idle callbacks
                active = False

                # FIXME: for the default case where we have only one input
                #        channel, we can probably use a more efficient method to
                #        pull for units -- such as blocking recv() (with some
                #        timeout for eventual shutdown)
                # FIXME: a simple, 1-unit caching mechanism would likely remove
                #        the req/res overhead completely (for any non-trivial
                #        worker).
                for input, states in self._inputs:

                    # FIXME: the timeouts have a large effect on throughput, but
                    #        I am not yet sure how best to set them...
                    unit = input.get_nowait(1000) # timeout in microseconds
                    if not unit:
                        continue

                    state = unit['state']
                    uid   = unit['uid']

                    # assert that the unit is in an expected state
                    if state not in states:
                        self.advance(unit, FAILED, publish=True, push=False)
                        self._prof.prof(event='failed', msg="unexpected state %s" % state,
                                uid=unit['uid'], state=unit['state'], logger=self._log.error)
                        continue

                    # depending on the queue we got the unit from, we can either
                    # drop units or clone them to inject new ones
                    unit = drop_units(self._cfg, unit, self.ctype, 'input',
                                      drop_cb=self._drop_cb, logger=self._log)
                    if not unit:
                        self._prof.prof(event='drop', state=state,
                                uid=uid, msg=input.name)
                        continue

                    units = clone_units(self._cfg, unit, self.ctype, 'input',
                                        clone_cb=self._clone_cb, logger=self._log)

                    for _unit in units:

                        uid = _unit['uid']
                        active = True
                        self._prof.prof(event='get', state=state, uid=uid, msg=input.name)


                        # check if we have a suitable worker (this should always be
                        # the case, as per the assertion done before we started the
                        # main loop.  But, hey... :P
                        if not state in self._workers:
                            self._log.error("%s cannot handle state %s: %s" \
                                    % (self._cname, state, _unit))
                            continue

                        # we have an acceptable state and a matching worker -- hand
                        # it over, wait for completion, and then pull for the next
                        # unit
                        try:
                            self._prof.prof(event='work start', state=state, uid=uid)
                            with self._cb_lock:
                                self._workers[state](_unit)
                            self._prof.prof(event='work done ', state=state, uid=uid)

                        except Exception as e:
                            self.advance(_unit, FAILED, publish=True, push=False)
                            self._prof.prof(event='failed', msg=str(e), uid=uid, state=state)
                            self._log.exception("unit %s failed" % uid)

                            if self._exit_on_error:
                                raise

                if not active:
                    # FIXME: make configurable
                    time.sleep(0.1)


        except Exception as e:
            # We should see that exception only on process termination -- and of
            # course on incorrect implementations of component workers.  We
            # could in principle detect the latter within the loop -- - but
            # since we don't know what to do with the units it operated on, we
            # don't bother...
            self._log.exception('loop exception')

        except SystemExit:
            self._log.debug("Caught exit")

        except:
            # Can be any other signal or interrupt.
            self._log.exception('loop interruption')

        finally:
            # call stop (which calls the finalizers)
            self.stop()


    # --------------------------------------------------------------------------
    #
    def advance(self, things, state=None, publish=True, push=False, prof=True,
                timestamp=None):
        """
        Things (units or pilots) which have been operated upon are pushed down 
        into the queues again, only to be picked up by the next component, 
        according to their state model.  This method will update the unit state,
        and push it into the output queue declared as target for that state.

        things:  list of things to advance
        state:   new state to set for the things
        publish: determine if state update notifications should be issued
        push:    determine if things should be pushed to outputs
        prof:    determine if state advance creates a profile event
                 (publish, push, and drop are always profiled)

        'Things' are expected to be a dictionary, and to have 'state', '_id' and
        optionally 'type' set.
        """

        # FIXME: this needs to be usable by pilots, too

        if not timestamp:
            timestamp = util_timestamp()

        if not isinstance(things, list):
            things = [things]

        for thing in things:

            uid   = thing['uid']
            ttype = thing.get('type')

            if not ttype:
                if   'unit'  in uid: ttype = 'unit'
                elif 'pilot' in uid: ttype = 'pilot'

                thing['ttype'] = ttype

            if ttype not in ['unit', 'pilot']:
                raise TypeError("thing has unknown type (%s)" % uid)

            if state:
                thing['state']          = state
                thing['state_timstamp'] = timestamp
                if prof:
                    self._prof.prof('advance', uid=thing['uid'], state=state,
                            timestamp=timestamp)
            else:
                state = thing['state']

            if publish:
                # send state notifications
                self.publish('state', thing)
                self._prof.prof('publish', uid=thing['uid'], state=thing['state'])

            if push:
                if state not in self._outputs:
                    # unknown target state -- error
                    self._log.error("%s can't route state %s (%s)" \
                            % (self._cname, state, self._outputs.keys()))
                    continue

                if not self._outputs[state]:
                    # empty output -- drop thing
                    self._log.debug('%s %s ===| %s' % ('state', thing['id'], thing['state']))
                    continue


                output = self._outputs[state]

                # depending on the queue we got the thing from, we can now either
                # drop things or clone them to inject new ones
                thing = drop_units(self._cfg, thing, self.ctype, 'output',
                                  drop_cb=self._drop_cb, logger=self._log)
                if not thing:
                    self._prof.prof(event='drop', state=state, uid=uid, msg=output.name)
                    continue

                _things = clone_units(self._cfg, thing, self.ctype, 'output',
                                    clone_cb=self._clone_cb, logger=self._log)

                for _thing in _things:
                    # FIXME: we should assert that the thing is in a PENDING state.
                    #        Better yet, enact the *_PENDING transition right here...
                    #
                    # push the thing down the drain
                    output.put(_thing)
                    self._prof.prof('put', uid=_thing['uid'], state=state, msg=output.name)


    # --------------------------------------------------------------------------
    #
    def publish(self, topic, msg):
        """
        push information into a publication channel
        """

        if not isinstance(msg, list):
            msg = [msg]

        if topic not in self._publishers:
            self._log.error("%s can't route notification '%s:%s' (%s)" \
                    % (self._cname, topic, msg, self._publishers.keys()))
            return

        if not self._publishers[topic]:
            self._log.error("%s no route for notification '%s:%s' (%s)" \
                    % (self._cname, topic, msg, self._publishers.keys()))
            return

        for m in msg:
            for p in self._publishers[topic]:
                p.put (topic, m)



# ==============================================================================
#
class Worker(Component):
    """
    A Worker is a Component which cannot change the state of the unit it
    handles.  Workers are emplyed as helper classes to mediate between
    components, between components and database, and between components and
    notification channels.
    """

    # --------------------------------------------------------------------------
    #
    def __init__(self, ctype, cfg, session=None):

        Component.__init__(self, ctype=ctype, cfg=cfg, session=session)


    # --------------------------------------------------------------------------
    #
    # we overload state changing methods from component and assert neutrality
    # FIXME: we should insert hooks around callback invocations, too
    #
    def advance(self, units, state=None, publish=True, push=False, prof=True):

        if state:
            raise RuntimeError("worker %s cannot advance state (%s)"
                    % (self.cname, state))

        Component.advance(self, units, state, publish, push, prof)



# ------------------------------------------------------------------------------
<|MERGE_RESOLUTION|>--- conflicted
+++ resolved
@@ -164,15 +164,9 @@
         self._dh            = ru.DebugHelper(name=self.cname)
 
 
-<<<<<<< HEAD
-        # use 'name' for one log per 'name', cname for one log per component instance
-        log_name = self._cname
-        log_tgt  = self._cname + ".log"
-=======
-        # use cname for one log per agent, cname for one log per agent and component
+        # use 'name' for one log per 'name', 'cname' for one log per component instance
         log_name  = self._cname
         log_tgt   = self._cname + ".log"
->>>>>>> ee006982
         self._log = ru.get_logger(log_name, log_tgt, self._debug)
         self._log.info('creating %s' % self._cname)
 
@@ -556,8 +550,6 @@
                     % (state, worker.__name__))
 
 
-
-
     # --------------------------------------------------------------------------
     #
     def declare_output(self, states, output=None):
@@ -603,41 +595,6 @@
 
     # --------------------------------------------------------------------------
     #
-<<<<<<< HEAD
-    def declare_idle_cb(self, cb, timeout=0.0):
-=======
-    def declare_worker(self, states, worker):
-        """
-        This method will associate a unit state with a specific worker.  Upon
-        unit arrival, the unit state will be used to lookup the respective
-        worker, and the unit will be handed over.  Workers should call
-        self.advance(unit), in order to push the unit toward the next component.
-        If, for some reason, that is not possible before the worker returns, the
-        component will retain ownership of the unit, and should call advance()
-        asynchronously at a later point in time.
-
-        Worker invocation is synchronous, ie. the main event loop will only
-        check for the next unit once the worker method returns.
-        """
-
-        if not isinstance(states, list):
-            states = [states]
-
-        # we want exactly one worker associated with a state -- but a worker can
-        # be responsible for multiple states
-        for state in states:
-            if state in self._workers:
-                self._log.warn("%s replaces worker for %s (%s)" \
-                        % (self._cname, state, self._workers[state]))
-            self._workers[state] = worker
-
-            self._log.debug('declared worker    : %s : %s' \
-                    % (state, worker.__name__))
-
-
-
-    # --------------------------------------------------------------------------
-    #
     def declare_idle_cb(self, cb, cb_data=None, timeout=None):
         """
         Idle callbacks are invoked at regular intervals from the child's main
@@ -649,7 +606,6 @@
         sepcifically for high throughput concurrency, the component should use
         its own threading.
         """
->>>>>>> ee006982
 
         if None == timeout:
             timeout = 0.1
