
import os
import copy
import time

import threading       as mt
import radical.utils   as ru

from ..          import constants      as rpc
from ..          import states         as rps


# ------------------------------------------------------------------------------
#
class ComponentManager(object):
    '''
    RP spans a hierarchy of component instances: the application has a pmgr and
    umgr, and the umgr has a staging component and a scheduling component, and
    the pmgr has a launching component, and components also can have bridges,
    etc. etc.  This ComponentManager centralises the code needed to spawn,
    manage and terminate such components - any code which needs to create
    component should create a ComponentManager instance and pass the required
    component and bridge layout and configuration.  Callng `stop()` on the cmgr
    will terminate the components and brisged.
    '''

    # --------------------------------------------------------------------------
    #
    def __init__(self, cfg):

        self._cfg  = ru.Config('radical.pilot.cmgr', cfg=cfg)
        self._sid  = self._cfg.sid
        self._uid  = ru.generate_id('cmgr', ns=self._sid)
        self._uids = [self._uid]  # uids to track hartbeats for (incl. own)

        self._prof = ru.Profiler(self._uid, ns='radical.pilot',
                               path=self._cfg.path)
        self._log  = ru.Logger(self._uid, ns='radical.pilot',
                               path=self._cfg.path)

        self._prof.prof('init2', uid=self._uid, msg=self._cfg.path)

        # Every ComponentManager runs a HB pubsub bridge in a separate thread.
        # That HB channel should be used by all components and bridges created
        # under this CMGR.
        bcfg = ru.Config(cfg={'channel'    : 'heartbeat',
                              'type'       : 'pubsub',
                              'uid'        : self._uid + '.hb',
                              'stall_hwm'  : 1,
                              'bulk_size'  : 0,
                              'path'       : self._cfg.path})
        self._hb_bridge = ru.zmq.PubSub(bcfg)
        self._hb_bridge.start()

        self._cfg.heartbeat.addr_pub = str(self._hb_bridge.addr_pub)
        self._cfg.heartbeat.addr_sub = str(self._hb_bridge.addr_sub)

        # runs a HB monitor on that channel
        self._hb = ru.Heartbeat(uid=self.uid,
                                timeout=self._cfg.heartbeat.timeout,
                                interval=self._cfg.heartbeat.interval,
                                beat_cb=self._hb_beat_cb,  # on every heartbeat
                                term_cb=self._hb_term_cb,  # on termination
                                log=self._log)

        self._hb_pub = ru.zmq.Publisher('heartbeat',
                                        self._cfg.heartbeat.addr_pub,
                                        log=self._log)
        self._hb_sub = ru.zmq.Subscriber('heartbeat',
                                         self._cfg.heartbeat.addr_sub,
                                         topic='heartbeat',
                                         cb=self._hb_sub_cb, log=self._log)

        # confirm the bridge being usable by listening to our own heartbeat
        self._hb.start()
        self._hb.wait_startup(self._uid, self._cfg.heartbeat.timeout)
        self._log.info('heartbeat system up')


    # --------------------------------------------------------------------------
    #
    def _hb_sub_cb(self, topic, msg):
        '''
        keep track of heartbeats for all bridges/components we know
        '''

      # self._log.debug('hb_sub %s: get %s check', self.uid, msg['uid'])
        if msg['uid'] in self._uids:
          # self._log.debug('hb_sub %s: get %s used', self.uid, msg['uid'])
            self._hb.beat(uid=msg['uid'])


    # --------------------------------------------------------------------------
    #
    def _hb_beat_cb(self):
        '''
        publish own heartbeat on the hb channel
        '''

        self._hb_pub.put('heartbeat', msg={'uid' : self.uid})
      # self._log.debug('hb_cb %s: put %s', self.uid, self.uid)


    # --------------------------------------------------------------------------
    #
    def _hb_term_cb(self, uid=None):

        self._log.debug('=== hb_term %s: %s died', self.uid, uid)
        self._prof.prof('term', uid=self._uid)

        # FIXME: restart goes here

        # NOTE: returning `False` indicates failure to recover.  The HB will
        #       terminate and suicidally kill the very process it is living in.
        #       Make sure all required cleanup is done at this point!

        return None


    # --------------------------------------------------------------------------
    #
    @property
    def uid(self):
        return self._uid


    # --------------------------------------------------------------------------
    #
    @property
    def cfg(self):
        return self._cfg


    # --------------------------------------------------------------------------
    #
    def start_bridges(self, cfg=None):
        '''
        check if any bridges are defined under `cfg['bridges']` and start them
        '''

        self._prof.prof('start_bridges_start', uid=self._uid)

        timeout = self._cfg.heartbeat.timeout

        if cfg is None:
            cfg = self._cfg

        for bname, bcfg in cfg.get('bridges', {}).items():

            bcfg.uid         = bname
            bcfg.channel     = bname
            bcfg.cmgr        = self.uid
            bcfg.sid         = cfg.sid
            bcfg.path        = cfg.path
            bcfg.heartbeat   = cfg.heartbeat

            fname = '%s/%s.json' % (cfg.path, bcfg.uid)
            bcfg.write(fname)

            self._log.info('create  bridge %s [%s]', bname, bcfg.uid)

            ru.sh_callout('radical-pilot-bridge %s' % fname)
            self._uids.append(bcfg.uid)

            self._log.info('created bridge %s [%s]', bname, bcfg.uid)

        # all bridges should start now, for their heartbeats
        # to appear.
      # self._log.debug('wait   for %s', self._uids)
        failed = self._hb.wait_startup(self._uids, timeout=timeout)
      # self._log.debug('waited for %s: %s', self._uids, failed)
        if failed:
            raise RuntimeError('could not start all bridges %s' % failed)

        self._prof.prof('start_bridges_stop', uid=self._uid)


    # --------------------------------------------------------------------------
    #
    def start_components(self, cfg=None):
        '''
        check if any components are defined under `cfg['components']`
        and start them
        '''

        self._prof.prof('start_components_start', uid=self._uid)

        timeout = self._cfg.heartbeat.timeout

        if cfg is None:
            cfg = self._cfg

        # we pass a copy of the complete session config to all components, but
        # merge it into the component specific config settings (no overwrite),
        # and then remove the `bridges` and `components` sections
        #
        scfg = ru.Config(cfg=cfg)
        if 'bridges'    in scfg: del(scfg['bridges'])
        if 'components' in scfg: del(scfg['components'])

        for cname, ccfg in cfg.get('components', {}).items():

            for count in range(ccfg.get('count', 1)):

                ccfg.uid         = ru.generate_id(cname, ns=self._sid)
                ccfg.cmgr        = self.uid
                ccfg.kind        = cname
                ccfg.sid         = cfg.sid
                ccfg.base        = cfg.base
                ccfg.path        = cfg.path
                ccfg.heartbeat   = cfg.heartbeat

                ccfg.merge(scfg, policy=ru.PRESERVE, log=self._log)

                fname = '%s/%s.json' % (cfg.path, ccfg.uid)
                ccfg.write(fname)

                self._log.info('create  component %s [%s]', cname, ccfg.uid)

                out, err, ret = ru.sh_callout('radical-pilot-component %s' % fname)
                self._log.debug('out: %s' , out)
                self._log.debug('err: %s' , err)
                self._log.debug('ret: %s' , ret)
                self._uids.append(ccfg.uid)

                self._log.info('created component %s [%s]', cname, ccfg.uid)

        # all components should start now, for their heartbeats
        # to appear.
        failed = self._hb.wait_startup(self._uids, timeout=timeout)
        if failed:
            raise RuntimeError('could not start all components %s' % failed)

        self._prof.prof('start_components_stop', uid=self._uid)


    # --------------------------------------------------------------------------
    #
    def close(self):

        self._prof.prof('close', uid=self._uid)

        self._hb_bridge.stop()
        self._hb.stop()


# ------------------------------------------------------------------------------
#
class Component(object):
    '''
    This class provides the basic structure for any RP component which operates
    on stateful things.  It provides means to:

      - define input channels on which to receive new things in certain states
      - define work methods which operate on the things to advance their state
      - define output channels to which to send the things after working on them
      - define notification channels over which messages with other components
        can be exchanged (publish/subscriber channels)

    All low level communication is handled by the base class -- deriving classes
    will register the respective channels, valid state transitions, and work
    methods.  When a 'thing' is received, the component is assumed to have full
    ownership over it, and that no other component will change the 'thing's
    state during that time.

    The main event loop of the component -- `work()` -- is executed on `run()`
    and will not terminate on its own, unless it encounters a fatal error.

    Components inheriting this class should and should attempt not to use shared
    resources.  That will ensure that multiple instances of the component can
    coexist for higher overall system throughput.  Should access to shared
    resources be necessary, it will require some locking mechanism across
    process boundaries.

    This approach should ensure that

      - 'thing's are always in a well defined state;
      - components are simple and focus on the semantics of 'thing' state
        progression;
      - no state races can occur on 'thing' state progression;
      - only valid state transitions can be enacted (given correct declaration
        of the component's semantics);
      - the overall system is performant and scalable.

    Inheriting classes SHOULD overload the foloowing methods:

      - `initialize()`:
        - set up the component state for operation
        - register input/output/notification channels
        - register work methods
        - register callbacks to be invoked on state notification
        - the component will terminate if this method raises an exception.

      - `work()`
        - called in the main loop of the component process, on all entities
          arriving on input channels.  The component will *not* terminate if
          this method raises an exception.  For termination, `terminate()` must
          be called.

      - `finalize()`
        - tear down the component (close threads, unregister resources, etc).

    Inheriting classes MUST call the constructor:

        class StagingComponent(rpu.Component):
            def __init__(self, cfg, session):
                rpu.Component.__init__(self, cfg, session)


    A component thus must be passed a configuration (either as a path pointing
    to a file name to be opened as `ru.Config`, or as a pre-populated
    `ru.Config` instance).  That config MUST contain a session ID (`sid`) for
    the session under which to run this component, and a uid for the component
    itself which MUST be unique within the scope of the given session.  It MUST
    further contain information about the session's heartbeat ZMQ pubsub channel
    (`hb_pub`, `hb_sub`) on which heartbeats are sent and received for lifetime
    management.  All components and the session will continuously sent
    heartbeat messages on that channel - missing heartbeats will by default lead
    to session termination.

    The config MAY contain `bridges` and `component` sections.  If those exist,
    the component will start the communication bridges and the components
    specified therin, and is then considered an owner of those components and
    bridges.  As such, it much watch the HB channel for heartbeats from those
    components, and must terminate itself if those go AWOL.

    Further, the class must implement the registered work methods, with
    a signature of:

        work(self, things)

    The method is expected to change the state of the 'thing's given.  'Thing's
    will not be pushed to outgoing channels automatically -- to do so, the work
    method has to call (see call documentation for other options):

        self.advance(thing)

    Until that method is called, the component is considered the sole owner of
    the 'thing's.  After that method is called, the 'thing's are considered
    disowned by the component.  If, however, components return from the work
    methods without calling advance on the given 'thing's, then the component
    keeps ownership of the 'thing's to advance it asynchronously at a later
    point in time.  That implies that a component can collect ownership over an
    arbitrary number of 'thing's over time, and they can be advanced at the
    component's discretion.

    The component process is a stand-alone daemon process which runs outsude of
    Python's multiprocessing domain.  As such, it can freely use Python's
    multithreading (and it extensively does so by default) - but developers
    should be aware that spawning additional *processes* in this component is
    discouraged, as Python's process management is not playing well with it's
    multithreading implementation.
    '''


    # --------------------------------------------------------------------------
    #
    def __init__(self, cfg, session):
        '''
        This constructor MUST be called by inheriting classes, as it specifies
        the operation mode of the component: components can spawn a child
        process, or not.

        If a child will be spawned later, then the child process state can be
        initialized by overloading the`initialize()` method.

        Note that this policy should be strictly followed by all derived
        classes, as we will otherwise carry state over the process fork.  That
        can become nasty if the state included any form of locking (like, for
        profiling or locking).

        The symmetric teardown methods are called `finalize()`.

        Constructors of inheriting components *may* call start() in their
        constructor.
        '''

        # NOTE: a fork will not duplicate any threads of the parent process --
        #       but it will duplicate any locks which are shared between the
        #       parent process and its threads -- and those locks might be in
        #       any state at this point.  As such, each child has to make
        #       sure to never, ever, use any of the inherited locks, but instead
        #       to create it's own set of locks in self.initialize.

        self._cfg     = cfg
        self._uid     = cfg.uid
        self._session = session

        # we always need an UID
        assert(self._uid), 'Component needs a uid (%s)' % type(self)

        # state we carry over the fork
        self._debug      = cfg.get('debug')
        self._owner      = cfg.get('owner', self.uid)
        self._ctype      = "%s.%s" % (self.__class__.__module__,
                                      self.__class__.__name__)
        self._number     = cfg.get('number', 0)
        self._name       = cfg.get('name.%s' %  self._number,
                                   '%s.%s'   % (self._ctype, self._number))

        self._bridges    = list()       # communication bridges
        self._components = list()       # sub-components
        self._inputs     = dict()       # queues to get things from
        self._outputs    = dict()       # queues to send things to
        self._workers    = dict()       # methods to work on things
        self._publishers = dict()       # channels to send notifications to
        self._threads    = dict()       # subscriber and idler threads
        self._cb_lock    = ru.RLock('comp.cb_lock.%s' % self._name)   # guard threaded callback invokations

        self._subscribers = dict()      # ZMQ Subscriber classes

        if self._owner == self.uid:
            self._owner = 'root'

        self._prof = self._session._get_profiler(name=self.uid)
        self._rep  = self._session._get_reporter(name=self.uid)
        self._log  = self._session._get_logger  (name=self.uid,
                                                 level=self._debug)
      # self._prof.register_timing(name='component_lifetime',
      #                            scope='uid=%s' % self.uid,
      #                            start='component_start',
      #                            stop='component_stop')
      # self._prof.register_timing(name='entity_runtime',
      #                            scope='entity',
      #                            start='get',
      #                            stop=['put', 'drop'])
        self._prof.prof('init1', uid=self._uid, msg=self._prof.path)

        self._q    = None
        self._in   = None
        self._out  = None
        self._poll = None
        self._ctx  = None

        self._thread = None
        self._term   = mt.Event()


    # --------------------------------------------------------------------------
    #
    def start(self):

        sync = mt.Event()
        self._thread = mt.Thread(target=self._worker_thread, args=[sync])
        self._thread.daemon = True
        self._thread.start()

        while not sync.is_set():

            if not self._thread.is_alive():
                raise RuntimeError('worker thread died during initialization')

            time.sleep(0.1)

        assert(self._thread.is_alive())


    # --------------------------------------------------------------------------
    #
    def _worker_thread(self, sync):

        try:
            self._initialize()

        except Exception:
            self._log.exception('worker thread initialization failed')
            return

        sync.set()

        while not self._term.is_set():
            try:
                ret = self.work_cb()
                if not ret:
                    break
            except:
                self._log.exception('work cb error [ignored]')


    # --------------------------------------------------------------------------
    #
    @staticmethod
    def create(cfg, session):

        # TODO:  We keep this static typemap for component startup. The map
        #        should really be derived from rp module inspection via an
        #        `ru.PluginManager`.
        #
        from radical.pilot import worker    as rpw
        from radical.pilot import pmgr      as rppm
        from radical.pilot import umgr      as rpum
        from radical.pilot import agent     as rpa
        from radical.pilot import constants as rpc

        comp = {
                rpc.UPDATE_WORKER                  : rpw.Update,

                rpc.PMGR_LAUNCHING_COMPONENT       : rppm.Launching,

                rpc.UMGR_STAGING_INPUT_COMPONENT   : rpum.Input,
                rpc.UMGR_SCHEDULING_COMPONENT      : rpum.Scheduler,
                rpc.UMGR_STAGING_OUTPUT_COMPONENT  : rpum.Output,

                rpc.AGENT_STAGING_INPUT_COMPONENT  : rpa.Input,
                rpc.AGENT_SCHEDULING_COMPONENT     : rpa.Scheduler,
                rpc.AGENT_EXECUTING_COMPONENT      : rpa.Executing,
                rpc.AGENT_STAGING_OUTPUT_COMPONENT : rpa.Output

               }

        assert(cfg.kind in comp), '%s not in %s' % (cfg.kind, list(comp.keys()))

        return comp[cfg.kind].create(cfg, session)


    # --------------------------------------------------------------------------
    #
    def __str__(self):
        return "%s <%s> [%s]" % (self.uid, self.__class__.__name__, self._owner)


    # --------------------------------------------------------------------------
    #
    def _cancel_monitor_cb(self, topic, msg):
        '''
        We listen on the control channel for cancel requests, and append any
        found UIDs to our cancel list.
        '''

        # FIXME: We do not check for types of things to cancel - the UIDs are
        #        supposed to be unique.  That abstraction however breaks as we
        #        currently have no abstract 'cancel' command, but instead use
        #        'cancel_units'.

      # self._log.debug('command incoming: %s', msg)

        cmd = msg['cmd']
        arg = msg['arg']

        if cmd == 'cancel_units':

            uids = arg['uids']

            if not isinstance(uids, list):
                uids = [uids]

            self._log.debug('register for cancellation: %s', uids)

            with self._cancel_lock:
                self._cancel_list += uids

        if cmd == 'terminate':
            self._log.info('got termination command')
            self.stop()

        else:
            self._log.debug('command ignored: %s', cmd)

        return True


    # --------------------------------------------------------------------------
    #
    @property
    def cfg(self):
        return copy.deepcopy(self._cfg)

    @property
    def session(self):
        return self._session

    @property
    def uid(self):
        return self._uid

    @property
    def ctype(self):
        return self._ctype


    # --------------------------------------------------------------------------
    #
    def _initialize(self):
        '''
        initialization of component base class goes here
        '''
        # components can always publish logs, state updates and control messages
        self.register_publisher(rpc.LOG_PUBSUB)
        self.register_publisher(rpc.STATE_PUBSUB)
        self.register_publisher(rpc.CONTROL_PUBSUB)

        # set controller callback to handle cancellation requests
        self._cancel_list = list()
        self._cancel_lock = ru.RLock('comp.cancel_lock')
        self.register_subscriber(rpc.CONTROL_PUBSUB, self._cancel_monitor_cb)

        # call component level initialize
        self.initialize()
        self._prof.prof('component_init')


    def initialize(self):
        pass  # can be overloaded


    # --------------------------------------------------------------------------
    #
    def _finalize(self):

        self._log.debug('_finalize()')

        # call component level finalize, before we tear down channels
        self.finalize()

        for thread in self._threads.values():
            thread.stop()

        self._log.debug('%s close prof', self.uid)
        try:
            self._prof.prof('component_final')
            self._prof.close()
        except Exception:
            pass


    def finalize(self):
        pass  # can be overloaded


    # --------------------------------------------------------------------------
    #
    def stop(self, timeout=None):
        '''
        We need to terminate and join all threads, close all comunication
        channels, etc.  But we trust on the correct invocation of the finalizers
        to do all this, and thus here only forward the stop request to the base
        class.
        '''

        self._log.info('stop %s (%s : %s) [%s]', self.uid, os.getpid(),
                       ru.get_thread_name(), ru.get_caller_name())

        self._term.set()
        self._finalize()


    # --------------------------------------------------------------------------
    #
    def register_input(self, states, input, worker=None):
        '''
        Using this method, the component can be connected to a queue on which
        things are received to be worked upon.  The given set of states (which
        can be a single state or a list of states) will trigger an assert check
        upon thing arrival.

        This method will further associate a thing state with a specific worker.
        Upon thing arrival, the thing state will be used to lookup the
        respective worker, and the thing will be handed over.  Workers should
        call self.advance(thing), in order to push the thing toward the next
        component.  If, for some reason, that is not possible before the worker
        returns, the component will retain ownership of the thing, and should
        call advance() asynchronously at a later point in time.

        Worker invocation is synchronous, ie. the main event loop will only
        check for the next thing once the worker method returns.
        '''

        if not isinstance(states, list):
            states = [states]

        name = '%s.%s.%s' % (self.uid, worker.__name__, '_'.join(states))

        if name in self._inputs:
            raise ValueError('input %s already registered' % name)

        # dig the addresses from the bridge's config file
        fname = '%s/%s.cfg' % (self._cfg.path, input)
        cfg   = ru.read_json(fname)

        self._inputs[name] = {'queue'  : ru.zmq.Getter(input, url=cfg['get'],
                                         log=self._log),
                              'states' : states}

        self._log.debug('registered input %s', name)

        # we want exactly one worker associated with a state -- but a worker can
        # be responsible for multiple states
        for state in states:

            self._log.debug('%s register input %s: %s', self.uid, state, name)

            if state in self._workers:
                self._log.warn("%s replaces worker for %s (%s)"
                        % (self.uid, state, self._workers[state]))
            self._workers[state] = worker

            self._log.debug('registered worker %s [%s]', worker.__name__, state)


    # --------------------------------------------------------------------------
    #
    def unregister_input(self, states, input, worker):
        '''
        This methods is the inverse to the 'register_input()' method.
        '''

        if not isinstance(states, list):
            states = [states]

        name = '%s.%s.%s' % (self.uid, worker.__name__, '_'.join(states))

        if name not in self._inputs:
            self._log.warn('input %s not registered', name)
            return

        self._inputs[name]['queue'].stop()
        del(self._inputs[name])
        self._log.debug('unregistered input %s', name)

        for state in states:

            self._log.debug('%s unregister input %s: %s', self.uid, state, name)
            if state not in self._workers:
                self._log.warn('%s input %s unknown', worker.__name__, state)

            del(self._workers[state])
            self._log.debug('unregistered worker %s [%s]', worker.__name__, state)


    # --------------------------------------------------------------------------
    #
    def register_output(self, states, output=None):
        '''
        Using this method, the component can be connected to a queue to which
        things are sent after being worked upon.  The given set of states (which
        can be a single state or a list of states) will trigger an assert check
        upon thing departure.

        If a state but no output is specified, we assume that the state is
        final, and the thing is then considered 'dropped' on calling advance() on
        it.  The advance() will trigger a state notification though, and then
        mark the drop in the log.  No other component should ever again work on
        such a final thing.  It is the responsibility of the component to make
        sure that the thing is in fact in a final state.
        '''

        if not isinstance(states, list):
            states = [states]

        for state in states:

            self._log.debug('%s register output %s:%s', self.uid, state, output)

            # we want a *unique* output queue for each state.
            if state in self._outputs:
                self._log.warn("%s replaces output for %s : %s -> %s"
                        % (self.uid, state, self._outputs[state], output))

            if not output:
                # this indicates a final state
                self._outputs[state] = None

            else:
                # non-final state, ie. we want a queue to push to
                # dig the addresses from the bridge's config file
                fname = '%s/%s.cfg' % (self._cfg.path, output)
                cfg   = ru.read_json(fname)

                self._outputs[state] = ru.zmq.Putter(output, url=cfg['put'])



    # --------------------------------------------------------------------------
    #
    def unregister_output(self, states):
        '''
        this removes any outputs registerd for the given states.
        '''

        if not isinstance(states, list):
            states = [states]

        for state in states:
            self._log.debug('TERM : %s unregister output %s', self.uid, state)

            if state not in self._outputs:
                self._log.warn('state %s has no output registered',  state)
              # raise ValueError('state %s has no output registered' % state)
                continue

            del(self._outputs[state])
            self._log.debug('unregistered output for %s', state)


    # --------------------------------------------------------------------------
    #
    def register_timed_cb(self, cb, cb_data=None, timer=None):
        '''
        Idle callbacks are invoked at regular intervals -- they are guaranteed
        to *not* be called more frequently than 'timer' seconds, no promise is
        made on a minimal call frequency.  The intent for these callbacks is to
        run lightweight work in semi-regular intervals.
        '''

        name = "%s.idler.%s" % (self.uid, cb.__name__)
        self._log.debug('START: %s register idler %s', self.uid, name)

        with self._cb_lock:
            if name in self._threads:
                raise ValueError('cb %s already registered' % cb.__name__)

            if timer is None: timer = 0.0  # NOTE: busy idle loop
            else            : timer = float(timer)

            # create a separate thread per idle cb, and let it be watched by the
            # ru.Process base class
            #
            # ------------------------------------------------------------------
            # NOTE: idle timing is a tricky beast: if we sleep for too long,
            #       then we have to wait that long on stop() for the thread to
            #       get active again and terminate/join.  So we always sleep
            #       just a little, and explicitly check if sufficient time has
            #       passed to activate the callback.
            class Idler(mt.Thread):

                # --------------------------------------------------------------
                def __init__(self, name, log, timer, cb, cb_data, cb_lock):
                    self._name    = name
                    self._log     = log
                    self._timeout = timer
                    self._cb      = cb
                    self._cb_data = cb_data
                    self._cb_lock = cb_lock
                    self._last    = 0.0
                    self._term    = mt.Event()

                    super(Idler, self).__init__()
                    self.daemon = True
                    self.start()

                def stop(self):
                    self._term.set()

                def run(self):
                    try:
                        self._log.debug('start idle thread: %s', self._cb)
                        ret = True
                        while ret and not self._term.is_set():
                            if self._timeout and \
                               self._timeout > (time.time() - self._last):
                                # not yet
                                time.sleep(0.1)  # FIXME: make configurable
                                continue

                            with self._cb_lock:
                                if self._cb_data is not None:
                                    ret = self._cb(cb_data=self._cb_data)
                                else:
                                    ret = self._cb()
                            if self._timeout:
                                self._last = time.time()
                    except:
                        self._log.exception('idle thread failed: %s', self._cb)
            # ------------------------------------------------------------------

            idler = Idler(name=name, timer=timer, log=self._log,
                          cb=cb, cb_data=cb_data, cb_lock=self._cb_lock)
            self._threads[name] = idler

        self._log.debug('%s registered idler %s', self.uid, name)


    # --------------------------------------------------------------------------
    #
    def unregister_timed_cb(self, cb):
        '''
        This method is reverts the register_timed_cb() above: it
        removes an idler from the component, and will terminate the
        respective thread.
        '''

        name = "%s.idler.%s" % (self.uid, cb.__name__)
        self._log.debug('TERM : %s unregister idler %s', self.uid, name)

        with self._cb_lock:

            if name not in self._threads:
                self._log.warn('timed cb %s is not registered', name)
              # raise ValueError('%s is not registered' % name)
                return

            self._threads[name].stop()  # implies join
            del(self._threads[name])

        self._log.debug("TERM : %s unregistered idler %s", self.uid, name)


    # --------------------------------------------------------------------------
    #
    def register_publisher(self, pubsub):
        '''
        Using this method, the component can registered itself to be a publisher
        of notifications on the given pubsub channel.
        '''

        assert(pubsub not in self._publishers)

        # dig the addresses from the bridge's config file
        fname = '%s/%s.cfg' % (self._cfg.path, pubsub)
        cfg   = ru.read_json(fname)
        addr  = cfg['pub']

        self._publishers[pubsub] = ru.zmq.Publisher(pubsub, url=addr,
                                                            log=self._log)

        self._log.debug('registered publisher for %s', pubsub)


    # --------------------------------------------------------------------------
    #
    def register_subscriber(self, pubsub, cb, cb_data=None):
        '''
        This method is complementary to the register_publisher() above: it
        registers a subscription to a pubsub channel.  If a notification
        is received on thag channel, the registered callback will be
        invoked.  The callback MUST have one of the signatures:

          callback(topic, msg)
          callback(topic, msg, cb_data)

        where 'topic' is set to the name of the pubsub channel.

        The subscription will be handled in a separate thread, which implies
        that the callback invocation will also happen in that thread.  It is the
        caller's responsibility to ensure thread safety during callback
        invocation.
        '''

        # dig the addresses from the bridge's config file
        fname = '%s/%s.cfg' % (self._cfg.path, pubsub)
        cfg   = ru.read_json(fname)

        if pubsub not in self._subscribers:
            self._subscribers[pubsub] = ru.zmq.Subscriber(channel=pubsub,
                                                          url=cfg['sub'],
                                                          log=self._log)

        self._subscribers[pubsub].subscribe(topic=pubsub, cb=cb,
                                             lock=self._cb_lock)


    # --------------------------------------------------------------------------
    #
    def work_cb(self):
        '''
        This is the main routine of the component, as it runs in the component
        process.  It will first initialize the component in the process context.
        Then it will attempt to get new things from all input queues
        (round-robin).  For each thing received, it will route that thing to the
        respective worker method.  Once the thing is worked upon, the next
        attempt on getting a thing is up.
        '''

        # if no action occurs in this iteration, idle
        if not self._inputs:
            time.sleep(0.1)
            return True

        for name in self._inputs:
            input  = self._inputs[name]['queue']
            states = self._inputs[name]['states']

            # FIXME: a simple, 1-thing caching mechanism would likely
            #        remove the req/res overhead completely (for any
            #        non-trivial worker).
            things = input.get_nowait(500)  # in microseconds
            things = ru.as_list(things)

            if not things:
                return True

            # the worker target depends on the state of things, so we
            # need to sort the things into buckets by state before
            # pushing them
            buckets = dict()
            for thing in things:
                state = thing['state']
                uid   = thing['uid']
                self._prof.prof('get', uid=uid, state=state)

                if state not in buckets:
                    buckets[state] = list()
                buckets[state].append(thing)

            # We now can push bulks of things to the workers

            for state,things in buckets.items():

                assert(state in states), 'inconsistent state'
                assert(state in self._workers), 'no worker for state %s' % state

                try:
                    to_cancel = list()
                    for thing in things:
                        uid   = thing['uid']
                        ttype = thing['type']
                        state = thing['state']

                        # FIXME: this can become expensive over time
                        #        if the cancel list is never cleaned
                        if uid in self._cancel_list:
                            with self._cancel_lock:
                                self._cancel_list.remove(uid)
                            to_cancel.append(thing)

                        self._log.debug('got %s (%s)', ttype, uid)

                    if to_cancel:
                        self.advance(to_cancel, rps.CANCELED, publish=True,
                                                              push=False)
                    with self._cb_lock:
                        self._workers[state](things)

                except Exception:

                    # this is not fatal -- only the 'things' fail, not
                    # the component
                    self._log.exception("work %s failed", self._workers[state])
                    self.advance(things, rps.FAILED, publish=True, push=False)


        # keep work_cb registered
        return True


    # --------------------------------------------------------------------------
    #
    def advance(self, things, state=None, publish=True, push=False, ts=None,
                      prof=True):
        '''
        Things which have been operated upon are pushed down into the queues
        again, only to be picked up by the next component, according to their
        state model.  This method will update the thing state, and push it into
        the output queue registered as target for that state.

        things:  list of things to advance
        state:   new state to set for the things
        publish: determine if state update notifications should be issued
        push:    determine if things should be pushed to outputs
        prof:    determine if state advance creates a profile event
                 (publish, and push are always profiled)

        'Things' are expected to be a dictionary, and to have 'state', 'uid' and
        optionally 'type' set.

        If 'thing' contains an '$all' key, the complete dict is published;
        otherwise, *only the state* is published.

        This is evaluated in self.publish.
        '''

        if not ts:
            ts = time.time()

        if not isinstance(things, list):
            things = [things]

<<<<<<< HEAD
        if not things:
            return

        self._log.debug('advance bulk size: %s [%s, %s]', len(things), push, publish)
=======
        self._log.debug('advance bulk: %s [%s, %s]', len(things), push, publish)
>>>>>>> 1c35e226

        # assign state, sort things by state
        buckets = dict()
        for thing in things:

            uid   = thing['uid']
            ttype = thing['type']

            if ttype not in ['unit', 'pilot']:
                raise TypeError("thing has unknown type (%s)" % uid)

            if state:
                # state advance done here
                thing['state'] = state
            _state = thing['state']

            if prof:
                self._prof.prof('advance', uid=uid, state=_state, ts=ts)

            if _state not in buckets:
                buckets[_state] = list()
            buckets[_state].append(thing)

        # should we publish state information on the state pubsub?
        if publish:

            to_publish = list()

            # If '$all' is set, we update the complete thing_dict.
            # Things in final state are also published in full.
            # If '$set' is set, we also publish all keys listed in there.
            # In all other cases, we only send 'uid', 'type' and 'state'.
            for thing in things:
                if '$all' in thing:
                    del(thing['$all'])
                    to_publish.append(thing)

                elif thing['state'] in rps.FINAL:
                    to_publish.append(thing)

                else:
                    tmp = {'uid'   : thing['uid'],
                           'type'  : thing['type'],
                           'state' : thing['state']}
                    for key in thing.get('$set', []):
                        tmp[key] = thing[key]
                    to_publish.append(tmp)

            self.publish(rpc.STATE_PUBSUB, {'cmd': 'update', 'arg': to_publish})

          # ts = time.time()
          # for thing in things:
          #     self._prof.prof('publish', uid=thing['uid'],
          #                     state=thing['state'], ts=ts)

        # never carry $all across component boundaries!
        for thing in things:
            if '$all' in thing:
                del(thing['$all'])

        # should we push things downstream, to the next component
        if push:

            # the push target depends on the state of things, so we need to sort
            # the things into buckets by state before pushing them
            # now we can push the buckets as bulks
            for _state,_things in buckets.items():

              # ts = time.time()
                if _state in rps.FINAL:
                  # # things in final state are dropped
                  # for thing in _things:
                  #     self._log.debug('final %s [%s]', thing['uid'], _state)
                  #     self._prof.prof('drop', uid=thing['uid'], state=_state,
                  #                     ts=ts)
                    continue

                if _state not in self._outputs:
                    # unknown target state -- error
                  # for thing in _things:
                  #     self._log.debug("lost  %s [%s]", thing['uid'], _state)
                  #     self._prof.prof('lost', uid=thing['uid'], state=_state,
                  #                     ts=ts)
                    continue

                if not self._outputs[_state]:
                    # empty output -- drop thing
                  # for thing in _things:
                  #     self._log.debug('drop  %s [%s]', thing['uid'], _state)
                  #     self._prof.prof('drop', uid=thing['uid'], state=_state,
                  #                     ts=ts)
                    continue

                output = self._outputs[_state]

                # push the thing down the drain
                self._log.debug('put bulk %s: %s', _state, len(_things))
                output.put(_things)

                ts = time.time()
                for thing in _things:
                    self._prof.prof('put', uid=thing['uid'], state=_state,
                                    msg=output.name, ts=ts)


    # --------------------------------------------------------------------------
    #
    def publish(self, pubsub, msg):
        '''
        push information into a publication channel
        '''

        if pubsub not in self._publishers:
            self._log.warn("can't route msg for '%s': %s" % (pubsub,
                                                 list(self._publishers.keys())))
            return

          # raise RuntimeError("can't route '%s' notification: %s" % (pubsub,
          #     self._publishers.keys()))

        if not self._publishers[pubsub]:
            raise RuntimeError("no msg route for '%s': %s" % (pubsub, msg))

        self._publishers[pubsub].put(pubsub, msg)


# ------------------------------------------------------------------------------
#
class Worker(Component):
    '''
    A Worker is a Component which cannot change the state of the thing it
    handles.  Workers are emplyed as helper classes to mediate between
    components, between components and database, and between components and
    notification channels.
    '''

    # --------------------------------------------------------------------------
    #
    def __init__(self, cfg, session):

        Component.__init__(self, cfg=cfg, session=session)


# ------------------------------------------------------------------------------
<|MERGE_RESOLUTION|>--- conflicted
+++ resolved
@@ -1065,14 +1065,10 @@
         if not isinstance(things, list):
             things = [things]
 
-<<<<<<< HEAD
         if not things:
             return
 
-        self._log.debug('advance bulk size: %s [%s, %s]', len(things), push, publish)
-=======
         self._log.debug('advance bulk: %s [%s, %s]', len(things), push, publish)
->>>>>>> 1c35e226
 
         # assign state, sort things by state
         buckets = dict()
