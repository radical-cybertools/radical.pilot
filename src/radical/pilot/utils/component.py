--- conflicted
+++ resolved
@@ -458,18 +458,6 @@
         self._rep  = self._session._get_reporter(name=self.uid)
         self._log  = self._session._get_logger  (name=self.uid,
                                                  level=self._debug)
-<<<<<<< HEAD
-      # self._prof.register_timing(name='component_lifetime',
-      #                            scope='uid=%s' % self.uid,
-      #                            start='component_start',
-      #                            stop='component_stop')
-      # self._prof.register_timing(name='entity_runtime',
-      #                            scope='entity',
-      #                            start='get',
-      #                            stop=['put', 'drop'])
-
-=======
->>>>>>> 5a63a7f8
         self._q    = None
         self._in   = None
         self._out  = None
