
import os
import sys
import time
import signal

import threading       as mt
import multiprocessing as mp
import radical.utils   as ru

from ..states    import *

from .prof_utils import Profiler, clone_units, drop_clones

from .queue      import Queue        as rpu_Queue
from .queue      import QUEUE_ZMQ    as rpu_QUEUE_ZMQ
from .queue      import QUEUE_OUTPUT as rpu_QUEUE_OUTPUT
from .queue      import QUEUE_INPUT  as rpu_QUEUE_INPUT

from .pubsub     import Pubsub       as rpu_Pubsub
from .pubsub     import PUBSUB_ZMQ   as rpu_PUBSUB_ZMQ
from .pubsub     import PUBSUB_PUB   as rpu_PUBSUB_PUB
from .pubsub     import PUBSUB_SUB   as rpu_PUBSUB_SUB

# TODO:
#   - add PENDING states
#   - for notifications, change msg from [topic, unit] to [topic, msg]
#   - components should not need to declare the state publisher?


# ==============================================================================
#
class Component(mp.Process):
    """
    This class provides the basic structure for any RP component which operates
    on stateful units.  It provides means to:

      - define input channels on which to receive new units in certain states
      - define work methods which operate on the units to advance their state
      - define output channels to which to send the units after working on them
      - define notification channels over which messages with other components
        can be exchanged (publish/subscriber channels)

    All low level communication is handled by the base class -- deriving classes
    need only to declare the respective channels, valid state transitions, and
    work methods.  When a unit is received, the component is assumed to have
    full ownership over it, and that no other unit will change the unit state
    during that time.

    The main event loop of the component -- run() -- is executed as a separate
    process.  Components inheriting this class should be fully self sufficient,
    and should specifically attempt not to use shared resources.  That will
    ensure that multiple instances of the component can coexist, for higher
    overall system throughput.  Should access to shared resources be necessary,
    it will require some locking mechanism across process boundaries.

    This approach should ensure that

      - units are always in a well defined state;
      - components are simple and focus on the semantics of unit state
        progression;
      - no state races can occur on unit state progression;
      - only valid state transitions can be enacted (given correct declaration
        of the component's semantics);
      - the overall system is performant and scalable.

    Inheriting classes may overload the methods:

        initialize
        initialize_child
        finalize
        finalize_child

    These method should be used to
      - set up the component state for operation
      - declare input/output/notification channels
      - declare work methods
      - declare callbacks to be invoked on state notification
      - tear down the same on closing

    Inheriting classes MUST call the constructor:

        class StagingComponent(ComponentBase):
            def __init__(self, args):
                ComponentBase.__init__(self)

    Further, the class must implement the declared work methods, with
    a signature of:

        work(self, unit)

    The method is expected to change the unit state.  Units will not be pushed
    to outgoing channels automatically -- to do so, the work method has to call 

        self.advance(unit)

    Until that method is called, the component is considered the sole owner of
    the unit.  After that method is called, the unit is considered disowned by
    the component.  It is the component's responsibility to call that method
    exactly once per unit.

    Having said that, components can return from the work methods without
    calling advance, for two reasons.

      - the unit may be in a final state, and is dropping out of the system (it
        will never again advance in the state model)
      - the component keeps ownership of the unit to advance it asynchronously
        at a later point in time.

    That implies that a component can collect ownership over an arbitrary number
    of units over time.  Either way, at most one work method instance will ever
    be active at any point in time.
    """

    # --------------------------------------------------------------------------
    #
    # FIXME: 
    #  - *_PENDING -> * ?
    #  - make state transitions more formal
    # --------------------------------------------------------------------------

    # --------------------------------------------------------------------------
    #
    def __init__(self, ctype, cfg):
        """
        This constructor MUST be called by inheriting classes.  
        
        Note that __init__ is not executed in the process scope of the main
        event loop -- initialization for the main event loop should be moved to
        the initialize_child() method.  Initialization for component input,
        output and callbacks should be done in a separate initialize() method,
        to avoid the situation where __init__ creates threads but later fails
        and main thus ends up without a handle to terminate the threads (__del__
        can deadlock).  initialize() is called during start() in the parent's
        process context.
        """

        self._ctype         = ctype
        self._cfg           = cfg
        self._debug         = cfg.get('debug', 'DEBUG') # FIXME
        self._agent_name    = cfg['agent_name']
        self._cname         = "%s.%s.%d" % (self._agent_name, type(self).__name__, cfg.get('number', 0))
        self._childname     = "%s.child" % self._cname
        self._addr_map      = cfg['bridge_addresses']
        self._parent        = os.getpid() # pid of spawning process
        self._inputs        = list()      # queues to get units from
        self._outputs       = dict()      # queues to send units to
        self._publishers    = dict()      # channels to send notifications to
        self._subscribers   = list()      # callbacks for received notifications
        self._workers       = dict()      # where units get worked upon
        self._idlers        = list()      # idle_callback registry
        self._terminate     = mt.Event()  # signal for thread termination
        self._finalized     = False       # finalization guard
        self._is_parent     = None        # guard initialize/initialize_child
        self._exit_on_error = True        # FIXME: make configurable
        self._cb_lock       = mt.Lock()   # guard threaded callback invokations
<<<<<<< HEAD
=======
        self._clone_cb      = None        # allocate resources on cloning units
>>>>>>> 88e0c098
        self._drop_cb       = None        # free resources on dropping clones

        # use agent_name for one log per agent, cname for one log per agent and component
        log_name = self._cname
        log_tgt  = self._cname + ".log"
        self._log = ru.get_logger(log_name, log_tgt, self._debug)
        self._log.info('creating %s' % self._cname)

        self._prof = Profiler(self._cname)

        # start the main event loop in a separate process.  At that point, the
        # component will basically detach itself from the parent process, and
        # will only maintain a handle to be used for shutdown
        mp.Process.__init__(self, name=self._cname)


    # --------------------------------------------------------------------------
    #
    @property
    def ctype(self):
        return self._ctype


    # --------------------------------------------------------------------------
    #
    @property
    def cname(self):
        return self._cname


    # --------------------------------------------------------------------------
    #
    @property
    def childname(self):
        return self._childname


    # --------------------------------------------------------------------------
    #
    def initialize(self):
        """
        This method may be overloaded by the components.  It is called *once* in
        the context of the parent process, upon start(), and should be used to
        set up component state before units arrive.
        """
        self._log.debug('base initialize (NOOP)')


    # --------------------------------------------------------------------------
    #
    def initialize_child(self):
        """
        This method may be overloaded by the components.  It is called *once* in
        the context of the child process, upon start(), and should be used to
        set up component state before units arrive.
        """
        self._log.debug('base initialize_child (NOOP)')


    # --------------------------------------------------------------------------
    #
    def finalize(self):
        """
        This method may be overloaded by the components.  It is called *once* in
        the context of the parent process, upon stop(), and should be used to 
        tear down component state after units have been processed.
        """
        self._log.debug('base finalize (NOOP)')


    # --------------------------------------------------------------------------
    #
    def finalize_child(self):
        """
        This method may be overloaded by the components.  It is called *once* in
        the context of the child process, upon stop(), and should be used to 
        tear down component state after units have been processed.
        """
        self._log.debug('base finalize_child (NOOP)')


    # --------------------------------------------------------------------------
    #
    def start(self):
        """
        This method will start the child process.  *After* doing so, it will
        call the parent's initialize, so that this is only executed in the
        parent's process context (before fork).  Start will execute the run loop
        in the child process context, and in that context call
        initialize_child() before entering the loop.

        start() essentially performs:

            if fork():
                # parent
                initialize()
            else:
                # child
                initialize_child()
                run()

        """

        if self._is_parent != None:
            raise RuntimeError('start() can be called only once')

        self._is_parent = True # run will reset this for the child

        # make sure we don't keep any profile entries buffered across fork
        self._prof.flush()

        # fork child process
        mp.Process.start(self)

        try:
            # this is now the parent process context
            self.initialize()
        except Exception as e:
            self._log.exception ('initialize failed')
            self.stop()
            raise




    # --------------------------------------------------------------------------
    #
    def stop(self):
        """
        Shut down the process hosting the event loop.  If the parent calls
        stop(), the child is simply terminated (no child finalizers are
        called).  If the child calls stop() itself, child finalizers are called
        before calling exit.

        stop() can be called multiple times, and can be called from the
        MainThread, or from sub thread (such as callback invocations) -- but it
        should notes that, if called from a callback, it may not always be able
        to tear down all threads, specifically not the callback thread itself
        and the MainThread.  Safest is calling it once from each the parent's
        and child's MainThread.  Since the finalizers are only called on the
        first invocation to stop(), finalizers can happen in callback threads!

        stop() basically performs:

            tear down all subscriber threads
            if parent:
                finalize()
                self.terminate()
            else:
                finalize_child()
                sys.exit()
        """

        if self._finalized:
            # only die once
            return

        self._prof.prof("closing")
        self._log.info("closing (%d subscriber threads)" % (len(self._subscribers)))

        # tear down all subscriber threads
        self._terminate.set()
        self_thread = mt.current_thread()
        for t in self._subscribers:
            if t != self_thread:
                self._log.debug('joining  subscriber thread %s' % t)
                t.join()
            else:
                self._log.debug('skipping subscriber thread %s' % t)

        self._log.debug('subscriber threads joined')

        if self._is_parent:
            self._log.info("terminating")
            self._prof.prof("finalize")
            if not self._finalized:
                self._finalized = True
                self.finalize()
                self._prof.prof("finalized")
            else:
                self._prof.prof("not_yet_finalized")

            # Signal the child
            self._log.debug('signalling child')
            self.terminate()

            # Wait for the child process
            self._log.debug('waiting for child')
            self.join()
            self._log.debug('child done')

            self._prof.prof("stopped")
            self._prof.close()

            # If we are called from within a callback, that (means?) we will
            # have skipped one thread for joining above.
            #
            # Note that the thread is *not* joined at this point -- but the
            # parent should not block on shutdown anymore, as the thread is
            # at least gone.
            if self_thread in self._subscribers and self._cb_lock.locked():
                self._log.debug('release subscriber thread %s' % self_thread)
                sys.exit()

        else:
            # we only finalize in the child's main thread.
            # NOTE: this relies on us not to change the name of MainThread
            if self_thread.name == 'MainThread':
                if not self._finalized:
                    self._prof.prof("not_yet_finalized")
                    self._finalized = True
                    self._prof.prof("finalize")
                    self.finalize_child()
                    self._prof.prof("finalized")
                    self._prof.prof("stopped")
                    self._prof.close()
                else:
                    self._prof.prof("already_finalized - ERROR")

            # The child exits here.  If this call happens in a subscriber
            # thread, then it will be caught in the run loop of the main thread,
            # leading to the main thread's demize, which ends up here again...
            sys.exit()


    # --------------------------------------------------------------------------
    #
    def poll(self):
        """
        This is a wrapper around is_alive() which mimics the behavior of the same
        call in the subprocess.Popen class with the same name.  It does not
        return an exitcode though, but 'None' if the process is still
        alive, and always '0' otherwise
        """
        if self.is_alive():
            return None
        else:
            return 0


    # --------------------------------------------------------------------------
    #
    def declare_input(self, states, input):
        """
        Using this method, the component can be connected to a queue on which
        units are received to be worked upon.  The given set of states (which
        can be a single state or a list of states) will trigger an assert check
        upon unit arrival.

        For each state specified by an declare_input() call, the component MUST
        also declare an respective work method.
        """

        if not isinstance(states, list):
            states = [states]

        # get address for the queue
        addr = self._addr_map[input]['source']
        self._log.debug("using addr %s for input %s" % (addr, input))

        q = rpu_Queue.create(rpu_QUEUE_ZMQ, input, rpu_QUEUE_OUTPUT, addr)
        self._inputs.append([q, states])

        for state in states:
            self._log.debug('declared input     : %s : %s : %s' \
                    % (state, input, q.name))


    # --------------------------------------------------------------------------
    #
    def declare_output(self, states, output=None):
        """
        Using this method, the component can be connected to a queue to which
        units are sent after being worked upon.  The given set of states (which
        can be a single state or a list of states) will trigger an assert check
        upon unit departure.

        If a state but no output is specified, we assume that the state is
        final, and the unit is then considered 'dropped' on calling advance() on
        it.  The advance() will trigger a state notification though, and then
        mark the drop in the log.  No other component should ever again work on
        such a final unit.  It is the responsibility of the component to make
        sure that the unit is in fact in a final state.
        """

        if not isinstance(states, list):
            states = [states]

        for state in states:

            # we want a *unique* output queue for each state.
            if state in self._outputs:
                self._log.warn("%s replaces output for %s : %s -> %s" \
                        % (self._cname, state, self._outputs[state], output))

            if not output:
                # this indicates a final state
                self._outputs[state] = None
            else:
                # get address for the queue
                addr = self._addr_map[output]['sink']
                self._log.debug("using addr %s for output %s" % (addr, output))

                # non-final state, ie. we want a queue to push to
                q = rpu_Queue.create(rpu_QUEUE_ZMQ, output, rpu_QUEUE_INPUT, addr)
                self._outputs[state] = q

                self._log.debug('declared output    : %s : %s : %s' \
                     % (state, output, q.name))


    # --------------------------------------------------------------------------
    #
    def declare_worker(self, states, worker):
        """
        This method will associate a unit state with a specific worker.  Upon
        unit arrival, the unit state will be used to lookup the respective
        worker, and the unit will be handed over.  Workers should call
        self.advance(unit), in order to push the unit toward the next component.
        If, for some reason, that is not possible before the worker returns, the
        component will retain ownership of the unit, and should call advance()
        asynchronously at a later point in time.

        Worker invocation is synchronous, ie. the main event loop will only
        check for the next unit once the worker method returns.
        """

        if not isinstance(states, list):
            states = [states]

        # we want exactly one worker associated with a state -- but a worker can
        # be responsible for multiple states
        for state in states:
            if state in self._workers:
                self._log.warn("%s replaces worker for %s (%s)" \
                        % (self._cname, state, self._workers[state]))
            self._workers[state] = worker

            self._log.debug('declared worker    : %s : %s' \
                    % (state, worker.__name__))



    # --------------------------------------------------------------------------
    #
    def declare_idle_cb(self, cb, timeout=0.0):

        if None == timeout:
            timeout = 0.0
        timeout = float(timeout)

        self._idlers.append({
            'cb'      : cb,       # call this whenever we are idle
            'last'    : 0.0,      # was never called before
            'timeout' : timeout}) # call no more often than this many seconds

        self._log.debug('declared idler     : %s : %s' % (cb.__name__, timeout))


    # --------------------------------------------------------------------------
    #
    def declare_publisher(self, topic, pubsub):
        """
        Using this method, the compinent can declare certain notification topics
        (where topic is a string).  For each topic, a pub/sub network will be
        used to distribute the notifications to subscribers of that topic.  
        
        The same topic can be sent to multiple channels -- but that is
        considered bad practice, and may trigger an error in later versions.
        """

        if topic not in self._publishers:
            self._publishers[topic] = list()

        # get address for pubsub
        addr = self._addr_map[pubsub]['sink']
        self._log.debug("using addr %s for pubsub %s" % (addr, pubsub))

        q = rpu_Pubsub.create(rpu_PUBSUB_ZMQ, pubsub, rpu_PUBSUB_PUB, addr)
        self._publishers[topic].append(q)

        self._log.debug('declared publisher : %s : %s : %s' \
                % (topic, pubsub, q.name))

        # FIXME: I am not exactly sure why this is 'needed', but declaring
        #        a published as above and then immediately publishing on that
        #        channel seems to sometimes lead to a loss of messages.
        time.sleep(1)


    # --------------------------------------------------------------------------
    #
    def declare_subscriber(self, topic, pubsub, cb):
        """
        This method is complementary to the declare_publisher() above: it
        declares a subscription to a pubsub channel.  If a notification
        with matching topic is received, the registered callback will be
        invoked.  The callback MUST have the signature:

          callback(topic, msg)

        The subscription will be handled in a separate thread, which implies
        that the callback invocation will also happen in that thread.  It is the
        caller's responsibility to ensure thread safety during callback
        invocation.
        """

        # ----------------------------------------------------------------------
        def _subscriber(q, callback):
            try:
                while not self._terminate.is_set():
                    topic, msg = q.get_nowait(1000) # timout in ms
                    if topic and msg:
                        with self._cb_lock:
                            callback (topic=topic, msg=msg)
            except Exception as e:
                self._log.exception("subscriber failed")
                if self._exit_on_error:
                    raise
        # ----------------------------------------------------------------------

        # get address for pubsub
        addr = self._addr_map[pubsub]['source']
        self._log.debug("using addr %s for pubsub %s" % (addr, pubsub))

        # create a pubsub subscriber, and subscribe to the given topic
        q = rpu_Pubsub.create(rpu_PUBSUB_ZMQ, pubsub, rpu_PUBSUB_SUB, addr)
        q.subscribe(topic)

        t = mt.Thread(target=_subscriber, args=[q,cb],
                      name="%s.subscriber" % self.cname)
        t.start()
        self._subscribers.append(t)

        self._log.debug('%s declared subscriber: %s : %s : %s : %s' \
                % (self._cname, topic, pubsub, cb, t.name))

    # --------------------------------------------------------------------------
    #
<<<<<<< HEAD
=======
    def declare_clone_cb(self, clone_cb):
        """
        The clone callback will be invoked whenever a unit is cloned after
        passing this component.  So, whenever the component allocates some
        resources for a unit which would conflict when being cloned, this
        callback allows to perform the required correction (hi scheduler!).
        """
        self._log.debug('declare clone_cb %s (%s)', clone_cb, os.getpid())
        self._clone_cb = clone_cb


    # --------------------------------------------------------------------------
    #
>>>>>>> 88e0c098
    def declare_drop_cb(self, drop_cb):
        """
        The drop callback will be invoked whenever a unit is dropped after
        passing this component.  So, whenever the component allocates some
        resources for a cloned unit which could otherwise not be reaped anymore,
        because the unit would not pass some reaping state or something, this
        callback allows to perform the required action (hi scheduler!).
        """
        self._log.debug('declare drop_cb %s (%s)', drop_cb, os.getpid())
        self._drop_cb = drop_cb


    # --------------------------------------------------------------------------
    #
    def _subscriber_check_cb(self):

        for t in self._subscribers:
            if not t.isAlive():
                raise RuntimeError('subscriber %s died' % t.name)


    # --------------------------------------------------------------------------
    #
    def run(self):
        """
        This is the main routine of the component, as it runs in the component
        process.  It will first initialize the component in the process context.
        Then it will attempt to get new units from all input queues
        (round-robin).  For each unit received, it will route that unit to the
        respective worker method.  Once the unit is worked upon, the next
        attempt ar getting a unit is up.
        """

        self._is_parent = False
        self._cname     = self.childname
        self._log       = ru.get_logger(self._cname, "%s.log" % self._cname, self._debug)
        self._prof      = Profiler(self._cname)

        # parent can call terminate, which we translate here into sys.exit(),
        # which is then excepted in the run loop below for an orderly shutdown.
        def sigterm_handler(signum, frame):
            sys.exit()
        signal.signal(signal.SIGTERM, sigterm_handler)

        # reset other signal handlers to their default
        signal.signal(signal.SIGINT,  signal.SIG_DFL)
        signal.signal(signal.SIGALRM, signal.SIG_DFL)

        # set process name
        try:
            import setproctitle as spt
            spt.setproctitle('radical.pilot %s' % self._cname)
        except Exception as e:
            pass


        try:
            # configure the component's logger
            log_name  = self._cname
            log_tgt   = self._cname + ".log"
            self._log = ru.get_logger(log_name, log_tgt, self._debug)
            self._log.info('running %s' % self._cname)

            # initialize_child() should declare all input and output channels, and all
            # workers and notification callbacks
            self._prof.prof('initialize')
            self.initialize_child()
            self._prof.prof('initialized')

            # register own idle callback to watch the subscriber threads (1/sec)
            self.declare_idle_cb(self._subscriber_check_cb, 1.0)

            # perform a sanity check: for each declared input state, we expect
            # a corresponding work method to be declared, too.
            for input, states in self._inputs:
                for state in states:
                    if not state in self._workers:
                        raise RuntimeError("%s: no worker declared for input state %s" \
                                        % self._cname, state)


            # The main event loop will repeatedly iterate over all input
            # channels, probing 
            while not self._terminate.is_set():

                # if no action occurs in this iteration, invoke idle callbacks
                active = False 

                # FIXME: for the default case where we have only one input
                #        channel, we can probably use a more efficient method to
                #        pull for units -- such as blocking recv() (with some
                #        timeout for eventual shutdown)
                # FIXME: a simple, 1-unit caching mechanism would likely remove
                #        the req/res overhead completely (for any non-trivial
                #        worker).
                for input, states in self._inputs:

                    # FIXME: the timeouts have a large effect on throughput, but
                    #        I am not yet sure how best to set them...
                    unit = input.get_nowait(1000) # timeout in microseconds
                    if not unit:
                        continue

                    state = unit['state']
                    uid   = unit['_id']

                    # assert that the unit is in an expected state
                    if state not in states:
                        self.advance(unit, FAILED, publish=True, push=False)
                        self._prof.prof(event='failed', msg="unexpected state %s" % state,
                                uid=unit['_id'], state=unit['state'], logger=self._log.error)
                        continue

                    # depending on the queue we got the unit from, we can either
                    # drop units or clone them to inject new ones
                    unit = drop_clones(self._cfg, unit, self.ctype, 'input',
                                       drop_cb=self._drop_cb, logger=self._log)
                    if not unit:
                        self._prof.prof(event='drop', state=state,
                                uid=uid, msg=input.name)
                        continue

                    units = clone_units(self._cfg, unit, self.ctype, 'input', 
                                        clone_cb=self._clone_cb, logger=self._log)

                    for _unit in units:

                        uid = _unit['_id']
                        active = True
                        self._prof.prof(event='get', state=state, uid=uid, msg=input.name)


                        # check if we have a suitable worker (this should always be
                        # the case, as per the assertion done before we started the
                        # main loop.  But, hey... :P
                        if not state in self._workers:
                            self._log.error("%s cannot handle state %s: %s" \
                                    % (self._cname, state, _unit))
                            continue

                        # we have an acceptable state and a matching worker -- hand
                        # it over, wait for completion, and then pull for the next
                        # unit
                        try:
                            self._prof.prof(event='work start', state=state, uid=uid)
                            with self._cb_lock:
                                self._workers[state](_unit)
                            self._prof.prof(event='work done ', state=state, uid=uid)

                        except Exception as e:
                            self.advance(_unit, FAILED, publish=True, push=False)
                            self._prof.prof(event='failed', msg=str(e), uid=uid, state=state)
                            self._log.exception("unit %s failed" % uid)

                            if self._exit_on_error:
                                raise


                # if nothing happened, we can call the idle callbacks.  Don't
                # call them more frequently than what they specified as sleep
                # time though!
                if not active:

                    now = time.time()

                    for idler in self._idlers:

                        if (now - idler['last']) > idler['timeout']:
                        
                            try:
                                with self._cb_lock:
                                    if idler['cb']():
                                        # something happened!
                                        idler['last'] = now
                                        active = True
                            except Exception as e:
                                self._log.exception('idle cb failed')
                                if self._exit_on_error:
                                    raise

                if not active:
                    # FIXME: make configurable
                    time.sleep(0.1)


        except Exception as e:
            # We should see that exception only on process termination -- and of
            # course on incorrect implementations of component workers.  We
            # could in principle detect the latter within the loop -- - but
            # since we don't know what to do with the units it operated on, we
            # don't bother...
            self._log.exception('loop exception')

        except SystemExit:
            self._log.debug("Caught exit")

        except:
            # Can be any other signal or interrupt.
            self._log.exception('loop interruption')

        finally:
            # call stop (which calls the finalizers)
            self.stop()


    # --------------------------------------------------------------------------
    #
    def advance(self, units, state=None, publish=True, push=False, prof=True):
        """
        Units which have been operated upon are pushed down into the queues
        again, only to be picked up by the next component, according to their
        state.  This method will update the unit state, and push it into the
        output queue declared as target for that state.

        units:   list of units to advance
        state:   new state to set for the units
        publish: determine if state update notifications should be issued
        push:    determine if units should be pushed to outputs
        prof:    determine if state advance creates a profile event
                 (publish, push, and drop are always profiled)
        """

        if not isinstance(units, list):
            units = [units]

        for unit in units:

            uid = unit['_id']

            if state:
                unit['state'] = state
                if prof:
                    self._prof.prof('advance', uid=unit['_id'], state=state)
            else:
                state = unit['state']

            if publish:
                # send state notifications
                self.publish('state', unit)

            if push:
                if state not in self._outputs:
                    # unknown target state -- error
                    self._log.error("%s can't route state %s (%s)" \
                            % (self._cname, state, self._outputs.keys()))
                    continue

                if not self._outputs[state]:
                    # empty output -- drop unit
                    self._log.debug('%s %s ===| %s' % ('state', unit['id'], unit['state']))
                    continue


                output = self._outputs[state]

                # depending on the queue we got the unit from, we can now either
                # drop units or clone them to inject new ones
                unit = drop_clones(self._cfg, unit, self.ctype, 'output',
                                   drop_cb=self._drop_cb, logger=self._log)
                if not unit:
                    self._prof.prof(event='drop', state=state, uid=uid, msg=output.name)
                    continue
               
                units = clone_units(self._cfg, unit, self.ctype, 'output', 
                                    clone_cb=self._clone_cb, logger=self._log)

                for _unit in units:
                    # FIXME: we should assert that the unit is in a PENDING state.
                    #        Better yet, enact the *_PENDING transition right here...
                    #
                    # push the unit down the drain
                    output.put(_unit)
                    self._prof.prof('put', uid=_unit['_id'], state=state, msg=output.name)


    # --------------------------------------------------------------------------
    #
    def publish(self, topic, msg):
        """
        push information into a publication channel
        """

        if not isinstance(msg, list):
            msg = [msg]

        if topic not in self._publishers:
            self._log.error("%s can't route notification '%s:%s' (%s)" \
                    % (self._cname, topic, msg, self._publishers.keys()))
            return

        if not self._publishers[topic]:
            self._log.error("%s no route for notification '%s:%s' (%s)" \
                    % (self._cname, topic, msg, self._publishers.keys()))
            return

        for m in msg:
            for p in self._publishers[topic]:
                p.put (topic, m)



# ==============================================================================
#
class Worker(Component):
    """
    A Worker is a Component which cannot change the state of the unit it
    handles.  Workers are emplyed as helper classes to mediate between
    components, between components and database, and between components and
    notification channels.
    """

    # --------------------------------------------------------------------------
    #
    def __init__(self, ctype, cfg):

        Component.__init__(self, ctype, cfg)


    # --------------------------------------------------------------------------
    #
    # we overload state changing methods from component and assert neutrality
    # FIXME: we should insert hooks around callback invocations, too
    #
    def advance(self, units, state=None, publish=True, push=False, prof=True):

        if state:
            raise RuntimeError("worker %s cannot advance state (%s)"
                    % (self.cname, state))

        Component.advance(self, units, state, publish, push, prof)



# ------------------------------------------------------------------------------
<|MERGE_RESOLUTION|>--- conflicted
+++ resolved
@@ -154,10 +154,7 @@
         self._is_parent     = None        # guard initialize/initialize_child
         self._exit_on_error = True        # FIXME: make configurable
         self._cb_lock       = mt.Lock()   # guard threaded callback invokations
-<<<<<<< HEAD
-=======
         self._clone_cb      = None        # allocate resources on cloning units
->>>>>>> 88e0c098
         self._drop_cb       = None        # free resources on dropping clones
 
         # use agent_name for one log per agent, cname for one log per agent and component
@@ -597,8 +594,6 @@
 
     # --------------------------------------------------------------------------
     #
-<<<<<<< HEAD
-=======
     def declare_clone_cb(self, clone_cb):
         """
         The clone callback will be invoked whenever a unit is cloned after
@@ -612,7 +607,6 @@
 
     # --------------------------------------------------------------------------
     #
->>>>>>> 88e0c098
     def declare_drop_cb(self, drop_cb):
         """
         The drop callback will be invoked whenever a unit is dropped after
