
import copy
import time

import threading       as mt
import radical.utils   as ru

from ..      import constants  as rpc
from ..      import states     as rps

from .queue  import Putter     as rpu_Putter
from .queue  import Getter     as rpu_Getter

from .pubsub import Publisher  as rpu_Publisher
from .pubsub import Subscriber as rpu_Subscriber


# ==============================================================================
#
class Component(object):
    """
    This class provides the basic structure for any RP component which operates
    on stateful things.  It provides means to:

      - define input channels on which to receive new things in certain states
      - define work methods which operate on the things to advance their state
      - define output channels to which to send the things after working on them
      - define notification channels over which messages with other components
        can be exchanged (publish/subscriber channels)

    All low level communication is handled by the base class -- deriving classes
    will register the respective channels, valid state transitions, and work
    methods.  When a 'thing' is received, the component is assumed to have full
    ownership over it, and that no other component will change the 'thing's
    state during that time.

    The main event loop of the component -- work_cb() -- is executed as a separate
    process.  Components inheriting this class should be fully self sufficient,
    and should specifically attempt not to use shared resources.  That will
    ensure that multiple instances of the component can coexist for higher
    overall system throughput.  Should access to shared resources be necessary,
    it will require some locking mechanism across process boundaries.

    This approach should ensure that

      - 'thing's are always in a well defined state;
      - components are simple and focus on the semantics of 'thing' state
        progression;
      - no state races can occur on 'thing' state progression;
      - only valid state transitions can be enacted (given correct declaration
        of the component's semantics);
      - the overall system is performant and scalable.

    Inheriting classes may overload the methods:

        initialize
        finalize

    These method should be used to

      - set up the component state for operation
      - register input/output/notification channels
      - register work methods
      - register callbacks to be invoked on state notification
      - tear down the same on closing

    Inheriting classes MUST call the constructor:

        class StagingComponent(rpu.Component):
            def __init__(self, cfg, session):
                rpu.Component.__init__(self, cfg, session)

    Further, the class must implement the registered work methods, with
    a signature of:

        work(self, things)

    The method is expected to change the state of the 'thing's given.  'Thing's
    will not be pushed to outgoing channels automatically -- to do so, the work
    method has to call (see call documentation for other options):

        self.advance(thing)

    Until that method is called, the component is considered the sole owner of
    the 'thing's.  After that method is called, the 'thing's are considered
    disowned by the component.  If, however, components return from the work
    methods without calling advance on the given 'thing's, then the component
    keeps ownership of the 'thing's to advance it asynchronously at a later
    point in time.  That implies that a component can collect ownership over an
    arbitrary number of 'thing's over time, and they can be advanced at the
    component's descretion.
    """

    # FIXME:
    #  - make state transitions more formal


    # --------------------------------------------------------------------------
    #
    @staticmethod
    def create(cfg):
        '''
        '''

        # ----------------------------------------------------------------------
        # NOTE:  I'd rather have this as class data than as stack data, but
        #        python stumbles over circular imports at that point :/
        #        Another option though is to discover and dynamically load
        #        components.
        from .. import worker as rpw
        from .. import pmgr   as rppm
        from .. import umgr   as rpum
        from .. import agent  as rpa

        _ctypemap = {rpc.UPDATE_WORKER                  : rpw.Update,

                     rpc.PMGR_LAUNCHING_COMPONENT       : rppm.Launching,

                     rpc.UMGR_STAGING_INPUT_COMPONENT   : rpum.Input,
                     rpc.UMGR_SCHEDULING_COMPONENT      : rpum.Scheduler,
                     rpc.UMGR_STAGING_OUTPUT_COMPONENT  : rpum.Output,

                     rpc.AGENT_STAGING_INPUT_COMPONENT  : rpa.Input,
                     rpc.AGENT_SCHEDULING_COMPONENT     : rpa.Scheduler,
                     rpc.AGENT_EXECUTING_COMPONENT      : rpa.Executing,
                     rpc.AGENT_STAGING_OUTPUT_COMPONENT : rpa.Output
                    }
        # ----------------------------------------------------------------------

        sid  = cfg['sid']
        uid  = cfg['uid']
        kind = cfg['kind']

        from .. import session as rp_session
        session = rp_session.Session(uid=sid, _cfg=cfg)
        log     = session.get_logger(uid)
        log.debug('start component %s [%s]', uid, kind)

        if kind not in _ctypemap:
            raise ValueError('unknown component type (%s)' % kind)

        ctype = _ctypemap[kind]
        comp = ctype.create(cfg, session)

        return comp


    # --------------------------------------------------------------------------
    #
    def __init__(self, cfg, session):

        # NOTE: a fork will not duplicate any threads of the parent process --
        #       but it will duplicate any locks which are shared between the
        #       parent process and its threads -- and those locks might be in
        #       any state at this point.  As such, each child has to make
        #       sure to never, ever, use any of the inherited locks, but instead
        #       to create it's own set of locks in self.initialize

        self._cfg     = copy.deepcopy(cfg)
        self._session = session

        # state we carry over the fork
        ## FIXME
        self._uid         = self._cfg['uid']
        self._debug       = cfg.get('debug')

        self._inputs      = dict()       # queues to get things from
        self._outputs     = dict()       # queues to send things to
        self._workers     = dict()       # methods to work on things
        self._publishers  = dict()       # channels to send notifications to
        self._cb_lock     = mt.RLock()   # guard threaded callback invokations
        self._terminate   = mt.Event()   # signal work termination

        self._cancel_list = list()       # list of units to cancel
        self._cancel_lock = mt.RLock()   # lock for above list

        self._prof = self._session.get_profiler(name=self.uid)
        self._rep  = self._session.get_reporter(name=self.uid)
        self._log  = self._session.get_logger  (name=self.uid,
                                                level=self._debug)
      # self._prof.register_timing(name='component_lifetime',
      #                            scope='uid=%s' % self.uid,
      #                            start='component_start',
      #                            stop='component_stop')
      # self._prof.register_timing(name='entity_runtime',
      #                            scope='entity',
      #                            start='get',
      #                            stop=['put', 'drop'])


        # components can always publish logs, state updates and control messages
        self.register_publisher(rpc.LOG_PUBSUB)
        self.register_publisher(rpc.STATE_PUBSUB)
        self.register_publisher(rpc.CONTROL_PUBSUB)

        # always subscribe to control messages
        self.register_subscriber(rpc.CONTROL_PUBSUB, self._control_cb)

        # call component level initialize
        self.initialize()

        # signal completion of startup
        if 'fchk' in self._cfg:
            with open(self._cfg['fchk'], 'w') as fout:
                fout.write('ok\n')



    # --------------------------------------------------------------------------
    #
    @property
    def uid(self):     return self._uid 
    @property
    def session(self): return self._session


    # --------------------------------------------------------------------------
    #
    def initialize(self):
        pass  # can be overloaded


    # --------------------------------------------------------------------------
    #
    def close(self):

        self._log.debug('close')

        self.finalize()

        self._prof.prof('component_final')
        self._prof.close()


    # --------------------------------------------------------------------------
    #
    def finalize(self):
        pass  # can be overloaded


    # --------------------------------------------------------------------------
    #
    def is_valid(self, term=True):
        '''
        Just as the Process' `is_valid()` call, we make sure that the component
        is still viable, and will raise an exception if not.  Additionally to
        the health of the component's child process, we also check health of any
        sub-components and communication bridges.
        '''

        ## FIXME: check thread liveliness

        return True


    # --------------------------------------------------------------------------
    #
    def _control_cb(self, topic, msg):
        """
        We listen on the control channel for cancel requests, and append any
        found UIDs to our cancel list.
        """

        self.is_valid()

      # self._log.debug('command incoming: %s', msg)

        cmd = msg['cmd']
        arg = msg['arg']

        if cmd == 'cancel_units':

            uids = arg['uids']

            if not isinstance(uids, list):
                uids = [uids]

            self._log.debug('register for cancellation: %s', uids)

            with self._cancel_lock:
                self._cancel_list += uids

        if cmd == 'terminate':
            self._log.info('got termination command')
            self.stop()

        else:
            self._log.debug('command ignored: %s', cmd)

        return True


    # --------------------------------------------------------------------------
    #
    def register_input(self, states, input, worker):
        """
        Using this method, the component can be connected to a queue on which
        things are received to be worked upon.  The given set of states (which
        can be a single state or a list of states) will trigger an assert check
        upon thing arrivals.

        This method will further associate a thing state with a specific worker.
        Upon thing arrival, the thing state will be used to lookup the
        respective worker, and the thing will be handed over.  Workers should
        call self.advance(thing), in order to push the thing toward the next
        component.  If, for some reason, that is not possible before the worker
        returns, the component will retain ownership of the thing, and should
        call advance() asynchronously at a later point in time.

        Worker invocation is synchronous, ie. the main event loop will only
        check for the next thing once the worker method returns.
        """

        self.is_valid()

        if not isinstance(states, list):
            states = [states]

        name = '%s.%s.%s' % (self.uid, worker.__name__, '_'.join(states))

        if name in self._inputs:
            raise ValueError('input %s already registered' % name)

        q = rpu_Getter(input, self._session)
        self._inputs[name] = {'queue'  : q,
                              'states' : states}

        self._log.debug('registered input %s', name)

        # we want exactly one worker associated with a state -- but a worker can
        # be responsible for multiple states
        for state in states:

            self._log.debug('%s register input %s: %s', self.uid, state, name)

            if state in self._workers:
                self._log.warn("%s replaces worker for %s (%s)"
                        % (self.uid, state, self._workers[state]))
            self._workers[state] = worker

            self._log.debug('registered worker %s [%s]', worker.__name__, state)


    # --------------------------------------------------------------------------
    #
    def register_output(self, states, output=None):
        """
        Using this method, the component can be connected to a queue to which
        things are sent after being worked upon.  The given set of states (which
        can be a single state or a list of states) will trigger an assert check
        upon thing departure.

        If a state but no output is specified, we assume that the state is
        final, and the thing is then considered 'dropped' on calling advance()
        on it.  The advance() will trigger a state notification though, and then
        mark the drop in the log.  No other component should ever again work on
        such a final thing.  It is the responsibility of the component to make
        sure that the thing is in fact in a final state.
        """

        self.is_valid()

        if not isinstance(states, list):
            states = [states]

        for state in states:

            self._log.debug('%s register output %s', self.uid, state)

            # we want a *unique* output queue for each state.
            if state in self._outputs:
                self._log.warn('%s replaces output for %s : %s -> %s'
                        % (self.uid, state, self._outputs[state], output))

            if not output:
                # this indicates a final state
                self._outputs[state] = None
            else:
                # non-final state, ie. we want a queue to push to
                q = rpu_Putter(output, self._session)
                self._outputs[state] = q

                self._log.debug('registered output    : %s : %s : %s'
                     % (state, output, q.name))


    # --------------------------------------------------------------------------
    #
    def register_timed_cb(self, cb, cb_data=None, timer=None):
        """
        Idle callbacks are invoked at regular intervals -- they are guaranteed
        to *not* be called more frequently than 'timer' seconds, no promise is
        made on a minimal call frequency.  The intent for these callbacks is to
        run lightweight work in semi-regular intervals.  
        """

        self.is_valid()

        name = "%s.idler.%s" % (self.uid, cb.__name__)
        self._log.debug('%s register idler %s', self.uid, name)

        if timer is None: timer = 0.0  # NOTE: busy idle loop
        else            : timer = float(timer)

        # create a separate daemon thread per idle cb
        #
        # ----------------------------------------------------------------------
        # NOTE: idle timing is a tricky beast: if we sleep for too long, then we
        #       have to wait that long on stop() for the thread to get active
        #       again and terminate/join.  So we always sleep just a little, and
        #       explicitly check if sufficient time has passed to activate the
        #       callback.
        class Idler(ru.Thread):

            # ------------------------------------------------------------------
            def __init__(self, name, log, timer, cb, cb_data, cb_lock):
                self._name    = name
                self._log     = log
                self._timeout = timer
                self._cb      = cb
                self._cb_data = cb_data
                self._cb_lock = cb_lock
                self._last    = 0.0

                super(Idler, self).__init__(name=self._name, log=self._log)

            # ------------------------------------------------------------------
            def work_cb(self):
                self.is_valid()
                if self._timeout and (time.time()-self._last) < self._timeout:
                    # not yet
                    time.sleep(0.1)  # FIXME: make configurable
                    return True

                with self._cb_lock:
                    if self._cb_data != None:
                        ret = self._cb(cb_data=self._cb_data)
                    else:
                        ret = self._cb()
                if self._timeout:
                    self._last = time.time()
                return ret
        # ----------------------------------------------------------------------

        # daemonize and start the thread upon construction
        idler = Idler(name=name, timer=timer, log=self._log,
                      cb=cb, cb_data=cb_data, cb_lock=self._cb_lock)
        idler.dameon = True
        idler.start()

        self._log.debug('%s registered idler %s', self.uid, name)


    # --------------------------------------------------------------------------
    #
    def register_publisher(self, pubsub):
        """
        Using this method, the component can registered itself to be a publisher
        of notifications on the given pubsub channel.
        """

        self.is_valid()

        if pubsub in self._publishers:
            raise ValueError('publisher for %s already registered' % pubsub)

        self._log.debug('%s register publisher %s', self.uid, pubsub)

        q = rpu_Publisher(pubsub, self._session)
        self._publishers[pubsub] = q

        self._log.debug('registered publisher : %s : %s', pubsub, q.name)


    # --------------------------------------------------------------------------
    #
    def register_subscriber(self, pubsub, cb, cb_data=None):
        """
        This method is complementary to the register_publisher() above: it
        registers a subscription to a pubsub channel.  If a notification
        is received on thag channel, the registered callback will be
        invoked.  The callback MUST have one of the signatures:

          callback(topic, msg)
          callback(topic, msg, cb_data)

        where 'topic' is set to the name of the pubsub channel.

        The subscription will be handled in a separate thread, which implies
        that the callback invocation will also happen in that thread.  It is the
        caller's responsibility to ensure thread safety during callback
        invocation.
        """

        self.is_valid()

        name = "%s.subscriber.%s" % (self.uid, cb.__name__)
        self._log.debug('%s register subscriber %s', self.uid, name)

        # subscription is racey for the *first* subscriber: the bridge gets the
        # subscription request, and forwards it to the publishers -- and only
        # then can we expect the publisher to send any messages *at all* on that
        # channel.  Since we do not know if we are the first subscriber, we'll
        # have to wait a little to let the above happen, before we go further
        # and create any publishers.
        # FIXME: this barrier should only apply if we in fact expect a publisher
        #        to be created right after -- but it fits here better logically.
      # time.sleep(0.1)

        # ----------------------------------------------------------------------
        class Subscriber(ru.Thread):

            # ------------------------------------------------------------------
            def __init__(self, name, l, q, cb, cb_data, cb_lock):
                self._name     = name
                self._log      = l
                self._q        = q
                self._cb       = cb
                self._cb_data  = cb_data
                self._cb_lock  = cb_lock

                self._x = False
                super(Subscriber, self).__init__(name=self._name, log=self._log)

            # ------------------------------------------------------------------
            def work_cb(self):

                self.is_valid()

                try:
                    topic, msg = self._q.get_nowait(500)  # timout in ms
                except Exception:
                    if self._ru_term.is_set():
                        # abort during termination
                        return False
                    else:
                        self._log.exception('get interrupted in %s', self._name)
                        return True

                if topic and msg:
                    if not isinstance(msg,list):
                        msg = [msg]
                    for m in msg:
                        with self._cb_lock:
                            if self._cb_data is not None:
                                ret = cb(topic=topic, msg=m, cb_data=self._cb_data)
                            else:
                                ret = self._cb(topic=topic, msg=m)
                        # we abort whenever a callback indicates thus
                        if not ret:
                            self._log.debug('cb failed on %s: %s', self._name, str(self._cb))
                            return False
                return True

            def ru_finalize_common(self):
                self._log.debug('finalize subscriber %s', self._name)
              # self._q.stop()
        # ----------------------------------------------------------------------
        # create a pubsub subscriber (the pubsub name doubles as topic)
        # FIXME: this should be moved into the thread child_init
        q = rpu_Subscriber(pubsub, self._session)
        q.subscribe(pubsub)

        subscriber = Subscriber(name=name, l=self._log, q=q, 
                                cb=cb, cb_data=cb_data, cb_lock=self._cb_lock)
        # daemonize and start the thread upon construction
        subscriber.daemon = True
        subscriber.start()

        self._log.debug('%s registered %s subscriber %s', self.uid, pubsub, name)


    # --------------------------------------------------------------------------
    #
    def start(self):

        def _work():
            while not self._terminate.is_set():
                if not self.work_cb():
                    return

        self._work_thread = mt.Thread(target=_work)
        self._work_thread.daemon = True
        self._work_thread.start()


    # --------------------------------------------------------------------------
    #
    def stop(self):

        self._terminate.set()
        self.wait()


    # --------------------------------------------------------------------------
    #
    def wait(self):

        # we don't use join, as that negates the daemon setting
        while self._work_thread.is_alive():
            time.sleep(0.1)


    # --------------------------------------------------------------------------
    #
    def work_cb(self):
        """
        This is the main routine of the component, as it runs in the component
        process.  It will first initialize the component in the process context.
        Then it will attempt to get new things from all input queues
        (round-robin).  For each thing received, it will route that thing to the
        respective worker method.  Once the thing is worked upon, the next
        attempt on getting a thing is up.
        """

        self.is_valid()

        # if no action occurs in this iteration, idle
        if not self._inputs:
            time.sleep(0.1)
            return True

        for name in self._inputs:
            input  = self._inputs[name]['queue']
            states = self._inputs[name]['states']

            # FIXME: a simple, 1-thing caching mechanism would likely
            #        remove the req/res overhead completely (for any
            #        non-trivial worker).
            things = input.get_nowait(1000)  # timeout in microseconds

            if not things:
                return True

            if not isinstance(things, list):
                things = [things]

            # the worker target depends on the state of things, so we 
            # need to sort the things into buckets by state before 
            # pushing them
            buckets = dict()
            for thing in things:

                state = thing['state']
                uid   = thing['uid']
                self._prof.prof('get', uid=uid, state=state)

                if state not in buckets:
                    buckets[state] = list()
                buckets[state].append(thing)

            # We now can push bulks of things to the workers

            for state,things in buckets.iteritems():

                assert(state in states), 'inconsistent state'
                assert(state in self._workers), 'no worker for state %s' % state

                try:
                    to_cancel = list()
                    for thing in things:
                        uid   = thing['uid']
                        ttype = thing['type']
                        state = thing['state']

                        # FIXME: this can become expensive over time
                        #        if the cancel list is never cleaned
                        if uid in self._cancel_list:
                            with self._cancel_lock:
                                self._cancel_list.remove(uid)
                            to_cancel.append(thing)

                        self._log.debug('got %s (%s)', ttype, uid)

                    if to_cancel:
                        self.advance(to_cancel, rps.CANCELED, publish=True, push=False)

                    with self._cb_lock:
                        self._workers[state](things)

                except Exception:
                    # this is not fatal -- only the 'things' fail, not
                    # the component
                    self._log.exception("worker %s failed", self._workers[state])
                    self.advance(things, rps.FAILED, publish=True, push=False)

        # keep work_cb registered
        return True


    # --------------------------------------------------------------------------
    #
    def advance(self, things, state=None, publish=True, push=False,
                timestamp=None, prof=True):
        """
        Things which have been operated upon are pushed down into the queues
        again, only to be picked up by the next component, according to their
        state model.  This method will update the thing state, and push it into
        the output queue registered as target for that state.

        things:  list of things to advance
        state:   new state to set for the things
        publish: determine if state update notifications should be issued
        push:    determine if things should be pushed to outputs
        prof:    determine if state advance creates a profile event
                 (publish, and push are always profiled)

        'Things' are expected to be a dictionary, and to have 'state', 'uid' and
        optionally 'type' set.

        If 'thing' contains an '$all' key, the complete dict is published;
        otherwise, *only the state* is published.

        This is evaluated in self.publish.
        """

        self.is_valid()

        if not timestamp:
            timestamp = time.time()

        if not isinstance(things, list):
            things = [things]

        self._log.debug('=== advance bulk size: %s [%s, %s]', len(things), push, publish)

        # assign state, sort things by state
        buckets = dict()
        for thing in things:

            uid   = thing['uid']
            ttype = thing['type']

            if ttype not in ['unit', 'pilot']:
                raise TypeError("thing has unknown type (%s)" % uid)

            if state:
                # state advance done here
                thing['state'] = state
            _state = thing['state']

            self._log.debug('=== adv 1 %s [%s]', uid, state)

            if prof:
                self._prof.prof('advance', uid=uid, state=_state,
                                timestamp=timestamp)

            if _state not in buckets:
                buckets[_state] = list()
            buckets[_state].append(thing)

        # should we publish state information on the state pubsub?
        if publish:

            to_publish = list()

            # If '$all' is set, we update the complete thing_dict.  
            # Things in final state are also published in full.
            # If '$set' is set, we also publish all keys listed in there.
            # In all other cases, we only send 'uid', 'type' and 'state'.
            for thing in things:
                if '$all' in thing:
                    del(thing['$all'])
                    to_publish.append(thing)

                elif thing['state'] in rps.FINAL:
                    to_publish.append(thing)

                else:
                    tmp = {'uid'   : thing['uid'],
                           'type'  : thing['type'],
                           'state' : thing['state']}
                    for key in thing.get('$set', []):
                        tmp[key] = thing[key]
                    to_publish.append(tmp)

            self.publish(rpc.STATE_PUBSUB, {'cmd': 'update', 'arg': to_publish})
            ts = time.time()
            for thing in things:
                self._prof.prof('publish', uid=thing['uid'], 
                                state=thing['state'], timestamp=ts)

        # never carry $all across component boundaries!
        else:
            for thing in things:
                if '$all' in thing:
                    del(thing['$all'])

        # should we push things downstream, to the next component
        if push:

            # the push target depends on the state of things, so we need to sort
            # the things into buckets by state before pushing them
            # now we can push the buckets as bulks
            for _state,_things in buckets.iteritems():

                self._log.debug('=== adv 2 %s [%s]', _state, len(things))

                ts = time.time()
                if _state in rps.FINAL:
                    # things in final state are dropped
                    for thing in _things:
                        self._log.debug('final %s [%s]', thing['uid'], _state)
                        self._prof.prof('drop', uid=thing['uid'], state=_state,
                                        timestamp=ts)
                    continue

                if _state not in self._outputs:
                    # unknown target state -- error
                    for thing in _things:
                        self._log.debug("lost  %s [%s]", thing['uid'], _state)
                        self._prof.prof('lost', uid=thing['uid'], state=_state,
                                        timestamp=ts)
                    continue

                if not self._outputs[_state]:
                    # empty output -- drop thing
                    for thing in _things:
                        self._log.debug('drop  %s [%s]', thing['uid'], _state)
                        self._prof.prof('drop', uid=thing['uid'], state=_state,
                                        timestamp=ts)
                    continue

                output = self._outputs[_state]

                # push the thing down the drain
                self._log.debug('=== put bulk %s: %s', _state, len(_things))
                output.put(_things)

                ts = time.time()
                for thing in _things:
                    self._prof.prof('put', uid=thing['uid'], state=_state,
                                    msg=output.name, timestamp=ts)


    # --------------------------------------------------------------------------
    #
    def publish(self, pubsub, msg):
        """
        push information into a publication channel
        """

        self.is_valid()

<<<<<<< HEAD
        if not self._publishers.get(pubsub):
            raise RuntimeError("can't route notification '%s'" % pubsub)
=======
        if pubsub not in self._publishers:
            self._log.warn("can't route '%s' notification: %s" % (pubsub,
                self._publishers.keys()))
            return

          # raise RuntimeError("can't route '%s' notification: %s" % (pubsub,
          #     self._publishers.keys()))

        if not self._publishers[pubsub]:
            raise RuntimeError("no route for '%s' notification: %s" % (pubsub, msg))
>>>>>>> 629017ed

        self._log.debug('pub %s', msg)
        self._log.debug('====== x4 %s', [pubsub, msg])
        self._publishers[pubsub].put(pubsub, msg)


# ==============================================================================
#
class Worker(Component):
    """
    A Worker is a Component which cannot change the state of the thing it
    handles.  Workers are emplyed as helper classes to mediate between
    components, between components and database, and between components and
    notification channels.
    """

    # --------------------------------------------------------------------------
    #
    def __init__(self, cfg, session=None):

        Component.__init__(self, cfg=cfg, session=session)


# ------------------------------------------------------------------------------
<|MERGE_RESOLUTION|>--- conflicted
+++ resolved
@@ -842,21 +842,10 @@
 
         self.is_valid()
 
-<<<<<<< HEAD
         if not self._publishers.get(pubsub):
-            raise RuntimeError("can't route notification '%s'" % pubsub)
-=======
-        if pubsub not in self._publishers:
             self._log.warn("can't route '%s' notification: %s" % (pubsub,
                 self._publishers.keys()))
             return
-
-          # raise RuntimeError("can't route '%s' notification: %s" % (pubsub,
-          #     self._publishers.keys()))
-
-        if not self._publishers[pubsub]:
-            raise RuntimeError("no route for '%s' notification: %s" % (pubsub, msg))
->>>>>>> 629017ed
 
         self._log.debug('pub %s', msg)
         self._log.debug('====== x4 %s', [pubsub, msg])
