--- conflicted
+++ resolved
@@ -106,15 +106,6 @@
             if  unit['pilot'] == str(pilot['_id']) :
                 pilot['unit_ids'].append (str(unit['_id']))
 
-<<<<<<< HEAD
-  # import pprint
-  # pprint.pprint (json_data)
-  # print len(json_data)
-  # import sys
-  # print sys.getsizeof(json_data)
-
-=======
->>>>>>> d7dcddaa
     # if we got here, we did not find a cached version -- thus add this dataset
     # to the cache
     try :
