
import os
import json
import time
import datetime

import radical.utils as ru


_CACHE_BASEDIR = '/tmp/rp_cache_%d/' % os.getuid ()


# ------------------------------------------------------------------------------
#
def bson2json (bson_data):

    # thanks to
    # http://stackoverflow.com/questions/16586180/ \
    #                          typeerror-objectid-is-not-json-serializable

    from   bson.objectid import ObjectId

    class MyJSONEncoder (json.JSONEncoder):
        def default (self, o):
            if  isinstance (o, ObjectId):
                return str (o)
            if  isinstance (o, datetime.datetime):
                seconds  = time.mktime (o.timetuple ())
                seconds += (o.microsecond / 1000000.0)
                return seconds
            return json.JSONEncoder.default (self, o)

    return ru.parse_json (MyJSONEncoder ().encode (bson_data))


# ------------------------------------------------------------------------------
#
def get_session_ids(db):

    # this is not bein cashed, as the session list can and will change freqently
    return db.collection_names(include_system_collections=False)


# ------------------------------------------------------------------------------
def get_last_session(db):

    # this assumes that sessions are ordered by time -- which is the case at
    # this point...
    return get_session_ids(db)[-1]


# ------------------------------------------------------------------------------
def get_session_docs(sid, db=None, cachedir=None):

    # session docs may have been cached in /tmp/rp_cache_<uid>/<sid>.json -- in
    # that case we pull it from there instead of the database, which will be
    # much quicker.  Also, we do cache any retrieved docs to that place, for
    # later use.  An optional cachdir parameter changes that default location
    # for lookup and storage.
    if db:
        json_data = dict()
        # convert bson to json, i.e. serialize the ObjectIDs into strings.
        json_data['session'] = bson2json(list(db[sid].find({'type': 'session'})))
        json_data['pmgr'   ] = bson2json(list(db[sid].find({'type': 'pmgr'   })))
        json_data['pilot'  ] = bson2json(list(db[sid].find({'type': 'pilot'  })))
        json_data['tmgr'   ] = bson2json(list(db[sid].find({'type': 'tmgr'   })))
        json_data['task'   ] = bson2json(list(db[sid].find({'type': 'task'   })))

        if  len(json_data['session']) == 0:
            raise ValueError ('no session %s in db' % sid)
    else:
        import glob
        path = "%s/rp.session.*.json" % os.path.abspath(sid)
        session_json = glob.glob(path)[0]
        with open(session_json, 'r', encoding='utf8') as f:
            json_data = json.load(f)

    # we want to add a list of handled tasks to each pilot doc
    for pilot in json_data['pilot']:

        pilot['task_ids'] = list()

        for task in json_data['task']:

            if task['pilot'] == pilot['uid']:
                pilot['task_ids'].append(task['uid'])

    # if we got here, we did not find a cached version -- thus add this dataset
    # to the cache
    try:
        os.system ('mkdir -p %s' % cachedir)
        ru.write_json (json_data, "%s/%s.json" % (cachedir, sid))
    except Exception:
        # we can live without cache, no problem...
        pass

    return json_data


# ------------------------------------------------------------------------------
<<<<<<< HEAD
def get_session_events(sid, cachedir=None):
=======
#
def get_session_slothist(db, sid, cache=None, cachedir=None):
    """
    For all pilots in the session, get the slot lists and slot histories. and
    return as list of tuples like:

         [pid   ,     [     [host,   slot]],     [      [slotstate, timestamp]]]
    tuple(string, list(tuple(string, int )), list(tuple (string   , datetime )))
    """

    docs = get_session_docs(db, sid, cache, cachedir)

    ret = dict()

    for pilot_doc in docs['pilot']:

        pid          = pilot_doc['uid']
        slot_names   = list()
        slot_infos   = dict()
        slot_started = dict()

        nodes   = pilot_doc['nodes']
        n_cores = pilot_doc['cores_per_node']

        if  not nodes:
          # print "no nodes in pilot doc for %s" % pid
            continue

        for node in nodes:
            for core in range(n_cores):
                slot_name = "%s:%s" % (node, core)
                slot_names.append (slot_name)
                slot_infos  [slot_name] = list()
                slot_started[slot_name] = sys.maxsize

        for task_doc in docs['task']:
            if task_doc['pilot'] == pilot_doc['uid']:

                started  = None
                finished = None
                for event in sorted (task_doc['state_history'],
                                     key=lambda x: x['timestamp']):
                    if started:
                        finished = event['timestamp']
                        break
                    if event['state'] == AGENT_EXECUTING:
                        started = event['timestamp']

                if not started or not finished:
                  # print "no start/end for t %s - ignored" % task_doc['uid']
                    continue

                for slot_id in task_doc['opaque_slots']:
                    if slot_id not in slot_infos:
                      # print "slot %s for pilot %s unknown - ignored" \
                      #     % (slot_id, pid)
                        continue

                    slot_infos[slot_id].append([started, finished])
                    slot_started[slot_id] = min(started, slot_started[slot_id])

        for slot_id in slot_infos:
            slot_infos[slot_id].sort(key=lambda x: float(x[0]))

        # we use the startup time to sort the slot names, as that gives a nicer
        # representation when plotting.  That sorting should probably move to
        # the plotting tools though... (FIXME)

        slot_names.sort(key=lambda x: slot_started[x])   # pylint: disable=W0640

        ret[pid] = dict()
        ret[pid]['started']    = pilot_doc['started']
        ret[pid]['finished']   = pilot_doc['finished']
        ret[pid]['slots']      = slot_names
        ret[pid]['slot_infos'] = slot_infos

    return ret


# ------------------------------------------------------------------------------
def get_session_events(db, sid, cache=None, cachedir=None):
>>>>>>> 5a7795e4
    """
    For all entities in the session, create simple event tuples, and return
    them as a list

    [     [otype , oid   , pid   , timestamp, event name, odoc]]
    list(tuple(string, string, string, datetime , string    , dict))

    """

    docs = get_session_docs(sid, cachedir)
    ret  = list()

    if  'session' in docs:
        doc   = docs['session']
        odoc  = dict()
        otype = 'session'
        oid   = doc['uid']
        ret.append(['state', otype, oid, None, doc['created'],
                    'created',   odoc])
        ret.append(['state', otype, oid, None, doc['connected'],
                    'connected', odoc])

    for doc in docs['pilot']:
        odoc  = dict()
        otype = 'pilot'
        oid   = doc['uid']

        for event in ['input_transfer_started',  'input_transfer_finished',
                      'output_transfer_started', 'output_transfer_finished']:
            if  event in doc:
                ret.append (['state', otype, oid, oid, doc[event], event, odoc])
            else:
                ret.append (['state', otype, oid, oid, None,       event, odoc])

        if  'callbackhistory' in doc:
            for event in doc['callbackhistory']:
                ret.append (['callback',  otype, oid, oid, event['timestamp'],
                             event['state'], odoc])


    for doc in docs['task']:
        odoc  = dict()
        otype = 'task'
        oid   = doc['uid']
        pid   = doc['pilot']

        # TODO: change states to look for
        for event in ['input_transfer_started',  'input_transfer_finished',
                      'output_transfer_started', 'output_transfer_finished']:

            if  event in doc:
                ret.append (['state', otype, oid, pid, doc[event], event, doc])
            else:
                ret.append (['state', otype, oid, pid, None,       event, doc])

        # TODO: this probably needs to be "doc"
        if  'callbackhistory' in event:
            for event in doc['callbackhistory']:
                ret.append (['callback',  otype, oid, pid, event['timestamp'],
                             event['state'], doc])

    # we don't want None times, actually
    for r in list(ret):
        if  r[4] is None:
            ret.remove (r)

    ret.sort (key=lambda tup: tup[4])

    return ret


# ------------------------------------------------------------------------------
<|MERGE_RESOLUTION|>--- conflicted
+++ resolved
@@ -98,91 +98,7 @@
 
 
 # ------------------------------------------------------------------------------
-<<<<<<< HEAD
 def get_session_events(sid, cachedir=None):
-=======
-#
-def get_session_slothist(db, sid, cache=None, cachedir=None):
-    """
-    For all pilots in the session, get the slot lists and slot histories. and
-    return as list of tuples like:
-
-         [pid   ,     [     [host,   slot]],     [      [slotstate, timestamp]]]
-    tuple(string, list(tuple(string, int )), list(tuple (string   , datetime )))
-    """
-
-    docs = get_session_docs(db, sid, cache, cachedir)
-
-    ret = dict()
-
-    for pilot_doc in docs['pilot']:
-
-        pid          = pilot_doc['uid']
-        slot_names   = list()
-        slot_infos   = dict()
-        slot_started = dict()
-
-        nodes   = pilot_doc['nodes']
-        n_cores = pilot_doc['cores_per_node']
-
-        if  not nodes:
-          # print "no nodes in pilot doc for %s" % pid
-            continue
-
-        for node in nodes:
-            for core in range(n_cores):
-                slot_name = "%s:%s" % (node, core)
-                slot_names.append (slot_name)
-                slot_infos  [slot_name] = list()
-                slot_started[slot_name] = sys.maxsize
-
-        for task_doc in docs['task']:
-            if task_doc['pilot'] == pilot_doc['uid']:
-
-                started  = None
-                finished = None
-                for event in sorted (task_doc['state_history'],
-                                     key=lambda x: x['timestamp']):
-                    if started:
-                        finished = event['timestamp']
-                        break
-                    if event['state'] == AGENT_EXECUTING:
-                        started = event['timestamp']
-
-                if not started or not finished:
-                  # print "no start/end for t %s - ignored" % task_doc['uid']
-                    continue
-
-                for slot_id in task_doc['opaque_slots']:
-                    if slot_id not in slot_infos:
-                      # print "slot %s for pilot %s unknown - ignored" \
-                      #     % (slot_id, pid)
-                        continue
-
-                    slot_infos[slot_id].append([started, finished])
-                    slot_started[slot_id] = min(started, slot_started[slot_id])
-
-        for slot_id in slot_infos:
-            slot_infos[slot_id].sort(key=lambda x: float(x[0]))
-
-        # we use the startup time to sort the slot names, as that gives a nicer
-        # representation when plotting.  That sorting should probably move to
-        # the plotting tools though... (FIXME)
-
-        slot_names.sort(key=lambda x: slot_started[x])   # pylint: disable=W0640
-
-        ret[pid] = dict()
-        ret[pid]['started']    = pilot_doc['started']
-        ret[pid]['finished']   = pilot_doc['finished']
-        ret[pid]['slots']      = slot_names
-        ret[pid]['slot_infos'] = slot_infos
-
-    return ret
-
-
-# ------------------------------------------------------------------------------
-def get_session_events(db, sid, cache=None, cachedir=None):
->>>>>>> 5a7795e4
     """
     For all entities in the session, create simple event tuples, and return
     them as a list
