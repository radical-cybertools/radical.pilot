--- conflicted
+++ resolved
@@ -1,14 +1,9 @@
 
-<<<<<<< HEAD
 import os
 import sys
-=======
+import json
+import time
 import datetime
->>>>>>> 22e382eb
-import json
-import os
-import sys
-import time
 
 import radical.utils as ru
 
@@ -62,41 +57,6 @@
     # much quicker.  Also, we do cache any retrieved docs to that place, for
     # later use.  An optional cachdir parameter changes that default location
     # for lookup and storage.
-<<<<<<< HEAD
-    if not cachedir:
-        cachedir = _CACHE_BASEDIR
-
-    if not cache:
-        cache = "%s/%s.json" % (cachedir, sid)
-
-    try:
-        if  os.path.isfile (cache):
-          # print 'using cache: %s' % cache
-            return ru.read_json(cache, filter_comments=False)
-    except Exception as e:
-        # continue w/o cache
-        sys.stderr.write("cannot read session cache at %s (%s)\n" % (cache, e))
-
-
-    # cache not used or not found -- go to db
-    json_data = dict()
-
-    # convert bson to json, i.e. serialize the ObjectIDs into strings.
-    json_data['session'] = bson2json(list(db[sid].find({'type': 'session'})))
-    json_data['pmgr'   ] = bson2json(list(db[sid].find({'type': 'pmgr'   })))
-    json_data['pilot'  ] = bson2json(list(db[sid].find({'type': 'pilot'  })))
-    json_data['tmgr'   ] = bson2json(list(db[sid].find({'type': 'tmgr'   })))
-    json_data['task'   ] = bson2json(list(db[sid].find({'type': 'task'   })))
-
-    if  len(json_data['session']) == 0:
-        raise ValueError ('no session %s in db' % sid)
-
-  # if  len(json_data['session']) > 1:
-  #     print 'more than one session document -- picking first one'
-
-    # there can only be one session, not a list of one
-    json_data['session'] = json_data['session'][0]
-=======
 
     if not cachedir:
         cachedir = _CACHE_BASEDIR
@@ -127,7 +87,6 @@
         session_json = jsons[0]
         with ru.ru_open(session_json, 'r') as f:
             json_data = json.load(f)
->>>>>>> 22e382eb
 
     # we want to add a list of handled tasks to each pilot doc
     for pilot in json_data['pilot']:
@@ -142,17 +101,9 @@
     # if we got here, we did not find a cached version -- thus add this dataset
     # to the cache
     try:
-<<<<<<< HEAD
-        os.system ('mkdir -p %s' % cachedir)
-        with open("%s/%s.json" % (cachedir, sid)) as fout:
-            fout.write(ru.as_bytes(json_data))
-
-    except Exception:
-=======
         os.system('mkdir -p %s' % cachedir)
         ru.write_json(json_data, cache)
     except:
->>>>>>> 22e382eb
         # we can live without cache, no problem...
         pass
 
