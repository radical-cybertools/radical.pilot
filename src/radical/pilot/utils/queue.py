--- conflicted
+++ resolved
@@ -396,15 +396,10 @@
         if not self._role == QUEUE_INPUT:
             raise RuntimeError("queue %s (%s) can't put()" % (self._qname, self._role))
 
-<<<<<<< HEAD
       # if self._debug:
       #     self._log.debug("-> %s", pprint.pformat(msg))
         data = msgpack.packb(msg) 
         _uninterruptible(self._q.send, data)
-=======
-      # self._log.debug("-> %s", pprint.pformat(msg))
-        _uninterruptible(self._q.send_json, msg)
->>>>>>> a530025
 
 
     # --------------------------------------------------------------------------
@@ -416,15 +411,10 @@
 
         _uninterruptible(self._q.send, 'request')
 
-<<<<<<< HEAD
         data = _uninterruptible(self._q.recv)
         msg  = msgpack.unpackb(data) 
       # if self._debug:
       #     self._log.debug("<- %s", pprint.pformat(msg))
-=======
-        msg = _uninterruptible(self._q.recv_json)
-      # self._log.debug("<- %s", pprint.pformat(msg))
->>>>>>> a530025
         return msg
 
 
@@ -456,12 +446,8 @@
                 data = _uninterruptible(self._q.recv)
                 msg  = msgpack.unpackb(data) 
                 self._requested = False
-<<<<<<< HEAD
               # if self._debug:
               #     self._log.debug("<< %s", pprint.pformat(msg))
-=======
-              # self._log.debug("<< %s", pprint.pformat(msg))
->>>>>>> a530025
                 return msg
 
             else:
