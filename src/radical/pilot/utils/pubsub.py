
import os
import sys
import zmq
import copy
import math
import time
import errno
import queue
import pprint
import msgpack

import setproctitle    as spt
import threading       as mt
import multiprocessing as mp
import threading       as mt

import radical.utils   as ru

from .misc import hostip as rpu_hostip


# --------------------------------------------------------------------------
# defines for pubsub roles
#
PUBSUB_PUB    = 'pub'
PUBSUB_SUB    = 'sub'
PUBSUB_BRIDGE = 'bridge'
PUBSUB_ROLES  = [PUBSUB_PUB, PUBSUB_SUB, PUBSUB_BRIDGE]
PUBSUB_TSTART = 1.0  # time needed to bootstrap a publisher

_USE_MULTIPART   = True   # send [topic, data] as multipart message
_BRIDGE_TIMEOUT  =     5  # how long to wait for bridge startup
_LINGER_TIMEOUT  =   250  # ms to linger after close
_HIGH_WATER_MARK =     0  # number of messages to buffer before dropping


# --------------------------------------------------------------------------
#
# zmq will (rightly) barf at interrupted system calls.  We are able to rerun
# those calls.
#
# FIXME: how does that behave wrt. tomeouts?  We probably should include
#        an explicit timeout parameter.
#
# kudos: https://gist.github.com/minrk/5258909
#
def _uninterruptible(f, *args, **kwargs):
    cnt = 0
    while True:
        cnt += 1
        try:
            return f(*args, **kwargs)
        except zmq.ZMQError as e:
            if e.errno == errno.EINTR:
                if cnt > 10:
                    raise
                # interrupted, try again
                continue
            else:
                # real error, raise it
                raise


# ------------------------------------------------------------------------------
#
# Notifications between components are based on pubsub channels.  Those channels
# have different scope (bound to the channel name).  Only one specific topic is
# predefined: 'state' will be used for unit state updates.
#
class Pubsub(ru.Process):

    def __init__(self, session, channel, role, cfg, addr=None):
        """
        Addresses are of the form 'tcp://host:port'.  Both 'host' and 'port' can
        be wildcards for BRIDGE roles -- the bridge will report the in and out
        addresses as obj.addr_in and obj.addr_out.
        """

        self._session = session
        self._channel = channel
        self._role    = role
        self._cfg     = copy.deepcopy(cfg)
        self._addr    = addr
        self._lock    = mt.Lock()
        self._tstart  = time.time()

        assert(self._role in PUBSUB_ROLES), 'invalid role %s' % self._role

        self._uid = "%s.%s" % (self._channel.replace('_', '.'), self._role)
        self._uid = ru.generate_id(self._uid)
        self._log = self._session._get_logger(name=self._uid,
                         level=self._cfg.get('log_level'))

        # avoid superfluous logging calls in critical code sections
        if self._log.getEffectiveLevel() == 10:  # logging.DEBUG:
            self._debug = True
        else:
            self._debug = False

        self._addr_in   = None  # bridge input  addr
        self._addr_out  = None  # bridge output addr

        self._q    = None
        self._in   = None
        self._out  = None
        self._ctx  = None

        if not self._addr:
            self._addr = 'tcp://*:*'

        self._log.info("create %s - %s - %s", self._channel, self._role, self._addr)

        super(Pubsub, self).__init__(name=self._uid, log=self._log)


        # ----------------------------------------------------------------------
        # behavior depends on the role...
        if self._role == PUBSUB_PUB:

            self._ctx = zmq.Context()
            self._session._to_destroy.append(self._ctx)

            self._q   = self._ctx.socket(zmq.PUB)
            self._q.linger = _LINGER_TIMEOUT
            self._q.hwm    = _HIGH_WATER_MARK
            self._q.connect(self._addr)
            self.start(spawn=False)


        # ----------------------------------------------------------------------
        elif self._role == PUBSUB_BRIDGE:

            # we expect bridges to always use a port wildcard. Make sure
            # that's the case
            elems = self._addr.split(':')
            if len(elems) > 2 and elems[2] and elems[2] != '*':
                raise RuntimeError('wildcard port (*) required for bridge addresses (%s)' \
                                % self._addr)

            self._pqueue = mp.Queue()
            self.start()

            try:
                [addr_in, addr_out] = self._pqueue.get(True, _BRIDGE_TIMEOUT)

                # store addresses
                self._addr_in  = ru.Url(addr_in)
                self._addr_out = ru.Url(addr_out)

                # use the local hostip for bridge addresses
                self._addr_in.host  = rpu_hostip()
                self._addr_out.host = rpu_hostip()

            except queue.Empty as e:
                raise RuntimeError ("bridge did not come up! (%s)" % e)


        # ----------------------------------------------------------------------
        elif self._role == PUBSUB_SUB:

            self._ctx = zmq.Context()
            self._session._to_destroy.append(self._ctx)

            self._q   = self._ctx.socket(zmq.SUB)
            self._q.linger = _LINGER_TIMEOUT
            self._q.hwm    = _HIGH_WATER_MARK
            self._q.connect(self._addr)
            self.start(spawn=False)


    # --------------------------------------------------------------------------
    #
    @property
    def name(self):
        return self._uid

    @property
    def uid(self):
        return self._uid

    @property
    def channel(self):
        return self._channel

    @property
    def role(self):
        return self._role

    @property
    def addr(self):
        return self._addr

    @property
    def addr_in(self):
        assert(self._role == PUBSUB_BRIDGE), 'addr_in only set on bridges'
        return self._addr_in

    @property
    def addr_out(self):
        assert(self._role == PUBSUB_BRIDGE), 'addr_out only set on bridges'
        return self._addr_out


    # --------------------------------------------------------------------------
    #
    def ru_initialize_child(self):

        assert(self._role == PUBSUB_BRIDGE), 'only bridges can be started'

        self._uid = self._uid + '.child'
        self._log = self._session._get_logger(name=self._uid,
                         level=self._cfg.get('log_level'))

        spt.setproctitle('rp.%s' % self._uid)
        self._log.info('start bridge %s on %s', self._uid, self._addr)

        self._ctx = zmq.Context()
        self._session._to_destroy.append(self._ctx)

        self._in  = self._ctx.socket(zmq.XSUB)
        self._in.linger = _LINGER_TIMEOUT
        self._in.hwm    = _HIGH_WATER_MARK
        self._in.bind(self._addr)

        self._out = self._ctx.socket(zmq.XPUB)
        self._out.linger = _LINGER_TIMEOUT
        self._out.hwm    = _HIGH_WATER_MARK
        self._out.bind(self._addr)

        # start polling for messages
        self._poll = zmq.Poller()
        self._poll.register(self._in,  zmq.POLLIN)
        self._poll.register(self._out, zmq.POLLIN)

        # communicate the bridge ports to the parent process
        _addr_in  = ru.to_string(self._in.getsockopt( zmq.LAST_ENDPOINT))
        _addr_out = ru.to_string(self._out.getsockopt(zmq.LAST_ENDPOINT))


        self._pqueue.put([_addr_in, _addr_out])

        self._log.info('bound bridge %s to %s : %s', self._uid, _addr_in, _addr_out)


    # --------------------------------------------------------------------------
    #
    def ru_finalize_common(self):

        if self._q   : self._q  .close()
        if self._in  : self._in .close()
        if self._out : self._out.close()
        if self._ctx : self._ctx.destroy()
        pass


    # --------------------------------------------------------------------------
    #
    def work_cb(self):

        self._log.debug('=== work')
        with self._lock:
            _socks = dict(_uninterruptible(self._poll.poll, timeout=1000)) # timeout in ms

        if self._in in _socks:

<<<<<<< HEAD

=======
>>>>>>> bcf9a01f
            # if any incoming socket signals a message, get the
            # message on the subscriber channel, and forward it
            # to the publishing channel, no questions asked.
            if _USE_MULTIPART:
                with self._lock:
                    msg = _uninterruptible(self._in.recv_multipart, flags=zmq.NOBLOCK)
                    _uninterruptible(self._out.send_multipart, msg)
            else:
                msg = _uninterruptible(self._in.recv, flags=zmq.NOBLOCK)
                _uninterruptible(self._out.send, msg)
<<<<<<< HEAD

=======
>>>>>>> bcf9a01f
            if self._debug:
                self._log.debug("-> %s", pprint.pformat(msg))


        if self._out in _socks:
<<<<<<< HEAD

=======
>>>>>>> bcf9a01f
            # if any outgoing socket signals a message, it's
            # likely a topic subscription.  We forward that on
            # the incoming channels to subscribe for the
            # respective messages.
            if _USE_MULTIPART:
                with self._lock:
                    msg = _uninterruptible(self._out.recv_multipart)
                    _uninterruptible(self._in.send_multipart, msg)
            else:
                msg = _uninterruptible(self._out.recv)
                _uninterruptible(self._in.send, msg)

            if self._debug:
                self._log.debug("<- %s", pprint.pformat(msg))

        return True


    # --------------------------------------------------------------------------
    #
    def subscribe(self, topic):

        assert(self._role == PUBSUB_SUB), 'incorrect role on subscribe'

        topic = ru.to_byte(topic.replace(' ', '_'))

        self._log.debug("~~ %s", topic)

        with self._lock:
            _uninterruptible(self._q.setsockopt, zmq.SUBSCRIBE, topic)


    # --------------------------------------------------------------------------
    #
    def put(self, topic, msg):

        assert(self._role == PUBSUB_PUB), 'incorrect role on put'
        assert(isinstance(msg,dict)),     'invalide message type'

        # ensure the publisher is old enough to not loose messages
        # see 'slow joiner' in http://zguide.zeromq.org/page:all
        diff = time.time() - self._tstart
        if diff < PUBSUB_TSTART:
            time.sleep(PUBSUB_TSTART - diff)

        self._log.debug("?> %s", pprint.pformat(msg))

        topic = ru.to_byte(topic.replace(' ', '_'))
        data  = msgpack.packb(msg)

        if self._debug:
            self._log.debug("-> %s %s", topic, pprint.pformat(msg))

        if _USE_MULTIPART:
            with self._lock:
                _uninterruptible(self._q.send_multipart, [topic, data])

        else:
<<<<<<< HEAD
            if self._debug:
                self._log.debug("-> %s %s", topic, pprint.pformat(msg))
=======
>>>>>>> bcf9a01f
            _uninterruptible(self._q.send, "%s %s" % (topic, data))


    # --------------------------------------------------------------------------
    #
    def get(self):

        assert(self._role == PUBSUB_SUB), 'invalid role on get'

        # FIXME: add timeout to allow for graceful termination

        if _USE_MULTIPART:
            with self._lock:
                topic, data = _uninterruptible(self._q.recv_multipart)

        else:
            raw = _uninterruptible(self._q.recv)
            topic, data = raw.split(' ', 1)

        msg = msgpack.unpackb(data, raw=False)  # we want non-byte types back

        if self._debug:
            self._log.debug("<- %s", ([topic, pprint.pformat(msg)]))

        return [topic, msg]


    # --------------------------------------------------------------------------
    #
    def get_nowait(self, timeout=None):  # timeout in ms

        assert(self._role == PUBSUB_SUB), 'invalid role on get_nowait'

        if _uninterruptible(self._q.poll, flags=zmq.POLLIN, timeout=timeout):

            if _USE_MULTIPART:
                with self._lock:
                    topic, data = _uninterruptible(self._q.recv_multipart,
                                                   flags=zmq.NOBLOCK)
            else:
                raw = _uninterruptible(self._q.recv)
                topic, data = raw.split(' ', 1)

            msg = msgpack.unpackb(data, raw=False)

            if self._debug:
                self._log.debug("<< %s", ([topic, pprint.pformat(msg)]))

            return [topic, msg]

        else:
            return [None, None]


# ------------------------------------------------------------------------------
<|MERGE_RESOLUTION|>--- conflicted
+++ resolved
@@ -264,10 +264,6 @@
 
         if self._in in _socks:
 
-<<<<<<< HEAD
-
-=======
->>>>>>> bcf9a01f
             # if any incoming socket signals a message, get the
             # message on the subscriber channel, and forward it
             # to the publishing channel, no questions asked.
@@ -278,19 +274,13 @@
             else:
                 msg = _uninterruptible(self._in.recv, flags=zmq.NOBLOCK)
                 _uninterruptible(self._out.send, msg)
-<<<<<<< HEAD
-
-=======
->>>>>>> bcf9a01f
+
             if self._debug:
                 self._log.debug("-> %s", pprint.pformat(msg))
 
 
         if self._out in _socks:
-<<<<<<< HEAD
-
-=======
->>>>>>> bcf9a01f
+
             # if any outgoing socket signals a message, it's
             # likely a topic subscription.  We forward that on
             # the incoming channels to subscribe for the
@@ -349,11 +339,8 @@
                 _uninterruptible(self._q.send_multipart, [topic, data])
 
         else:
-<<<<<<< HEAD
             if self._debug:
                 self._log.debug("-> %s %s", topic, pprint.pformat(msg))
-=======
->>>>>>> bcf9a01f
             _uninterruptible(self._q.send, "%s %s" % (topic, data))
 
 
