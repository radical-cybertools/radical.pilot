--- conflicted
+++ resolved
@@ -36,64 +36,8 @@
 
     #--------------------------------------------------------------------------
     #
-<<<<<<< HEAD
     def __init__(self, sid, name, dburl):
         """ Creates a new session
-=======
-    def __init__(self, db_url):
-        """ Le constructeur. Should not be called directrly, but rather
-            via the static methods new() or reconnect().
-        """
-
-        url = ru.Url (db_url)
-
-        mongo, db, dbname, pname, cname = ru.mongodb_connect (str(url))
-
-        self._client = mongo
-        self._db     = db
-        self._dburl  = str(url)
-        self._dbname = url.path.strip('/')
-        if url.username and url.password:
-            self._dbauth = "%s:%s" % (url.username, url.password)
-        else:
-            self._dbauth = None
-
-        self._session_id = None
-
-        self._s  = None
-
-        self._w  = None
-        self._um = None
-
-        self._p  = None
-        self._pm = None
-
-    #--------------------------------------------------------------------------
-    #
-    @staticmethod
-    def new(sid, name, db_url):
-        """ Creates a new session (factory method).
-        """
-        creation_time = datetime.datetime.utcnow()
-
-        dbs = Session(db_url)
-        dbs.create(sid, name, creation_time)
-
-        connection_info = DBConnectionInfo(
-            session_id=sid,
-            dbname=dbs._dbname,
-            dbauth=dbs._dbauth,
-            dburl=dbs._dburl
-        )
-
-        return (dbs, creation_time, connection_info)
-
-    #--------------------------------------------------------------------------
-    #
-    def create(self, sid, name, creation_time):
-        """ Creates a new session (private).
->>>>>>> 7118f9a9
-
             A session is a distinct collection with three sub-collections
             in MongoDB:
 
@@ -108,15 +52,8 @@
             first insert. That's ok.
         """
 
-<<<<<<< HEAD
         # mpongodb_connect wants a string at the moment
-        mongo, db, dbname, _, _ = ru.mongodb_connect(str(dburl))
-=======
-        # make sure session doesn't exist already
-        if  sid :
-            if  self._db[sid].count() != 0 :
-                raise RuntimeError ("Session '%s' already exists." % sid)
->>>>>>> 7118f9a9
+        mongo, db, _, _, _ = ru.mongodb_connect(str(dburl))
 
         if not mongo or not db:
             raise RuntimeError("Could not connect to database at %s" % dburl)
@@ -124,7 +61,6 @@
         self._client     = mongo
         self._db         = db
         self._dburl      = ru.Url(dburl)
-        self._dbname     = dbname
         self._session_id = sid
         self._created    = timestamp()
         self._connected  = self._created
@@ -150,29 +86,11 @@
 
     #--------------------------------------------------------------------------
     #
-<<<<<<< HEAD
     @property
     def session_id(self):
         """ Returns the session id.
         """
         return self._session_id
-=======
-    @staticmethod
-    def reconnect(sid, db_url):
-        """ Reconnects to an existing session.
-
-            Here we simply check if a radical.pilot.<sid> collection exists.
-        """
-        dbs = Session(db_url)
-        session_info = dbs._reconnect(sid)
-
-        connection_info = DBConnectionInfo(
-            session_id=sid,
-            dbname=dbs._dbname,
-            dbauth=dbs._dbauth,
-            dburl=dbs._dburl
-        )
->>>>>>> 7118f9a9
 
 
     #--------------------------------------------------------------------------
@@ -182,15 +100,6 @@
         """ Returns the session db url.
         """
         return self._dburl
-
-
-    #--------------------------------------------------------------------------
-    #
-    @property
-    def dbname(self):
-        """ Returns the session db name.
-        """
-        return self._dbname
 
 
     #--------------------------------------------------------------------------
