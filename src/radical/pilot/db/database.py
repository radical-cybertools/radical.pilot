--- conflicted
+++ resolved
@@ -28,15 +28,9 @@
         session : document describing this rp.Session (singleton)
         pmgr    : document describing a rp.PilotManager
         pilots  : document describing a rp.Pilot
-<<<<<<< HEAD
         tmgr    : document describing a rp.TaskManager
         tasks   : document describing a rp.Task
-        """
-=======
-        umgr    : document describing a rp.UnitManager
-        units   : document describing a rp.Unit
-        '''
->>>>>>> 7e295f0f
+        '''
 
         self._dburl      = dburl
         self._log        = log
@@ -363,21 +357,12 @@
 
     # --------------------------------------------------------------------------
     #
-<<<<<<< HEAD
-    def get_tasks(self, umgr_uid, task_ids=None):
-        """
+    def get_tasks(self, tmgr_uid, task_ids=None):
+        '''
         Get yerself a bunch of tasks.
 
         return dict {uid:task}
-        """
-=======
-    def get_units(self, umgr_uid, unit_ids=None):
-        '''
-        Get yerself a bunch of compute units.
-
-        return dict {uid:unit}
-        '''
->>>>>>> 7e295f0f
+        '''
         if self.closed:
             return None
           # raise Exception('No active session.')
@@ -386,13 +371,13 @@
 
         if not task_ids:
             cursor = self._c.find({'type'   : 'task',
-                                   'tmgr'   : umgr_uid,
+                                   'tmgr'   : tmgr_uid,
                                    'control': {'$ne' : 'tmgr'},
                                    })
 
         else:
             cursor = self._c.find({'type'   : 'task',
-                                   'tmgr'   : umgr_uid,
+                                   'tmgr'   : tmgr_uid,
                                    'uid'    : {'$in' : task_ids},
                                    'control': {'$ne' : 'tmgr'  },
                                    })
@@ -413,40 +398,27 @@
 
     # --------------------------------------------------------------------------
     #
-    def insert_umgr(self, umgr_doc):
-<<<<<<< HEAD
-        """
+    def insert_tmgr(self, tmgr_doc):
+        '''
         Adds a task managers document
-        """
-=======
-        '''
-        Adds a unit managers document
-        '''
->>>>>>> 7e295f0f
+        '''
         if self.closed:
             return None
           # raise Exception('No active session.')
 
-        umgr_doc['_id']  = umgr_doc['uid']
-        umgr_doc['type'] = 'tmgr'
+        tmgr_doc['_id']  = tmgr_doc['uid']
+        tmgr_doc['type'] = 'tmgr'
 
         # FIXME: evaluate retval
-        self._c.insert(ru.demunch(umgr_doc))
-
-
-    # --------------------------------------------------------------------------
-    #
-<<<<<<< HEAD
+        self._c.insert(ru.demunch(tmgr_doc))
+
+
+    # --------------------------------------------------------------------------
+    #
     def insert_tasks(self, task_docs):
-        """
+        '''
         Adds new task documents to the database.
-        """
-=======
-    def insert_units(self, unit_docs):
-        '''
-        Adds new unit documents to the database.
-        '''
->>>>>>> 7e295f0f
+        '''
 
         # FIXME: explicit bulk vs. insert(multi=True)
 
