# pylint: disable=protected-access

__copyright__ = "Copyright 2013-2014, http://radical.rutgers.edu"
__license__   = "MIT"


import time
import pymongo

import radical.utils     as ru

from .. import states    as rps


# ------------------------------------------------------------------------------
#
class DBSession(object):

    # --------------------------------------------------------------------------
    #
    def __init__(self, sid, dburl, cfg, log, connect=True):
        """
        Creates a new session

        A session is a MongoDB collection which contains documents of
        different types:

        session : document describing this rp.Session (singleton)
        pmgr    : document describing a rp.PilotManager
        pilots  : document describing a rp.Pilot
        umgr    : document describing a rp.UnitManager
        units   : document describing a rp.Unit
        """

        self._dburl      = dburl
        self._log        = log
        self._mongo      = None
        self._db         = None
        self._created    = time.time()
        self._connected  = None
        self._closed     = None
        self._c          = None
        self._can_remove = False

        if not connect:
            return

        # mpongodb_connect wants a string at the moment
        self._mongo, self._db, _, _, _ = ru.mongodb_connect(str(dburl))

        if not self._mongo or not self._db:
            raise RuntimeError('Could not connect to database at %s' % dburl)

        self._connected = time.time()

        self._c = self._db[sid]  # creates collection (lazily)

        # If session exists, we assume this is a reconnect, otherwise we create
        # the session entry.
        # NOTE: hell will break loose if session IDs are not unique!
        if not self._c.count():

            # make 'uid', 'type' and 'state' indexes, as we frequently query
            # based on combinations of those.  Only 'uid' is unique
            pma = pymongo.ASCENDING
            self._c.create_index([('uid',   pma)], unique=True,  sparse=False)
            self._c.create_index([('type',  pma)], unique=False, sparse=False)
            self._c.create_index([('state', pma)], unique=False, sparse=False)

            # insert the session doc
            self._can_delete = True
            self._c.insert({'type'      : 'session',
                            '_id'       : sid,
                            'uid'       : sid,
                            'cfg'       : cfg.as_dict(),
                            'created'   : self._created,
                            'connected' : self._connected})
            self._can_remove = True
        else:
            docs = self._c.find({'type' : 'session',
                                 'uid'  : sid})
            if not docs.count():
                raise ValueError('cannot reconnect to session %s' % sid)

            doc = docs[0]
            self._can_delete = False
            self._created    = doc['created']
            self._connected  = time.time()

            # FIXME: get bridge addresses from DB?  If not, from where?


    # --------------------------------------------------------------------------
    #
    @property
    def dburl(self):
        """
        Returns the session db url.
        """
        return self._dburl


    # --------------------------------------------------------------------------
    #
    def get_db(self):
        """
        Returns the session db.
        """
        return self._db


    # --------------------------------------------------------------------------
    #
    @property
    def created(self):
        """
        Returns the creation time
        """
        return self._created


    # --------------------------------------------------------------------------
    #
    @property
    def connected(self):
        """
        Returns the connection time
        """
        return self._connected


    # --------------------------------------------------------------------------
    #
    @property
    def closed(self):
        """
        Returns the close time
        """
        return self._closed


    # --------------------------------------------------------------------------
    #
    @property
    def is_connected(self):

        return (self._connected is None)


    # --------------------------------------------------------------------------
    #
    def close(self, delete=True):
        """
        close the session
        """
        if self.closed:
            return None
          # raise RuntimeError('No active session.')

        self._closed = time.time()

        # only the Session which created the collection can delete it!
        if delete and self._can_remove:
            self._log.info('delete session')
            self._c.drop()

        if self._mongo:
            self._mongo.close()

        self._closed = time.time()
        self._c = None


    # --------------------------------------------------------------------------
    #
    def insert_pmgr(self, pmgr_doc):
        """
        Adds a pilot managers doc
        """
        if self.closed:
            return None
          # raise Exception('No active session.')

        pmgr_doc['_id']  = pmgr_doc['uid']
        pmgr_doc['type'] = 'pmgr'

        # FIXME: evaluate retval
        self._c.insert(ru.demunch(pmgr_doc))



    # --------------------------------------------------------------------------
    #
    def insert_pilots(self, pilot_docs):
        """
        Adds new pilot documents to the database.
        """

        # FIXME: explicit bulk vs. insert(multi=True)

        if self.closed:
            return None
          # raise Exception('No active session.')

        bulk = self._c.initialize_ordered_bulk_op()

        for doc in pilot_docs:
            doc['_id']     = doc['uid']
            doc['type']    = 'pilot'
            doc['control'] = 'pmgr'
            doc['states']  = [doc['state']]
<<<<<<< HEAD
            doc['cmds']    = list()

            bulk.insert(doc)
=======
            doc['cmd']     = list()
            bulk.insert(ru.demunch(doc))
>>>>>>> 30514bcb

        try:
            bulk.execute()

        except pymongo.errors.OperationFailure as e:
            self._log.exception('pymongo error: %s' % e.details)
            raise RuntimeError ('pymongo error: %s' % e.details) from e


    # --------------------------------------------------------------------------
    #
    def pilot_command(self, cmd, arg=None, pids=None):
        """
        send a command and arg to a set of pilots
        """

        if self.closed:
            return None
          # raise Exception('session is closed')

        if not self._c:
            raise Exception('session is disconnected ')

        if pids and not isinstance(pids, list):
            pids = [pids]

        try:
            cmd_spec = {'cmd' : cmd,
                        'arg' : arg}

            self._log.debug('insert cmd: %s %s %s', pids, cmd, arg)

            # FIXME: evaluate retval
            if pids:
                self._c.update({'type'  : 'pilot',
                                'uid'   : {'$in' : pids}},
                               {'$push' : {'cmds': cmd_spec}},
                               multi=True)
            else:
                self._c.update({'type'  : 'pilot'},
                               {'$push' : {'cmds': cmd_spec}},
                               multi=True)

        except pymongo.errors.OperationFailure as e:
            self._log.exception('pymongo error: %s' % e.details)
            raise RuntimeError ('pymongo error: %s' % e.details) from e


    # --------------------------------------------------------------------------
    #
    def get_pilots(self, pmgr_uid=None, pilot_ids=None):
        """
        Get a pilot
        """
        if self.closed:
            raise Exception('No active session.')

        if not pmgr_uid and not pilot_ids:
            raise Exception("pmgr_uid and pilot_ids can't both be None.")

        if not pilot_ids:
            cursor = self._c.find({'type' : 'pilot',
                                   'pmgr' : pmgr_uid})
        else:

            if not isinstance(pilot_ids, list):
                pilot_ids = [pilot_ids]

            cursor = self._c.find({'type' : 'pilot',
                                   'uid'  : {'$in': pilot_ids}})

        # make sure we return every pilot doc only once
        # https://www.quora.com/\
        #         How-did-mongodb-return-duplicated-but-different-documents
        ret  = {doc['uid'] : doc for doc in cursor}
        docs = list(ret.values())

        # for each doc, we make sure the pilot state is according to the state
        # model, ie. is the largest of any state the pilot progressed through
        for doc in docs:
            doc['state'] = rps._pilot_state_collapse(doc['states'])

        return docs


    # --------------------------------------------------------------------------
    #
    def get_units(self, umgr_uid, unit_ids=None):
        """
        Get yerself a bunch of compute units.

        return dict {uid:unit}
        """
        if self.closed:
            return None
          # raise Exception("No active session.")

        # we only pull units which are not yet owned by the umgr

        if not unit_ids:
            cursor = self._c.find({'type'   : 'unit',
                                   'umgr'   : umgr_uid,
                                   'control': {'$ne' : 'umgr'},
                                   })

        else:
            cursor = self._c.find({'type'   : 'unit',
                                   'umgr'   : umgr_uid,
                                   'uid'    : {'$in' : unit_ids},
                                   'control': {'$ne' : 'umgr'  },
                                   })

        # make sure we return every unit doc only once
        # https://www.quora.com/ \
        #         How-did-mongodb-return-duplicated-but-different-documents
        ret = {doc['uid'] : doc for doc in cursor}
        docs = list(ret.values())

        # for each doc, we make sure the unit state is according to the state
        # model, ie. is the largest of any state the unit progressed through
        for doc in docs:
            doc['state'] = rps._unit_state_collapse(doc['states'])

        return docs


    # --------------------------------------------------------------------------
    #
    def insert_umgr(self, umgr_doc):
        """
        Adds a unit managers document
        """
        if self.closed:
            return None
          # raise Exception('No active session.')

        umgr_doc['_id']  = umgr_doc['uid']
        umgr_doc['type'] = 'umgr'

        # FIXME: evaluate retval
        self._c.insert(ru.demunch(umgr_doc))


    # --------------------------------------------------------------------------
    #
    def insert_units(self, unit_docs):
        """
        Adds new unit documents to the database.
        """

        # FIXME: explicit bulk vs. insert(multi=True)

        if self.closed:
            return None
          # raise Exception('No active session.')

        # We can only insert DB bulks up to a certain size, which is hardcoded
        # here.  In principle, the update should go to the update worker anyway
        # -- but as long as we use the DB as communication channel, we need to
        # make sure that the insert is executed before handing off control over
        # the unit to other components, thus the synchronous insert call.
        # (FIXME)
        bcs = 1024  # bulk_collection_size
        cur = 0     # bulk index

        while True:

            subset = unit_docs[cur : cur + bcs]
            bulk   = self._c.initialize_ordered_bulk_op()
            cur   += bcs

            if not subset:
                # all units are done
                break

            for doc in subset:
                doc['_id']     = doc['uid']
                doc['type']    = 'unit'
                doc['control'] = 'umgr'
                doc['states']  = [doc['state']]
                doc['cmd']     = list()
                bulk.insert(ru.demunch(doc))

            try:
                res = bulk.execute()
                self._log.debug('bulk unit insert result: %s', res)
                # FIXME: evaluate res

            except pymongo.errors.OperationFailure as e:
                self._log.exception('pymongo error: %s' % e.details)
                raise RuntimeError ('pymongo error: %s' % e.details) from e

    # --------------------------------------------------------------------------
    #
    def tailed_find(self, collection, pattern, fields, cb, cb_data=None):
        """
        open a collection in capped mode, and create a tailing find-cursor with
        the given pattern on it.  For all returned documents, invoke the given
        callback as:

          cb(docs, cb_data=None)

        where 'docs' is a list of None, one or more matching documents.
        Specifically, the callback is also invoked when *no* document currently
        matches the pattern.  Documents are returned as partial docs, which only
        contain the set of field names given.  If 'fields' is an empty list
        though, then complete documents are returned.

        This method is blocking, and will never return.  It is adviseable to
        call it in a thread.
        """
        raise NotImplementedError('duh!')


    # --------------------------------------------------------------------------
    #
    def tailed_control(self, collection, control, pattern, cb, cb_data=None):
        """
        open a collection in capped mode, and create a tailing find-cursor on
        it, where the find searches for the pattern:

          pattern.extent({ 'control' : control + '_pending' })

        For any matching document, the 'control' field is updated to 'control',
        ie. the 'pending' postfix is removed.  The resulting documents are
        passed to the given callback as

          cb(docs, cb_data=None)

        where 'docs' is a list of None, one or more matching documents.
        Specifically, the callback is also invoked when *no* document currently
        matches the pattern.  The documents are returned in full, ie. with all
        available fields.

        This method is blocking, and will never return.  It is adviseable to
        call it in a thread.
        """
        raise NotImplementedError('duh!')


# ------------------------------------------------------------------------------
<|MERGE_RESOLUTION|>--- conflicted
+++ resolved
@@ -209,14 +209,8 @@
             doc['type']    = 'pilot'
             doc['control'] = 'pmgr'
             doc['states']  = [doc['state']]
-<<<<<<< HEAD
             doc['cmds']    = list()
-
-            bulk.insert(doc)
-=======
-            doc['cmd']     = list()
             bulk.insert(ru.demunch(doc))
->>>>>>> 30514bcb
 
         try:
             bulk.execute()
