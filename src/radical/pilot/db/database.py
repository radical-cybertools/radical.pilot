
__copyright__ = "Copyright 2013-2014, http://radical.rutgers.edu"
__license__   = "MIT"


import copy
import time
import pymongo

import radical.utils     as ru

from .. import states    as rps


# ------------------------------------------------------------------------------
#
class DBSession(object):

    # --------------------------------------------------------------------------
    #
    def __init__(self, sid, dburl, cfg, logger, connect=True):
        """ 
        Creates a new session

        A session is a MongoDB collection which contains documents of
        different types:

        session : document describing this rp.Session (singleton)
        pmgr    : document describing a rp.PilotManager 
        pilots  : document describing a rp.Pilot
        umgr    : document describing a rp.UnitManager
        units   : document describing a rp.Unit
        """

        self._dburl      = dburl
        self._log        = logger
        self._mongo      = None
        self._db         = None
        self._created    = time.time()
        self._connected  = None
        self._closed     = None
        self._c          = None
        self._can_remove = False

        if not connect:
            return

        # mpongodb_connect wants a string at the moment
        self._mongo, self._db, _, _, _ = ru.mongodb_connect(str(dburl))

        if not self._mongo or not self._db:
            raise RuntimeError('Could not connect to database at %s' % dburl)

        self._connected = time.time()

        self._c = self._db[sid]  # creates collection (lazily)

        # If session exists, we assume this is a reconnect, otherwise we create
        # the session entry.
        # NOTE: hell will break loose if session IDs are not unique!
        if not self._c.count():

            # make 'uid', 'type' and 'state' indexes, as we frequently query
            # based on combinations of those.  Only 'uid' is unique
            self._c.create_index([('uid',   pymongo.ASCENDING)], unique=True,  sparse=False)
            self._c.create_index([('type',  pymongo.ASCENDING)], unique=False, sparse=False)
            self._c.create_index([('state', pymongo.ASCENDING)], unique=False, sparse=False)

            # insert the session doc
            self._can_delete = True
            self._c.insert({'type'      : 'session',
                            '_id'       : sid,
                            'uid'       : sid,
                            'cfg'       : copy.deepcopy(cfg),
                            'created'   : self._created,
                            'connected' : self._connected})
            self._can_remove = True

        else:
            docs = self._c.find({'type' : 'session', 
                                 'uid'  : sid})
            if not docs.count():
                raise ValueError('cannot reconnect to session %s' % sid)

            doc = docs[0]
            self._can_delete = False
            self._created    = doc['created']
            self._connected  = time.time()

            # FIXME: get bridge addresses from DB?  If not, from where?


    # --------------------------------------------------------------------------
    #
    @property
    def dburl(self):
        """ 
        Returns the session db url.
        """
        return self._dburl


    # --------------------------------------------------------------------------
    #
    def get_db(self):
        """
        Returns the session db.
        """
        return self._db


    # --------------------------------------------------------------------------
    #
    @property
    def created(self):
        """
        Returns the creation time
        """
        return self._created


    # --------------------------------------------------------------------------
    #
    @property
    def connected(self):
        """
        Returns the connection time
        """
        return self._connected


    # --------------------------------------------------------------------------
    #
    @property 
    def closed(self): 
        """ 
        Returns the close time 
        """ 
        return self._closed


    # --------------------------------------------------------------------------
    #
    @property
    def is_connected(self):

        return (self._connected is not None)


    # --------------------------------------------------------------------------
    #
    def close(self, delete=True):
        """ 
        close the session
        """
        if self.closed:
            return None
          # raise RuntimeError('No active session.')

        self._closed = time.time()

        # only the Session which created the collection can delete it!
        if delete and self._can_remove:
            self._log.info('delete session')
            self._c.drop()

        if self._mongo:
            self._mongo.close()

        self._closed = time.time()
        self._c = None


    # --------------------------------------------------------------------------
    #
    def insert_pmgr(self, pmgr_doc):
        """ 
        Adds a pilot managers doc
        """
        if self.closed:
            return None
          # raise Exception('No active session.')

        pmgr_doc['_id']  = pmgr_doc['uid']
        pmgr_doc['type'] = 'pmgr'

        print '\n---------- insert %s' % pmgr_doc['uid']

        result = self._c.insert(pmgr_doc)

        # FIXME: evaluate result


    # --------------------------------------------------------------------------
    #
    def get_pmgrs(self, pmgr_ids=None):
        '''
        Get pilot manager docs
        '''

        if self.closed:
            raise Exception('No active session.')


        if not pmgr_ids:
            cursor = self._c.find({'type' : 'pmgr'})

        else:
            if not isinstance(pmgr_ids, list):
                pmgr_ids = [pmgr_ids]

            cursor = self._c.find({'type' : 'pmgr', 
                                   'uid'  : {'$in': pmgr_ids}})

        # make sure we return every pmgr doc only once
        # https://www.quora.com/How-did-mongodb-return-duplicated-but-different-documents
        ret  = {doc['uid'] : doc for doc in cursor}
        docs = ret.values()

        return docs


    # --------------------------------------------------------------------------
    #
    def insert_pilots(self, pilot_docs):
        """
        Adds new pilot documents to the database.
        """

        # FIXME: explicit bulk vs. insert(multi=True)

        if self.closed:
            return None
          # raise Exception('No active session.')

        bulk = self._c.initialize_ordered_bulk_op()

        for doc in pilot_docs:
            doc['_id']     = doc['uid']
            doc['type']    = 'pilot'
            doc['control'] = 'pmgr'
            doc['states']  = [doc['state']]
            doc['cmd']     = list()
            bulk.insert(doc)

        try:
            res = bulk.execute()
            self._log.debug('bulk pilot insert result: %s', res)
            # FIXME: evaluate res

        except pymongo.errors.OperationFailure as e:
            self._log.exception('pymongo error: %s' % e.details)
            raise RuntimeError ('pymongo error: %s' % e.details)


    # --------------------------------------------------------------------------
    #
    def pilot_command(self, cmd, arg, pids=None):
        """
        send a command and arg to a set of pilots
        """

        if self.closed:
            return None
          # raise Exception('session is closed')

        if not self._c:
            raise Exception('session is disconnected ')

        if pids and not isinstance(pids, list):
            pids = [pids]

        try:
            cmd_spec = {'cmd' : cmd,
                        'arg' : arg}

            # FIXME: evaluate res
            if pids:
                res = self._c.update({'type'  : 'pilot',
                                      'uid'   : {'$in' : pids}},
                                     {'$push' : {'cmd' : cmd_spec}},
                                     multi=True)
            else:
                res = self._c.update({'type'  : 'pilot'},
                                     {'$push' : {'cmd' : cmd_spec}},
                                     multi=True)

            # FIXME: evaluate result

        except pymongo.errors.OperationFailure as e:
            self._log.exception('pymongo error: %s' % e.details)
            raise RuntimeError ('pymongo error: %s' % e.details)


    # --------------------------------------------------------------------------
    #
    def get_pilots(self, pmgr_uid=None, pilot_ids=None):
        """
        Get a pilot
        """
        if self.closed:
            raise Exception('No active session.')

        if not pmgr_uid and not pilot_ids:
            raise Exception("pmgr_uid and pilot_ids can't both be None.")

        if not pilot_ids:
            cursor = self._c.find({'type' : 'pilot', 
                                   'pmgr' : pmgr_uid})
        else:

            if not isinstance(pilot_ids, list):
                pilot_ids = [pilot_ids]

            cursor = self._c.find({'type' : 'pilot', 
                                   'uid'  : {'$in': pilot_ids}})

        # make sure we return every pilot doc only once
        # https://www.quora.com/How-did-mongodb-return-duplicated-but-different-documents
<<<<<<< HEAD
        ret = {doc['uid'] : doc for doc in cursor}
        docs = ret.values()
=======
        ret = { doc['uid'] : doc for doc in cursor}
        docs = list(ret.values())
>>>>>>> bcf9a01f

        # for each doc, we make sure the pilot state is according to the state
        # model, ie. is the largest of any state the pilot progressed through
        for doc in docs:
            doc['state'] = rps._pilot_state_collapse(doc['states'])

        return docs


    # --------------------------------------------------------------------------
    #
    def get_units(self, umgr_uid, unit_ids=None):
        """
        Get yerself a bunch of compute units.

        return dict {uid:unit}
        """
        if self.closed:
            return None
          # raise Exception("No active session.")

        # we only pull units which are not yet owned by the umgr

        if not unit_ids:
            cursor = self._c.find({'type'   : 'unit',
                                   'umgr'   : umgr_uid,
                                   'control': {'$ne' : 'umgr'},
                                   })

        else:
            cursor = self._c.find({'type'   : 'unit',
                                   'umgr'   : umgr_uid,
                                   'uid'    : {'$in' : unit_ids},
                                   'control': {'$ne' : 'umgr'  },
                                   })

        # make sure we return every unit doc only once
        # https://www.quora.com/How-did-mongodb-return-duplicated-but-different-documents
        ret = {doc['uid'] : doc for doc in cursor}
        docs = list(ret.values())

        # for each doc, we make sure the unit state is according to the state
        # model, ie. is the largest of any state the unit progressed through
        for doc in docs:
            doc['state'] = rps._unit_state_collapse(doc['states'])

        return docs


    # --------------------------------------------------------------------------
    #
    def insert_umgr(self, umgr_doc):
        """ 
        Adds a unit managers document
        """
        if self.closed:
            return None
          # raise Exception('No active session.')

        umgr_doc['_id']  = umgr_doc['uid']
        umgr_doc['type'] = 'umgr'

        result = self._c.insert(umgr_doc)

        # FIXME: evaluate result


    # --------------------------------------------------------------------------
    #
    def get_umgrs(self, umgr_ids=None):
        '''
        Get unit manager docs
        '''

        if self.closed:
            raise Exception('No active session.')


        if not umgr_ids:
            cursor = self._c.find({'type' : 'umgr'})

        else:
            if not isinstance(umgr_ids, list):
                umgr_ids = [umgr_ids]

            cursor = self._c.find({'type' : 'umgr', 
                                   'uid'  : {'$in': umgr_ids}})

        # make sure we return every umgr doc only once
        # https://www.quora.com/How-did-mongodb-return-duplicated-but-different-documents
        ret  = {doc['uid'] : doc for doc in cursor}
        docs = ret.values()

        return docs


    # --------------------------------------------------------------------------
    #
    def insert_units(self, unit_docs):
        """
        Adds new unit documents to the database.
        """

        # FIXME: explicit bulk vs. insert(multi=True)

        if self.closed:
            return None
          # raise Exception('No active session.')

        # We can only insert DB bulks up to a certain size, which is hardcoded
        # here.  In principle, the update should go to the update worker anyway
        # -- but as long as we use the DB as communication channel, we need to
        # make sure that the insert is executed before handing off control over
        # the unit to other components, thus the synchronous insert call.
        # (FIXME)
        bcs = 1024  # bulk_collection_size
        cur = 0     # bulk index

        while True:

            subset = unit_docs[cur : cur + bcs]
            bulk   = self._c.initialize_ordered_bulk_op()
            cur   += bcs

            if not subset:
                # all units are done
                break

            for doc in subset:
                doc['_id']     = doc['uid']
                doc['type']    = 'unit'
                doc['control'] = 'umgr'
                doc['states']  = [doc['state']]
                doc['cmd']     = list()
                bulk.insert(doc)

            try:
                res = bulk.execute()
                self._log.debug('bulk unit insert result: %s', res)
                # FIXME: evaluate res

            except pymongo.errors.OperationFailure as e:
                self._log.exception('pymongo error: %s' % e.details)
                raise RuntimeError( 'pymongo error: %s' % e.details)


    # --------------------------------------------------------------------------
    #
    def tailed_find(self, collection, pattern, fields, cb, cb_data=None):
        """
        open a collection in capped mode, and create a tailing find-cursor with
        the given pattern on it.  For all returned documents, invoke the given
        callback as:

          cb(docs, cb_data=None)

        where 'docs' is a list of None, one or more matching documents.
        Specifically, the callback is also invoked when *no* document currently 
        matches the pattern.  Documents are returned as partial docs, which only
        contain the set of field names given.  If 'fields' is an empty list
        though, then complete documents are returned.

        This method is blocking, and will never return.  It is adviseable to
        call it in a thread.
        """
        raise NotImplementedError('duh!')


    # --------------------------------------------------------------------------
    #
    def tailed_control(self, collection, control, pattern, cb, cb_data=None):
        """
        open a collection in capped mode, and create a tailing find-cursor on
        it, where the find searches for the pattern:

          pattern.extent({ 'control' : control + '_pending' })

        For any matching document, the 'control' field is updated to 'control',
        ie. the 'pending' postfix is removed.  The resulting documents are
        passed to the given callback as

          cb(docs, cb_data=None)

        where 'docs' is a list of None, one or more matching documents.
        Specifically, the callback is also invoked when *no* document currently
        matches the pattern.  The documents are returned in full, ie. with all
        available fields.

        This method is blocking, and will never return.  It is adviseable to
        call it in a thread.
        """
        raise NotImplementedError('duh!')


# ------------------------------------------------------------------------------
<|MERGE_RESOLUTION|>--- conflicted
+++ resolved
@@ -19,14 +19,14 @@
     # --------------------------------------------------------------------------
     #
     def __init__(self, sid, dburl, cfg, logger, connect=True):
-        """ 
+        """
         Creates a new session
 
         A session is a MongoDB collection which contains documents of
         different types:
 
         session : document describing this rp.Session (singleton)
-        pmgr    : document describing a rp.PilotManager 
+        pmgr    : document describing a rp.PilotManager
         pilots  : document describing a rp.Pilot
         umgr    : document describing a rp.UnitManager
         units   : document describing a rp.Unit
@@ -77,7 +77,7 @@
             self._can_remove = True
 
         else:
-            docs = self._c.find({'type' : 'session', 
+            docs = self._c.find({'type' : 'session',
                                  'uid'  : sid})
             if not docs.count():
                 raise ValueError('cannot reconnect to session %s' % sid)
@@ -94,7 +94,7 @@
     #
     @property
     def dburl(self):
-        """ 
+        """
         Returns the session db url.
         """
         return self._dburl
@@ -131,11 +131,11 @@
 
     # --------------------------------------------------------------------------
     #
-    @property 
-    def closed(self): 
-        """ 
-        Returns the close time 
-        """ 
+    @property
+    def closed(self):
+        """
+        Returns the close time
+        """
         return self._closed
 
 
@@ -150,7 +150,7 @@
     # --------------------------------------------------------------------------
     #
     def close(self, delete=True):
-        """ 
+        """
         close the session
         """
         if self.closed:
@@ -174,7 +174,7 @@
     # --------------------------------------------------------------------------
     #
     def insert_pmgr(self, pmgr_doc):
-        """ 
+        """
         Adds a pilot managers doc
         """
         if self.closed:
@@ -209,7 +209,7 @@
             if not isinstance(pmgr_ids, list):
                 pmgr_ids = [pmgr_ids]
 
-            cursor = self._c.find({'type' : 'pmgr', 
+            cursor = self._c.find({'type' : 'pmgr',
                                    'uid'  : {'$in': pmgr_ids}})
 
         # make sure we return every pmgr doc only once
@@ -305,25 +305,20 @@
             raise Exception("pmgr_uid and pilot_ids can't both be None.")
 
         if not pilot_ids:
-            cursor = self._c.find({'type' : 'pilot', 
+            cursor = self._c.find({'type' : 'pilot',
                                    'pmgr' : pmgr_uid})
         else:
 
             if not isinstance(pilot_ids, list):
                 pilot_ids = [pilot_ids]
 
-            cursor = self._c.find({'type' : 'pilot', 
+            cursor = self._c.find({'type' : 'pilot',
                                    'uid'  : {'$in': pilot_ids}})
 
         # make sure we return every pilot doc only once
         # https://www.quora.com/How-did-mongodb-return-duplicated-but-different-documents
-<<<<<<< HEAD
-        ret = {doc['uid'] : doc for doc in cursor}
-        docs = ret.values()
-=======
-        ret = { doc['uid'] : doc for doc in cursor}
+        ret  = {doc['uid'] : doc for doc in cursor}
         docs = list(ret.values())
->>>>>>> bcf9a01f
 
         # for each doc, we make sure the pilot state is according to the state
         # model, ie. is the largest of any state the pilot progressed through
@@ -376,7 +371,7 @@
     # --------------------------------------------------------------------------
     #
     def insert_umgr(self, umgr_doc):
-        """ 
+        """
         Adds a unit managers document
         """
         if self.closed:
@@ -409,7 +404,7 @@
             if not isinstance(umgr_ids, list):
                 umgr_ids = [umgr_ids]
 
-            cursor = self._c.find({'type' : 'umgr', 
+            cursor = self._c.find({'type' : 'umgr',
                                    'uid'  : {'$in': umgr_ids}})
 
         # make sure we return every umgr doc only once
@@ -481,7 +476,7 @@
           cb(docs, cb_data=None)
 
         where 'docs' is a list of None, one or more matching documents.
-        Specifically, the callback is also invoked when *no* document currently 
+        Specifically, the callback is also invoked when *no* document currently
         matches the pattern.  Documents are returned as partial docs, which only
         contain the set of field names given.  If 'fields' is an empty list
         though, then complete documents are returned.
