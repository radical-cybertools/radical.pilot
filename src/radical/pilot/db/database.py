# pylint: disable=protected-access

__copyright__ = "Copyright 2013-2014, http://radical.rutgers.edu"
__license__   = "MIT"


import time
import pymongo

import radical.utils     as ru

from .. import states    as rps


# ------------------------------------------------------------------------------
#
class DBSession(object):

    # --------------------------------------------------------------------------
    #
    def __init__(self, sid, dburl, cfg, log, connect=True):
        """
        Creates a new session

        A session is a MongoDB collection which contains documents of
        different types:

        session : document describing this rp.Session (singleton)
        pmgr    : document describing a rp.PilotManager
        pilots  : document describing a rp.Pilot
        umgr    : document describing a rp.UnitManager
        units   : document describing a rp.Unit
        """

        self._dburl      = dburl
        self._log        = log
        self._mongo      = None
        self._db         = None
        self._created    = time.time()
        self._connected  = None
        self._closed     = None
        self._c          = None
        self._can_remove = False

        if not connect:
            return

        # mpongodb_connect wants a string at the moment
        self._mongo, self._db, _, _, _ = ru.mongodb_connect(str(dburl))

        if not self._mongo or not self._db:
            raise RuntimeError('Could not connect to database at %s' % dburl)

        self._connected = time.time()

        self._c = self._db[sid]  # creates collection (lazily)

        # If session exists, we assume this is a reconnect, otherwise we create
        # the session entry.
        # NOTE: hell will break loose if session IDs are not unique!
        if not self._c.count():

            # make 'uid', 'type' and 'state' indexes, as we frequently query
            # based on combinations of those.  Only 'uid' is unique
            pma = pymongo.ASCENDING
            self._c.create_index([('uid',   pma)], unique=True,  sparse=False)
            self._c.create_index([('type',  pma)], unique=False, sparse=False)
            self._c.create_index([('state', pma)], unique=False, sparse=False)

            # insert the session doc
            self._can_delete = True
            self._c.insert({'type'      : 'session',
                            '_id'       : sid,
                            'uid'       : sid,
                            'cfg'       : cfg.as_dict(),
                            'created'   : self._created,
                            'connected' : self._connected})
            self._can_remove = True

        else:
            docs = self._c.find({'type' : 'session',
                                 'uid'  : sid})
            if not docs.count():
                raise ValueError('cannot reconnect to session %s' % sid)

            doc = docs[0]
            self._can_delete = False
            self._created    = doc['created']
            self._connected  = time.time()

            # FIXME: get bridge addresses from DB?  If not, from where?


    # --------------------------------------------------------------------------
    #
    @property
    def dburl(self):
        """
        Returns the session db url.
        """
        return self._dburl


    # --------------------------------------------------------------------------
    #
    def get_db(self):
        """
        Returns the session db.
        """
        return self._db


    # --------------------------------------------------------------------------
    #
    @property
    def created(self):
        """
        Returns the creation time
        """
        return self._created


    # --------------------------------------------------------------------------
    #
    @property
    def connected(self):
        """
        Returns the connection time
        """
        return self._connected


    # --------------------------------------------------------------------------
    #
    @property
    def closed(self):
        """
        Returns the close time
        """
        return self._closed


    # --------------------------------------------------------------------------
    #
    @property
    def is_connected(self):

        return (self._connected is not None)


    # --------------------------------------------------------------------------
    #
    def close(self, delete=True):
        """
        close the session
        """
        if self.closed:
            return None
          # raise RuntimeError('No active session.')

        self._closed = time.time()

        # only the Session which created the collection can delete it!
        if delete and self._can_remove:
            self._log.info('delete session')
            self._c.drop()

        if self._mongo:
            self._mongo.close()

        self._closed = time.time()
        self._c = None


    # --------------------------------------------------------------------------
    #
    def insert_pmgr(self, pmgr_doc):
        """
        Adds a pilot managers doc
        """
        if self.closed:
            return None
          # raise Exception('No active session.')

        pmgr_doc['_id']  = pmgr_doc['uid']
        pmgr_doc['type'] = 'pmgr'

        # FIXME: evaluate retval
        self._c.insert(ru.demunch(pmgr_doc))



    # --------------------------------------------------------------------------
    #
    def get_pmgrs(self, pmgr_ids=None):
        '''
        Get pilot manager docs
        '''

        if self.closed:
            raise Exception('No active session.')


        if not pmgr_ids:
            cursor = self._c.find({'type' : 'pmgr'})

        else:
            if not isinstance(pmgr_ids, list):
                pmgr_ids = [pmgr_ids]

            cursor = self._c.find({'type' : 'pmgr',
                                   'uid'  : {'$in': pmgr_ids}})

        # make sure we return every pmgr doc only once
        # https://www.quora.com/How-did-mongodb-return-duplicated-but-different-documents
        ret  = {doc['uid'] : doc for doc in cursor}
        docs = ret.values()

        return docs


    # --------------------------------------------------------------------------
    #
    def insert_pilots(self, pilot_docs):
        """
        Adds new pilot documents to the database.
        """

        # FIXME: explicit bulk vs. insert(multi=True)

        if self.closed:
            return None
          # raise Exception('No active session.')

        bulk = self._c.initialize_ordered_bulk_op()

        for doc in pilot_docs:
            doc['_id']     = doc['uid']
            doc['type']    = 'pilot'
            doc['control'] = 'pmgr'
            doc['states']  = [doc['state']]
            doc['cmds']    = list()
            bulk.insert(ru.demunch(doc))

        try:
            bulk.execute()

        except pymongo.errors.OperationFailure as e:
            self._log.exception('pymongo error: %s' % e.details)
            raise RuntimeError ('pymongo error: %s' % e.details) from e


    # --------------------------------------------------------------------------
    #
    def pilot_command(self, cmd, arg=None, pids=None):
        """
        send a command and arg to a set of pilots
        """

        if self.closed:
            return None
          # raise Exception('session is closed')

        if not self._c:
            raise Exception('session is disconnected ')

        if pids and not isinstance(pids, list):
            pids = [pids]

        try:
            cmd_spec = {'cmd' : cmd,
                        'arg' : arg}

<<<<<<< HEAD
=======
            self._log.debug('insert cmd: %s %s %s', pids, cmd, arg)

            # FIXME: evaluate retval
>>>>>>> 4448f16b
            if pids:
                self._c.update({'type'  : 'pilot',
                                'uid'   : {'$in' : pids}},
                               {'$push' : {'cmds': cmd_spec}},
                               multi=True)
            else:
                self._c.update({'type'  : 'pilot'},
                               {'$push' : {'cmds': cmd_spec}},
                               multi=True)

        except pymongo.errors.OperationFailure as e:
            self._log.exception('pymongo error: %s' % e.details)
            raise RuntimeError ('pymongo error: %s' % e.details) from e


    # --------------------------------------------------------------------------
    #
    def get_pilots(self, pmgr_uid=None, pilot_ids=None):
        """
        Get a pilot
        """
        if self.closed:
            raise Exception('No active session.')

        if not pmgr_uid and not pilot_ids:
            raise Exception("pmgr_uid and pilot_ids can't both be None.")

        if not pilot_ids:
            cursor = self._c.find({'type' : 'pilot',
                                   'pmgr' : pmgr_uid})
        else:

            if not isinstance(pilot_ids, list):
                pilot_ids = [pilot_ids]

            cursor = self._c.find({'type' : 'pilot',
                                   'uid'  : {'$in': pilot_ids}})

        # make sure we return every pilot doc only once
        # https://www.quora.com/\
        #         How-did-mongodb-return-duplicated-but-different-documents
        ret  = {doc['uid'] : doc for doc in cursor}
        docs = list(ret.values())

        # for each doc, we make sure the pilot state is according to the state
        # model, ie. is the largest of any state the pilot progressed through
        for doc in docs:
            doc['state'] = rps._pilot_state_collapse(doc['states'])

        return docs


    # --------------------------------------------------------------------------
    #
    def get_units(self, umgr_uid, unit_ids=None):
        """
        Get yerself a bunch of compute units.

        return dict {uid:unit}
        """
        if self.closed:
            return None
          # raise Exception("No active session.")

        # we only pull units which are not yet owned by the umgr

        if not unit_ids:
            cursor = self._c.find({'type'   : 'unit',
                                   'umgr'   : umgr_uid,
                                   'control': {'$ne' : 'umgr'},
                                   })

        else:
            cursor = self._c.find({'type'   : 'unit',
                                   'umgr'   : umgr_uid,
                                   'uid'    : {'$in' : unit_ids},
                                   'control': {'$ne' : 'umgr'  },
                                   })

        # make sure we return every unit doc only once
        # https://www.quora.com/ \
        #         How-did-mongodb-return-duplicated-but-different-documents
        ret = {doc['uid'] : doc for doc in cursor}
        docs = list(ret.values())

        # for each doc, we make sure the unit state is according to the state
        # model, ie. is the largest of any state the unit progressed through
        for doc in docs:
            doc['state'] = rps._unit_state_collapse(doc['states'])

        return docs


    # --------------------------------------------------------------------------
    #
    def insert_umgr(self, umgr_doc):
        """
        Adds a unit managers document
        """
        if self.closed:
            return None
          # raise Exception('No active session.')

        umgr_doc['_id']  = umgr_doc['uid']
        umgr_doc['type'] = 'umgr'

        # FIXME: evaluate retval
        self._c.insert(ru.demunch(umgr_doc))



    # --------------------------------------------------------------------------
    #
    def get_umgrs(self, umgr_ids=None):
        '''
        Get unit manager docs
        '''

        if self.closed:
            raise Exception('No active session.')


        if not umgr_ids:
            cursor = self._c.find({'type' : 'umgr'})

        else:
            if not isinstance(umgr_ids, list):
                umgr_ids = [umgr_ids]

            cursor = self._c.find({'type' : 'umgr',
                                   'uid'  : {'$in': umgr_ids}})

        # make sure we return every umgr doc only once
        # https://www.quora.com/How-did-mongodb-return-duplicated-but-different-documents
        ret  = {doc['uid'] : doc for doc in cursor}
        docs = ret.values()

        return docs


    # --------------------------------------------------------------------------
    #
    def insert_units(self, unit_docs):
        """
        Adds new unit documents to the database.
        """

        # FIXME: explicit bulk vs. insert(multi=True)

        if self.closed:
            return None
          # raise Exception('No active session.')

        # We can only insert DB bulks up to a certain size, which is hardcoded
        # here.  In principle, the update should go to the update worker anyway
        # -- but as long as we use the DB as communication channel, we need to
        # make sure that the insert is executed before handing off control over
        # the unit to other components, thus the synchronous insert call.
        # (FIXME)
        bcs = 1024  # bulk_collection_size
        cur = 0     # bulk index

        while True:

            subset = unit_docs[cur : cur + bcs]
            bulk   = self._c.initialize_ordered_bulk_op()
            cur   += bcs

            if not subset:
                # all units are done
                break

            for doc in subset:
                doc['_id']     = doc['uid']
                doc['type']    = 'unit'
                doc['control'] = 'umgr'
                doc['states']  = [doc['state']]
                doc['cmd']     = list()
                bulk.insert(ru.demunch(doc))

            try:
                res = bulk.execute()
                self._log.debug('bulk unit insert result: %s', res)
                # FIXME: evaluate res

            except pymongo.errors.OperationFailure as e:
                self._log.exception('pymongo error: %s' % e.details)
                raise RuntimeError ('pymongo error: %s' % e.details) from e


    # --------------------------------------------------------------------------
    #
    def tailed_find(self, collection, pattern, fields, cb, cb_data=None):
        """
        open a collection in capped mode, and create a tailing find-cursor with
        the given pattern on it.  For all returned documents, invoke the given
        callback as:

          cb(docs, cb_data=None)

        where 'docs' is a list of None, one or more matching documents.
        Specifically, the callback is also invoked when *no* document currently
        matches the pattern.  Documents are returned as partial docs, which only
        contain the set of field names given.  If 'fields' is an empty list
        though, then complete documents are returned.

        This method is blocking, and will never return.  It is adviseable to
        call it in a thread.
        """
        raise NotImplementedError('duh!')


    # --------------------------------------------------------------------------
    #
    def tailed_control(self, collection, control, pattern, cb, cb_data=None):
        """
        open a collection in capped mode, and create a tailing find-cursor on
        it, where the find searches for the pattern:

          pattern.extent({ 'control' : control + '_pending' })

        For any matching document, the 'control' field is updated to 'control',
        ie. the 'pending' postfix is removed.  The resulting documents are
        passed to the given callback as

          cb(docs, cb_data=None)

        where 'docs' is a list of None, one or more matching documents.
        Specifically, the callback is also invoked when *no* document currently
        matches the pattern.  The documents are returned in full, ie. with all
        available fields.

        This method is blocking, and will never return.  It is adviseable to
        call it in a thread.
        """
        raise NotImplementedError('duh!')


# ------------------------------------------------------------------------------
<|MERGE_RESOLUTION|>--- conflicted
+++ resolved
@@ -271,12 +271,9 @@
             cmd_spec = {'cmd' : cmd,
                         'arg' : arg}
 
-<<<<<<< HEAD
-=======
             self._log.debug('insert cmd: %s %s %s', pids, cmd, arg)
 
             # FIXME: evaluate retval
->>>>>>> 4448f16b
             if pids:
                 self._c.update({'type'  : 'pilot',
                                 'uid'   : {'$in' : pids}},
