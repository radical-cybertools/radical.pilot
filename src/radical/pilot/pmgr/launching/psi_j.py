--- conflicted
+++ resolved
@@ -175,18 +175,14 @@
                 part, qos = jd.queue, None
 
             attr = psij.JobAttributes()
-<<<<<<< HEAD
+            attr.duration       = datetime.timedelta(minutes=jd.wall_time_limit)
             attr.queue_name     = jd.queue
-            attr.project_name   = proj
-            attr.reservation_id = res
-
-            if jd.wall_time_limit is not None:
-                attr.duration   = datetime.timedelta(minutes=jd.wall_time_limit)
-=======
-            attr.duration       = datetime.timedelta(minutes=jd.wall_time_limit)
             attr.queue_name     = part
             attr.project_name   = proj
             attr.reservation_id = res
+
+            if jd.wall_time_limit is not None:
+                attr.duration   = datetime.timedelta(minutes=jd.wall_time_limit)
 
             if qos:
                 attr.set_custom_attribute(name=f'{schema}.qos', value=qos)
@@ -198,7 +194,6 @@
                 attr.set_custom_attribute(
                     name=f'{schema}.{opts["key"]}',
                     value=opts['delim'].join(jd.system_architecture['options']))
->>>>>>> 7ebfa777
 
             spec = psij.JobSpec()
             spec.attributes          = attr
