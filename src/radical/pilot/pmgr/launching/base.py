--- conflicted
+++ resolved
@@ -857,8 +857,11 @@
         for arg in pre_bootstrap_0:   bs_args.extend(['-e', arg])
         for arg in pre_bootstrap_1:   bs_args.extend(['-w', arg])
 
-<<<<<<< HEAD
-        agent_cfg['owner']                 = 'agent.0'
+        agent_cfg['uid']                   = 'agent_0'
+        agent_cfg['sid']                   = sid
+        agent_cfg['pid']                   = pid
+        agent_cfg['owner']                 = pid
+        agent_cfg['pmgr']                  = self._pmgr
         agent_cfg['resource']              = resource
         agent_cfg['nodes']                 = requested_nodes
         agent_cfg['cores']                 = allocated_cores
@@ -867,11 +870,7 @@
         agent_cfg['scheduler']             = agent_scheduler
         agent_cfg['runtime']               = runtime
         agent_cfg['app_comm']              = app_comm
-        agent_cfg['dburl']                 = str(database_url)
-        agent_cfg['sid']                   = sid
-        agent_cfg['pid']                   = pid
-        agent_cfg['pmgr']                  = self._pmgr
-        agent_cfg['logdir']                = '.'
+        agent_cfg['proxy_url']             = agent_proxy_url
         agent_cfg['pilot_sandbox']         = pilot_sandbox
         agent_cfg['session_sandbox']       = session_sandbox
         agent_cfg['resource_sandbox']      = resource_sandbox
@@ -887,41 +886,9 @@
         agent_cfg['task_post_launch']      = task_post_launch
         agent_cfg['task_post_exec']        = task_post_exec
         agent_cfg['resource_cfg']          = copy.deepcopy(rcfg)
-        agent_cfg['debug']                 = self._log.getEffectiveLevel()
+        agent_cfg['log_lvl']               = self._log.level
+        agent_cfg['debug_lvl']             = self._log.debug_level
         agent_cfg['services']              = services
-=======
-        agent_cfg['uid']                 = 'agent_0'
-        agent_cfg['sid']                 = sid
-        agent_cfg['pid']                 = pid
-        agent_cfg['owner']               = pid
-        agent_cfg['pmgr']                = self._pmgr
-        agent_cfg['resource']            = resource
-        agent_cfg['nodes']               = requested_nodes
-        agent_cfg['cores']               = allocated_cores
-        agent_cfg['gpus']                = allocated_gpus
-        agent_cfg['spawner']             = agent_spawner
-        agent_cfg['scheduler']           = agent_scheduler
-        agent_cfg['runtime']             = runtime
-        agent_cfg['app_comm']            = app_comm
-        agent_cfg['proxy_url']           = agent_proxy_url
-        agent_cfg['pilot_sandbox']       = pilot_sandbox
-        agent_cfg['session_sandbox']     = session_sandbox
-        agent_cfg['resource_sandbox']    = resource_sandbox
-        agent_cfg['resource_manager']    = resource_manager
-        agent_cfg['cores_per_node']      = cores_per_node
-        agent_cfg['gpus_per_node']       = gpus_per_node
-        agent_cfg['lfs_path_per_node']   = lfs_path_per_node
-        agent_cfg['lfs_size_per_node']   = lfs_size_per_node
-        agent_cfg['task_tmp']            = task_tmp
-        agent_cfg['task_pre_launch']     = task_pre_launch
-        agent_cfg['task_pre_exec']       = task_pre_exec
-        agent_cfg['task_post_launch']    = task_post_launch
-        agent_cfg['task_post_exec']      = task_post_exec
-        agent_cfg['resource_cfg']        = copy.deepcopy(rcfg)
-        agent_cfg['log_lvl']             = self._log.level
-        agent_cfg['debug_lvl']           = self._log.debug_level
-        agent_cfg['services']            = services
->>>>>>> e51680f4
 
         pilot['cfg']       = agent_cfg
         pilot['resources'] = {'cpu': allocated_cores,
