--- conflicted
+++ resolved
@@ -988,13 +988,9 @@
         if self._prof.enabled:
             jd_dict.environment['RADICAL_PROFILE'] = 'TRUE'
 
-<<<<<<< HEAD
-        jd_dict.environment['RADICAL_BASE'] = resource_sandbox
-        jd_dict.environment['RADICAL_SMT']  = smt
-=======
+        jd_dict.environment['RP_PILOT_SANDBOX'] = pilot_sandbox
         jd_dict.environment['RADICAL_BASE']     = resource_sandbox
-        jd_dict.environment['RP_PILOT_SANDBOX'] = pilot_sandbox
->>>>>>> f0aaf7dc
+        jd_dict.environment['RADICAL_SMT']      = smt
 
         # for condor backends and the like which do not have shared FSs, we add
         # additional staging directives so that the backend system binds the
