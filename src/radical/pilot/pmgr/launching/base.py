--- conflicted
+++ resolved
@@ -561,11 +561,8 @@
         project          = pilot['description']['project']
         cleanup          = pilot['description']['cleanup']
         services         = pilot['description']['services']
-<<<<<<< HEAD
         enable_ep        = pilot['description']['enable_ep']
-=======
         reconfig_src     = pilot['description']['reconfig_src']
->>>>>>> 7ebfa777
 
         # ----------------------------------------------------------------------
         # get parameters from resource cfg, set defaults where needed
@@ -867,11 +864,8 @@
         agent_cfg['log_lvl']             = self._log.level
         agent_cfg['debug_lvl']           = self._log.debug_level
         agent_cfg['services']            = services
-<<<<<<< HEAD
         agent_cfg['enable_ep']           = enable_ep
-=======
         agent_cfg['reconfig_src']        = reconfig_src
->>>>>>> 7ebfa777
         agent_cfg['raptor']              = raptor_cfg
 
         pilot['cfg']       = agent_cfg
