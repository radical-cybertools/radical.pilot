
__copyright__ = 'Copyright 2022, The RADICAL-Cybertools Team'
__license__   = 'MIT'


import os
import copy
import math
import time
import pprint
import shutil
import tempfile

from collections import defaultdict

import threading          as mt

import radical.utils      as ru

from ... import states    as rps
from ... import constants as rpc
from ... import utils     as rpu

from ...staging_directives import complete_url, expand_staging_directives


# ------------------------------------------------------------------------------
# 'enum' for RP's PMGRraunching types
RP_UL_NAME_SAGA  = "SAGA"
RP_UL_NAME_PSI_J = "PSI_J"


# ------------------------------------------------------------------------------
#
class PilotLauncherBase(object):

    def __init__(self, name, log, prof, state_cb):
        '''
        log:      ru.Logger instance to use
        prof:     ru.Profiler instance to use
        state_cb: rp.pmgr.PNGRLaunchingComponent state callback to invoke on
                  pilot state updates
        '''

        self._name     = name
        self._log      = log
        self._prof     = prof
        self._state_cb = state_cb


    # --------------------------------------------------------------------------
    #
    @property
    def name(self):
        return self._name


    # --------------------------------------------------------------------------
    #
    def can_launch(self, rcfg, pilot):
        '''
        check if the give pilot can be launched on the specified target resource
        '''
        raise NotImplementedError('can_launch not implemented')


    # --------------------------------------------------------------------------
    #
    def launch_pilots(self, rcfg, pilots):
        '''
        rcfg:   resource config for resource to launch pilots topic
        pilots: pilot dictionaries for pilots to launch
                expected to contain `job_dict` as basis for job description
        '''
        raise NotImplementedError('launch_pilots not implemented')


    # --------------------------------------------------------------------------
    #
    def kill_pilots(self, pids):
        '''
        pids:   RP UIDs for pilots to cancel
        '''
        raise NotImplementedError('kill_pilots not implemented')


    # --------------------------------------------------------------------------
    #
    def stop(self):
        '''
        terminate this instance, clean up, destroy any threads etc
        '''

        pass


# ------------------------------------------------------------------------------
#
class PMGRLaunchingComponent(rpu.ClientComponent):

    # --------------------------------------------------------------------------
    #
    def __init__(self, cfg, session):

        self._uid = ru.generate_id(cfg['owner'] + '.launching.%(counter)s',
                                   ru.ID_CUSTOM)

        super().__init__(cfg, session)
        self._pmgr      = self._owner

        self._pilots    = dict()      # dict for all known pilots
        self._lock      = mt.RLock()  # lock on maipulating the above
        self._sandboxes = dict()      # cache of resource sandbox URLs
        self._cancelled = list()      # list of cancelled pilots

        self._mod_dir   = os.path.dirname(os.path.abspath(__file__))
        self._root_dir  = "%s/../../" % self._mod_dir

        # register input queue
        self.register_input(rps.PMGR_LAUNCHING_PENDING,
                            rpc.PMGR_LAUNCHING_QUEUE, self.work)

        # we don't really have an output queue, as we pass control over the
        # pilot jobs to the resource management system (ResourceManager).
        self._stager = rpu.StagingHelper(self._log)

        self._log.info(ru.get_version([self._mod_dir, self._root_dir]))
        self._rp_version, _, _, _, _ = \
                ru.get_version([self._mod_dir, self._root_dir])


        # load all launcher implementations
        self._launchers = dict()

        from .saga  import PilotLauncherSAGA
        from .psi_j import PilotLauncherPSIJ

        impl = {
            RP_UL_NAME_SAGA : PilotLauncherSAGA,
            RP_UL_NAME_PSI_J: PilotLauncherPSIJ
        }

        exceptions = dict()
        for name in [RP_UL_NAME_PSI_J, RP_UL_NAME_SAGA]:
            try:
                ctor = impl[name]
                self._launchers[name] = ctor(name, self._log, self._prof,
                                             self._state_cb)
            except Exception as e:
                self._log.warn('skip launcher %s' % name)
                exceptions[name] = e

        # if no launcher is usable, log the found exceptions
        if not self._launchers:
            for name in [RP_UL_NAME_PSI_J, RP_UL_NAME_SAGA]:
                e = exceptions.get(name)
                if e:
                    try   : raise e
                    except: self._log.exception('launcher %s unusable' % name)


    # --------------------------------------------------------------------------
    #
    @classmethod
    def create(cls, cfg, session):

        return cls(cfg, session)


    # --------------------------------------------------------------------------
    #
    def _state_cb(self, pilot, rp_state):

        self._log.info('pilot state update: %s: %s', pilot['uid'], rp_state)

        if rp_state != pilot['state']:
            self.advance(pilot, state=rp_state, push=False, publish=True)


    # --------------------------------------------------------------------------
    #
    def finalize(self):

        # FIXME: is this called?

        try:
            self.unregister_input(rps.PMGR_LAUNCHING_PENDING,
                                  rpc.PMGR_LAUNCHING_QUEUE, self.work)

            # FIXME: always kill all pilot jobs for non-final pilots at
            #        termination, and set the pilot states to CANCELED.
            with self._lock:
                pids = list(self._pilots.keys())

            self._kill_pilots(pids)

            # TODO: close launchers

        except:
            self._log.exception('finalization error')


    # --------------------------------------------------------------------------
    #
    def control_cb(self, topic, msg):

        cmd = msg['cmd']
        arg = msg['arg']

        self._log.debug_9('launcher got %s', msg)

        if cmd == 'kill_pilots':

            pmgr = arg['pmgr']
            pids = arg['uids']

            if pmgr != self._pmgr:
                return True

            if not isinstance(pids, list):
                pids = [pids]

            self._log.info('received "kill_pilots" command (%s)', pids)

            self._kill_pilots(pids)


    # --------------------------------------------------------------------------
    #
    def _kill_pilots(self, pids):
        '''
        Send a cancellation request to the pilots.  This call will not wait for
        the request to get enacted, nor for it to arrive, but just send it.
        '''

        if not pids:
            if not self._pilots:
                return
            else:
                pids = list(self._pilots.keys())

        with self._lock:

            for pid in pids:

                self._log.debug('cancel pilot %s', pid)
                if pid not in self._pilots:
                    self._log.warn('cannot cancel unknown pilot %s', pid)
                    self._cancelled.append(pid)
                    continue

                pilot = self._pilots[pid]
                lname = pilot['launcher']

                if lname not in self._launchers:
                    self._log.warn('invalid pilot launcher name: %s', lname)
                    continue

                launcher = self._launchers[lname]
                try:
                    launcher.kill_pilots([pid])
                except:
                    self._log.exception('pilot cancel failed for %s' % pid)


    # --------------------------------------------------------------------------
    #
    def work(self, pilots):

        pilots = ru.as_list(pilots)

        # weed out pilots for which we have already received a cancel request
        to_cancel = [p for p in pilots if p['uid']     in self._cancelled]
        to_start  = [p for p in pilots if p['uid'] not in self._cancelled]

        self.advance(to_cancel, rps.CANCELED,       publish=True, push=False)
        self.advance(to_start,  rps.PMGR_LAUNCHING, publish=True, push=False)

        # We can only use bulk submission for pilots which go to the same
        # target, thus we sort them into buckets and launch the buckets
        # individually
        buckets = defaultdict(lambda: defaultdict(list))
        for pilot in to_start:
            resource = pilot['description']['resource']
            schema   = pilot['description']['access_schema']
            buckets[resource][schema].append(pilot)

        for resource in buckets:

            for schema in buckets[resource]:

                try:
                    pilots = buckets[resource][schema]
                    pids   = [p['uid'] for p in pilots]
                    self._log.info("Launching pilots on %s: %s", resource, pids)

                    self._start_pilot_bulk(resource, schema, pilots)

                    self.advance(pilots, rps.PMGR_ACTIVE_PENDING,
                                         push=False, publish=True)

                except Exception:
                    self._log.exception('bulk launch failed')
                    self.advance(pilots, rps.FAILED, push=False, publish=True)


    # --------------------------------------------------------------------------
    #
    def _start_pilot_bulk(self, resource, schema, pilots):
        '''
        For each pilot, we prepare by determining what files need to be staged,
        and what job description needs to be submitted.  Files are then be
        staged, and jobs are launched.

        Two files are staged: a bootstrapper and a tarball - the latter
        containing the pilot sandboxes, agent configs, and any other auxilliary
        files needed to bootstrap.  The bootstrapper will untar those parts of
        the tarball which it needs to bootstrap one specific pilot.
        '''

        rcfg = self._session.get_resource_config(resource, schema)
        sid  = self._session.uid

        # ----------------------------------------------------------------------
        # the rcfg can contain keys with string expansion placeholders where
        # values from the pilot description need filling in.  A prominent
        # example is `%(pd.project)s`, where the pilot description's `PROJECT`
        # value needs to be filled in (here in lowercase).
        #
        # FIXME: right now we assume all pilot descriptions to contain similar
        #        entries, so that the expansion is only done on the first PD.
        expand = dict()
        pd     = pilots[0]['description']
        for k,v in pd.items():
            if v is None:
                v = ''
            expand['pd.%s' % k] = v
            if isinstance(v, str):
                expand['pd.%s' % k.upper()] = v.upper()
                expand['pd.%s' % k.lower()] = v.lower()
            else:
                expand['pd.%s' % k.upper()] = v
                expand['pd.%s' % k.lower()] = v

        for k in rcfg:
            if isinstance(rcfg[k], str):
                orig     = rcfg[k]
                rcfg[k]  = rcfg[k] % expand
                expanded = rcfg[k]
                if orig != expanded:
                    self._log.debug('RCFG:\n%s\n%s', orig, expanded)

        # we create a fake session_sandbox with all pilot_sandboxes in /tmp, and
        # then tar it up.  Once we untar that tarball on the target machine, we
        # should have all sandboxes and all files required to bootstrap the
        # pilots
        tmp_dir  = os.path.abspath(tempfile.mkdtemp(prefix='rp_agent_tmp'))
        tar_name = '%s.%s.tgz' % (sid, self._uid)
        tar_tgt  = '%s/%s'     % (tmp_dir, tar_name)
        tar_url  = ru.Url('file://localhost/%s' % tar_tgt)

        # we need the session sandbox url, but that is (at least in principle)
        # dependent on the schema to use for pilot startup.  So we confirm here
        # that the bulk is consistent wrt. to the schema.  Also include
        # `staging_input` files and place them in the `pilot_sandbox`.
        #
        # FIXME: if it is not, it needs to be splitted into schema-specific
        # sub-bulks
        #
        schema = pd.get('access_schema')
        for pilot in pilots[1:]:
            assert schema == pilot['description'].get('access_schema'), \
                    'inconsistent scheme on launch / staging'

        # get and expand sandboxes (this bulk uses the same schema toward the
        # same target resource, so all session sandboxes are the same)
        # FIXME: expansion actually may differ per pilot (queue names, project
        #        names, etc could be expanded)
        session_sandbox = self._session._get_session_sandbox(pilots[0]).path
        session_sandbox = session_sandbox % expand

        # we will create the session sandbox before we untar, so we can use that
        # as workdir, and pack all paths relative to that session sandbox.  That
        # implies that we have to recheck that all URLs in fact do point into
        # the session sandbox.
        #
        # We also create a file `staging_output.json` for each pilot which
        # contains the list of files to be tarred up and prepared for output
        # staging.

        ft_list = list()  # files to stage
        sd_list = list()  # staging directives

        for pilot in pilots:

            pid = pilot['uid']
            os.makedirs('%s/%s' % (tmp_dir, pid))

            self._prepare_pilot(resource, rcfg, pilot, expand, tar_name)

            ft_list += pilot['fts']
            sd_list += pilot['sds']


        # ----------------------------------------------------------------------
        # handle pilot data staging
        for pilot in pilots:

            pid = pilot['uid']
            self._prof.prof('staging_in_start', uid=pid)

            for sd in ru.as_list(pilot['description'].get('input_staging')):

                if isinstance(sd, dict):
                    sd['rem'] = False
                    ft_list.append(sd)

                else:
                    fname = sd
                    base = os.path.basename(fname)
                    # checking if input staging file exists
                    if fname.startswith('./'):
                        fname = fname.split('./', maxsplit=1)[1]
                    if not fname.startswith('/'):
                        fname = os.path.join(self._cfg.base, fname)
                    if not os.path.exists(fname):
                        raise RuntimeError('input_staging file does not exists: '
                                           '%s for pilot %s' % (fname, pid))

                    ft_list.append({'source': fname,
                                    'target': '%s/%s' % (pid, base),
                                    'rem': False})

            output_staging = pilot['description'].get('output_staging')
            if output_staging:
                fname = '%s/%s/staging_output.txt' % (tmp_dir, pilot['uid'])
                with ru.ru_open(fname, 'w') as fout:
                    for entry in output_staging:
                        fout.write('%s\n' % entry)

        # direct staging, use first pilot for staging context
        # NOTE: this implies that the SDS can only refer to session
        #       sandboxes, not to pilot sandboxes!
        self._stage_in(pilots[0], sd_list)


        for ft in ft_list:
            source     = os.path.abspath(ft['source'])
            target     = os.path.relpath(os.path.normpath(ft['target']), session_sandbox)
          # source_dir = os.path.dirname(source)
            target_dir = os.path.dirname(target)

            if target_dir.startswith('..'):
                target = ft['target']
                target_dir = os.path.dirname(target)

            if not os.path.isdir('%s/%s' % (tmp_dir, target_dir)):
                os.makedirs('%s/%s' % (tmp_dir, target_dir))

            if source == '/dev/null':
                # we want an empty file -- touch it (tar will refuse to
                # handle a symlink to /dev/null)
                ru.ru_open('%s/%s' % (tmp_dir, target), 'a').close()
            else:
                # use a shell callout to account for wildcard expansion
                cmd = 'ln -s %s %s/%s' % (os.path.abspath(source), tmp_dir,
                                          target)
                out, err, ret = ru.sh_callout(cmd, shell=True)
                if ret:
                    self._log.debug('cmd: %s', cmd)
                    self._log.debug('out: %s', out)
                    self._log.debug('err: %s', err)
                    raise RuntimeError('callout failed: %s' % cmd)


        # tar.  If any command fails, this will raise.
        cmd = "cd %s && tar zchf %s *" % (tmp_dir, tar_tgt)
        out, err, ret = ru.sh_callout(cmd, shell=True)

        if ret:
            self._log.debug('cmd: %s', cmd)
            self._log.debug('out: %s', out)
            self._log.debug('err: %s', err)
            raise RuntimeError('callout failed: %s' % cmd)

        # remove all files marked for removal-after-pack
        for ft in ft_list:
            if ft['rem']:
                os.unlink(ft['source'])

        fs_endpoint  = rcfg['filesystem_endpoint']
        fs_url       = ru.Url(fs_endpoint)
        tar_rem      = ru.Url(fs_url)
        tar_rem.path = "%s/%s" % (session_sandbox, tar_name)

        self._log.debug('stage tarball for %s', pilots[0]['uid'])
        self._stage_in(pilots[0], {'source': tar_url,
                                   'target': tar_rem,
                                   'action': rpc.TRANSFER})
        shutil.rmtree(tmp_dir)

        # FIXME: the untar was moved into the bootstrapper (see `-z`).  That
        #        is actually only correct for the single-pilot case...

        now = time.time()
        for pilot in pilots:
            self._prof.prof('staging_in_stop',  uid=pilot['uid'], ts=now)
            self._prof.prof('submission_start', uid=pilot['uid'], ts=now)

        # find launchers to handle pilot job submission.  We sort by launcher so
        # that each launcher can handle a bulk of pilots at once.
        buckets = defaultdict(list)
        for pilot in pilots:
            for lname,launcher in self._launchers.items():
                if launcher.can_launch(rcfg, pilots):
                    pilot['launcher'] = lname
                    buckets[lname].append(pilot)
                    self._log.info('use launcher %s for pilot %s',
                                   lname, pilot['uid'])
                    break

            if not pilot.get('launcher'):
                raise RuntimeError('no launcher found for %s' % pilot['uid'])

        with self._lock:
            for lname, bucket in buckets.items():
                launcher = self._launchers[lname]
                launcher.launch_pilots(rcfg, bucket)
                for pilot in bucket:
                    pid = pilot['uid']
                    self._pilots[pid] = pilot
                    self._prof.prof('submission_stop', uid=pid)


    # --------------------------------------------------------------------------
    #
    def _prepare_pilot(self, resource, rcfg, pilot, expand, tar_name):

        rcfg.verify()

        pid = pilot["uid"]
        pilot['fts'] = list()  # tar for staging
        pilot['sds'] = list()  # direct staging
        pilot['jd_dict' ] = None    # job description

        # ----------------------------------------------------------------------
        # Database connection parameters
        sid       = self._session.uid
        proxy_url = self._session.cfg.proxy_url

        # ----------------------------------------------------------------------
        # pilot description and resource configuration
        requested_nodes  = pilot['description']['nodes']
        requested_cores  = pilot['description']['cores']
        requested_gpus   = pilot['description']['gpus']
        requested_memory = pilot['description']['memory']
        runtime          = pilot['description']['runtime']
        app_comm         = pilot['description']['app_comm']
        queue            = pilot['description']['queue']
        job_name         = pilot['description']['job_name']
        project          = pilot['description']['project']
        cleanup          = pilot['description']['cleanup']
        candidate_hosts  = pilot['description']['candidate_hosts']
        services         = pilot['description']['services']
<<<<<<< HEAD
        prepare_env      = pilot['description']['prepare_env']
=======
        reconfig_src     = pilot['description']['reconfig_src']
>>>>>>> 7ebfa777

        # ----------------------------------------------------------------------
        # get parameters from resource cfg, set defaults where needed
        agent_spawner           = rcfg.agent_spawner
        agent_config            = rcfg.agent_config
        agent_scheduler         = rcfg.agent_scheduler
        default_queue           = rcfg.default_queue
        forward_tunnel_endpoint = rcfg.forward_tunnel_endpoint
        resource_manager        = rcfg.resource_manager
        pre_bootstrap_0         = rcfg.pre_bootstrap_0
        pre_bootstrap_1         = rcfg.pre_bootstrap_1
        python_interpreter      = rcfg.python_interpreter
        rp_version              = rcfg.rp_version
        virtenv_mode            = rcfg.virtenv_mode
        virtenv                 = rcfg.virtenv
        cores_per_node          = rcfg.cores_per_node
        gpus_per_node           = rcfg.gpus_per_node
        lfs_path_per_node       = rcfg.lfs_path_per_node
        lfs_size_per_node       = rcfg.lfs_size_per_node
        python_dist             = rcfg.python_dist
        task_tmp                = rcfg.task_tmp
        task_pre_launch         = rcfg.task_pre_launch
        task_post_launch        = rcfg.task_post_launch
        task_pre_exec           = rcfg.task_pre_exec
        task_post_exec          = rcfg.task_post_exec
        mandatory_args          = rcfg.mandatory_args
        system_architecture     = rcfg.system_architecture
        raptor_cfg              = rcfg.raptor

        # part of the core specialization settings
        blocked_cores           = system_architecture.get('blocked_cores', [])
        blocked_gpus            = system_architecture.get('blocked_gpus',  [])

        # some default values are determined at runtime
        if not virtenv:
            virtenv = '%%(resource_sandbox)s/ve.%s.%s' \
                    % (resource, self._rp_version)

        self._log.debug(pprint.pformat(rcfg))

        # make sure that mandatory args are known
        for ma in mandatory_args:
            if pilot['description'].get(ma) is None:
                raise  ValueError('attribute "%s" is required for "%s"'
                                 % (ma, resource))

        # get pilot and global sandbox
        endpoint_fs      = self._session._get_endpoint_fs     (pilot)
        resource_sandbox = self._session._get_resource_sandbox(pilot)
        session_sandbox  = self._session._get_session_sandbox (pilot)
        pilot_sandbox    = self._session._get_pilot_sandbox   (pilot)
        client_sandbox   = self._session._get_client_sandbox  ()

        pilot['endpoint_fs']      = str(endpoint_fs)      % expand
        pilot['resource_sandbox'] = str(resource_sandbox) % expand
        pilot['session_sandbox']  = str(session_sandbox)  % expand
        pilot['pilot_sandbox']    = str(pilot_sandbox)    % expand
        pilot['client_sandbox']   = str(client_sandbox)

        # from here on we need only paths
        endpoint_fs      = endpoint_fs     .path % expand
        resource_sandbox = resource_sandbox.path % expand
        session_sandbox  = session_sandbox .path % expand
        pilot_sandbox    = pilot_sandbox   .path % expand
      # client_sandbox   = client_sandbox  # not expanded

        # expand variables in virtenv string
        virtenv = virtenv % {'pilot_sandbox'   : pilot_sandbox,
                             'session_sandbox' : session_sandbox,
                             'resource_sandbox': resource_sandbox}

        if not job_name:
            job_name = pid

        try:
            if isinstance(agent_config, dict):
                agent_cfg = ru.Config(cfg=agent_config)

            elif isinstance(agent_config, str):
                agent_cfg = ru.Config('radical.pilot',
                                      category='agent',
                                      name=agent_config)
            else:
                # we can't handle this type
                raise TypeError('agent config must be string or dict')

        except Exception:
            self._log.exception('Error using agent config')
            raise


        # Check for deprecated global_virtenv
        if 'global_virtenv' in rcfg:
            raise RuntimeError("'global_virtenv' is deprecated (%s)" % resource)

        # Create a host:port string for use by the bootstrap_0.
        tmp = ru.Url(proxy_url)
        if tmp.port:
            hostport = "%s:%d" % (tmp.host, tmp.port)
        else:
            hostport = tmp.host

        # ----------------------------------------------------------------------
        # the version of the agent is derived from
        # rp_version, which has the following format
        # and interpretation:
        #
        # case rp_version:
        #   @<token>:
        #   @tag/@branch/@commit:
        #       git clone $github_base radical.pilot.src
        #       (cd radical.pilot.src && git checkout token)
        #       pip install -t $VIRTENV/rp_install/ radical.pilot.src
        #       rm -rf radical.pilot.src
        #       export PYTHONPATH=$VIRTENV/rp_install:$PYTHONPATH
        #
        #   release:
        #       pip install -t $VIRTENV/rp_install radical.pilot
        #       export PYTHONPATH=$VIRTENV/rp_install:$PYTHONPATH
        #
        #   installed:
        #       true
        # esac
        #
        # virtenv_mode
        #   private : error  if ve exists, otherwise create, then use
        #   update  : update if ve exists, otherwise create, then use
        #   create  : use    if ve exists, otherwise create, then use
        #   use     : use    if ve exists, otherwise error,  then exit
        #   recreate: delete if ve exists, otherwise create, then use
        #   local   : use the client virtualenv (assumes same FS)
        #
        # examples   :
        #   virtenv@v0.20
        #   virtenv@devel
        #   virtenv@release
        #   virtenv@installed
        #   stage@local
        #   stage@/tmp/my_agent.py
        #
        # Note that some combinations may be invalid,
        # specifically in the context of virtenv_mode.  If, for
        # example, virtenv_mode is 'use', then the 'virtenv:tag'
        # will not make sense, as the virtenv is not updated.
        # In those cases, the virtenv_mode is honored, and
        # a warning is printed.
        #
        # Also, the 'stage' mode can only be combined with the
        # 'local' source, or with a path to the agent (relative
        # to root_dir, or absolute).
        #
        # A rp_version which does not adhere to the
        # above syntax is ignored, and the fallback stage@local
        # is used.

        # use local VE ?
        if virtenv_mode == 'local':
            rp_version = 'installed'
            if os.environ.get('VIRTUAL_ENV'):
                python_dist = 'default'
                virtenv     = os.environ['VIRTUAL_ENV']
            elif os.environ.get('CONDA_PREFIX'):
                python_dist = 'anaconda'
                virtenv     = os.environ['CONDA_PREFIX']
            else:
                # we can't use local
                self._log.error('virtenv_mode is local, no local env found')
                raise ValueError('no local env found')

        if not rp_version.startswith('@') and \
               rp_version not in ['installed', 'local', 'release']:
            raise ValueError("invalid rp_version '%s'" % rp_version)

        if rp_version.startswith('@'):
            rp_version  = rp_version[1:]  # strip '@'

        # ----------------------------------------------------------------------
        # sanity checks
        RE = RuntimeError
        if not python_dist     : raise RE("missing python distribution")
        if not agent_spawner   : raise RE("missing agent spawner")
        if not agent_scheduler : raise RE("missing agent scheduler")
        if not resource_manager: raise RE("missing resource manager")

        # massage some values
        if not queue:
            queue = default_queue

        if  cleanup and isinstance(cleanup, bool):
            #  l : log files
            #  u : task work dirs
            #  v : virtualenv
            #  e : everything (== pilot sandbox)
            cleanup = 'luve'

            # we never cleanup virtenvs which are not private
            if virtenv_mode != 'private':
                cleanup = cleanup.replace('v', '')

        # estimate requested resources
        smt = int(os.environ.get('RADICAL_SMT') or
                  system_architecture.get('smt', 1))

        if cores_per_node and smt:
            cores_per_node *= smt

        avail_cores_per_node = cores_per_node
        avail_gpus_per_node  = gpus_per_node

        if avail_cores_per_node and blocked_cores:
            avail_cores_per_node -= len(blocked_cores)
            assert (avail_cores_per_node > 0)

        if avail_gpus_per_node and blocked_gpus:
            avail_gpus_per_node -= len(blocked_gpus)
            assert (avail_gpus_per_node >= 0)

        if not requested_nodes and not requested_cores:
            requested_nodes = 1

        if requested_nodes:

            if not avail_cores_per_node:
                raise RuntimeError('use "cores" in PilotDescription')

        else:

            if avail_cores_per_node:
                requested_nodes = requested_cores / avail_cores_per_node

            if avail_gpus_per_node:
                requested_nodes = max(requested_gpus / avail_gpus_per_node,
                                      requested_nodes)

            requested_nodes = math.ceil(requested_nodes)

        # now that we know the number of nodes to request, derive
        # the *actual* number of cores and gpus we allocate
        allocated_cores = (
            requested_nodes * avail_cores_per_node) or requested_cores
        allocated_gpus  = (
            requested_nodes * avail_gpus_per_node)  or requested_gpus

        self._log.debug('nodes: %s [%s %s], cores: %s, gpus: %s',
                        requested_nodes, cores_per_node, gpus_per_node,
                        allocated_cores, allocated_gpus)

        # set mandatory args
        bs_args = ['-l', '%s/bootstrap_0.sh' % pilot_sandbox]

        bs_args.extend(['-p', pid])
        bs_args.extend(['-s', sid])
        bs_args.extend(['-m', virtenv_mode])
        bs_args.extend(['-r', rp_version])
        bs_args.extend(['-b', python_dist])
        bs_args.extend(['-v', virtenv])
        bs_args.extend(['-y', str(runtime)])
        bs_args.extend(['-z', tar_name])

        # set optional args
        if resource_manager == "CCM": bs_args.extend(['-c'])
        if forward_tunnel_endpoint:   bs_args.extend(['-f', forward_tunnel_endpoint])
        if forward_tunnel_endpoint:   bs_args.extend(['-h', hostport])
        if python_interpreter:        bs_args.extend(['-i', python_interpreter])
      # if tunnel_bind_device:        bs_args.extend(['-t', tunnel_bind_device])
        if cleanup:                   bs_args.extend(['-x', cleanup])

        for arg in pre_bootstrap_0:   bs_args.extend(['-e', arg])
        for arg in pre_bootstrap_1:   bs_args.extend(['-w', arg])

        agent_cfg['uid']                 = 'agent_0'
        agent_cfg['sid']                 = sid
        agent_cfg['pid']                 = pid
        agent_cfg['owner']               = pid
        agent_cfg['pmgr']                = self._pmgr
        agent_cfg['resource']            = resource
        agent_cfg['nodes']               = requested_nodes
        agent_cfg['cores']               = allocated_cores
        agent_cfg['gpus']                = allocated_gpus
        agent_cfg['spawner']             = agent_spawner
        agent_cfg['scheduler']           = agent_scheduler
        agent_cfg['runtime']             = runtime
        agent_cfg['app_comm']            = app_comm
        agent_cfg['proxy_url']           = proxy_url
        agent_cfg['pilot_sandbox']       = pilot_sandbox
        agent_cfg['session_sandbox']     = session_sandbox
        agent_cfg['resource_sandbox']    = resource_sandbox
        agent_cfg['resource_manager']    = resource_manager
        agent_cfg['cores_per_node']      = cores_per_node
        agent_cfg['gpus_per_node']       = gpus_per_node
        agent_cfg['lfs_path_per_node']   = lfs_path_per_node
        agent_cfg['lfs_size_per_node']   = lfs_size_per_node
        agent_cfg['task_tmp']            = task_tmp
        agent_cfg['task_pre_launch']     = task_pre_launch
        agent_cfg['task_pre_exec']       = task_pre_exec
        agent_cfg['task_post_launch']    = task_post_launch
        agent_cfg['task_post_exec']      = task_post_exec
        agent_cfg['resource_cfg']        = copy.deepcopy(rcfg)
        agent_cfg['log_lvl']             = self._log.level
        agent_cfg['debug_lvl']           = self._log.debug_level
        agent_cfg['services']            = services
<<<<<<< HEAD
        agent_cfg['prepare_env']         = prepare_env
=======
        agent_cfg['reconfig_src']        = reconfig_src
>>>>>>> 7ebfa777
        agent_cfg['raptor']              = raptor_cfg

        pilot['cfg']       = agent_cfg
        pilot['resources'] = {'cpu': allocated_cores,
                              'gpu': allocated_gpus}


        # ----------------------------------------------------------------------
        # Write agent config dict to a json file in pilot sandbox.

        agent_cfg_name = 'agent_0.cfg'
        cfg_tmp_handle, cfg_tmp_file = tempfile.mkstemp(prefix='rp.agent_cfg.')
        os.close(cfg_tmp_handle)  # file exists now

        # Convert dict to json file
        self._log.debug("Write agent cfg to '%s'.", cfg_tmp_file)
        agent_cfg.write(cfg_tmp_file)

        # always stage agent cfg for each pilot, not in the tarball
        # FIXME: purge the tmp file after staging
        self._log.debug('cfg %s -> %s', agent_cfg['pid'], pilot_sandbox)
        pilot['sds'].append({'source': cfg_tmp_file,
                             'target': '%s/%s' % (pilot['pilot_sandbox'],
                                                  agent_cfg_name),
                             'action': rpc.TRANSFER})

        # always stage the bootstrapper for each pilot, not in the tarball
        # FIXME: this results in many staging ops for many pilots
        bootstrapper_path = os.path.abspath("%s/agent/bootstrap_0.sh"
                                           % self._root_dir)
        pilot['sds'].append({'source': bootstrapper_path,
                             'target': '%s/bootstrap_0.sh'
                                     % pilot['pilot_sandbox'],
                             'action': rpc.TRANSFER})

        # always stage RU env helper
        env_helper = ru.which('radical-utils-env.sh')
        assert env_helper
        self._log.debug('env %s -> %s', env_helper, pilot_sandbox)
        pilot['sds'].append({'source': env_helper,
                             'target': '%s/%s' % (pilot['pilot_sandbox'],
                                                  os.path.basename(env_helper)),
                             'action': rpc.TRANSFER})

        # check if we have a sandbox cached for that resource.  If so, we have
        # nothing to do.  Otherwise we create the sandbox and stage the RP
        # stack etc.
        #
        # NOTE: this will race when multiple pilot launcher instances are used!
        #
        if resource not in self._sandboxes:

            self._sandboxes[resource] = True

        # ----------------------------------------------------------------------
        # Create Job description

        jd_dict = ru.TypedDict()

        jd_dict.name                  = job_name
        jd_dict.executable            = '/bin/bash'
        jd_dict.arguments             = bs_args
        jd_dict.working_directory     = pilot_sandbox
        jd_dict.project               = project
        jd_dict.output                = 'bootstrap_0.out'
        jd_dict.error                 = 'bootstrap_0.err'
        jd_dict.node_count            = requested_nodes
        jd_dict.total_cpu_count       = allocated_cores
        jd_dict.total_gpu_count       = allocated_gpus
        jd_dict.total_physical_memory = requested_memory
        jd_dict.processes_per_host    = avail_cores_per_node
        jd_dict.wall_time_limit       = runtime
        jd_dict.queue                 = queue
        jd_dict.candidate_hosts       = candidate_hosts
        jd_dict.file_transfer         = list()
        jd_dict.environment           = dict()
        jd_dict.system_architecture   = dict(system_architecture)

        # job description environment variable(s) setup
        if self._prof.enabled:
            jd_dict.environment['RADICAL_PROFILE'] = 'TRUE'

        jd_dict.environment['RP_PILOT_SANDBOX'] = pilot_sandbox
        jd_dict.environment['RADICAL_BASE']     = resource_sandbox
        jd_dict.environment['RADICAL_SMT']      = str(smt)

        # for condor backends and the like which do not have shared FSs, we add
        # additional staging directives so that the backend system binds the
        # files from the session and pilot sandboxes to the pilot job.

        self._log.debug("Bootstrap command line: %s %s", jd_dict.executable,
                jd_dict.arguments)

        pilot['jd_dict'] = jd_dict


    # --------------------------------------------------------------------------
    #
    def _stage_in(self, pilot, sds):
        '''
        Run some input staging directives.
        '''

        # contexts for staging url expansion
        tgt_ctx = {'pwd'     : pilot['pilot_sandbox'],      # !
                   'client'  : pilot['client_sandbox'],
                   'pilot'   : pilot['pilot_sandbox'],
                   'resource': pilot['resource_sandbox']}

        src_ctx = {'pwd'     : pilot['client_sandbox'],     # !
                   'client'  : pilot['client_sandbox'],
                   'pilot'   : pilot['pilot_sandbox'],
                   'resource': pilot['resource_sandbox']}

        sds = expand_staging_directives(sds, src_ctx, tgt_ctx)

        for sd in sds:
            self._prof.prof('staging_in_start', uid=pilot['uid'], msg=sd['uid'])
            self._stager.handle_staging_directive(sd)
            self._prof.prof('staging_in_stop', uid=pilot['uid'], msg=sd['uid'])


    # --------------------------------------------------------------------------
    #
    def _stage_out(self, pilot, sds):
        '''
        Run some output staging directives.
        '''

        # contexts for staging url expansion
        loc_ctx = {'pwd'     : pilot['client_sandbox'],
                   'client'  : pilot['client_sandbox'],
                   'pilot'   : pilot['pilot_sandbox'],
                   'resource': pilot['resource_sandbox']}

        rem_ctx = {'pwd'     : pilot['pilot_sandbox'],
                   'client'  : pilot['client_sandbox'],
                   'pilot'   : pilot['pilot_sandbox'],
                   'resource': pilot['resource_sandbox']}

        sds = ru.as_list(sds)

        for sd in sds:
            sd['source'] = str(complete_url(sd['source'], rem_ctx, self._log))
            sd['target'] = str(complete_url(sd['target'], loc_ctx, self._log))

            self._prof.prof('staging_out_start', uid=pilot['uid'], msg=sd['uid'])
            self._stager.handle_staging_directive(sd)
            self._prof.prof('staging_out_stop', uid=pilot['uid'], msg=sd['uid'])


# ------------------------------------------------------------------------------
<|MERGE_RESOLUTION|>--- conflicted
+++ resolved
@@ -562,11 +562,8 @@
         cleanup          = pilot['description']['cleanup']
         candidate_hosts  = pilot['description']['candidate_hosts']
         services         = pilot['description']['services']
-<<<<<<< HEAD
         prepare_env      = pilot['description']['prepare_env']
-=======
         reconfig_src     = pilot['description']['reconfig_src']
->>>>>>> 7ebfa777
 
         # ----------------------------------------------------------------------
         # get parameters from resource cfg, set defaults where needed
@@ -868,11 +865,8 @@
         agent_cfg['log_lvl']             = self._log.level
         agent_cfg['debug_lvl']           = self._log.debug_level
         agent_cfg['services']            = services
-<<<<<<< HEAD
         agent_cfg['prepare_env']         = prepare_env
-=======
         agent_cfg['reconfig_src']        = reconfig_src
->>>>>>> 7ebfa777
         agent_cfg['raptor']              = raptor_cfg
 
         pilot['cfg']       = agent_cfg
