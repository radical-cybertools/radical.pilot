
__copyright__ = 'Copyright 2022, The RADICAL-Cybertools Team'
__license__   = 'MIT'


import os
import copy
import math
import time
import pprint
import shutil
import tempfile

from collections import defaultdict

import threading          as mt

import radical.utils      as ru

from ... import states    as rps
from ... import constants as rpc
from ... import utils     as rpu

from ...staging_directives import complete_url, expand_staging_directives


# ------------------------------------------------------------------------------
# 'enum' for RP's PMGRraunching types
RP_UL_NAME_SAGA  = "SAGA"
RP_UL_NAME_PSI_J = "PSI_J"


# ------------------------------------------------------------------------------
#
class PilotLauncherBase(object):

    def __init__(self, name, log, prof, state_cb):
        '''
        log:      ru.Logger instance to use
        prof:     ru.Profiler instance to use
        state_cb: rp.pmgr.PNGRLaunchingComponent state callback to invoke on
                  pilot state updates
        '''

        self._name     = name
        self._log      = log
        self._prof     = prof
        self._state_cb = state_cb


    # --------------------------------------------------------------------------
    #
    @property
    def name(self):
        return self._name


    # --------------------------------------------------------------------------
    #
    def can_launch(self, rcfg, pilot):
        '''
        check if the give pilot can be launched on the specified target resource
        '''
        raise NotImplementedError('can_launch not implemented')


    # --------------------------------------------------------------------------
    #
    def launch_pilots(self, rcfg, pilots):
        '''
        rcfg:   resource config for resource to launch pilots topic
        pilots: pilot dictionaries for pilots to launch
                expected to contain `job_dict` as basis for job description
        '''
        raise NotImplementedError('launch_pilots not implemented')


    # --------------------------------------------------------------------------
    #
    def kill_pilots(self, pids):
        '''
        pids:   RP UIDs for pilots to cancel
        '''
        raise NotImplementedError('kill_pilots not implemented')


    # --------------------------------------------------------------------------
    #
    def stop(self):
        '''
        terminate this instance, clean up, destroy any threads etc
        '''

        pass


# ------------------------------------------------------------------------------
#
class PMGRLaunchingComponent(rpu.ClientComponent):

    # --------------------------------------------------------------------------
    #
    def __init__(self, cfg, session):

        self._uid = ru.generate_id(cfg['owner'] + '.launching.%(counter)s',
                                   ru.ID_CUSTOM)

        super().__init__(cfg, session)
        self._pmgr      = self._owner

        self._pilots    = dict()      # dict for all known pilots
        self._lock      = mt.RLock()  # lock on maipulating the above
        self._sandboxes = dict()      # cache of resource sandbox URLs
        self._cancelled = list()      # list of cancelled pilots

        self._mod_dir   = os.path.dirname(os.path.abspath(__file__))
        self._root_dir  = "%s/../../" % self._mod_dir

        # register input queue
        self.register_input(rps.PMGR_LAUNCHING_PENDING,
                            rpc.PMGR_LAUNCHING_QUEUE, self.work)

        # we don't really have an output queue, as we pass control over the
        # pilot jobs to the resource management system (ResourceManager).
        self._stager = rpu.StagingHelper(self._log)

        self._log.info(ru.get_version([self._mod_dir, self._root_dir]))
        self._rp_version, _, _, _, _ = \
                ru.get_version([self._mod_dir, self._root_dir])


        # load all launcher implementations
        self._launchers = dict()

        from .saga  import PilotLauncherSAGA
        from .psi_j import PilotLauncherPSIJ

        impl = {
            RP_UL_NAME_SAGA : PilotLauncherSAGA,
            RP_UL_NAME_PSI_J: PilotLauncherPSIJ
        }

        exceptions = dict()
        for name in [RP_UL_NAME_PSI_J, RP_UL_NAME_SAGA]:
            try:
                ctor = impl[name]
                self._launchers[name] = ctor(name, self._log, self._prof,
                                             self._state_cb)
            except Exception as e:
                self._log.warn('skip launcher %s' % name)
                exceptions[name] = e

        # if no launcher is usable, log the found exceptions
        if not self._launchers:
            for name in [RP_UL_NAME_PSI_J, RP_UL_NAME_SAGA]:
                e = exceptions.get(name)
                if e:
                    try   : raise e
                    except: self._log.exception('launcher %s unusable' % name)


    # --------------------------------------------------------------------------
    #
    @classmethod
    def create(cls, cfg, session):

        return cls(cfg, session)


    # --------------------------------------------------------------------------
    #
    def _state_cb(self, pilot, rp_state):

        self._log.info('pilot state update: %s: %s', pilot['uid'], rp_state)

        if rp_state != pilot['state']:
            self.advance(pilot, state=rp_state, push=False, publish=True)


    # --------------------------------------------------------------------------
    #
    def finalize(self):

        # FIXME: is this called?

        try:
            self.unregister_input(rps.PMGR_LAUNCHING_PENDING,
                                  rpc.PMGR_LAUNCHING_QUEUE, self.work)

            # FIXME: always kill all pilot jobs for non-final pilots at
            #        termination, and set the pilot states to CANCELED.
            with self._lock:
                pids = list(self._pilots.keys())

            self._kill_pilots(pids)

            # TODO: close launchers

        except:
            self._log.exception('finalization error')


    # --------------------------------------------------------------------------
    #
    def control_cb(self, topic, msg):

        cmd = msg['cmd']
        arg = msg['arg']

        self._log.debug_9('launcher got %s', msg)

        if cmd == 'kill_pilots':

            pmgr = arg['pmgr']
            pids = arg['uids']

            if pmgr != self._pmgr:
                return True

            if not isinstance(pids, list):
                pids = [pids]

            self._log.info('received "kill_pilots" command (%s)', pids)

            self._kill_pilots(pids)


    # --------------------------------------------------------------------------
    #
    def _kill_pilots(self, pids):
        '''
        Send a cancellation request to the pilots.  This call will not wait for
        the request to get enacted, nor for it to arrive, but just send it.
        '''

        if not pids:
            if not self._pilots:
                return
            else:
                pids = list(self._pilots.keys())

        with self._lock:

            for pid in pids:

                self._log.debug('cancel pilot %s', pid)
                if pid not in self._pilots:
                    self._log.warn('cannot cancel unknown pilot %s', pid)
                    self._cancelled.append(pid)
                    continue

                pilot = self._pilots[pid]
                lname = pilot['launcher']

                if lname not in self._launchers:
                    self._log.warn('invalid pilot launcher name: %s', lname)
                    continue

                launcher = self._launchers[lname]
                try:
                    launcher.kill_pilots([pid])
                except:
                    self._log.exception('pilot cancel failed for %s' % pid)


    # --------------------------------------------------------------------------
    #
    def work(self, pilots):

        pilots = ru.as_list(pilots)

        # weed out pilots for which we have already received a cancel request
        to_cancel = [p for p in pilots if p['uid']     in self._cancelled]
        to_start  = [p for p in pilots if p['uid'] not in self._cancelled]

        self.advance(to_cancel, rps.CANCELED,       publish=True, push=False)
        self.advance(to_start,  rps.PMGR_LAUNCHING, publish=True, push=False)

        # We can only use bulk submission for pilots which go to the same
        # target, thus we sort them into buckets and launch the buckets
        # individually
        buckets = defaultdict(lambda: defaultdict(list))
        for pilot in to_start:
            resource = pilot['description']['resource']
            schema   = pilot['description']['access_schema']
            buckets[resource][schema].append(pilot)

        for resource in buckets:

            for schema in buckets[resource]:

                try:
                    pilots = buckets[resource][schema]
                    pids   = [p['uid'] for p in pilots]
                    self._log.info("Launching pilots on %s: %s", resource, pids)

                    self._start_pilot_bulk(resource, schema, pilots)

                    self.advance(pilots, rps.PMGR_ACTIVE_PENDING,
                                         push=False, publish=True)

                except Exception:
                    self._log.exception('bulk launch failed')
                    self.advance(pilots, rps.FAILED, push=False, publish=True)


    # --------------------------------------------------------------------------
    #
    def _start_pilot_bulk(self, resource, schema, pilots):
        '''
        For each pilot, we prepare by determining what files need to be staged,
        and what job description needs to be submitted.  Files are then be
        staged, and jobs are launched.

        Two files are staged: a bootstrapper and a tarball - the latter
        containing the pilot sandboxes, agent configs, and any other auxilliary
        files needed to bootstrap.  The bootstrapper will untar those parts of
        the tarball which it needs to bootstrap one specific pilot.
        '''

        rcfg = self._session.get_resource_config(resource, schema)
        sid  = self._session.uid

        # ----------------------------------------------------------------------
        # the rcfg can contain keys with string expansion placeholders where
        # values from the pilot description need filling in.  A prominent
        # example is `%(pd.project)s`, where the pilot description's `PROJECT`
        # value needs to be filled in (here in lowercase).
        #
        # FIXME: right now we assume all pilot descriptions to contain similar
        #        entries, so that the expansion is only done on the first PD.
        expand = dict()
        pd     = pilots[0]['description']
        for k,v in pd.items():
            if v is None:
                v = ''
            expand['pd.%s' % k] = v
            if isinstance(v, str):
                expand['pd.%s' % k.upper()] = v.upper()
                expand['pd.%s' % k.lower()] = v.lower()
            else:
                expand['pd.%s' % k.upper()] = v
                expand['pd.%s' % k.lower()] = v

        for k in rcfg:
            if isinstance(rcfg[k], str):
                orig     = rcfg[k]
                rcfg[k]  = rcfg[k] % expand
                expanded = rcfg[k]
                if orig != expanded:
                    self._log.debug('RCFG:\n%s\n%s', orig, expanded)

        # we create a fake session_sandbox with all pilot_sandboxes in /tmp, and
        # then tar it up.  Once we untar that tarball on the target machine, we
        # should have all sandboxes and all files required to bootstrap the
        # pilots
        tmp_dir  = os.path.abspath(tempfile.mkdtemp(prefix='rp_agent_tmp'))
        tar_name = '%s.%s.tgz' % (sid, self._uid)
        tar_tgt  = '%s/%s'     % (tmp_dir, tar_name)
        tar_url  = ru.Url('file://localhost/%s' % tar_tgt)

        # we need the session sandbox url, but that is (at least in principle)
        # dependent on the schema to use for pilot startup.  So we confirm here
        # that the bulk is consistent wrt. to the schema.  Also include
        # `staging_input` files and place them in the `pilot_sandbox`.
        #
        # FIXME: if it is not, it needs to be splitted into schema-specific
        # sub-bulks
        #
        schema = pd.get('access_schema')
        for pilot in pilots[1:]:
            assert schema == pilot['description'].get('access_schema'), \
                    'inconsistent scheme on launch / staging'

        # get and expand sandboxes (this bulk uses the same schema toward the
        # same target resource, so all session sandboxes are the same)
        # FIXME: expansion actually may differ per pilot (queue names, project
        #        names, etc could be expanded)
        session_sandbox = self._session._get_session_sandbox(pilots[0]).path
        session_sandbox = session_sandbox % expand

        # we will create the session sandbox before we untar, so we can use that
        # as workdir, and pack all paths relative to that session sandbox.  That
        # implies that we have to recheck that all URLs in fact do point into
        # the session sandbox.
        #
        # We also create a file `staging_output.json` for each pilot which
        # contains the list of files to be tarred up and prepared for output
        # staging.

        ft_list = list()  # files to stage
        sd_list = list()  # staging directives

        for pilot in pilots:

            pid = pilot['uid']
            os.makedirs('%s/%s' % (tmp_dir, pid))

            self._prepare_pilot(resource, rcfg, pilot, expand, tar_name)

            ft_list += pilot['fts']
            sd_list += pilot['sds']


        # ----------------------------------------------------------------------
        # handle pilot data staging
        for pilot in pilots:

            pid = pilot['uid']
            self._prof.prof('staging_in_start', uid=pid)

            for sd in ru.as_list(pilot['description'].get('input_staging')):

                if isinstance(sd, dict):
                    sd['rem'] = False
                    ft_list.append(sd)

                else:
                    fname = sd
                    base = os.path.basename(fname)
                    # checking if input staging file exists
                    if fname.startswith('./'):
                        fname = fname.split('./', maxsplit=1)[1]
                    if not fname.startswith('/'):
                        fname = os.path.join(self._cfg.base, fname)
                    if not os.path.exists(fname):
                        raise RuntimeError('input_staging file does not exists: '
                                           '%s for pilot %s' % (fname, pid))

                    ft_list.append({'source': fname,
                                    'target': '%s/%s' % (pid, base),
                                    'rem': False})

            output_staging = pilot['description'].get('output_staging')
            if output_staging:
                fname = '%s/%s/staging_output.txt' % (tmp_dir, pilot['uid'])
                with ru.ru_open(fname, 'w') as fout:
                    for entry in output_staging:
                        fout.write('%s\n' % entry)

        # direct staging, use first pilot for staging context
        # NOTE: this implies that the SDS can only refer to session
        #       sandboxes, not to pilot sandboxes!
        self._stage_in(pilots[0], sd_list)


        for ft in ft_list:
            source     = os.path.abspath(ft['source'])
            target     = os.path.relpath(os.path.normpath(ft['target']), session_sandbox)
          # source_dir = os.path.dirname(source)
            target_dir = os.path.dirname(target)

            if target_dir.startswith('..'):
                target = ft['target']
                target_dir = os.path.dirname(target)

            if not os.path.isdir('%s/%s' % (tmp_dir, target_dir)):
                os.makedirs('%s/%s' % (tmp_dir, target_dir))

            if source == '/dev/null':
                # we want an empty file -- touch it (tar will refuse to
                # handle a symlink to /dev/null)
                ru.ru_open('%s/%s' % (tmp_dir, target), 'a').close()
            else:
                # use a shell callout to account for wildcard expansion
                cmd = 'ln -s %s %s/%s' % (os.path.abspath(source), tmp_dir,
                                          target)
                out, err, ret = ru.sh_callout(cmd, shell=True)
                if ret:
                    self._log.debug('cmd: %s', cmd)
                    self._log.debug('out: %s', out)
                    self._log.debug('err: %s', err)
                    raise RuntimeError('callout failed: %s' % cmd)


        # tar.  If any command fails, this will raise.
        cmd = "cd %s && tar zchf %s *" % (tmp_dir, tar_tgt)
        out, err, ret = ru.sh_callout(cmd, shell=True)

        if ret:
            self._log.debug('cmd: %s', cmd)
            self._log.debug('out: %s', out)
            self._log.debug('err: %s', err)
            raise RuntimeError('callout failed: %s' % cmd)

        # remove all files marked for removal-after-pack
        for ft in ft_list:
            if ft['rem']:
                os.unlink(ft['source'])

        fs_endpoint  = rcfg['filesystem_endpoint']
        fs_url       = ru.Url(fs_endpoint)
        tar_rem      = ru.Url(fs_url)
        tar_rem.path = "%s/%s" % (session_sandbox, tar_name)

        self._log.debug('stage tarball for %s', pilots[0]['uid'])
        self._stage_in(pilots[0], {'source': tar_url,
                                   'target': tar_rem,
                                   'action': rpc.TRANSFER})
        shutil.rmtree(tmp_dir)

        # FIXME: the untar was moved into the bootstrapper (see `-z`).  That
        #        is actually only correct for the single-pilot case...

        now = time.time()
        for pilot in pilots:
            self._prof.prof('staging_in_stop',  uid=pilot['uid'], ts=now)
            self._prof.prof('submission_start', uid=pilot['uid'], ts=now)

        # find launchers to handle pilot job submission.  We sort by launcher so
        # that each launcher can handle a bulk of pilots at once.
        buckets = defaultdict(list)
        for pilot in pilots:
            for lname,launcher in self._launchers.items():
                if launcher.can_launch(rcfg, pilots):
                    pilot['launcher'] = lname
                    buckets[lname].append(pilot)
                    self._log.info('use launcher %s for pilot %s',
                                   lname, pilot['uid'])
                    break

            if not pilot.get('launcher'):
                raise RuntimeError('no launcher found for %s' % pilot['uid'])

        with self._lock:
            for lname, bucket in buckets.items():
                launcher = self._launchers[lname]
                launcher.launch_pilots(rcfg, bucket)
                for pilot in bucket:
                    pid = pilot['uid']
                    self._pilots[pid] = pilot
                    self._prof.prof('submission_stop', uid=pid)


    # --------------------------------------------------------------------------
    #
    def _prepare_pilot(self, resource, rcfg, pilot, expand, tar_name):

        rcfg.verify()

        pid = pilot["uid"]
        pilot['fts'] = list()  # tar for staging
        pilot['sds'] = list()  # direct staging
        pilot['jd_dict' ] = None    # job description

        # ----------------------------------------------------------------------
        # Database connection parameters
        sid       = self._session.uid
        proxy_url = self._session.cfg.proxy_url

        # ----------------------------------------------------------------------
        # pilot description and resource configuration
        requested_nodes  = pilot['description']['nodes']
        requested_cores  = pilot['description']['cores']
        requested_gpus   = pilot['description']['gpus']
        requested_memory = pilot['description']['memory']
        runtime          = pilot['description']['runtime']
        app_comm         = pilot['description']['app_comm']
        queue            = pilot['description']['queue']
        job_name         = pilot['description']['job_name']
        project          = pilot['description']['project']
        cleanup          = pilot['description']['cleanup']
        services         = pilot['description']['services']
<<<<<<< HEAD
        enable_ep        = pilot['description']['enable_ep']
=======
        prepare_env      = pilot['description']['prepare_env']
>>>>>>> 59124027
        reconfig_src     = pilot['description']['reconfig_src']

        # ----------------------------------------------------------------------
        # get parameters from resource cfg, set defaults where needed
        agent_spawner           = rcfg.agent_spawner
        agent_config            = rcfg.agent_config
        agent_scheduler         = rcfg.agent_scheduler
        default_queue           = rcfg.default_queue
        forward_tunnel_endpoint = rcfg.forward_tunnel_endpoint
        resource_manager        = rcfg.resource_manager
        pre_bootstrap_0         = rcfg.pre_bootstrap_0
        pre_bootstrap_1         = rcfg.pre_bootstrap_1
        python_interpreter      = rcfg.python_interpreter
        rp_version              = rcfg.rp_version
        virtenv_mode            = rcfg.virtenv_mode
        virtenv                 = rcfg.virtenv
        cores_per_node          = rcfg.cores_per_node
        gpus_per_node           = rcfg.gpus_per_node
        lfs_path_per_node       = rcfg.lfs_path_per_node
        lfs_size_per_node       = rcfg.lfs_size_per_node
        python_dist             = rcfg.python_dist
        task_tmp                = rcfg.task_tmp
        task_pre_launch         = rcfg.task_pre_launch
        task_post_launch        = rcfg.task_post_launch
        task_pre_exec           = rcfg.task_pre_exec
        task_post_exec          = rcfg.task_post_exec
        mandatory_args          = rcfg.mandatory_args
        system_architecture     = rcfg.system_architecture
        raptor_cfg              = rcfg.raptor

        # part of the core specialization settings
        blocked_cores           = system_architecture.get('blocked_cores', [])
        blocked_gpus            = system_architecture.get('blocked_gpus',  [])

        # some default values are determined at runtime
        if not virtenv:
            virtenv = '%%(resource_sandbox)s/ve.%s.%s' \
                    % (resource, self._rp_version)

        self._log.debug(pprint.pformat(rcfg))

        # make sure that mandatory args are known
        for ma in mandatory_args:
            if pilot['description'].get(ma) is None:
                raise  ValueError('attribute "%s" is required for "%s"'
                                 % (ma, resource))

        # get pilot and global sandbox
        endpoint_fs      = self._session._get_endpoint_fs     (pilot)
        resource_sandbox = self._session._get_resource_sandbox(pilot)
        session_sandbox  = self._session._get_session_sandbox (pilot)
        pilot_sandbox    = self._session._get_pilot_sandbox   (pilot)
        client_sandbox   = self._session._get_client_sandbox  ()

        pilot['endpoint_fs']      = str(endpoint_fs)      % expand
        pilot['resource_sandbox'] = str(resource_sandbox) % expand
        pilot['session_sandbox']  = str(session_sandbox)  % expand
        pilot['pilot_sandbox']    = str(pilot_sandbox)    % expand
        pilot['client_sandbox']   = str(client_sandbox)

        # from here on we need only paths
        endpoint_fs      = endpoint_fs     .path % expand
        resource_sandbox = resource_sandbox.path % expand
        session_sandbox  = session_sandbox .path % expand
        pilot_sandbox    = pilot_sandbox   .path % expand
      # client_sandbox   = client_sandbox  # not expanded

        # expand variables in virtenv string
        virtenv = virtenv % {'pilot_sandbox'   : pilot_sandbox,
                             'session_sandbox' : session_sandbox,
                             'resource_sandbox': resource_sandbox}

        if not job_name:
            job_name = pid

        try:
            if isinstance(agent_config, dict):
                agent_cfg = ru.Config(cfg=agent_config)

            elif isinstance(agent_config, str):
                agent_cfg = ru.Config('radical.pilot',
                                      category='agent',
                                      name=agent_config)
            else:
                # we can't handle this type
                raise TypeError('agent config must be string or dict')

        except Exception:
            self._log.exception('Error using agent config')
            raise


        # Check for deprecated global_virtenv
        if 'global_virtenv' in rcfg:
            raise RuntimeError("'global_virtenv' is deprecated (%s)" % resource)

        # Create a host:port string for use by the bootstrap_0.
        tmp = ru.Url(proxy_url)
        if tmp.port:
            hostport = "%s:%d" % (tmp.host, tmp.port)
        else:
            hostport = tmp.host

        # ----------------------------------------------------------------------
        # the version of the agent is derived from
        # rp_version, which has the following format
        # and interpretation:
        #
        # case rp_version:
        #   @<token>:
        #   @tag/@branch/@commit:
        #       git clone $github_base radical.pilot.src
        #       (cd radical.pilot.src && git checkout token)
        #       pip install -t $VIRTENV/rp_install/ radical.pilot.src
        #       rm -rf radical.pilot.src
        #       export PYTHONPATH=$VIRTENV/rp_install:$PYTHONPATH
        #
        #   release:
        #       pip install -t $VIRTENV/rp_install radical.pilot
        #       export PYTHONPATH=$VIRTENV/rp_install:$PYTHONPATH
        #
        #   installed:
        #       true
        # esac
        #
        # virtenv_mode
        #   private : error  if ve exists, otherwise create, then use
        #   update  : update if ve exists, otherwise create, then use
        #   create  : use    if ve exists, otherwise create, then use
        #   use     : use    if ve exists, otherwise error,  then exit
        #   recreate: delete if ve exists, otherwise create, then use
        #   local   : use the client virtualenv (assumes same FS)
        #
        # examples   :
        #   virtenv@v0.20
        #   virtenv@devel
        #   virtenv@release
        #   virtenv@installed
        #   stage@local
        #   stage@/tmp/my_agent.py
        #
        # Note that some combinations may be invalid,
        # specifically in the context of virtenv_mode.  If, for
        # example, virtenv_mode is 'use', then the 'virtenv:tag'
        # will not make sense, as the virtenv is not updated.
        # In those cases, the virtenv_mode is honored, and
        # a warning is printed.
        #
        # Also, the 'stage' mode can only be combined with the
        # 'local' source, or with a path to the agent (relative
        # to root_dir, or absolute).
        #
        # A rp_version which does not adhere to the
        # above syntax is ignored, and the fallback stage@local
        # is used.

        # use local VE ?
        if virtenv_mode == 'local':
            rp_version = 'installed'
            if os.environ.get('VIRTUAL_ENV'):
                python_dist = 'default'
                virtenv     = os.environ['VIRTUAL_ENV']
            elif os.environ.get('CONDA_PREFIX'):
                python_dist = 'anaconda'
                virtenv     = os.environ['CONDA_PREFIX']
            else:
                # we can't use local
                self._log.error('virtenv_mode is local, no local env found')
                raise ValueError('no local env found')

        if not rp_version.startswith('@') and \
               rp_version not in ['installed', 'local', 'release']:
            raise ValueError("invalid rp_version '%s'" % rp_version)

        if rp_version.startswith('@'):
            rp_version  = rp_version[1:]  # strip '@'

        # ----------------------------------------------------------------------
        # sanity checks
        RE = RuntimeError
        if not python_dist     : raise RE("missing python distribution")
        if not agent_spawner   : raise RE("missing agent spawner")
        if not agent_scheduler : raise RE("missing agent scheduler")
        if not resource_manager: raise RE("missing resource manager")

        # massage some values
        if not queue:
            queue = default_queue

        if  cleanup and isinstance(cleanup, bool):
            #  l : log files
            #  u : task work dirs
            #  v : virtualenv
            #  e : everything (== pilot sandbox)
            cleanup = 'luve'

            # we never cleanup virtenvs which are not private
            if virtenv_mode != 'private':
                cleanup = cleanup.replace('v', '')

        # estimate requested resources
        smt = int(os.environ.get('RADICAL_SMT') or
                  system_architecture.get('smt', 1))

        if cores_per_node and smt:
            cores_per_node *= smt

        avail_cores_per_node = cores_per_node
        avail_gpus_per_node  = gpus_per_node

        if avail_cores_per_node and blocked_cores:
            avail_cores_per_node -= len(blocked_cores)
            assert (avail_cores_per_node > 0)

        if avail_gpus_per_node and blocked_gpus:
            avail_gpus_per_node -= len(blocked_gpus)
            assert (avail_gpus_per_node >= 0)

        if not requested_nodes and not requested_cores:
            requested_nodes = 1

        if requested_nodes:

            if not avail_cores_per_node:
                raise RuntimeError('use "cores" in PilotDescription')

        else:

            if avail_cores_per_node:
                requested_nodes = requested_cores / avail_cores_per_node

            if avail_gpus_per_node:
                requested_nodes = max(requested_gpus / avail_gpus_per_node,
                                      requested_nodes)

            requested_nodes = math.ceil(requested_nodes)

        # now that we know the number of nodes to request, derive
        # the *actual* number of cores and gpus we allocate
        allocated_cores = (
            requested_nodes * avail_cores_per_node) or requested_cores
        allocated_gpus  = (
            requested_nodes * avail_gpus_per_node)  or requested_gpus

        self._log.debug('nodes: %s [%s %s], cores: %s, gpus: %s',
                        requested_nodes, cores_per_node, gpus_per_node,
                        allocated_cores, allocated_gpus)

        # set mandatory args
        bs_args = ['-l', '%s/bootstrap_0.sh' % pilot_sandbox]

        bs_args.extend(['-p', pid])
        bs_args.extend(['-s', sid])
        bs_args.extend(['-m', virtenv_mode])
        bs_args.extend(['-r', rp_version])
        bs_args.extend(['-b', python_dist])
        bs_args.extend(['-v', virtenv])
        bs_args.extend(['-y', str(runtime)])
        bs_args.extend(['-z', tar_name])

        # set optional args
        if resource_manager == "CCM": bs_args.extend(['-c'])
        if forward_tunnel_endpoint:   bs_args.extend(['-f', forward_tunnel_endpoint])
        if forward_tunnel_endpoint:   bs_args.extend(['-h', hostport])
        if python_interpreter:        bs_args.extend(['-i', python_interpreter])
      # if tunnel_bind_device:        bs_args.extend(['-t', tunnel_bind_device])
        if cleanup:                   bs_args.extend(['-x', cleanup])

        for arg in pre_bootstrap_0:   bs_args.extend(['-e', arg])
        for arg in pre_bootstrap_1:   bs_args.extend(['-w', arg])

        agent_cfg['uid']                 = 'agent_0'
        agent_cfg['sid']                 = sid
        agent_cfg['pid']                 = pid
        agent_cfg['owner']               = pid
        agent_cfg['pmgr']                = self._pmgr
        agent_cfg['resource']            = resource
        agent_cfg['nodes']               = requested_nodes
        agent_cfg['cores']               = allocated_cores
        agent_cfg['gpus']                = allocated_gpus
        agent_cfg['spawner']             = agent_spawner
        agent_cfg['scheduler']           = agent_scheduler
        agent_cfg['runtime']             = runtime
        agent_cfg['app_comm']            = app_comm
        agent_cfg['proxy_url']           = proxy_url
        agent_cfg['pilot_sandbox']       = pilot_sandbox
        agent_cfg['session_sandbox']     = session_sandbox
        agent_cfg['resource_sandbox']    = resource_sandbox
        agent_cfg['resource_manager']    = resource_manager
        agent_cfg['cores_per_node']      = cores_per_node
        agent_cfg['gpus_per_node']       = gpus_per_node
        agent_cfg['lfs_path_per_node']   = lfs_path_per_node
        agent_cfg['lfs_size_per_node']   = lfs_size_per_node
        agent_cfg['task_tmp']            = task_tmp
        agent_cfg['task_pre_launch']     = task_pre_launch
        agent_cfg['task_pre_exec']       = task_pre_exec
        agent_cfg['task_post_launch']    = task_post_launch
        agent_cfg['task_post_exec']      = task_post_exec
        agent_cfg['resource_cfg']        = copy.deepcopy(rcfg)
        agent_cfg['log_lvl']             = self._log.level
        agent_cfg['debug_lvl']           = self._log.debug_level
        agent_cfg['services']            = services
<<<<<<< HEAD
        agent_cfg['enable_ep']           = enable_ep
=======
        agent_cfg['prepare_env']         = prepare_env
>>>>>>> 59124027
        agent_cfg['reconfig_src']        = reconfig_src
        agent_cfg['raptor']              = raptor_cfg

        pilot['cfg']       = agent_cfg
        pilot['resources'] = {'cpu': allocated_cores,
                              'gpu': allocated_gpus}


        # ----------------------------------------------------------------------
        # Write agent config dict to a json file in pilot sandbox.

        agent_cfg_name = 'agent_0.cfg'
        cfg_tmp_handle, cfg_tmp_file = tempfile.mkstemp(prefix='rp.agent_cfg.')
        os.close(cfg_tmp_handle)  # file exists now

        # Convert dict to json file
        self._log.debug("Write agent cfg to '%s'.", cfg_tmp_file)
        agent_cfg.write(cfg_tmp_file)

        # always stage agent cfg for each pilot, not in the tarball
        # FIXME: purge the tmp file after staging
        self._log.debug('cfg %s -> %s', agent_cfg['pid'], pilot_sandbox)
        pilot['sds'].append({'source': cfg_tmp_file,
                             'target': '%s/%s' % (pilot['pilot_sandbox'],
                                                  agent_cfg_name),
                             'action': rpc.TRANSFER})

        # always stage the bootstrapper for each pilot, not in the tarball
        # FIXME: this results in many staging ops for many pilots
        bootstrapper_path = os.path.abspath("%s/agent/bootstrap_0.sh"
                                           % self._root_dir)
        pilot['sds'].append({'source': bootstrapper_path,
                             'target': '%s/bootstrap_0.sh'
                                     % pilot['pilot_sandbox'],
                             'action': rpc.TRANSFER})

        # always stage RU env helper
        env_helper = ru.which('radical-utils-env.sh')
        assert env_helper
        self._log.debug('env %s -> %s', env_helper, pilot_sandbox)
        pilot['sds'].append({'source': env_helper,
                             'target': '%s/%s' % (pilot['pilot_sandbox'],
                                                  os.path.basename(env_helper)),
                             'action': rpc.TRANSFER})

        # check if we have a sandbox cached for that resource.  If so, we have
        # nothing to do.  Otherwise we create the sandbox and stage the RP
        # stack etc.
        #
        # NOTE: this will race when multiple pilot launcher instances are used!
        #
        if resource not in self._sandboxes:

            self._sandboxes[resource] = True

        # ----------------------------------------------------------------------
        # Create Job description

        jd_dict = ru.TypedDict()

        jd_dict.name                  = job_name
        jd_dict.executable            = '/bin/bash'
        jd_dict.arguments             = bs_args
        jd_dict.working_directory     = pilot_sandbox
        jd_dict.project               = project
        jd_dict.output                = 'bootstrap_0.out'
        jd_dict.error                 = 'bootstrap_0.err'
        jd_dict.node_count            = requested_nodes
        jd_dict.total_cpu_count       = allocated_cores
        jd_dict.total_gpu_count       = allocated_gpus
        jd_dict.total_physical_memory = requested_memory
        jd_dict.processes_per_host    = avail_cores_per_node
        jd_dict.wall_time_limit       = runtime
        jd_dict.queue                 = queue
        jd_dict.file_transfer         = list()
        jd_dict.environment           = dict()
        jd_dict.system_architecture   = dict(system_architecture)

        # job description environment variable(s) setup
        if self._prof.enabled:
            jd_dict.environment['RADICAL_PROFILE'] = 'TRUE'

        jd_dict.environment['RP_PILOT_SANDBOX'] = pilot_sandbox
        jd_dict.environment['RADICAL_BASE']     = resource_sandbox
        jd_dict.environment['RADICAL_SMT']      = str(smt)

        # for condor backends and the like which do not have shared FSs, we add
        # additional staging directives so that the backend system binds the
        # files from the session and pilot sandboxes to the pilot job.

        self._log.debug("Bootstrap command line: %s %s", jd_dict.executable,
                jd_dict.arguments)

        pilot['jd_dict'] = jd_dict


    # --------------------------------------------------------------------------
    #
    def _stage_in(self, pilot, sds):
        '''
        Run some input staging directives.
        '''

        # contexts for staging url expansion
        tgt_ctx = {'pwd'     : pilot['pilot_sandbox'],      # !
                   'client'  : pilot['client_sandbox'],
                   'pilot'   : pilot['pilot_sandbox'],
                   'resource': pilot['resource_sandbox']}

        src_ctx = {'pwd'     : pilot['client_sandbox'],     # !
                   'client'  : pilot['client_sandbox'],
                   'pilot'   : pilot['pilot_sandbox'],
                   'resource': pilot['resource_sandbox']}

        sds = expand_staging_directives(sds, src_ctx, tgt_ctx)

        for sd in sds:
            self._prof.prof('staging_in_start', uid=pilot['uid'], msg=sd['uid'])
            self._stager.handle_staging_directive(sd)
            self._prof.prof('staging_in_stop', uid=pilot['uid'], msg=sd['uid'])


    # --------------------------------------------------------------------------
    #
    def _stage_out(self, pilot, sds):
        '''
        Run some output staging directives.
        '''

        # contexts for staging url expansion
        loc_ctx = {'pwd'     : pilot['client_sandbox'],
                   'client'  : pilot['client_sandbox'],
                   'pilot'   : pilot['pilot_sandbox'],
                   'resource': pilot['resource_sandbox']}

        rem_ctx = {'pwd'     : pilot['pilot_sandbox'],
                   'client'  : pilot['client_sandbox'],
                   'pilot'   : pilot['pilot_sandbox'],
                   'resource': pilot['resource_sandbox']}

        sds = ru.as_list(sds)

        for sd in sds:
            sd['source'] = str(complete_url(sd['source'], rem_ctx, self._log))
            sd['target'] = str(complete_url(sd['target'], loc_ctx, self._log))

            self._prof.prof('staging_out_start', uid=pilot['uid'], msg=sd['uid'])
            self._stager.handle_staging_directive(sd)
            self._prof.prof('staging_out_stop', uid=pilot['uid'], msg=sd['uid'])


# ------------------------------------------------------------------------------
<|MERGE_RESOLUTION|>--- conflicted
+++ resolved
@@ -561,11 +561,8 @@
         project          = pilot['description']['project']
         cleanup          = pilot['description']['cleanup']
         services         = pilot['description']['services']
-<<<<<<< HEAD
         enable_ep        = pilot['description']['enable_ep']
-=======
         prepare_env      = pilot['description']['prepare_env']
->>>>>>> 59124027
         reconfig_src     = pilot['description']['reconfig_src']
 
         # ----------------------------------------------------------------------
@@ -868,11 +865,8 @@
         agent_cfg['log_lvl']             = self._log.level
         agent_cfg['debug_lvl']           = self._log.debug_level
         agent_cfg['services']            = services
-<<<<<<< HEAD
         agent_cfg['enable_ep']           = enable_ep
-=======
         agent_cfg['prepare_env']         = prepare_env
->>>>>>> 59124027
         agent_cfg['reconfig_src']        = reconfig_src
         agent_cfg['raptor']              = raptor_cfg
 
