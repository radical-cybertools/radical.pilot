# pylint: disable=protected-access

__copyright__ = "Copyright 2013-2016, http://radical.rutgers.edu"
__license__   = "MIT"


import os
import copy
import math
import time
import pprint
import shutil
import tempfile
import threading as mt

import radical.gtod            as rg
import radical.utils           as ru
import radical.saga            as rs

rsfs = rs.filesystem

from ...  import states        as rps
from ...  import constants     as rpc

from .base import PMGRLaunchingComponent

from ...staging_directives import complete_url, expand_staging_directives


# ------------------------------------------------------------------------------
# local constants
DEFAULT_AGENT_SPAWNER = 'POPEN'
DEFAULT_RP_VERSION    = 'local'
DEFAULT_VIRTENV_MODE  = 'update'
DEFAULT_VIRTENV_DIST  = 'default'
DEFAULT_AGENT_CONFIG  = 'default'

JOB_CANCEL_DELAY      = 120  # seconds between cancel signal and job kill
JOB_CHECK_INTERVAL    =  60  # seconds between runs of the job state check loop
JOB_CHECK_MAX_MISSES  =   3  # number of times to find a job missing before
                             # declaring it dead

LOCAL_SCHEME   = 'file'


# ------------------------------------------------------------------------------
#
class Default(PMGRLaunchingComponent):

    # --------------------------------------------------------------------------
    #
    def __init__(self, cfg, session):

        PMGRLaunchingComponent.__init__(self, cfg, session)


    # --------------------------------------------------------------------------
    #
    def initialize(self):

        # we don't really have an output queue, as we pass control over the
        # pilot jobs to the resource management system (ResourceManager).

        self._pilots        = dict()      # dict for all known pilots
        self._pilots_lock   = mt.RLock()  # lock on maipulating the above
        self._checking      = list()      # pilots to check state on
        self._check_lock    = mt.RLock()  # lock on maipulating the above
        self._saga_js_cache = dict()      # cache of saga job services
        self._sandboxes     = dict()      # cache of resource sandbox URLs
        self._cache_lock    = mt.RLock()  # lock for cache

        self._mod_dir       = os.path.dirname(os.path.abspath(__file__))
        self._root_dir      = "%s/../../"   % self._mod_dir

        self.register_input(rps.PMGR_LAUNCHING_PENDING,
                            rpc.PMGR_LAUNCHING_QUEUE, self.work)

        self._stager_queue = self.get_output_ep(rpc.STAGER_REQUEST_QUEUE)

        # FIXME: make interval configurable
        self.register_timed_cb(self._pilot_watcher_cb, timer=10.0)

        # we listen for pilot cancel commands
        self.register_subscriber(rpc.CONTROL_PUBSUB, self._pmgr_control_cb)

        # also listen for completed staging directives
        self.register_subscriber(rpc.STAGER_RESPONSE_PUBSUB, self._staging_ack_cb)
        self._active_sds = dict()
        self._sds_lock   = mt.Lock()


        self._log.info(ru.get_version([self._mod_dir, self._root_dir]))
        self._rp_version, _, _, _, self._rp_sdist_name, self._rp_sdist_path = \
                ru.get_version([self._mod_dir, self._root_dir])


    # --------------------------------------------------------------------------
    #
    def finalize(self):

        try:
            self.unregister_timed_cb(self._pilot_watcher_cb)
            self.unregister_input(rps.PMGR_LAUNCHING_PENDING,
                                  rpc.PMGR_LAUNCHING_QUEUE, self.work)

            # FIXME: always kill all saga jobs for non-final pilots at termination,
            #        and set the pilot states to CANCELED.  This will conflict with
            #        disconnect/reconnect semantics.
            with self._pilots_lock:
                pids = list(self._pilots.keys())

            self._cancel_pilots(pids)
            self._kill_pilots(pids)

            with self._cache_lock:
                for url,js in self._saga_js_cache.items():
                    self._log.debug('close js %s', url)
                    js.close()

        except:
            self._log.exception('finalization error')


    # --------------------------------------------------------------------------
    #
    def _pmgr_control_cb(self, topic, msg):

        cmd = msg['cmd']
        arg = msg['arg']

        self._log.debug('launcher got %s', msg)

        if cmd == 'cancel_pilots':

            # on cancel_pilot requests, we forward the DB entries via MongoDB,
            # by pushing a pilot update.  We also mark the pilot for
            # cancelation, so that the pilot watcher can cancel the job after
            # JOB_CANCEL_DELAY seconds, in case the pilot did not react on the
            # command in time.

            pmgr = arg['pmgr']
            pids = arg['uids']

            if pmgr != self._pmgr:
                # this request is not for us to enact
                return True

            if not isinstance(pids, list):
                pids = [pids]

            self._log.info('received pilot_cancel command (%s)', pids)

            self._cancel_pilots(pids)


        return True


    # --------------------------------------------------------------------------
    #
    def _pilot_watcher_cb(self):

        # FIXME: we should actually use SAGA job state notifications!
        # FIXME: check how race conditions are handles: we may detect
        #        a finalized SAGA job and change the pilot state -- but that
        #        pilot may have transitioned into final state via the normal
        #        notification mechanism already.  That probably should be sorted
        #        out by the pilot manager, which will receive notifications for
        #        both transitions.  As long as the final state is the same,
        #        there should be no problem anyway.  If it differs, the
        #        'cleaner' final state should prevail, in this ordering:
        #          cancel
        #          timeout
        #          error
        #          disappeared
        #        This implies that we want to communicate 'final_cause'

        # we don't want to lock our members all the time.  For that reason we
        # use a copy of the pilots_tocheck list and iterate over that, and only
        # lock other members when they are manipulated.
        tc = rs.job.Container()
        with self._pilots_lock, self._check_lock:

            for pid in self._checking:
                tc.add(self._pilots[pid]['job'])

        states = tc.get_states()

        self._log.debug('bulk states: %s', states)

        # if none of the states is final, we have nothing to do.
        # We can't rely on the ordering of tasks and states in the task
        # container, so we hope that the task container's bulk state query lead
        # to a caching of state information, and we thus have cache hits when
        # querying the pilots individually

        final_pilots = list()
        with self._pilots_lock, self._check_lock:

            for pid in self._checking:

                state = self._pilots[pid]['job'].state
                self._log.debug('saga job state: %s %s %s', pid, self._pilots[pid]['job'],  state)

                if state in [rs.job.DONE, rs.job.FAILED, rs.job.CANCELED]:
                    pilot = self._pilots[pid]['pilot']
                    if state == rs.job.DONE    : pilot['state'] = rps.DONE
                    if state == rs.job.FAILED  : pilot['state'] = rps.FAILED
                    if state == rs.job.CANCELED: pilot['state'] = rps.CANCELED
                    final_pilots.append(pilot)

        if final_pilots:

            for pilot in final_pilots:

                with self._check_lock:
                    # stop monitoring this pilot
                    self._checking.remove(pilot['uid'])

                self._log.debug('final pilot %s %s', pilot['uid'], pilot['state'])

            self.advance(final_pilots, push=False, publish=True)

        # all checks are done, final pilots are weeded out.  Now check if any
        # pilot is scheduled for cancellation and is overdue, and kill it
        # forcefully.
        to_cancel  = list()
        with self._pilots_lock:

            for pid in self._pilots:

                pilot   = self._pilots[pid]['pilot']
                time_cr = pilot.get('cancel_requested')

                # check if the pilot is final meanwhile
                if pilot['state'] in rps.FINAL:
                    continue

                if time_cr and time_cr + JOB_CANCEL_DELAY < time.time():
                    self._log.debug('pilot needs killing: %s :  %s + %s < %s',
                            pid, time_cr, JOB_CANCEL_DELAY, time.time())
                    del(pilot['cancel_requested'])
                    self._log.debug(' cancel pilot %s', pid)
                    to_cancel.append(pid)

        if to_cancel:
            self._kill_pilots(to_cancel)

        return True


    # --------------------------------------------------------------------------
    #
    def _cancel_pilots(self, pids):
        '''
        Send a cancellation request to the pilots.  This call will not wait for
        the request to get enacted, nor for it to arrive, but just send it.
        '''

        if not pids or not self._pilots:
            # nothing to do
            return

        # recod time of request, so that forceful termination can happen
        # after a certain delay
        now = time.time()
        with self._pilots_lock:
            for pid in pids:
                if pid in self._pilots:
                    self._log.debug('update cancel req: %s %s', pid, now)
                    self._pilots[pid]['pilot']['cancel_requested'] = now


    # --------------------------------------------------------------------------
    #
    def _kill_pilots(self, pids):
        '''
        Forcefully kill a set of pilots.  For pilots which have just recently be
        cancelled, we will wait a certain amount of time to give them a chance
        to termimate on their own (which allows to flush profiles and logfiles,
        etc).  After that delay, we'll make sure they get killed.
        '''

        self._log.debug('killing pilots: %s', pids)

        if not pids or not self._pilots:
            # nothing to do
            return

        # find the most recent cancellation request
        with self._pilots_lock:
            self._log.debug('killing pilots: %s',
                              [p['pilot'].get('cancel_requested', 0)
                               for p in list(self._pilots.values())])
            last_cancel = max([p['pilot'].get('cancel_requested', 0)
                               for p in list(self._pilots.values())])

        self._log.debug('killing pilots: last cancel: %s', last_cancel)

        # we wait for up to JOB_CANCEL_DELAY for a pilt
        while time.time() < (last_cancel + JOB_CANCEL_DELAY):

            self._log.debug('killing pilots: check %s < %s + %s',
                    time.time(), last_cancel, JOB_CANCEL_DELAY)

            alive_pids = list()
            for pid in pids:

                if pid not in self._pilots:
                    self._log.error('unknown: %s', pid)
                    raise ValueError('unknown pilot %s' % pid)

                pilot = self._pilots[pid]['pilot']
                if pilot['state'] not in rps.FINAL:
                    self._log.debug('killing pilots: alive %s', pid)
                    alive_pids.append(pid)
                else:
                    self._log.debug('killing pilots: dead  %s', pid)

            pids = alive_pids
            if not alive_pids:
                # nothing to do anymore
                return

            # avoid busy poll)
            time.sleep(1)

        to_advance = list()

        # we don't want the watcher checking for these pilot anymore
        with self._check_lock:
            for pid in pids:
                if pid in self._checking:
                    self._checking.remove(pid)


        self._log.debug('killing pilots: kill! %s', pids)
        try:
            with self._pilots_lock:
                tc = rs.job.Container()
                for pid in pids:

                    if pid not in self._pilots:
                        self._log.error('unknown: %s', pid)
                        raise ValueError('unknown pilot %s' % pid)

                    pilot = self._pilots[pid]['pilot']
                    job   = self._pilots[pid]['job']

                    # don't overwrite resource_details from the agent
                    if 'resource_details' in pilot:
                        del(pilot['resource_details'])

                    if pilot['state'] in rps.FINAL:
                        continue

                    self._log.debug('plan cancellation of %s : %s', pilot, job)
                    to_advance.append(pilot)
                    self._log.debug('request cancel for %s', pilot['uid'])
                    tc.add(job)

                self._log.debug('cancellation start')
                tc.cancel()
                tc.wait()
                self._log.debug('cancellation done')

            # set canceled state
            self.advance(to_advance, state=rps.CANCELED, push=False, publish=True)

        except Exception:
            self._log.exception('pilot kill failed')

        return True


    # --------------------------------------------------------------------------
    #
    def work(self, pilots):

        if not isinstance(pilots, list):
            pilots = [pilots]

        self.advance(pilots, rps.PMGR_LAUNCHING, publish=True, push=False)

        # We can only use bulk submission for pilots which go to the same
        # target, thus we sort them into buckets and lunch the buckets
        # individually
        buckets = dict()
        for pilot in pilots:
            resource = pilot['description']['resource']
            schema   = pilot['description']['access_schema']
            if resource not in buckets:
                buckets[resource] = dict()
            if schema not in buckets[resource]:
                buckets[resource][schema] = list()
            buckets[resource][schema].append(pilot)

        for resource in buckets:

            for schema in buckets[resource]:

                try:
                    pilots = buckets[resource][schema]
                    pids   = [p['uid'] for p in pilots]
                    self._log.info("Launching pilots on %s: %s", resource, pids)

                    self._start_pilot_bulk(resource, schema, pilots)

                    self.advance(pilots, rps.PMGR_ACTIVE_PENDING,
                                         push=False, publish=True)

                except Exception:
                    self._log.exception('bulk launch failed')
                    self.advance(pilots, rps.FAILED, push=False, publish=True)


    # --------------------------------------------------------------------------
    #
    def _start_pilot_bulk(self, resource, schema, pilots):
        '''
        For each pilot, we prepare by determining what files need to be staged,
        and what job description needs to be submitted.  Files are then be
        staged, and jobs are submitted.

        Two files are staged: a bootstrapper and a tarball - the latter
        containing the pilot sandboxes, agent configs, and any other auxilliary
        files needed to bootstrap.  The bootstrapper will untar those parts of
        the tarball which it needs to bootstrap one specific pilot.
        '''

        rcfg = self._session.get_resource_config(resource, schema)
        sid  = self._session.uid

        # ----------------------------------------------------------------------
        # the rcfg can contain keys with string expansion placeholders where
        # values from the pilot description need filling in.  A prominent
        # example is `%(pd.project)s`, where the pilot description's `PROJECT`
        # value needs to be filled in (here in lowercase).
        #
        # FIXME: right now we assume all pilot descriptions to contain similar
        #        entries, so that the expansion is only done on the first PD.
        expand = dict()
        pd     = pilots[0]['description']
        for k,v in pd.items():
            if v is None:
                v = ''
            expand['pd.%s' % k] = v
            if isinstance(v, str):
                expand['pd.%s' % k.upper()] = v.upper()
                expand['pd.%s' % k.lower()] = v.lower()
            else:
                expand['pd.%s' % k.upper()] = v
                expand['pd.%s' % k.lower()] = v

        for k in rcfg:
            if isinstance(rcfg[k], str):
                orig     = rcfg[k]
                rcfg[k]  = rcfg[k] % expand
                expanded = rcfg[k]
                if orig != expanded:
                    self._log.debug('RCFG:\n%s\n%s', orig, expanded)

        # we create a fake session_sandbox with all pilot_sandboxes in /tmp, and
        # then tar it up.  Once we untar that tarball on the target machine, we
        # should have all sandboxes and all files required to bootstrap the
        # pilots
        tmp_dir  = os.path.abspath(tempfile.mkdtemp(prefix='rp_agent_tmp'))
        tar_name = '%s.%s.tgz' % (sid, self._uid)
        tar_tgt  = '%s/%s'     % (tmp_dir, tar_name)
        tar_url  = rs.Url('file://localhost/%s' % tar_tgt)

        # we need the session sandbox url, but that is (at least in principle)
        # dependent on the schema to use for pilot startup.  So we confirm here
        # that the bulk is consistent wrt. to the schema.  Also include
        # `staging_input` files and place them in the `pilot_sandbox`.
        #
        # FIXME: if it is not, it needs to be splitted into schema-specific
        # sub-bulks
        #
        schema = pd.get('access_schema')
        for pilot in pilots[1:]:
            assert(schema == pilot['description'].get('access_schema')), \
                    'inconsistent scheme on launch / staging'

        # get and expand sandboxes (this bulk uses the same schema toward the
        # same target resource, so all session sandboxes are the same)
        # FIXME: expansion actually may differ per pilot (queue names, project
        #        names, etc could be expanded)
        session_sandbox = self._session._get_session_sandbox(pilots[0]).path
        session_sandbox = session_sandbox % expand

        # we will create the session sandbox before we untar, so we can use that
        # as workdir, and pack all paths relative to that session sandbox.  That
        # implies that we have to recheck that all URLs in fact do point into
        # the session sandbox.
        #
        # We also create a file `staging_output.json` for each pilot which
        # contains the list of files to be tarred up and prepared for output
        # staging.

        ft_list = list()  # files to stage
        jd_list = list()  # jobs  to submit

        for pilot in pilots:

            pid = pilot['uid']
            os.makedirs('%s/%s' % (tmp_dir, pid))

            info = self._prepare_pilot(resource, rcfg, pilot, expand, tar_name)

            ft_list += info['fts']
            jd_list.append(info['jd'])

            self._prof.prof('staging_in_start', uid=pid)

            for fname in ru.as_list(pilot['description'].get('input_staging')):
                base = os.path.basename(fname)
                ft_list.append({'src': fname,
                                'tgt': '%s/%s' % (pid, base),
                                'rem': False})

            output_staging = pilot['description'].get('output_staging')
            if output_staging:
                fname = '%s/%s/staging_output.txt' % (tmp_dir, pilot['uid'])
                with ru.ru_open(fname, 'w') as fout:
                    for entry in output_staging:
                        fout.write('%s\n' % entry)

            # direct staging, use first pilot for staging context
            # NOTE: this implies that the SDS can only refer to session
            #       sandboxes, not to pilot sandboxes!
            self._stage_in(pilots[0], info['sds'])

        for ft in ft_list:
            src     = os.path.abspath(ft['src'])
            tgt     = os.path.relpath(os.path.normpath(ft['tgt']), session_sandbox)
          # src_dir = os.path.dirname(src)
            tgt_dir = os.path.dirname(tgt)

            if tgt_dir.startswith('..'):
              # raise ValueError('staging tgt %s outside pilot sbox: %s'
              #                  % (ft['tgt'], tgt))
                tgt = ft['tgt']
                tgt_dir = os.path.dirname(tgt)

            if not os.path.isdir('%s/%s' % (tmp_dir, tgt_dir)):
                os.makedirs('%s/%s' % (tmp_dir, tgt_dir))

            if src == '/dev/null':
                # we want an empty file -- touch it (tar will refuse to
                # handle a symlink to /dev/null)
                ru.ru_open('%s/%s' % (tmp_dir, tgt), 'a').close()
            else:
                # use a shell callout to account for wildcard expansion
                cmd = 'ln -s %s %s/%s' % (os.path.abspath(src), tmp_dir, tgt)
                out, err, ret = ru.sh_callout(cmd, shell=True)
                if ret:
                    self._log.debug('out: %s', out)
                    self._log.debug('err: %s', err)
                    raise RuntimeError('callout failed: %s' % cmd)


        # tar.  If any command fails, this will raise.
        cmd = "cd %s && tar zchf %s *" % (tmp_dir, tar_tgt)
        out, err, ret = ru.sh_callout(cmd, shell=True)

        if ret:
            self._log.debug('out: %s', out)
            self._log.debug('err: %s', err)
            raise RuntimeError('callout failed: %s' % cmd)

        # remove all files marked for removal-after-pack
        for ft in ft_list:
            if ft['rem']:
                os.unlink(ft['src'])

        fs_endpoint  = rcfg['filesystem_endpoint']
        fs_url       = rs.Url(fs_endpoint)
        tar_rem      = rs.Url(fs_url)
        tar_rem.path = "%s/%s" % (session_sandbox, tar_name)

        self._log.debug('stage tarball for %s', pilots[0]['uid'])
        self._stage_in(pilots[0], {'source': tar_url,
                                   'target': tar_rem,
                                   'action': rpc.TRANSFER})
        shutil.rmtree(tmp_dir)

        # FIXME: the untar was moved into the bootstrapper (see `-z`).  That
        #        is actually only correct for the single-pilot case...

        for pilot in pilots:
            self._prof.prof('staging_in_stop',  uid=pilot['uid'])
            self._prof.prof('submission_start', uid=pilot['uid'])

        # look up or create JS for actual pilot submission.  This might result
        # in the same js url as above, or not.
        js_ep  = rcfg['job_manager_endpoint']
        with self._cache_lock:
            if js_ep in self._saga_js_cache:
                js = self._saga_js_cache[js_ep]
            else:
                js = rs.job.Service(js_ep, session=self._session)
                self._saga_js_cache[js_ep] = js

        # now that the scripts are in place and configured,
        # we can launch the agent
        jc = rs.job.Container()

        for jd in jd_list:
            self._log.debug('jd: %s', pprint.pformat(jd.as_dict()))
            jc.add(js.create_job(jd))

        jc.run()

        # Order of tasks in `rs.job.Container().tasks` is not changing over the
        # time, thus it's able to iterate over it and other list(s) all together
        for j, pilot in zip(jc.get_tasks(), pilots):

            # do a quick error check
            if j.state == rs.FAILED:
                self._log.error('%s: %s : %s : %s', j.id, j.state, j.stderr, j.stdout)
                raise RuntimeError("SAGA Job state is FAILED. (%s)" % j.name)

            pid = pilot['uid']

            # Update the Pilot's state to 'PMGR_ACTIVE_PENDING' if SAGA job
            # submission was successful.  Since the pilot leaves the scope of
            # the PMGR for the time being, we update the complete DB document
            pilot['$all'] = True

            # FIXME: update the right pilot
            with self._pilots_lock:

                self._pilots[pid] = dict()
                self._pilots[pid]['pilot'] = pilot
                self._pilots[pid]['job']   = j

            # make sure we watch that pilot
            with self._check_lock:
                self._checking.append(pid)

        for pilot in pilots:
            self._prof.prof('submission_stop', uid=pilot['uid'])


    # --------------------------------------------------------------------------
    #
    def _prepare_pilot(self, resource, rcfg, pilot, expand, tar_name):

        pid = pilot["uid"]
        ret = {'fts': list(),  # tar for staging
               'sds': list(),  # direct staging
               'jd' : None  }  # job description

        # ----------------------------------------------------------------------
        # Database connection parameters
        sid          = self._session.uid
        database_url = self._session.cfg.dburl

        # some default values are determined at runtime
        default_virtenv = '%%(resource_sandbox)s/ve.%s.%s' % \
                          (resource, self._rp_version)

        # ----------------------------------------------------------------------
        # pilot description and resource configuration
        number_nodes    = pilot['description']['nodes']
        number_cores    = pilot['description']['cores']
        number_gpus     = pilot['description']['gpus']
        required_memory = pilot['description']['memory']
        runtime         = pilot['description']['runtime']
        app_comm        = pilot['description']['app_comm']
        queue           = pilot['description']['queue']
        job_name        = pilot['description']['job_name']
        project         = pilot['description']['project']
        cleanup         = pilot['description']['cleanup']
        candidate_hosts = pilot['description']['candidate_hosts']
        services        = pilot['description']['services']

        # ----------------------------------------------------------------------
        # get parameters from resource cfg, set defaults where needed
        agent_dburl             = rcfg.get('agent_mongodb_endpoint', database_url)
        agent_spawner           = rcfg.get('agent_spawner',       DEFAULT_AGENT_SPAWNER)
        agent_config            = rcfg.get('agent_config',        DEFAULT_AGENT_CONFIG)
        agent_scheduler         = rcfg.get('agent_scheduler')
        tunnel_bind_device      = rcfg.get('tunnel_bind_device')
        default_queue           = rcfg.get('default_queue')
        forward_tunnel_endpoint = rcfg.get('forward_tunnel_endpoint')
        resource_manager        = rcfg.get('resource_manager')
        pre_bootstrap_0         = rcfg.get('pre_bootstrap_0', [])
        pre_bootstrap_1         = rcfg.get('pre_bootstrap_1', [])
        python_interpreter      = rcfg.get('python_interpreter')
        rp_version              = rcfg.get('rp_version')
        virtenv_mode            = rcfg.get('virtenv_mode',        DEFAULT_VIRTENV_MODE)
        virtenv                 = rcfg.get('virtenv',             default_virtenv)
        cores_per_node          = rcfg.get('cores_per_node', 1)
        gpus_per_node           = rcfg.get('gpus_per_node',  0)
        lfs_path_per_node       = rcfg.get('lfs_path_per_node')
        lfs_size_per_node       = rcfg.get('lfs_size_per_node', 0)
        python_dist             = rcfg.get('python_dist')
        virtenv_dist            = rcfg.get('virtenv_dist',        DEFAULT_VIRTENV_DIST)
        task_tmp                = rcfg.get('task_tmp')
        spmd_variation          = rcfg.get('spmd_variation')
        shared_filesystem       = rcfg.get('shared_filesystem', True)
        stage_cacerts           = rcfg.get('stage_cacerts', False)
        task_pre_launch         = rcfg.get('task_pre_launch')
        task_pre_exec           = rcfg.get('task_pre_exec')
        task_pre_rank           = rcfg.get('task_pre_rank')
        task_post_launch        = rcfg.get('task_post_launch')
        task_post_exec          = rcfg.get('task_post_exec')
        task_post_rank          = rcfg.get('task_post_rank')
        mandatory_args          = rcfg.get('mandatory_args', [])
        system_architecture     = rcfg.get('system_architecture', {})
        saga_jd_supplement      = rcfg.get('saga_jd_supplement', {})
        services               += rcfg.get('services', [])

        self._log.debug(pprint.pformat(rcfg))

        # make sure that mandatory args are known
        for ma in mandatory_args:
            if pilot['description'].get(ma) is None:
                raise  ValueError('attribute "%s" is required for "%s"'
                                 % (ma, resource))

        # get pilot and global sandbox
        resource_sandbox = self._session._get_resource_sandbox(pilot)
        session_sandbox  = self._session._get_session_sandbox (pilot)
        pilot_sandbox    = self._session._get_pilot_sandbox   (pilot)
        client_sandbox   = self._session._get_client_sandbox  ()

        pilot['resource_sandbox'] = str(resource_sandbox) % expand
        pilot['session_sandbox']  = str(session_sandbox)  % expand
        pilot['pilot_sandbox']    = str(pilot_sandbox)    % expand
        pilot['client_sandbox']   = str(client_sandbox)

        # from here on we need only paths
        resource_sandbox = resource_sandbox.path % expand
        session_sandbox  = session_sandbox .path % expand
        pilot_sandbox    = pilot_sandbox   .path % expand
      # client_sandbox   = client_sandbox  # not expanded

        if not job_name:
            job_name = pid

        try:
            if isinstance(agent_config, dict):
                agent_cfg = ru.Config(cfg=agent_config)

            elif isinstance(agent_config, str):
                agent_cfg = ru.Config('radical.pilot',
                                      category='agent',
                                      name=agent_config)
            else:
                # we can't handle this type
                raise TypeError('agent config must be string or dict')

        except Exception:
            self._log.exception('Error using agent config')
            raise


        # expand variables in virtenv string
        virtenv = virtenv % {'pilot_sandbox'   : pilot_sandbox,
                             'session_sandbox' : session_sandbox,
                             'resource_sandbox': resource_sandbox}

        # Check for deprecated global_virtenv
        if 'global_virtenv' in rcfg:
            raise RuntimeError("'global_virtenv' is deprecated (%s)" % resource)

        # Create a host:port string for use by the bootstrap_0.
        db_url = rs.Url(agent_dburl)
        if db_url.port:
            db_hostport = "%s:%d" % (db_url.host, db_url.port)
        else:
            db_hostport = "%s:%d" % (db_url.host, 27017)  # mongodb default

        # ----------------------------------------------------------------------
        # the version of the agent is derived from
        # rp_version, which has the following format
        # and interpretation:
        #
        # case rp_version:
        #   @<token>:
        #   @tag/@branch/@commit: # no sdist staging
        #       git clone $github_base radical.pilot.src
        #       (cd radical.pilot.src && git checkout token)
        #       pip install -t $VIRTENV/rp_install/ radical.pilot.src
        #       rm -rf radical.pilot.src
        #       export PYTHONPATH=$VIRTENV/rp_install:$PYTHONPATH
        #
        #   release: # no sdist staging
        #       pip install -t $VIRTENV/rp_install radical.pilot
        #       export PYTHONPATH=$VIRTENV/rp_install:$PYTHONPATH
        #
        #   local: # needs sdist staging
        #       tar zxf $sdist.tgz
        #       pip install -t $SANDBOX/rp_install $sdist/
        #       export PYTHONPATH=$SANDBOX/rp_install:$PYTHONPATH
        #
        #   installed: # no sdist staging
        #       true
        # esac
        #
        # virtenv_mode
        #   private : error  if ve exists, otherwise create, then use
        #   update  : update if ve exists, otherwise create, then use
        #   create  : use    if ve exists, otherwise create, then use
        #   use     : use    if ve exists, otherwise error,  then exit
        #   recreate: delete if ve exists, otherwise create, then use
        #   local   : use the client virtualenv (assumes same FS)
        #
        # examples   :
        #   virtenv@v0.20
        #   virtenv@devel
        #   virtenv@release
        #   virtenv@installed
        #   stage@local
        #   stage@/tmp/my_agent.py
        #
        # Note that some combinations may be invalid,
        # specifically in the context of virtenv_mode.  If, for
        # example, virtenv_mode is 'use', then the 'virtenv:tag'
        # will not make sense, as the virtenv is not updated.
        # In those cases, the virtenv_mode is honored, and
        # a warning is printed.
        #
        # Also, the 'stage' mode can only be combined with the
        # 'local' source, or with a path to the agent (relative
        # to root_dir, or absolute).
        #
        # A rp_version which does not adhere to the
        # above syntax is ignored, and the fallback stage@local
        # is used.

        if not rp_version:
            if virtenv_mode == 'local': rp_version = 'installed'
            else                      : rp_version = DEFAULT_RP_VERSION

        if not rp_version.startswith('@') and \
               rp_version not in ['installed', 'local', 'release']:
            raise ValueError("invalid rp_version '%s'" % rp_version)

        if rp_version.startswith('@'):
            rp_version  = rp_version[1:]  # strip '@'

        # use local VE ?
        if virtenv_mode == 'local':
            if os.environ.get('VIRTUAL_ENV'):
                python_dist = 'default'
                virtenv     = os.environ['VIRTUAL_ENV']
            elif os.environ.get('CONDA_PREFIX'):
                python_dist = 'anaconda'
                virtenv     = os.environ['CONDA_PREFIX']
            else:
                # we can't use local
                self._log.error('virtenv_mode is local, no local env found')
                raise ValueError('no local env found')

        # ----------------------------------------------------------------------
        # sanity checks
<<<<<<< HEAD
        RE = RuntimeError
        if not python_dist        : raise RE("missing python distribution")
        if not virtenv_dist       : raise RE("missing virtualenv distribution")
        if not agent_spawner      : raise RE("missing agent spawner")
        if not agent_scheduler    : raise RE("missing agent scheduler")
        if not resource_manager   : raise RE("missing resource manager")
        if not agent_launch_method: raise RE("missing agentlaunch method")
        if not task_launch_method : raise RE("missing task launch method")
=======
        if not python_dist     : raise RuntimeError("missing python distribution")
        if not virtenv_dist    : raise RuntimeError("missing virtualenv distribution")
        if not agent_spawner   : raise RuntimeError("missing agent spawner")
        if not agent_scheduler : raise RuntimeError("missing agent scheduler")
        if not resource_manager: raise RuntimeError("missing resource manager")
>>>>>>> 205af480

        # massage some values
        if not queue:
            queue = default_queue

        if  cleanup and isinstance(cleanup, bool):
            #  l : log files
            #  u : task work dirs
            #  v : virtualenv
            #  e : everything (== pilot sandbox)
            if shared_filesystem:
                cleanup = 'luve'
            else:
                # we cannot clean the sandbox from within the agent, as the hop
                # staging would then fail, and we'd get nothing back.
                # FIXME: cleanup needs to be done by the pmgr.launcher, or
                #        someone else, really, after fetching all logs and
                #        profiles.
                cleanup = 'luv'

            # we never cleanup virtenvs which are not private
            if virtenv_mode != 'private':
                cleanup = cleanup.replace('v', '')

        # use local VE ?
        if virtenv_mode == 'local':
            if os.environ.get('VIRTUAL_ENV'):
                python_dist = 'default'
                virtenv     = os.environ['VIRTUAL_ENV']
            elif os.environ.get('CONDA_PREFIX'):
                python_dist = 'anaconda'
                virtenv     = os.environ['CONDA_PREFIX']
            else:
                # we can't use local
                self._log.error('virtenv_mode is local, no local env found')
                raise ValueError('no local env found')

        if number_nodes:
            number_cores = number_nodes * cores_per_node
            number_gpus  = number_nodes * gpus_per_node
            self._log.debug('nodes: %s [%s %s]',
                            number_nodes, cores_per_node, gpus_per_node)
            self._log.debug('nodes: %s [%s %s]',
                            number_nodes, number_cores,   number_gpus)

        else:

            # if cores_per_node is set (!= None), then we need to
            # allocation full nodes, and thus round up
            if cores_per_node:
                cores_per_node = int(cores_per_node)
                number_cores   = int(cores_per_node *
                                 math.ceil(float(number_cores) / cores_per_node))

            # if gpus_per_node is set (!= None), then we need to
            # allocation full nodes, and thus round up
            if gpus_per_node:
                gpus_per_node = int(gpus_per_node)
                number_gpus   = int(gpus_per_node *
                                math.ceil(float(number_gpus) / gpus_per_node))

        # set mandatory args
        bootstrap_args  = ""

        # add dists to staging files, if needed:
        # don't stage on `rp_version==installed` or `virtenv_mode==local`
        if rp_version   == 'installed' or \
           virtenv_mode == 'local'     :
            sdist_names = list()
            sdist_paths = list()
        else:
            sdist_names = [rg.sdist_name,
                           ru.sdist_name,
                           rs.sdist_name,
                           self._rp_sdist_name]
            sdist_paths = [rg.sdist_path,
                           ru.sdist_path,
                           rs.sdist_path,
                           self._rp_sdist_path]
            bootstrap_args += " -d '%s'" % (':'.join(sdist_names))

        bootstrap_args += " -p '%s'" % pid
        bootstrap_args += " -s '%s'" % sid
        bootstrap_args += " -m '%s'" % virtenv_mode
        bootstrap_args += " -r '%s'" % rp_version
        bootstrap_args += " -b '%s'" % python_dist
        bootstrap_args += " -g '%s'" % virtenv_dist
        bootstrap_args += " -v '%s'" % virtenv
        bootstrap_args += " -y '%d'" % runtime
        bootstrap_args += " -z '%s'" % tar_name

        # set optional args
        if resource_manager == "CCM": bootstrap_args += " -c"
        if forward_tunnel_endpoint:   bootstrap_args += " -f '%s'" % forward_tunnel_endpoint
        if forward_tunnel_endpoint:   bootstrap_args += " -h '%s'" % db_hostport
        if python_interpreter:        bootstrap_args += " -i '%s'" % python_interpreter
        if tunnel_bind_device:        bootstrap_args += " -t '%s'" % tunnel_bind_device
        if cleanup:                   bootstrap_args += " -x '%s'" % cleanup

        for arg in services:
            bootstrap_args += " -j '%s'" % arg
        for arg in pre_bootstrap_0:
            bootstrap_args += " -e '%s'" % arg
        for arg in pre_bootstrap_1:
            bootstrap_args += " -w '%s'" % arg

        agent_cfg['owner']               = 'agent.0'
        agent_cfg['resource']            = resource
        agent_cfg['cores']               = number_cores
        agent_cfg['gpus']                = number_gpus
        agent_cfg['spawner']             = agent_spawner
        agent_cfg['scheduler']           = agent_scheduler
        agent_cfg['runtime']             = runtime
        agent_cfg['app_comm']            = app_comm
        agent_cfg['dburl']               = str(database_url)
        agent_cfg['sid']                 = sid
        agent_cfg['pid']                 = pid
        agent_cfg['pmgr']                = self._pmgr
        agent_cfg['logdir']              = '.'
        agent_cfg['pilot_sandbox']       = pilot_sandbox
        agent_cfg['session_sandbox']     = session_sandbox
        agent_cfg['resource_sandbox']    = resource_sandbox
        agent_cfg['resource_manager']    = resource_manager
        agent_cfg['cores_per_node']      = cores_per_node
        agent_cfg['gpus_per_node']       = gpus_per_node
        agent_cfg['lfs_path_per_node']   = lfs_path_per_node
        agent_cfg['lfs_size_per_node']   = lfs_size_per_node
        agent_cfg['task_tmp']            = task_tmp
        agent_cfg['task_pre_launch']     = task_pre_launch
        agent_cfg['task_pre_exec']       = task_pre_exec
        agent_cfg['task_pre_rank']       = task_pre_rank
        agent_cfg['task_post_launch']    = task_post_launch
        agent_cfg['task_post_exec']      = task_post_exec
        agent_cfg['task_post_rank']      = task_post_rank
        agent_cfg['resource_cfg']        = copy.deepcopy(rcfg)
        agent_cfg['debug']               = self._log.getEffectiveLevel()

        # we'll also push the agent config into MongoDB
        pilot['cfg'] = agent_cfg

        # ----------------------------------------------------------------------
        # Write agent config dict to a json file in pilot sandbox.

        agent_cfg_name = 'agent.0.cfg'
        cfg_tmp_handle, cfg_tmp_file = tempfile.mkstemp(prefix='rp.agent_cfg.')
        os.close(cfg_tmp_handle)  # file exists now

        # Convert dict to json file
        self._log.debug("Write agent cfg to '%s'.", cfg_tmp_file)
        ru.write_json(agent_cfg, cfg_tmp_file)

        # always stage agent cfg for each pilot, not in the tarball
        # FIXME: purge the tmp file after staging
        self._log.debug('cfg %s -> %s', agent_cfg['pid'], pilot_sandbox)
        ret['sds'].append({'source': cfg_tmp_file,
                           'target': '%s/%s' % (pilot['pilot_sandbox'], agent_cfg_name),
                           'action': rpc.TRANSFER})

        # always stage the bootstrapper for each pilot, not in the tarball
        # FIXME: this results in many staging ops for many pilots
        bootstrapper_path = os.path.abspath("%s/agent/bootstrap_0.sh"
                                           % self._root_dir)
        ret['sds'].append({'source': bootstrapper_path,
                           'target': '%s/bootstrap_0.sh' % pilot['pilot_sandbox'],
                           'action': rpc.TRANSFER})

        # ----------------------------------------------------------------------
        # we also touch the log and profile tarballs in the target pilot sandbox
        ret['fts'].append({'src': '/dev/null',
                           'tgt': '%s/%s' % (pilot_sandbox, '%s.log.tgz' % pid),
                           'rem': False})  # don't remove /dev/null
        # only stage profiles if we profile
        if self._prof.enabled:
            ret['fts'].append({
                           'src': '/dev/null',
                           'tgt': '%s/%s' % (pilot_sandbox, '%s.prof.tgz' % pid),
                           'rem': False})  # don't remove /dev/null

        # check if we have a sandbox cached for that resource.  If so, we have
        # nothing to do.  Otherwise we create the sandbox and stage the RP
        # stack etc.
        #
        # NOTE: this will race when multiple pilot launcher instances are used!
        #
        if resource not in self._sandboxes:

            for sdist in sdist_paths:
                base = os.path.basename(sdist)
                ret['fts'].append({
                    'src': sdist,
                    'tgt': '%s/%s' % (session_sandbox, base),
                    'rem': False
                })

            # Some machines cannot run pip due to outdated CA certs.
            # For those, we also stage an updated certificate bundle
            # TODO: use booleans all the way?
            if stage_cacerts:

                certs = 'cacert.pem.gz'
                cpath = os.path.abspath("%s/agent/%s" % (self._root_dir, certs))
                self._log.debug("use CAs %s", cpath)

                ret['fts'].append({'src': cpath,
                                   'tgt': '%s/%s' % (session_sandbox, certs),
                                   'rem': False})

            self._sandboxes[resource] = True

        # ----------------------------------------------------------------------
        # Create SAGA Job description and submit the pilot job

        jd = rs.job.Description()

        jd.name                  = job_name
        jd.executable            = "/bin/bash"
        jd.arguments             = ['-l ./bootstrap_0.sh %s' % bootstrap_args]
        jd.working_directory     = pilot_sandbox
        jd.project               = project
        jd.output                = "bootstrap_0.out"
        jd.error                 = "bootstrap_0.err"
        jd.total_cpu_count       = number_cores
        jd.total_gpu_count       = number_gpus
        jd.total_physical_memory = required_memory
        jd.processes_per_host    = cores_per_node
        jd.spmd_variation        = spmd_variation
        jd.wall_time_limit       = runtime
        jd.queue                 = queue
        jd.candidate_hosts       = candidate_hosts
        jd.environment           = dict()
        jd.system_architecture   = system_architecture

        # register used resources in DB (enacted on next advance)
        pilot['resources'] = {'cpu': number_cores,
                              'gpu': number_gpus}
        pilot['$set']      = ['resources']


        # we set any saga_jd_supplement keys which are not already set above
        for key, val in saga_jd_supplement.items():
            if not jd[key]:
                self._log.debug('supplement %s: %s', key, val)
                jd[key] = val

        # set saga job description attribute based on env variable(s)
        if os.environ.get('RADICAL_SAGA_SMT'):
            try:
                jd.system_architecture['smt'] = \
                    int(os.environ['RADICAL_SAGA_SMT'])
            except Exception as e:
                self._log.debug('SAGA SMT not set: %s' % e)

        # job description environment variable(s) setup

        if self._prof.enabled:
            jd.environment['RADICAL_PROFILE'] = 'TRUE'

        jd.environment['RADICAL_BASE'] = resource_sandbox

        # for condor backends and the like which do not have shared FSs, we add
        # additional staging directives so that the backend system binds the
        # files from the session and pilot sandboxes to the pilot job.
        jd.file_transfer = list()
        if not shared_filesystem:

            jd.file_transfer.extend([
                'site:%s/%s > %s' % (pilot_sandbox,   agent_cfg_name, agent_cfg_name),
                'site:%s/%s.log.tgz > %s.log.tgz' % (pilot_sandbox, pid, pid),
                'site:%s/%s.log.tgz < %s.log.tgz' % (pilot_sandbox, pid, pid)
            ])

            if self._prof.enabled:
                jd.file_transfer.extend([
                    'site:%s/%s.prof.tgz > %s.prof.tgz' % (pilot_sandbox, pid, pid),
                    'site:%s/%s.prof.tgz < %s.prof.tgz' % (pilot_sandbox, pid, pid)
                ])

            for sdist in sdist_names:
                jd.file_transfer.extend([
                    'site:%s/%s > %s' % (session_sandbox, sdist, sdist)
                ])

        self._log.debug("Bootstrap command line: %s %s", jd.executable, jd.arguments)

        ret['jd'] = jd
        return ret


    # --------------------------------------------------------------------------
    #
    def _stage_in(self, pilot, sds):
        '''
        Run some input staging directives.
        '''

        resource_sandbox = self._session._get_resource_sandbox(pilot)
      # session_sandbox  = self._session._get_session_sandbox (pilot)
        pilot_sandbox    = self._session._get_pilot_sandbox   (pilot)
        client_sandbox   = self._session._get_client_sandbox()

        # contexts for staging url expansion
        rem_ctx = {'pwd'     : pilot_sandbox,
                   'client'  : client_sandbox,
                   'pilot'   : pilot_sandbox,
                   'resource': resource_sandbox}

        loc_ctx = {'pwd'     : client_sandbox,
                   'client'  : client_sandbox,
                   'pilot'   : pilot_sandbox,
                   'resource': resource_sandbox}

        sds = ru.as_list(sds)

        for sd in sds:
            sd['prof_id'] = pilot['uid']
            sd['source'] = str(complete_url(sd['source'], loc_ctx, self._log))
            sd['target'] = str(complete_url(sd['target'], rem_ctx, self._log))

        self._stage(sds)


    # --------------------------------------------------------------------------
    #
    def _stage_out(self, pilot, sds):
        '''
        Run some output staging directives.
        '''

        resource_sandbox = self._session._get_resource_sandbox(pilot)
      # session_sandbox  = self._session._get_session_sandbox (pilot)
        pilot_sandbox    = self._session._get_pilot_sandbox   (pilot)
        client_sandbox   = self._session._get_client_sandbox()

        # contexts for staging url expansion
        loc_ctx = {'pwd'     : client_sandbox,
                   'client'  : client_sandbox,
                   'pilot'   : pilot_sandbox,
                   'resource': resource_sandbox}

        rem_ctx = {'pwd'     : pilot_sandbox,
                   'client'  : client_sandbox,
                   'pilot'   : pilot_sandbox,
                   'resource': resource_sandbox}

        sds = ru.as_list(sds)

        for sd in sds:
            sd['prof_id'] = pilot['uid']

        for sd in sds:
            sd['source'] = str(complete_url(sd['source'], rem_ctx, self._log))
            sd['target'] = str(complete_url(sd['target'], loc_ctx, self._log))

        self._stage(sds)


    # --------------------------------------------------------------------------
    #
    def _stage(self, sds):

        # add uid, ensure its a list, general cleanup
        sds  = expand_staging_directives(sds)
        uids = [sd['uid'] for sd in sds]

        # prepare to wait for completion
        with self._sds_lock:

            self._active_sds = dict()
            for sd in sds:
                sd['state'] = rps.NEW
                self._active_sds[sd['uid']] = sd

            sd_states = [sd['state'] for sd
                                     in  list(self._active_sds.values())
                                     if  sd['uid'] in uids]

        # push them out
        self._stager_queue.put(sds)

        while rps.NEW in sd_states:
            time.sleep(1.0)
            with self._sds_lock:
                sd_states = [sd['state'] for sd
                                         in  list(self._active_sds.values())
                                         if  sd['uid'] in uids]

        if rps.FAILED in sd_states:
            raise RuntimeError('pilot staging failed')


    # --------------------------------------------------------------------------
    #
    def _staging_ack_cb(self, topic, msg):
        '''
        update staging directive state information
        '''

        cmd = msg.get('cmd')
        arg = msg.get('arg')

        if cmd == 'staging_result':

            with self._sds_lock:
                for sd in arg['sds']:
                    if sd['uid'] in self._active_sds:
                        self._active_sds[sd['uid']]['state'] = sd['state']

        return True


# ------------------------------------------------------------------------------<|MERGE_RESOLUTION|>--- conflicted
+++ resolved
@@ -858,22 +858,12 @@
 
         # ----------------------------------------------------------------------
         # sanity checks
-<<<<<<< HEAD
         RE = RuntimeError
         if not python_dist        : raise RE("missing python distribution")
         if not virtenv_dist       : raise RE("missing virtualenv distribution")
         if not agent_spawner      : raise RE("missing agent spawner")
         if not agent_scheduler    : raise RE("missing agent scheduler")
         if not resource_manager   : raise RE("missing resource manager")
-        if not agent_launch_method: raise RE("missing agentlaunch method")
-        if not task_launch_method : raise RE("missing task launch method")
-=======
-        if not python_dist     : raise RuntimeError("missing python distribution")
-        if not virtenv_dist    : raise RuntimeError("missing virtualenv distribution")
-        if not agent_spawner   : raise RuntimeError("missing agent spawner")
-        if not agent_scheduler : raise RuntimeError("missing agent scheduler")
-        if not resource_manager: raise RuntimeError("missing resource manager")
->>>>>>> 205af480
 
         # massage some values
         if not queue:
