# pylint: disable=protected-access

__copyright__ = "Copyright 2013-2016, http://radical.rutgers.edu"
__license__   = "MIT"


import os
import copy
import math
import time
import pprint
import shutil
import tempfile

import radical.saga            as rs
import radical.utils           as ru

from ...  import states        as rps
from ...  import constants     as rpc

from .base import PMGRLaunchingComponent

from ...staging_directives import complete_url, expand_staging_directives


# ------------------------------------------------------------------------------
# local constants
DEFAULT_AGENT_SPAWNER = 'POPEN'
DEFAULT_RP_VERSION    = 'local'
DEFAULT_VIRTENV_MODE  = 'update'
DEFAULT_VIRTENV_DIST  = 'default'
DEFAULT_AGENT_CONFIG  = 'default'

JOB_CANCEL_DELAY      = 120  # seconds between cancel signal and job kill
JOB_CHECK_INTERVAL    =  60  # seconds between runs of the job state check loop
JOB_CHECK_MAX_MISSES  =   3  # number of times to find a job missing before
                             # declaring it dead

LOCAL_SCHEME   = 'file'


# ------------------------------------------------------------------------------
#
class Default(PMGRLaunchingComponent):

    # --------------------------------------------------------------------------
    #
    def __init__(self, cfg, session):

        PMGRLaunchingComponent.__init__(self, cfg, session)


    # --------------------------------------------------------------------------
    #
    def initialize(self):

        # we don't really have an output queue, as we pass control over the
        # pilot jobs to the resource management system (ResourceManager).

        self._pilots        = dict()      # dict for all known pilots
        self._pilots_lock   = ru.RLock()  # lock on maipulating the above
        self._checking      = list()      # pilots to check state on
        self._check_lock    = ru.RLock()  # lock on maipulating the above
        self._saga_js_cache = dict()      # cache of saga job services
        self._sandboxes     = dict()      # cache of resource sandbox URLs
        self._cache_lock    = ru.RLock()  # lock for cache

        self._mod_dir       = os.path.dirname(os.path.abspath(__file__))
        self._root_dir      = "%s/../../"   % self._mod_dir

        self.register_input(rps.PMGR_LAUNCHING_PENDING,
                            rpc.PMGR_LAUNCHING_QUEUE, self.work)

        self._stager_queue = self.get_output_ep(rpc.STAGER_REQUEST_QUEUE)

        # FIXME: make interval configurable
        self.register_timed_cb(self._pilot_watcher_cb, timer=10.0)

        # we listen for pilot cancel commands
        self.register_subscriber(rpc.CONTROL_PUBSUB, self._pmgr_control_cb)

        # also listen for completed staging directives
        self.register_subscriber(rpc.STAGER_RESPONSE_PUBSUB, self._staging_ack_cb)
        self._active_sds = dict()
        self._sds_lock   = ru.Lock('launcher_sds_lock')


        self._log.info(ru.get_version([self._mod_dir, self._root_dir]))
        self._rp_version, _, _, _, self._rp_sdist_name, self._rp_sdist_path = \
                ru.get_version([self._mod_dir, self._root_dir])


    # --------------------------------------------------------------------------
    #
    def finalize(self):

        try:
            self.unregister_timed_cb(self._pilot_watcher_cb)
            self.unregister_input(rps.PMGR_LAUNCHING_PENDING,
                                  rpc.PMGR_LAUNCHING_QUEUE, self.work)

            # FIXME: always kill all saga jobs for non-final pilots at termination,
            #        and set the pilot states to CANCELED.  This will conflict with
            #        disconnect/reconnect semantics.
            with self._pilots_lock:
                pids = list(self._pilots.keys())

            self._cancel_pilots(pids)
            self._kill_pilots(pids)

            with self._cache_lock:
                for url,js in self._saga_js_cache.items():
                    self._log.debug('close js %s', url)
                    js.close()

        except:
            self._log.exception('finalization error')

        self.unregister_timed_cb(self._pilot_watcher_cb)
        self.unregister_input(rps.PMGR_LAUNCHING_PENDING,
                              rpc.PMGR_LAUNCHING_QUEUE, self.work)


    # --------------------------------------------------------------------------
    #
    def _pmgr_control_cb(self, topic, msg):

        cmd = msg['cmd']
        arg = msg['arg']

        self._log.debug('launcher got %s', msg)

<<<<<<< HEAD
        if cmd == 'pilot_staging_input_request':

            self._handle_pilot_input_staging(arg['pilot'], arg['sds'])
            self.publish(rpc.CONTROL_PUBSUB,
                         {'cmd': 'pilot_staging_input_result',
                          'arg': {'pilot': pilot,
                                  'sds'  : sds}})


        if cmd == 'pilot_staging_output_request':

            self._handle_pilot_output_staging(arg['pilot'], arg['sds'])


        elif cmd == 'cancel_pilots':
=======
        if cmd == 'cancel_pilots':
>>>>>>> 0b677fc2

            # on cancel_pilot requests, we forward the DB entries via MongoDB,
            # by pushing a pilot update.  We also mark the pilot for
            # cancelation, so that the pilot watcher can cancel the job after
            # JOB_CANCEL_DELAY seconds, in case the pilot did not react on the
            # command in time.

            pmgr = arg['pmgr']
            pids = arg['uids']

            if pmgr != self._pmgr:
                # this request is not for us to enact
                return True

            if not isinstance(pids, list):
                pids = [pids]

            self._log.info('received pilot_cancel command (%s)', pids)

            self._cancel_pilots(pids)


        return True


    # --------------------------------------------------------------------------
    #
    def _pilot_watcher_cb(self):

        # FIXME: we should actually use SAGA job state notifications!
        # FIXME: check how race conditions are handles: we may detect
        #        a finalized SAGA job and change the pilot state -- but that
        #        pilot may have transitioned into final state via the normal
        #        notification mechanism already.  That probably should be sorted
        #        out by the pilot manager, which will receive notifications for
        #        both transitions.  As long as the final state is the same,
        #        there should be no problem anyway.  If it differs, the
        #        'cleaner' final state should prevail, in this ordering:
        #          cancel
        #          timeout
        #          error
        #          disappeared
        #        This implies that we want to communicate 'final_cause'

        # we don't want to lock our members all the time.  For that reason we
        # use a copy of the pilots_tocheck list and iterate over that, and only
        # lock other members when they are manipulated.
        tc = rs.job.Container()
        with self._pilots_lock, self._check_lock:

            for pid in self._checking:
                tc.add(self._pilots[pid]['job'])

        states = tc.get_states()

        self._log.debug('bulk states: %s', states)

        # if none of the states is final, we have nothing to do.
        # We can't rely on the ordering of tasks and states in the task
        # container, so we hope that the task container's bulk state query lead
        # to a caching of state information, and we thus have cache hits when
        # querying the pilots individually

        final_pilots = list()
        with self._pilots_lock, self._check_lock:

            for pid in self._checking:

                state = self._pilots[pid]['job'].state
                self._log.debug('saga job state: %s %s %s', pid, self._pilots[pid]['job'],  state)

                if state in [rs.job.DONE, rs.job.FAILED, rs.job.CANCELED]:
                    pilot = self._pilots[pid]['pilot']
                    if state == rs.job.DONE    : pilot['state'] = rps.DONE
                    if state == rs.job.FAILED  : pilot['state'] = rps.FAILED
                    if state == rs.job.CANCELED: pilot['state'] = rps.CANCELED
                    final_pilots.append(pilot)

        if final_pilots:

            for pilot in final_pilots:

                with self._check_lock:
                    # stop monitoring this pilot
                    self._checking.remove(pilot['uid'])

                self._log.debug('final pilot %s %s', pilot['uid'], pilot['state'])

            self.advance(final_pilots, push=False, publish=True)

        # all checks are done, final pilots are weeded out.  Now check if any
        # pilot is scheduled for cancellation and is overdue, and kill it
        # forcefully.
        to_cancel  = list()
        with self._pilots_lock:

            for pid in self._pilots:

                pilot   = self._pilots[pid]['pilot']
                time_cr = pilot.get('cancel_requested')

                # check if the pilot is final meanwhile
                if pilot['state'] in rps.FINAL:
                    continue

                if time_cr and time_cr + JOB_CANCEL_DELAY < time.time():
                    self._log.debug('pilot needs killing: %s :  %s + %s < %s',
                            pid, time_cr, JOB_CANCEL_DELAY, time.time())
                    del(pilot['cancel_requested'])
                    self._log.debug(' cancel pilot %s', pid)
                    to_cancel.append(pid)

        if to_cancel:
            self._kill_pilots(to_cancel)

        return True


    # --------------------------------------------------------------------------
    #
    def _cancel_pilots(self, pids):
        '''
        Send a cancellation request to the pilots.  This call will not wait for
        the request to get enacted, nor for it to arrive, but just send it.
        '''

        if not pids or not self._pilots:
            # nothing to do
            return

        # recod time of request, so that forceful termination can happen
        # after a certain delay
        now = time.time()
        with self._pilots_lock:
            for pid in pids:
                if pid in self._pilots:
                    self._log.debug('update cancel req: %s %s', pid, now)
                    self._pilots[pid]['pilot']['cancel_requested'] = now


    # --------------------------------------------------------------------------
    #
    def _kill_pilots(self, pids):
        '''
        Forcefully kill a set of pilots.  For pilots which have just recently be
        cancelled, we will wait a certain amount of time to give them a chance
        to termimate on their own (which allows to flush profiles and logfiles,
        etc).  After that delay, we'll make sure they get killed.
        '''

        self._log.debug('killing pilots: %s', pids)

        if not pids or not self._pilots:
            # nothing to do
            return

        # find the most recent cancellation request
        with self._pilots_lock:
            self._log.debug('killing pilots: %s',
                              [p['pilot'].get('cancel_requested', 0)
                               for p in list(self._pilots.values())])
            last_cancel = max([p['pilot'].get('cancel_requested', 0)
                               for p in list(self._pilots.values())])

        self._log.debug('killing pilots: last cancel: %s', last_cancel)

        # we wait for up to JOB_CANCEL_DELAY for a pilt
        while time.time() < (last_cancel + JOB_CANCEL_DELAY):

            self._log.debug('killing pilots: check %s < %s + %s',
                    time.time(), last_cancel, JOB_CANCEL_DELAY)

            alive_pids = list()
            for pid in pids:

                if pid not in self._pilots:
                    self._log.error('unknown: %s', pid)
                    raise ValueError('unknown pilot %s' % pid)

                pilot = self._pilots[pid]['pilot']
                if pilot['state'] not in rps.FINAL:
                    self._log.debug('killing pilots: alive %s', pid)
                    alive_pids.append(pid)
                else:
                    self._log.debug('killing pilots: dead  %s', pid)

            pids = alive_pids
            if not alive_pids:
                # nothing to do anymore
                return

            # avoid busy poll)
            time.sleep(1)

        to_advance = list()

        # we don't want the watcher checking for these pilot anymore
        with self._check_lock:
            for pid in pids:
                if pid in self._checking:
                    self._checking.remove(pid)


        self._log.debug('killing pilots: kill! %s', pids)
        try:
            with self._pilots_lock:
                tc = rs.job.Container()
                for pid in pids:

                    if pid not in self._pilots:
                        self._log.error('unknown: %s', pid)
                        raise ValueError('unknown pilot %s' % pid)

                    pilot = self._pilots[pid]['pilot']
                    job   = self._pilots[pid]['job']

                    # don't overwrite resource_details from the agent
                    #
                    if 'resource_details' in pilot:
                        del(pilot['resource_details'])

                    if pilot['state'] in rps.FINAL:
                        continue

                    self._log.debug('plan cancellation of %s : %s', pilot, job)
                    to_advance.append(pilot)
                    self._log.debug('request cancel for %s', pilot['uid'])
                    tc.add(job)

                self._log.debug('cancellation start')
                tc.cancel()
                tc.wait()
                self._log.debug('cancellation done')

            # set canceled state
            self.advance(to_advance, state=rps.CANCELED, push=False, publish=True)

        except Exception:
            self._log.exception('pilot kill failed')

        return True


    # --------------------------------------------------------------------------
    #
    def work(self, pilots):

        if not isinstance(pilots, list):
            pilots = [pilots]

        self.advance(pilots, rps.PMGR_LAUNCHING, publish=True, push=False)

        # We can only use bulk submission for pilots which go to the same
        # target, thus we sort them into buckets and lunch the buckets
        # individually
        buckets = dict()
        for pilot in pilots:
            resource = pilot['description']['resource']
            schema   = pilot['description']['access_schema']
            if resource not in buckets:
                buckets[resource] = dict()
            if schema not in buckets[resource]:
                buckets[resource][schema] = list()
            buckets[resource][schema].append(pilot)

        for resource in buckets:

            for schema in buckets[resource]:

                try:
                    pilots = buckets[resource][schema]
                    pids   = [p['uid'] for p in pilots]
                    self._log.info("Launching pilots on %s: %s", resource, pids)

                    self._start_pilot_bulk(resource, schema, pilots)

                    self.advance(pilots, rps.PMGR_ACTIVE_PENDING, push=False, publish=True)

                except Exception:
                    self._log.exception('bulk launch failed')
                    self.advance(pilots, rps.FAILED, push=False, publish=True)


    # --------------------------------------------------------------------------
    #
    def _start_pilot_bulk(self, resource, schema, pilots):
        '''
        For each pilot, we prepare by determining what files need to be staged,
<<<<<<< HEAD
        and what job description needs to be submitted.

        We expect `_prepare_pilot(resource, pilot)` to return a dict with:

            {
              'js' : saga.job.Description,
              'fts': [
                { 'src': string  # absolute source file name
                  'tgt': string  # relative target file name
                  'rem': bool    # shall we remove src?
                },
                ...
              ],
              'sds': [
                <rp staging directive>
                ...
              ]
            }

        When transfering data, we'll ensure that each src is only transferred
        once (in fact, we put all src files into a tarball and unpack that on
        the target side).

        The returned dicts are expected to only contain files which actually
        need staging, ie. which have not been staged during a previous pilot
        submission.  That implies one of two things: either this component is
        stateful, and remembers what has been staged -- which makes it difficult
        to use multiple component instances; or the component inspects the
        target resource for existing files -- which involves additional
        expensive remote hops.
        FIXME: since neither is implemented at this point we won't discuss the
               tradeoffs further -- right now files are unique per pilot bulk.

        Once all dicts are collected, we create one additional file which
        contains the staging information, and then pack all src files into
        a tarball for staging.  We transfer the tarball, and *immediately*
        trigger the untaring on the target resource, which is thus *not* part of
        the bootstrapping process.
        NOTE: this is to avoid untaring race conditions for multiple pilots, and
              also to simplify bootstrapping dependencies -- the bootstrappers
              are likely within the tarball after all...
        """
=======
        and what job description needs to be submitted.  Files are then be
        staged, and jobs are submitted.

        Two files are staged: a bootstrapper and a tarball - the latter
        containing the pilot sandboxes, agent configs, and any other auxilliary
        files needed to bootstrap.  The bootstrapper will untar those parts of
        the tarball which it needs to bootstrap one specific pilot.
        '''
>>>>>>> 0b677fc2

        rcfg = self._session.get_resource_config(resource, schema)
        sid  = self._session.uid

        # we create a deep-copy of the resource cfg, so that this code is fee to
        # change it as needed
        rcfg = ru.Config(cfg=rcfg.as_dict())

        # ----------------------------------------------------------------------
        # the rcfg can contain keys with string expansion placeholders where
        # values from the pilot description need filling in.  A prominent
        # example is `%(pd.project)s`, where the pilot description's `PROJECT`
        # value needs to be filled in (here in lowercase).
        #
        # FIXME: right now we assume all pilot descriptions to contain similar
        #        entries, so that the expansion is only done on the first PD.
        expand = dict()
        pd     = pilots[0]['description']
        for k,v in pd.items():
            if v is None:
                v = ''
            expand['pd.%s' % k] = v
            if isinstance(v, str):
                expand['pd.%s' % k.upper()] = v.upper()
                expand['pd.%s' % k.lower()] = v.lower()
            else:
                expand['pd.%s' % k.upper()] = v
                expand['pd.%s' % k.lower()] = v

        for k in rcfg:
            if isinstance(rcfg[k], str):
                orig     = rcfg[k]
                rcfg[k]  = rcfg[k] % expand
                expanded = rcfg[k]
                if orig != expanded:
                    self._log.debug('RCFG:\n%s\n%s', orig, expanded)

        # we create a fake session_sandbox with all pilot_sandboxes in /tmp, and
        # then tar it up.  Once we untar that tarball on the target machine, we
        # should have all sandboxes and all files required to bootstrap the
        # pilots
        tmp_dir  = os.path.abspath(tempfile.mkdtemp(prefix='rp_agent_tmp'))
        tar_name = '%s.%s.tgz' % (sid, self._uid)
        tar_tgt  = '%s/%s'     % (tmp_dir, tar_name)
        tar_url  = rs.Url('file://localhost/%s' % tar_tgt)

        # we need the session sandbox url, but that is (at least in principle)
        # dependent on the schema to use for pilot startup.  So we confirm here
        # that the bulk is consistent wrt. to the schema.  Also include
        # `staging_input` files and place them in the `pilot_sandbox`.
        #
        # FIXME: may need to split into schema-specific sub-bulks
        #
        schemas = set([p['description'].get('access_schema') for p in pilots])
        assert(len(schemas) == 1), \
               'inconsistent schemas on launch: %s' % schemas

        # get and expand sandboxes (this bulk uses the same schema toward the
        # same target resource, so all session sandboxes are the same)
        # FIXME: expansion actually may differ per pilot (queue names, project
        #        names, etc could be expanded)
        session_sandbox = self._session._get_session_sandbox(pilots[0]).path
        session_sandbox = session_sandbox % expand

        # we will create the session sandbox before we untar, so we can use that
        # as workdir, and pack all paths relative to that session sandbox.  That
        # implies that we have to recheck that all URLs in fact do point into
        # the session sandbox.
        #
        # We also create a file `staging_output.json` for each pilot which
        # contains the list of files to be tarred up and prepared for output
        # staging.

        ft_list = list()  # files to stage
        jd_list = list()  # jobs  to submit

        for pilot in pilots:

            pid = pilot['uid']
            os.makedirs('%s/%s' % (tmp_dir, pid))
<<<<<<< HEAD

            info = self._prepare_pilot(resource, rcfg, pilot, expand, tar_name)

=======

            info = self._prepare_pilot(resource, rcfg, pilot, expand)
>>>>>>> 0b677fc2
            ft_list += info['fts']
            jd_list.append(info['jd'])

            self._prof.prof('staging_in_start', uid=pid)

            for fname in ru.as_list(pilot['description'].get('input_staging')):
                base = os.path.basename(fname)
                ft_list.append({'src': fname,
                                'tgt': '%s/%s' % (pid, base),
                                'rem': False})

            output_staging = pilot['description'].get('output_staging')
            if output_staging:
                fname = '%s/%s/staging_output.txt' % (tmp_dir, pilot['uid'])
                with open(fname, 'w') as fout:
                    for entry in output_staging:
                        fout.write('%s\n' % entry)

            # direct staging, use first pilot for staging context
<<<<<<< HEAD
=======
            # NOTE: this implies that the SDS can only refer to session
            #       sandboxes, not to pilot sandboxes!
            self._log.debug('==== %s', info['sds'])
>>>>>>> 0b677fc2
            self._stage_in(pilots[0], info['sds'])

        for ft in ft_list:
            src     = os.path.abspath(ft['src'])
            tgt     = os.path.relpath(os.path.normpath(ft['tgt']), session_sandbox)
          # src_dir = os.path.dirname(src)
            tgt_dir = os.path.dirname(tgt)

            if tgt_dir.startswith('..'):
              # raise ValueError('staging tgt %s outside pilot sbox: %s' % (ft['tgt'], tgt))
                tgt = ft['tgt']
                tgt_dir = os.path.dirname(tgt)

            if not os.path.isdir('%s/%s' % (tmp_dir, tgt_dir)):
                os.makedirs('%s/%s' % (tmp_dir, tgt_dir))

            if src == '/dev/null':
                # we want an empty file -- touch it (tar will refuse to
                # handle a symlink to /dev/null)
                open('%s/%s' % (tmp_dir, tgt), 'a').close()
            else:
                # use a shell callout to account for wildcard expansion
                cmd = 'ln -s %s %s/%s' % (os.path.abspath(src), tmp_dir, tgt)
                out, err, ret = ru.sh_callout(cmd, shell=True)
                if ret:
                    self._log.debug('out: %s', out)
                    self._log.debug('err: %s', err)
                    raise RuntimeError('callout failed: %s' % cmd)


        # tar.  If any command fails, this will raise.
        cmd = "cd %s && tar zchf %s *" % (tmp_dir, tar_tgt)
        out, err, ret = ru.sh_callout(cmd, shell=True)

        if ret:
            self._log.debug('out: %s', out)
            self._log.debug('err: %s', err)
            raise RuntimeError('callout failed: %s' % cmd)

        # remove all files marked for removal-after-pack
        for ft in ft_list:
            if ft['rem']:
                os.unlink(ft['src'])

        fs_endpoint  = rcfg['filesystem_endpoint']
        fs_url       = rs.Url(fs_endpoint)
        tar_rem      = rs.Url(fs_url)
        tar_rem.path = "%s/%s" % (session_sandbox, tar_name)

        self._log.debug('stage tarball for %s', pilots[0]['uid'])
        self._stage_in(pilots[0], {'source': tar_url,
                                   'target': tar_rem,
                                   'action': rpc.TRANSFER})
        shutil.rmtree(tmp_dir)

<<<<<<< HEAD
     ## # NOTE: the untar was moved into the bootstrapper (see `-z`).  That
     ## #       is actually only correct for the single-pilot case...
     ## # TODO: one tarball per pilot
     ## #
     ## # we now need to untar on the target machine.
     ## js_url = ru.Url(pilots[0]['js_url'])
     ##
     ## # well, we actually don't need to talk to the rm, but only need
     ## # a shell on the headnode.  That seems true for all ResourceManager we use right
     ## # now.  So, lets convert the URL:
     ## if '+' in js_url.scheme:
     ##     parts = js_url.scheme.split('+')
     ##     if 'gsissh' in parts: js_url.scheme = 'gsissh'
     ##     elif  'ssh' in parts: js_url.scheme = 'ssh'
     ## else:
     ##     # In the non-combined '+' case we need to distinguish between
     ##     # a url that was the result of a hop or a local rm.
     ##     if js_url.scheme not in ['ssh', 'gsissh']:
     ##         js_url.scheme = 'fork'
     ##         js_url.host   = 'localhost'
     ##
     ## with self._cache_lock:
     ##     if  js_url in self._saga_js_cache:
     ##         js_tmp  = self._saga_js_cache[js_url]
     ##     else:
     ##         js_tmp  = rs.job.Service(js_url, session=self._session)
     ##         self._saga_js_cache[js_url] = js_tmp
     ##
     ## cmd = "tar zmxvf %s/%s -C / ; rm -f %s" % \
     ## cmd = "tar zmxvf %s/%s -C %s" % \
     ##         (session_sandbox, tar_name, session_sandbox)
     ## j = js_tmp.run_job(cmd)
     ## j.wait()
     ##
     ## self._log.debug('tar cmd : %s', cmd)
     ## self._log.debug('tar done: %s, %s, %s', j.state, j.stdout, j.stderr)
=======
        # FIXME: the untar was moved into the bootstrapper (see `-z`).  That
        #        is actually only correct for the single-pilot case...
>>>>>>> 0b677fc2

        for pilot in pilots:
            self._prof.prof('staging_in_stop',  uid=pilot['uid'])
            self._prof.prof('submission_start', uid=pilot['uid'])

        # look up or create JS for actual pilot submission.  This might result
        # in the same js url as above, or not.
        js_ep  = rcfg['job_manager_endpoint']
        with self._cache_lock:
            if js_ep in self._saga_js_cache:
                js = self._saga_js_cache[js_ep]
            else:
                js = rs.job.Service(js_ep, session=self._session)
                self._saga_js_cache[js_ep] = js

        # now that the scripts are in place and configured,
        # we can launch the agent
        jc = rs.job.Container()

        for jd in jd_list:
            self._log.debug('jd: %s', pprint.pformat(jd.as_dict()))
            jc.add(js.create_job(jd))

        jc.run()

        # Order of tasks in `rs.job.Container().tasks` is not changing over the
        # time, thus it's able to iterate over it and other list(s) all together
        for j, pilot in zip(jc.get_tasks(), pilots):

            # do a quick error check
            if j.state == rs.FAILED:
                self._log.error('%s: %s : %s : %s', j.id, j.state, j.stderr, j.stdout)
                raise RuntimeError("SAGA Job state is FAILED. (%s)" % j.name)

            pid = pilot['uid']

            # Update the Pilot's state to 'PMGR_ACTIVE_PENDING' if SAGA job
            # submission was successful.  Since the pilot leaves the scope of
            # the PMGR for the time being, we update the complete DB document
            pilot['$all'] = True

            # FIXME: update the right pilot
            with self._pilots_lock:

                self._pilots[pid] = dict()
                self._pilots[pid]['pilot'] = pilot
                self._pilots[pid]['job']   = j

            # make sure we watch that pilot
            with self._check_lock:
                self._checking.append(pid)

        for pilot in pilots:
            self._prof.prof('submission_stop', uid=pilot['uid'])


    # --------------------------------------------------------------------------
    #
    def _prepare_pilot(self, resource, rcfg, pilot, expand, tar_name):

        pid = pilot["uid"]
        ret = {'fts': list(),  # tar for staging
               'sds': list(),  # direct staging
               'jd' : None  }  # job description

        # ----------------------------------------------------------------------
        # Database connection parameters
        sid          = self._session.uid
        database_url = self._session.cfg.dburl

        # some default values are determined at runtime
        default_virtenv = '%%(resource_sandbox)s/ve.%s.%s' % \
                          (resource, self._rp_version)

        # ----------------------------------------------------------------------
        # pilot description and resource configuration
        number_cores    = pilot['description']['cores']
        number_gpus     = pilot['description']['gpus']
        required_memory = pilot['description']['memory']
        runtime         = pilot['description']['runtime']
        app_comm        = pilot['description']['app_comm']
        queue           = pilot['description']['queue']
        job_name        = pilot['description']['job_name']
        project         = pilot['description']['project']
        cleanup         = pilot['description']['cleanup']
        candidate_hosts = pilot['description']['candidate_hosts']

        # ----------------------------------------------------------------------
        # get parameters from resource cfg, set defaults where needed
        agent_launch_method     = rcfg.get('agent_launch_method')
        agent_dburl             = rcfg.get('agent_mongodb_endpoint', database_url)
        agent_spawner           = rcfg.get('agent_spawner',       DEFAULT_AGENT_SPAWNER)
        agent_config            = rcfg.get('agent_config',        DEFAULT_AGENT_CONFIG)
        agent_scheduler         = rcfg.get('agent_scheduler')
        tunnel_bind_device      = rcfg.get('tunnel_bind_device')
        default_queue           = rcfg.get('default_queue')
        forward_tunnel_endpoint = rcfg.get('forward_tunnel_endpoint')
        resource_manager        = rcfg.get('resource_manager')
        mpi_launch_method       = rcfg.get('mpi_launch_method', '')
        pre_bootstrap_0         = rcfg.get('pre_bootstrap_0', [])
        pre_bootstrap_1         = rcfg.get('pre_bootstrap_1', [])
        python_interpreter      = rcfg.get('python_interpreter')
        task_launch_method      = rcfg.get('task_launch_method')
        rp_version              = rcfg.get('rp_version')
        virtenv_mode            = rcfg.get('virtenv_mode',        DEFAULT_VIRTENV_MODE)
        virtenv                 = rcfg.get('virtenv',             default_virtenv)
        cores_per_node          = rcfg.get('cores_per_node', 0)
        gpus_per_node           = rcfg.get('gpus_per_node',  0)
        lfs_path_per_node       = rcfg.get('lfs_path_per_node', None)
        lfs_size_per_node       = rcfg.get('lfs_size_per_node',  0)
        python_dist             = rcfg.get('python_dist')
        virtenv_dist            = rcfg.get('virtenv_dist',        DEFAULT_VIRTENV_DIST)
        cu_tmp                  = rcfg.get('cu_tmp')
        spmd_variation          = rcfg.get('spmd_variation')
        shared_filesystem       = rcfg.get('shared_filesystem', True)
        stage_cacerts           = rcfg.get('stage_cacerts', False)
        cu_pre_exec             = rcfg.get('cu_pre_exec')
        cu_post_exec            = rcfg.get('cu_post_exec')
        export_to_cu            = rcfg.get('export_to_cu')
        mandatory_args          = rcfg.get('mandatory_args', [])
        system_architecture     = rcfg.get('system_architecture', {})
        saga_jd_supplement      = rcfg.get('saga_jd_supplement', {})

        self._log.debug(cores_per_node)
        self._log.debug(pprint.pformat(rcfg))

        # make sure that mandatory args are known
        for ma in mandatory_args:
            if pilot['description'].get(ma) is None:
                raise  ValueError('attribute "%s" is required for "%s"'
                                 % (ma, resource))

        # get pilot and global sandbox
        resource_sandbox = self._session._get_resource_sandbox(pilot)
        session_sandbox  = self._session._get_session_sandbox (pilot)
        pilot_sandbox    = self._session._get_pilot_sandbox   (pilot)
        client_sandbox   = self._session._get_client_sandbox  ()

        pilot['resource_sandbox'] = str(resource_sandbox) % expand
        pilot['session_sandbox']  = str(session_sandbox)  % expand
        pilot['pilot_sandbox']    = str(pilot_sandbox)    % expand
        pilot['client_sandbox']   = str(client_sandbox)

        # from here on we need only paths
        resource_sandbox = resource_sandbox.path % expand
        session_sandbox  = session_sandbox .path % expand
        pilot_sandbox    = pilot_sandbox   .path % expand
      # client_sandbox   = client_sandbox  # not expanded

        if not job_name:
            job_name = pid

        try:
            if isinstance(agent_config, dict):
                agent_cfg = ru.Config(cfg=agent_config)

            elif isinstance(agent_config, str):
                agent_cfg = ru.Config('radical.pilot',
                                      category='agent',
                                      name=agent_config)
            else:
                # we can't handle this type
                raise TypeError('agent config must be string or dict')

        except Exception:
            self._log.exception('Error using agent config')
            raise


        # expand variables in virtenv string
        virtenv = virtenv % {'pilot_sandbox'   : pilot_sandbox,
                             'session_sandbox' : session_sandbox,
                             'resource_sandbox': resource_sandbox}

        # Check for deprecated global_virtenv
        if 'global_virtenv' in rcfg:
            raise RuntimeError("'global_virtenv' is deprecated (%s)" % resource)

        # Create a host:port string for use by the bootstrap_0.
        db_url = rs.Url(agent_dburl)
        if db_url.port:
            db_hostport = "%s:%d" % (db_url.host, db_url.port)
        else:
            db_hostport = "%s:%d" % (db_url.host, 27017)  # mongodb default

        # ----------------------------------------------------------------------
        # the version of the agent is derived from
        # rp_version, which has the following format
        # and interpretation:
        #
        # case rp_version:
        #   @<token>:
        #   @tag/@branch/@commit: # no sdist staging
        #       git clone $github_base radical.pilot.src
        #       (cd radical.pilot.src && git checkout token)
        #       pip install -t $VIRTENV/rp_install/ radical.pilot.src
        #       rm -rf radical.pilot.src
        #       export PYTHONPATH=$VIRTENV/rp_install:$PYTHONPATH
        #
        #   release: # no sdist staging
        #       pip install -t $VIRTENV/rp_install radical.pilot
        #       export PYTHONPATH=$VIRTENV/rp_install:$PYTHONPATH
        #
        #   local: # needs sdist staging
        #       tar zxf $sdist.tgz
        #       pip install -t $SANDBOX/rp_install $sdist/
        #       export PYTHONPATH=$SANDBOX/rp_install:$PYTHONPATH
        #
        #   installed: # no sdist staging
        #       true
        # esac
        #
        # virtenv_mode
        #   private : error  if ve exists, otherwise create, then use
        #   update  : update if ve exists, otherwise create, then use
        #   create  : use    if ve exists, otherwise create, then use
        #   use     : use    if ve exists, otherwise error,  then exit
        #   recreate: delete if ve exists, otherwise create, then use
        #   local   : use the client virtualenv (assumes same FS)
        #
        # examples   :
        #   virtenv@v0.20
        #   virtenv@devel
        #   virtenv@release
        #   virtenv@installed
        #   stage@local
        #   stage@/tmp/my_agent.py
        #
        # Note that some combinations may be invalid,
        # specifically in the context of virtenv_mode.  If, for
        # example, virtenv_mode is 'use', then the 'virtenv:tag'
        # will not make sense, as the virtenv is not updated.
        # In those cases, the virtenv_mode is honored, and
        # a warning is printed.
        #
        # Also, the 'stage' mode can only be combined with the
        # 'local' source, or with a path to the agent (relative
        # to root_dir, or absolute).
        #
        # A rp_version which does not adhere to the
        # above syntax is ignored, and the fallback stage@local
        # is used.


        if not rp_version:
            if virtenv_mode == 'local': rp_version = 'installed'
            else                      : rp_version = DEFAULT_RP_VERSION

        if not rp_version.startswith('@') and \
               rp_version not in ['installed', 'local', 'release']:
            raise ValueError("invalid rp_version '%s'" % rp_version)

        if rp_version.startswith('@'):
            rp_version  = rp_version[1:]  # strip '@'


        # ----------------------------------------------------------------------
        # sanity checks
        if not python_dist        : raise RuntimeError("missing python distribution")
        if not virtenv_dist       : raise RuntimeError("missing virtualenv distribution")
        if not agent_spawner      : raise RuntimeError("missing agent spawner")
        if not agent_scheduler    : raise RuntimeError("missing agent scheduler")
        if not resource_manager   : raise RuntimeError("missing resource manager")
        if not agent_launch_method: raise RuntimeError("missing agentlaunch method")
        if not task_launch_method : raise RuntimeError("missing task launch method")

        # massage some values
        if not queue:
            queue = default_queue

        if  cleanup and isinstance(cleanup, bool):
            #  l : log files
            #  u : unit work dirs
            #  v : virtualenv
            #  e : everything (== pilot sandbox)
            if shared_filesystem:
                cleanup = 'luve'
            else:
                # we cannot clean the sandbox from within the agent, as the hop
                # staging would then fail, and we'd get nothing back.
                # FIXME: cleanup needs to be done by the pmgr.launcher, or
                #        someone else, really, after fetching all logs and
                #        profiles.
                cleanup = 'luv'

            # we never cleanup virtenvs which are not private
            if virtenv_mode != 'private':
                cleanup = cleanup.replace('v', '')

        # use local VE ?
        if virtenv_mode == 'local':
            if os.environ.get('VIRTUAL_ENV'):
                python_dist = 'default'
                virtenv     = os.environ['VIRTUAL_ENV']
            elif os.environ.get('CONDA_PREFIX'):
                python_dist = 'anaconda'
                virtenv     = os.environ['CONDA_PREFIX']
            else:
                # we can't use local
                self._log.error('virtenv_mode is local, no local env found')
                raise ValueError('no local env found')

        # if cores_per_node is set (!= None), then we need to
        # allocation full nodes, and thus round up
        if cores_per_node:
            cores_per_node = int(cores_per_node)
            number_cores   = int(cores_per_node *
                             math.ceil(float(number_cores) / cores_per_node))

        # if gpus_per_node is set (!= None), then we need to
        # allocation full nodes, and thus round up
        if gpus_per_node:
            gpus_per_node = int(gpus_per_node)
            number_gpus   = int(gpus_per_node *
                            math.ceil(float(number_gpus) / gpus_per_node))

        tar_name = '%s.%s.tgz' % (sid, self.uid)

        # set mandatory args
        bootstrap_args  = ""

        # add dists to staging files, if needed:
        # don't stage on `rp_version==installed` or `virtenv_mode==local`
        if rp_version   == 'installed' or \
           virtenv_mode == 'local'     :
            sdist_names = list()
            sdist_paths = list()
        else:
            sdist_names = [ru.sdist_name, rs.sdist_name, self._rp_sdist_name]
            sdist_paths = [ru.sdist_path, rs.sdist_path, self._rp_sdist_path]
            bootstrap_args += " -d '%s'" % ':'.join(sdist_names)

        bootstrap_args += " -p '%s'" % pid
        bootstrap_args += " -s '%s'" % sid
        bootstrap_args += " -m '%s'" % virtenv_mode
        bootstrap_args += " -r '%s'" % rp_version
        bootstrap_args += " -b '%s'" % python_dist
        bootstrap_args += " -g '%s'" % virtenv_dist
        bootstrap_args += " -v '%s'" % virtenv
        bootstrap_args += " -y '%d'" % runtime
        bootstrap_args += " -z '%s'" % tar_name

        # set optional args
        if resource_manager == "CCM": bootstrap_args += " -c"
        if forward_tunnel_endpoint:   bootstrap_args += " -f '%s'" % forward_tunnel_endpoint
        if forward_tunnel_endpoint:   bootstrap_args += " -h '%s'" % db_hostport
        if python_interpreter:        bootstrap_args += " -i '%s'" % python_interpreter
        if tunnel_bind_device:        bootstrap_args += " -t '%s'" % tunnel_bind_device
        if cleanup:                   bootstrap_args += " -x '%s'" % cleanup

        if 'RADICAL_BASE' not in str(pre_bootstrap_0):
            pre_bootstrap_0.append('export RADICAL_BASE="%s"'     % resource_sandbox)

        for arg in pre_bootstrap_0:
            bootstrap_args += " -e '%s'" % arg
        for arg in pre_bootstrap_1:
            bootstrap_args += " -w '%s'" % arg

        agent_cfg['owner']               = 'agent.0'
        agent_cfg['resource']            = resource
        agent_cfg['cores']               = number_cores
        agent_cfg['gpus']                = number_gpus
        agent_cfg['spawner']             = agent_spawner
        agent_cfg['scheduler']           = agent_scheduler
        agent_cfg['runtime']             = runtime
        agent_cfg['app_comm']            = app_comm
        agent_cfg['dburl']               = str(database_url)
        agent_cfg['sid']                 = sid
        agent_cfg['pid']                 = pid
        agent_cfg['pmgr']                = self._pmgr
        agent_cfg['logdir']              = '.'
        agent_cfg['pilot_sandbox']       = pilot_sandbox
        agent_cfg['session_sandbox']     = session_sandbox
        agent_cfg['resource_sandbox']    = resource_sandbox
        agent_cfg['resource_manager']    = resource_manager
        agent_cfg['agent_launch_method'] = agent_launch_method
        agent_cfg['task_launch_method']  = task_launch_method
        agent_cfg['mpi_launch_method']   = mpi_launch_method
        agent_cfg['cores_per_node']      = cores_per_node
        agent_cfg['gpus_per_node']       = gpus_per_node
        agent_cfg['lfs_path_per_node']   = lfs_path_per_node
        agent_cfg['lfs_size_per_node']   = lfs_size_per_node
        agent_cfg['cu_tmp']              = cu_tmp
        agent_cfg['export_to_cu']        = export_to_cu
        agent_cfg['cu_pre_exec']         = cu_pre_exec
        agent_cfg['cu_post_exec']        = cu_post_exec
        agent_cfg['resource_cfg']        = copy.deepcopy(rcfg)
        agent_cfg['debug']               = self._log.getEffectiveLevel()

        # we'll also push the agent config into MongoDB
        pilot['cfg'] = agent_cfg

        # ----------------------------------------------------------------------
        # Write agent config dict to a json file in pilot sandbox.

        agent_cfg_name = 'agent.0.cfg'
        cfg_tmp_handle, cfg_tmp_file = tempfile.mkstemp(prefix='rp.agent_cfg.')
        os.close(cfg_tmp_handle)  # file exists now

        # Convert dict to json file
        self._log.debug("Write agent cfg to '%s'.", cfg_tmp_file)
        ru.write_json(agent_cfg, cfg_tmp_file)

        ret['fts'].append({'src': cfg_tmp_file,
                           'tgt': '%s/%s' % (pilot_sandbox, agent_cfg_name),
                           'rem': True})  # purge the tmp file after packing

        # ----------------------------------------------------------------------
        # we also touch the log and profile tarballs in the target pilot sandbox
        ret['fts'].append({'src': '/dev/null',
                           'tgt': '%s/%s' % (pilot_sandbox, '%s.log.tgz' % pid),
                           'rem': False})  # don't remove /dev/null
        # only stage profiles if we profile
        if self._prof.enabled:
            ret['fts'].append({
                           'src': '/dev/null',
                           'tgt': '%s/%s' % (pilot_sandbox, '%s.prof.tgz' % pid),
                           'rem': False})  # don't remove /dev/null

        # check if we have a sandbox cached for that resource.  If so, we have
        # nothing to do.  Otherwise we create the sandbox and stage the RP
        # stack etc.
        #
        # NOTE: this will race when multiple pilot launcher instances are used!
        #
<<<<<<< HEAD
        with self._cache_lock:

            if resource not in self._sandboxes:

                tgt_path = ru.Url(pilot['session_sandbox']).path

                for sdist in sdist_paths:
                    base = os.path.basename(sdist)
                    tgt  = '%s/%s' % (tgt_path, base)
                    ret['fts'].append({
                        'src': sdist,
                        'tgt': '%s/%s' % (session_sandbox, base),
                        'rem': False
                    })

                # Some machines cannot run pip due to outdated CA certs.
                # For those, we also stage an updated certificate bundle
                # TODO: use booleans all the way?
                if stage_cacerts:
=======
        if resource not in self._sandboxes:

            for sdist in sdist_paths:
                base = os.path.basename(sdist)
                ret['fts'].append({'src': sdist,
                                   'tgt': '%s/%s' % (session_sandbox, base),
                                   'rem': False
                })

            # Copy the bootstrap shell script.
            bootstrapper_path = os.path.abspath("%s/agent/bootstrap_0.sh"
                              % self._root_dir)
            ret['fts'].append({'src': bootstrapper_path,
                               'tgt': session_sandbox,
                               'rem': False
            })

            # Some machines cannot run pip due to outdated CA certs.
            # For those, we also stage an updated certificate bundle
            # TODO: use booleans all the way?
            if stage_cacerts:
>>>>>>> 0b677fc2

                certs = 'cacert.pem.gz'
                cpath = os.path.abspath("%s/agent/%s" % (self._root_dir, certs))
                self._log.debug("use CAs %s", cpath)

<<<<<<< HEAD
                    tgt = '%s/%s' % (tgt_path, certs)
                    ret['fts'].append({'src': cpath,
                                       'tgt': tgt,
                                       'rem': False})
=======
                ret['fts'].append({'src': cpath,
                                   'tgt': '%s/%s' % (session_sandbox, certs),
                                   'rem': False})
>>>>>>> 0b677fc2

            self._sandboxes[resource] = True

        # always stage the bootstrapper for each pilot, but *not* in the tarball
<<<<<<< HEAD
        bootstrapper_path = os.path.abspath("%s/agent/bootstrap_0.sh"
                                           % self._root_dir)
        tgt = '%s/bootstrap_0.sh' % pilot['pilot_sandbox']
        ret['sds'].append({'source': bootstrapper_path,
                           'target': tgt,
=======
        # FIXME: this results in many staging ops for many pilots
        bootstrapper_path = os.path.abspath("%s/agent/bootstrap_0.sh"
                                           % self._root_dir)
        bootstrap_tgt = '%s/bootstrap_0.sh' % (pilot_sandbox)
        ret['sds'].append({'source': bootstrapper_path,
                           'target': bootstrap_tgt,
>>>>>>> 0b677fc2
                           'action': rpc.TRANSFER})

        # ----------------------------------------------------------------------
        # Create SAGA Job description and submit the pilot job

        jd = rs.job.Description()

<<<<<<< HEAD
        bootstrap_tgt = '%s/bootstrap_0.sh' % pilot_sandbox

=======
>>>>>>> 0b677fc2
        jd.name                  = job_name
        jd.executable            = "/bin/bash"
        jd.arguments             = ['-l %s %s' % (bootstrap_tgt, bootstrap_args)]
        jd.working_directory     = pilot_sandbox
        jd.project               = project
        jd.output                = "bootstrap_0.out"
        jd.error                 = "bootstrap_0.err"
        jd.total_cpu_count       = number_cores
        jd.total_gpu_count       = number_gpus
        jd.total_physical_memory = required_memory
        jd.processes_per_host    = cores_per_node
        jd.spmd_variation        = spmd_variation
        jd.wall_time_limit       = runtime
        jd.queue                 = queue
        jd.candidate_hosts       = candidate_hosts
        jd.environment           = dict()
        jd.system_architecture   = system_architecture

        # we set any saga_jd_supplement keys which are not already set above
        for key, val in saga_jd_supplement.items():
            if not jd[key]:
                self._log.debug('supplement %s: %s', key, val)
                jd[key] = val

        # set saga job description attribute based on env variable(s)
        if os.environ.get('RADICAL_SAGA_SMT'):
            try:
                jd.system_architecture['smt'] = \
                    int(os.environ['RADICAL_SAGA_SMT'])
            except Exception as e:
                self._log.debug('SAGA SMT not set: %s' % e)

        # job description environment variable(s) setup

        if self._prof.enabled:
            jd.environment['RADICAL_PROFILE'] = 'TRUE'

        jd.environment['RADICAL_BASE'] = resource_sandbox

        # for condor backends and the like which do not have shared FSs, we add
        # additional staging directives so that the backend system binds the
        # files from the session and pilot sandboxes to the pilot job.
        jd.file_transfer = list()
        if not shared_filesystem:

            jd.file_transfer.extend([
                'site:%s/%s > %s' % (pilot_sandbox,   agent_cfg_name, agent_cfg_name),
                'site:%s/%s.log.tgz > %s.log.tgz' % (pilot_sandbox, pid, pid),
                'site:%s/%s.log.tgz < %s.log.tgz' % (pilot_sandbox, pid, pid)
            ])

            if self._prof.enabled:
                jd.file_transfer.extend([
                    'site:%s/%s.prof.tgz > %s.prof.tgz' % (pilot_sandbox, pid, pid),
                    'site:%s/%s.prof.tgz < %s.prof.tgz' % (pilot_sandbox, pid, pid)
                ])

            for sdist in sdist_names:
                jd.file_transfer.extend([
                    'site:%s/%s > %s' % (session_sandbox, sdist, sdist)
                ])

            if stage_cacerts:
                jd.file_transfer.extend([
                    'site:%s/%s > %s' % (session_sandbox, certs, certs)
                ])

        self._log.debug("Bootstrap command line: %s %s", jd.executable, jd.arguments)

        ret['jd'] = jd
        return ret


    # --------------------------------------------------------------------------
    #
    def _stage_in(self, pilot, sds):
        '''
        Run some input staging directives.
        '''

        resource_sandbox = self._session._get_resource_sandbox(pilot)
<<<<<<< HEAD
        session_sandbox  = self._session._get_session_sandbox (pilot)
=======
      # session_sandbox  = self._session._get_session_sandbox (pilot)
>>>>>>> 0b677fc2
        pilot_sandbox    = self._session._get_pilot_sandbox   (pilot)
        client_sandbox   = self._session._get_client_sandbox()

        # contexts for staging url expansion
        rem_ctx = {'pwd'     : pilot_sandbox,
                   'client'  : client_sandbox,
                   'pilot'   : pilot_sandbox,
                   'resource': resource_sandbox}

        loc_ctx = {'pwd'     : client_sandbox,
                   'client'  : client_sandbox,
                   'pilot'   : pilot_sandbox,
                   'resource': resource_sandbox}

        sds = ru.as_list(sds)

        for sd in sds:
            sd['prof_id'] = pilot['uid']

        for sd in sds:
            sd['source'] = str(complete_url(sd['source'], loc_ctx, self._log))
            sd['target'] = str(complete_url(sd['target'], rem_ctx, self._log))

        self._stage(sds)


    # --------------------------------------------------------------------------
    #
    def _stage_out(self, pilot, sds):
        '''
        Run some output staging directives.
        '''

        resource_sandbox = self._session._get_resource_sandbox(pilot)
<<<<<<< HEAD
        session_sandbox  = self._session._get_session_sandbox (pilot)
=======
      # session_sandbox  = self._session._get_session_sandbox (pilot)
>>>>>>> 0b677fc2
        pilot_sandbox    = self._session._get_pilot_sandbox   (pilot)
        client_sandbox   = self._session._get_client_sandbox()

        # contexts for staging url expansion
<<<<<<< HEAD
        loc_ctx = {'pwd'     : pilot_sandbox,
=======
        loc_ctx = {'pwd'     : client_sandbox,
>>>>>>> 0b677fc2
                   'client'  : client_sandbox,
                   'pilot'   : pilot_sandbox,
                   'resource': resource_sandbox}

<<<<<<< HEAD
        rem_ctx = {'pwd'     : client_sandbox,
=======
        rem_ctx = {'pwd'     : pilot_sandbox,
>>>>>>> 0b677fc2
                   'client'  : client_sandbox,
                   'pilot'   : pilot_sandbox,
                   'resource': resource_sandbox}

        sds = ru.as_list(sds)

        for sd in sds:
            sd['prof_id'] = pilot['uid']

        for sd in sds:
<<<<<<< HEAD
            sd['source'] = str(complete_url(sd['source'], self._rem_ctx, self._log))
            sd['target'] = str(complete_url(sd['target'], self._loc_ctx, self._log))
=======
            sd['source'] = str(complete_url(sd['source'], rem_ctx, self._log))
            sd['target'] = str(complete_url(sd['target'], loc_ctx, self._log))
>>>>>>> 0b677fc2

        self._stage(sds)


    # --------------------------------------------------------------------------
    #
    def _stage(self, sds):

        # add uid, ensure its a list, general cleanup
        sds  = expand_staging_directives(sds)
        uids = [sd['uid'] for sd in sds]

        # prepare to wait for completion
        with self._sds_lock:

            self._active_sds = dict()
            for sd in sds:
                sd['state'] = rps.NEW
                self._active_sds[sd['uid']] = sd

            sd_states = [sd['state'] for sd
                                     in  list(self._active_sds.values())
                                     if  sd['uid'] in uids]

        # push them out
        self._stager_queue.put(sds)

        while rps.NEW in sd_states:
            time.sleep(1.0)
            with self._sds_lock:
                sd_states = [sd['state'] for sd
                                         in  list(self._active_sds.values())
                                         if  sd['uid'] in uids]

        if rps.FAILED in sd_states:
            raise RuntimeError('pilot staging failed')


    # --------------------------------------------------------------------------
    #
    def _staging_ack_cb(self, topic, msg):
        '''
        update staging directive state information
        '''

        cmd = msg.get('cmd')
        arg = msg.get('arg')

        if cmd == 'staging_result':

<<<<<<< HEAD
            sds = arg['sds']
            states = {sd['uid']: sd['state'] for sd in self._active_sds.values()}

=======
>>>>>>> 0b677fc2
            with self._sds_lock:
                for sd in arg['sds']:
                    if sd['uid'] in self._active_sds:
                        self._active_sds[sd['uid']]['state'] = sd['state']

<<<<<<< HEAD
            states = {sd['uid']: sd['state'] for sd in self._active_sds.values()}

=======
>>>>>>> 0b677fc2
        return True


# ------------------------------------------------------------------------------
<|MERGE_RESOLUTION|>--- conflicted
+++ resolved
@@ -130,25 +130,7 @@
 
         self._log.debug('launcher got %s', msg)
 
-<<<<<<< HEAD
-        if cmd == 'pilot_staging_input_request':
-
-            self._handle_pilot_input_staging(arg['pilot'], arg['sds'])
-            self.publish(rpc.CONTROL_PUBSUB,
-                         {'cmd': 'pilot_staging_input_result',
-                          'arg': {'pilot': pilot,
-                                  'sds'  : sds}})
-
-
-        if cmd == 'pilot_staging_output_request':
-
-            self._handle_pilot_output_staging(arg['pilot'], arg['sds'])
-
-
-        elif cmd == 'cancel_pilots':
-=======
         if cmd == 'cancel_pilots':
->>>>>>> 0b677fc2
 
             # on cancel_pilot requests, we forward the DB entries via MongoDB,
             # by pushing a pilot update.  We also mark the pilot for
@@ -437,50 +419,6 @@
     def _start_pilot_bulk(self, resource, schema, pilots):
         '''
         For each pilot, we prepare by determining what files need to be staged,
-<<<<<<< HEAD
-        and what job description needs to be submitted.
-
-        We expect `_prepare_pilot(resource, pilot)` to return a dict with:
-
-            {
-              'js' : saga.job.Description,
-              'fts': [
-                { 'src': string  # absolute source file name
-                  'tgt': string  # relative target file name
-                  'rem': bool    # shall we remove src?
-                },
-                ...
-              ],
-              'sds': [
-                <rp staging directive>
-                ...
-              ]
-            }
-
-        When transfering data, we'll ensure that each src is only transferred
-        once (in fact, we put all src files into a tarball and unpack that on
-        the target side).
-
-        The returned dicts are expected to only contain files which actually
-        need staging, ie. which have not been staged during a previous pilot
-        submission.  That implies one of two things: either this component is
-        stateful, and remembers what has been staged -- which makes it difficult
-        to use multiple component instances; or the component inspects the
-        target resource for existing files -- which involves additional
-        expensive remote hops.
-        FIXME: since neither is implemented at this point we won't discuss the
-               tradeoffs further -- right now files are unique per pilot bulk.
-
-        Once all dicts are collected, we create one additional file which
-        contains the staging information, and then pack all src files into
-        a tarball for staging.  We transfer the tarball, and *immediately*
-        trigger the untaring on the target resource, which is thus *not* part of
-        the bootstrapping process.
-        NOTE: this is to avoid untaring race conditions for multiple pilots, and
-              also to simplify bootstrapping dependencies -- the bootstrappers
-              are likely within the tarball after all...
-        """
-=======
         and what job description needs to be submitted.  Files are then be
         staged, and jobs are submitted.
 
@@ -489,7 +427,6 @@
         files needed to bootstrap.  The bootstrapper will untar those parts of
         the tarball which it needs to bootstrap one specific pilot.
         '''
->>>>>>> 0b677fc2
 
         rcfg = self._session.get_resource_config(resource, schema)
         sid  = self._session.uid
@@ -541,11 +478,13 @@
         # that the bulk is consistent wrt. to the schema.  Also include
         # `staging_input` files and place them in the `pilot_sandbox`.
         #
-        # FIXME: may need to split into schema-specific sub-bulks
-        #
-        schemas = set([p['description'].get('access_schema') for p in pilots])
-        assert(len(schemas) == 1), \
-               'inconsistent schemas on launch: %s' % schemas
+        # FIXME: if it is not, it needs to be splitted into schema-specific
+        # sub-bulks
+        #
+        schema = pd.get('access_schema')
+        for pilot in pilots[1:]:
+            assert(schema == pilot['description'].get('access_schema')), \
+                    'inconsistent scheme on launch / staging'
 
         # get and expand sandboxes (this bulk uses the same schema toward the
         # same target resource, so all session sandboxes are the same)
@@ -570,14 +509,9 @@
 
             pid = pilot['uid']
             os.makedirs('%s/%s' % (tmp_dir, pid))
-<<<<<<< HEAD
 
             info = self._prepare_pilot(resource, rcfg, pilot, expand, tar_name)
 
-=======
-
-            info = self._prepare_pilot(resource, rcfg, pilot, expand)
->>>>>>> 0b677fc2
             ft_list += info['fts']
             jd_list.append(info['jd'])
 
@@ -597,12 +531,9 @@
                         fout.write('%s\n' % entry)
 
             # direct staging, use first pilot for staging context
-<<<<<<< HEAD
-=======
             # NOTE: this implies that the SDS can only refer to session
             #       sandboxes, not to pilot sandboxes!
             self._log.debug('==== %s', info['sds'])
->>>>>>> 0b677fc2
             self._stage_in(pilots[0], info['sds'])
 
         for ft in ft_list:
@@ -658,47 +589,8 @@
                                    'action': rpc.TRANSFER})
         shutil.rmtree(tmp_dir)
 
-<<<<<<< HEAD
-     ## # NOTE: the untar was moved into the bootstrapper (see `-z`).  That
-     ## #       is actually only correct for the single-pilot case...
-     ## # TODO: one tarball per pilot
-     ## #
-     ## # we now need to untar on the target machine.
-     ## js_url = ru.Url(pilots[0]['js_url'])
-     ##
-     ## # well, we actually don't need to talk to the rm, but only need
-     ## # a shell on the headnode.  That seems true for all ResourceManager we use right
-     ## # now.  So, lets convert the URL:
-     ## if '+' in js_url.scheme:
-     ##     parts = js_url.scheme.split('+')
-     ##     if 'gsissh' in parts: js_url.scheme = 'gsissh'
-     ##     elif  'ssh' in parts: js_url.scheme = 'ssh'
-     ## else:
-     ##     # In the non-combined '+' case we need to distinguish between
-     ##     # a url that was the result of a hop or a local rm.
-     ##     if js_url.scheme not in ['ssh', 'gsissh']:
-     ##         js_url.scheme = 'fork'
-     ##         js_url.host   = 'localhost'
-     ##
-     ## with self._cache_lock:
-     ##     if  js_url in self._saga_js_cache:
-     ##         js_tmp  = self._saga_js_cache[js_url]
-     ##     else:
-     ##         js_tmp  = rs.job.Service(js_url, session=self._session)
-     ##         self._saga_js_cache[js_url] = js_tmp
-     ##
-     ## cmd = "tar zmxvf %s/%s -C / ; rm -f %s" % \
-     ## cmd = "tar zmxvf %s/%s -C %s" % \
-     ##         (session_sandbox, tar_name, session_sandbox)
-     ## j = js_tmp.run_job(cmd)
-     ## j.wait()
-     ##
-     ## self._log.debug('tar cmd : %s', cmd)
-     ## self._log.debug('tar done: %s, %s, %s', j.state, j.stdout, j.stderr)
-=======
         # FIXME: the untar was moved into the bootstrapper (see `-z`).  That
         #        is actually only correct for the single-pilot case...
->>>>>>> 0b677fc2
 
         for pilot in pilots:
             self._prof.prof('staging_in_stop',  uid=pilot['uid'])
@@ -1015,8 +907,6 @@
             number_gpus   = int(gpus_per_node *
                             math.ceil(float(number_gpus) / gpus_per_node))
 
-        tar_name = '%s.%s.tgz' % (sid, self.uid)
-
         # set mandatory args
         bootstrap_args  = ""
 
@@ -1124,28 +1014,18 @@
         #
         # NOTE: this will race when multiple pilot launcher instances are used!
         #
-<<<<<<< HEAD
-        with self._cache_lock:
-
-            if resource not in self._sandboxes:
-
-                tgt_path = ru.Url(pilot['session_sandbox']).path
-
-                for sdist in sdist_paths:
-                    base = os.path.basename(sdist)
-                    tgt  = '%s/%s' % (tgt_path, base)
-                    ret['fts'].append({
-                        'src': sdist,
-                        'tgt': '%s/%s' % (session_sandbox, base),
-                        'rem': False
-                    })
-
-                # Some machines cannot run pip due to outdated CA certs.
-                # For those, we also stage an updated certificate bundle
-                # TODO: use booleans all the way?
-                if stage_cacerts:
-=======
         if resource not in self._sandboxes:
+
+            tgt_path = ru.Url(pilot['session_sandbox']).path
+
+            for sdist in sdist_paths:
+                base = os.path.basename(sdist)
+                tgt  = '%s/%s' % (tgt_path, base)
+                ret['fts'].append({
+                    'src': sdist,
+                    'tgt': '%s/%s' % (session_sandbox, base),
+                    'rem': False
+                })
 
             for sdist in sdist_paths:
                 base = os.path.basename(sdist)
@@ -1166,40 +1046,24 @@
             # For those, we also stage an updated certificate bundle
             # TODO: use booleans all the way?
             if stage_cacerts:
->>>>>>> 0b677fc2
 
                 certs = 'cacert.pem.gz'
                 cpath = os.path.abspath("%s/agent/%s" % (self._root_dir, certs))
                 self._log.debug("use CAs %s", cpath)
 
-<<<<<<< HEAD
-                    tgt = '%s/%s' % (tgt_path, certs)
-                    ret['fts'].append({'src': cpath,
-                                       'tgt': tgt,
-                                       'rem': False})
-=======
                 ret['fts'].append({'src': cpath,
                                    'tgt': '%s/%s' % (session_sandbox, certs),
                                    'rem': False})
->>>>>>> 0b677fc2
 
             self._sandboxes[resource] = True
 
         # always stage the bootstrapper for each pilot, but *not* in the tarball
-<<<<<<< HEAD
-        bootstrapper_path = os.path.abspath("%s/agent/bootstrap_0.sh"
-                                           % self._root_dir)
-        tgt = '%s/bootstrap_0.sh' % pilot['pilot_sandbox']
-        ret['sds'].append({'source': bootstrapper_path,
-                           'target': tgt,
-=======
         # FIXME: this results in many staging ops for many pilots
         bootstrapper_path = os.path.abspath("%s/agent/bootstrap_0.sh"
                                            % self._root_dir)
         bootstrap_tgt = '%s/bootstrap_0.sh' % (pilot_sandbox)
         ret['sds'].append({'source': bootstrapper_path,
                            'target': bootstrap_tgt,
->>>>>>> 0b677fc2
                            'action': rpc.TRANSFER})
 
         # ----------------------------------------------------------------------
@@ -1207,11 +1071,6 @@
 
         jd = rs.job.Description()
 
-<<<<<<< HEAD
-        bootstrap_tgt = '%s/bootstrap_0.sh' % pilot_sandbox
-
-=======
->>>>>>> 0b677fc2
         jd.name                  = job_name
         jd.executable            = "/bin/bash"
         jd.arguments             = ['-l %s %s' % (bootstrap_tgt, bootstrap_args)]
@@ -1293,11 +1152,7 @@
         '''
 
         resource_sandbox = self._session._get_resource_sandbox(pilot)
-<<<<<<< HEAD
-        session_sandbox  = self._session._get_session_sandbox (pilot)
-=======
       # session_sandbox  = self._session._get_session_sandbox (pilot)
->>>>>>> 0b677fc2
         pilot_sandbox    = self._session._get_pilot_sandbox   (pilot)
         client_sandbox   = self._session._get_client_sandbox()
 
@@ -1332,29 +1187,17 @@
         '''
 
         resource_sandbox = self._session._get_resource_sandbox(pilot)
-<<<<<<< HEAD
-        session_sandbox  = self._session._get_session_sandbox (pilot)
-=======
       # session_sandbox  = self._session._get_session_sandbox (pilot)
->>>>>>> 0b677fc2
         pilot_sandbox    = self._session._get_pilot_sandbox   (pilot)
         client_sandbox   = self._session._get_client_sandbox()
 
         # contexts for staging url expansion
-<<<<<<< HEAD
-        loc_ctx = {'pwd'     : pilot_sandbox,
-=======
         loc_ctx = {'pwd'     : client_sandbox,
->>>>>>> 0b677fc2
                    'client'  : client_sandbox,
                    'pilot'   : pilot_sandbox,
                    'resource': resource_sandbox}
 
-<<<<<<< HEAD
-        rem_ctx = {'pwd'     : client_sandbox,
-=======
         rem_ctx = {'pwd'     : pilot_sandbox,
->>>>>>> 0b677fc2
                    'client'  : client_sandbox,
                    'pilot'   : pilot_sandbox,
                    'resource': resource_sandbox}
@@ -1365,13 +1208,8 @@
             sd['prof_id'] = pilot['uid']
 
         for sd in sds:
-<<<<<<< HEAD
-            sd['source'] = str(complete_url(sd['source'], self._rem_ctx, self._log))
-            sd['target'] = str(complete_url(sd['target'], self._loc_ctx, self._log))
-=======
             sd['source'] = str(complete_url(sd['source'], rem_ctx, self._log))
             sd['target'] = str(complete_url(sd['target'], loc_ctx, self._log))
->>>>>>> 0b677fc2
 
         self._stage(sds)
 
@@ -1422,22 +1260,11 @@
 
         if cmd == 'staging_result':
 
-<<<<<<< HEAD
-            sds = arg['sds']
-            states = {sd['uid']: sd['state'] for sd in self._active_sds.values()}
-
-=======
->>>>>>> 0b677fc2
             with self._sds_lock:
                 for sd in arg['sds']:
                     if sd['uid'] in self._active_sds:
                         self._active_sds[sd['uid']]['state'] = sd['state']
 
-<<<<<<< HEAD
-            states = {sd['uid']: sd['state'] for sd in self._active_sds.values()}
-
-=======
->>>>>>> 0b677fc2
         return True
 
 
