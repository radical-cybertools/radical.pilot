--- conflicted
+++ resolved
@@ -653,14 +653,8 @@
             pid = pilot['uid']
             os.makedirs('%s/%s' % (tmp_dir, pid))
 
-<<<<<<< HEAD
-            info = self._prepare_pilot(resource, rcfg, pilot, expand)
-            ft_list += info['sds']
-=======
             info = self._prepare_pilot(resource, rcfg, pilot, expand, tar_name)
-
             ft_list += info['fts']
->>>>>>> f786d2b9
             jd_list.append(info['jd'])
 
             self._prof.prof('staging_in_start', uid=pid)
@@ -1196,18 +1190,7 @@
 
             self._sandboxes[resource] = True
 
-<<<<<<< HEAD
-        # always stage the bootstrapper for each pilot, but *not* in the tarball
-        # FIXME: this results in many staging ops for many pilots
-        bootstrap_src = os.path.abspath("%s/agent/bootstrap_0.sh"
-                                            % self._root_dir)
-        bootstrap_tgt = '%s/bootstrap_0.sh' % pilot_sandbox
-        ret['sds'].append({'source': bootstrap_src,
-                           'target': bootstrap_tgt,
-                           'action': rpc.TRANSFER})
-
-=======
->>>>>>> f786d2b9
+
         # ----------------------------------------------------------------------
         # Create SAGA Job description and submit the pilot job
 
@@ -1321,7 +1304,6 @@
 
         for sd in sds:
             sd['prof_id'] = pilot['uid']
-<<<<<<< HEAD
 
         self._log.debug('=== src 2: %s', sds[0]['source'])
         self._log.debug('=== tgt 2: %s', sds[0]['target'])
@@ -1330,13 +1312,8 @@
             sd['source'] = str(complete_url(sd['source'], loc_ctx))
             sd['target'] = str(complete_url(sd['target'], rem_ctx))
 
-
         self._log.debug('=== src 3: %s', sds[0]['source'])
         self._log.debug('=== tgt 3: %s', sds[0]['target'])
-=======
-            sd['source'] = str(complete_url(sd['source'], loc_ctx, self._log))
-            sd['target'] = str(complete_url(sd['target'], rem_ctx, self._log))
->>>>>>> f786d2b9
 
         self._stage(sds)
 
