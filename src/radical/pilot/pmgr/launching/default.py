--- conflicted
+++ resolved
@@ -626,25 +626,13 @@
         # tar.  If any command fails, this will raise.
         cmd = "cd %s && tar zchf %s *" % (tmp_dir, tar_tgt)
         self._log.debug('cmd: %s', cmd)
-<<<<<<< HEAD
+
         out, err, ret = ru.sh_callout(cmd, shell=True)
-        self._log.debug('out: %s', out)
-        self._log.debug('err: %s', err)
-        if ret:
-            self._log.exception('callout failed')
-            raise RuntimeError('failed to create tarball: %s' % err)
-=======
-        try:
-            out, err, ret = ru.sh_callout(cmd, shell=True)
-        except Exception:
-            self._log.exception('callout failed')
-            raise
 
         if ret:
             self._log.debug('out: %s', out)
             self._log.debug('err: %s', err)
             raise RuntimeError('callout failed')
->>>>>>> a8acaad5
 
         # remove all files marked for removal-after-pack
         for ft in ft_list:
