--- conflicted
+++ resolved
@@ -5,7 +5,6 @@
 
 
 import os
-import sys
 import copy
 import math
 import time
@@ -1123,18 +1122,6 @@
 
         # use local VE ?
         if virtenv_mode == 'local':
-<<<<<<< HEAD
-            virtenv_mode = 'use'
-            virtenv      = sys.base_prefix
-
-        # add dists to staging files, if needed
-        if rp_version in ['local', 'debug']:
-            sdist_names = [ru.sdist_name, rs.sdist_name, self._rp_sdist_name]
-            sdist_paths = [ru.sdist_path, rs.sdist_path, self._rp_sdist_path]
-        else:
-            sdist_names = list()
-            sdist_paths = list()
-=======
             if os.environ.get('VIRTUAL_ENV'):
                 python_dist = 'default'
                 virtenv     = os.environ['VIRTUAL_ENV']
@@ -1145,7 +1132,6 @@
                 # we can't use local
                 self._log.error('virtenv_mode is local, no local env found')
                 raise ValueError('no local env found')
->>>>>>> d7d29e1b
 
         # if cores_per_node is set (!= None), then we need to
         # allocation full nodes, and thus round up
