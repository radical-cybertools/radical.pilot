# pylint: disable=protected-access

__copyright__ = "Copyright 2013-2016, http://radical.rutgers.edu"
__license__   = "MIT"


import os
import copy
import math
import time
import pprint
import shutil
import tempfile

import radical.saga            as rs
import radical.saga.filesystem as rsfs
import radical.utils           as ru

from ...  import states        as rps
from ...  import constants     as rpc

from .base import PMGRLaunchingComponent

from ...staging_directives import complete_url, expand_staging_directives


# ------------------------------------------------------------------------------
# local constants
DEFAULT_AGENT_SPAWNER = 'POPEN'
DEFAULT_RP_VERSION    = 'local'
DEFAULT_VIRTENV_MODE  = 'update'
DEFAULT_VIRTENV_DIST  = 'default'
DEFAULT_AGENT_CONFIG  = 'default'

JOB_CANCEL_DELAY      = 120  # seconds between cancel signal and job kill
JOB_CHECK_INTERVAL    =  60  # seconds between runs of the job state check loop
JOB_CHECK_MAX_MISSES  =   3  # number of times to find a job missing before
                             # declaring it dead

LOCAL_SCHEME   = 'file'


# ------------------------------------------------------------------------------
#
class Default(PMGRLaunchingComponent):

    # --------------------------------------------------------------------------
    #
    def __init__(self, cfg, session):

        PMGRLaunchingComponent.__init__(self, cfg, session)


    # --------------------------------------------------------------------------
    #
    def initialize(self):

        # we don't really have an output queue, as we pass control over the
        # pilot jobs to the resource management system (ResourceManager).

        self._pilots        = dict()      # dict for all known pilots
        self._pilots_lock   = ru.RLock()  # lock on maipulating the above
        self._checking      = list()      # pilots to check state on
        self._check_lock    = ru.RLock()  # lock on maipulating the above
        self._saga_fs_cache = dict()      # cache of saga directories
        self._saga_js_cache = dict()      # cache of saga job services
        self._sandboxes     = dict()      # cache of resource sandbox URLs
        self._cache_lock    = ru.RLock()  # lock for cache

        self._mod_dir       = os.path.dirname(os.path.abspath(__file__))
        self._root_dir      = "%s/../../"   % self._mod_dir

        self.register_input(rps.PMGR_LAUNCHING_PENDING,
                            rpc.PMGR_LAUNCHING_QUEUE, self.work)

        self._stager_queue = self.get_output_ep(rpc.STAGER_REQUEST_QUEUE)

        # FIXME: make interval configurable
        self.register_timed_cb(self._pilot_watcher_cb, timer=10.0)

        # we listen for pilot cancel commands
        self.register_subscriber(rpc.CONTROL_PUBSUB, self._pmgr_control_cb)

        # also listen for completed staging directives
        self.register_subscriber(rpc.STAGER_RESPONSE_PUBSUB, self._staging_ack_cb)
        self._active_sds = dict()
        self._sds_lock   = ru.Lock('launcher_sds_lock')


        self._log.info(ru.get_version([self._mod_dir, self._root_dir]))
        self._rp_version, _, _, _, self._rp_sdist_name, self._rp_sdist_path = \
                ru.get_version([self._mod_dir, self._root_dir])


    # --------------------------------------------------------------------------
    #
    def finalize(self):

        try:
            self.unregister_timed_cb(self._pilot_watcher_cb)
            self.unregister_input(rps.PMGR_LAUNCHING_PENDING,
                                  rpc.PMGR_LAUNCHING_QUEUE, self.work)

            # FIXME: always kill all saga jobs for non-final pilots at termination,
            #        and set the pilot states to CANCELED.  This will conflict with
            #        disconnect/reconnect semantics.
            with self._pilots_lock:
                pids = list(self._pilots.keys())

            self._cancel_pilots(pids)
            self._kill_pilots(pids)

            with self._cache_lock:
                for url,js in self._saga_js_cache.items():
                    self._log.debug('close js %s', url)
                    js.close()

        except:
            self._log.exception('finalization error')


    # --------------------------------------------------------------------------
    #
    def _pmgr_control_cb(self, topic, msg):

        cmd = msg['cmd']
        arg = msg['arg']

        self._log.debug('launcher got %s', msg)

        if cmd == 'cancel_pilots':

            # on cancel_pilot requests, we forward the DB entries via MongoDB,
            # by pushing a pilot update.  We also mark the pilot for
            # cancelation, so that the pilot watcher can cancel the job after
            # JOB_CANCEL_DELAY seconds, in case the pilot did not react on the
            # command in time.

            pmgr = arg['pmgr']
            pids = arg['uids']

            if pmgr != self._pmgr:
                # this request is not for us to enact
                return True

            if not isinstance(pids, list):
                pids = [pids]

            self._log.info('received pilot_cancel command (%s)', pids)

            self._cancel_pilots(pids)


        return True


    # --------------------------------------------------------------------------
    #
    def _handle_pilot_input_staging(self, pilot, sds):

        pid = pilot['uid']

        # NOTE: no unit sandboxes defined!
        src_context = {'pwd'     : pilot['client_sandbox'],
                       'pilot'   : pilot['pilot_sandbox'],
                       'resource': pilot['resource_sandbox']}
        tgt_context = {'pwd'     : pilot['pilot_sandbox'],
                       'pilot'   : pilot['pilot_sandbox'],
                       'resource': pilot['resource_sandbox']}

        # Iterate over all directives
        for sd in sds:

            # TODO: respect flags in directive

            action = sd['action']
            flags  = sd['flags']
            did    = sd['uid']
            src    = sd['source']
            tgt    = sd['target']

            assert(action in [rpc.COPY, rpc.LINK, rpc.MOVE, rpc.TRANSFER])

            self._prof.prof('staging_in_start', uid=pid, msg=did)

            src = complete_url(src, [src_context], self._log)
            tgt = complete_url(tgt, [tgt_context], self._log)

            if action in [rpc.COPY, rpc.LINK, rpc.MOVE]:
                self._prof.prof('staging_in_fail', uid=pid, msg=did)
                raise ValueError("invalid action '%s' on pilot level" % action)

            self._log.info('transfer %s to %s', src, tgt)

            # FIXME: make sure that tgt URL points to the right resource
            # FIXME: honor sd flags if given (recursive...)
            flags = rsfs.CREATE_PARENTS

            if os.path.isdir(src.path):
                flags |= rsfs.RECURSIVE

            # Define and open the staging directory for the pilot
            # We use the target dir construct here, so that we can create
            # the directory if it does not yet exist.

            # url used for cache (sandbox url w/o path)
            fs_url      = rs.Url(pilot['pilot_sandbox'])
            fs_url.path = '/'
            key         = str(fs_url)

            self._log.debug("rs.file.Directory ('%s')", key)

            with self._cache_lock:
                if key in self._saga_fs_cache:
                    fs = self._saga_fs_cache[key]

                else:
                    fs = rsfs.Directory(fs_url, session=self._session)
                    self._saga_fs_cache[key] = fs

            fs.copy(src, tgt, flags=flags)

            sd['state'] = rps.DONE

            self._prof.prof('staging_in_stop', uid=pid, msg=did)

        self.publish(rpc.CONTROL_PUBSUB, {'cmd': 'pilot_staging_input_result',
                                          'arg': {'pilot': pilot,
                                                  'sds'  : sds}})


    # --------------------------------------------------------------------------
    #
    def _handle_pilot_output_staging(self, pilot, sds):

        pid = pilot['uid']

        # NOTE: no unit sandboxes defined!
        src_context = {'pwd'     : pilot['pilot_sandbox'],
                       'pilot'   : pilot['pilot_sandbox'],
                       'resource': pilot['resource_sandbox']}
        tgt_context = {'pwd'     : pilot['client_sandbox'],
                       'pilot'   : pilot['pilot_sandbox'],
                       'resource': pilot['resource_sandbox']}

        # Iterate over all directives
        for sd in sds:

            try:

                action = sd['action']
                flags  = sd['flags']
                did    = sd['uid']
                src    = sd['source']
                tgt    = sd['target']

                assert(action in [rpc.COPY, rpc.LINK, rpc.MOVE, rpc.TRANSFER])

                self._prof.prof('staging_out_start', uid=pid, msg=did)

                if action in [rpc.COPY, rpc.LINK, rpc.MOVE]:
                    raise ValueError("invalid pilot action '%s'" % action)

                src = complete_url(src, [src_context], self._log)
                tgt = complete_url(tgt, [tgt_context], self._log)

                self._log.info('transfer %s to %s', src, tgt)

                # FIXME: make sure that tgt URL points to the right resource
                # FIXME: honor sd flags if given (recursive...)
                flags = rsfs.CREATE_PARENTS

                if os.path.isdir(src.path):
                    flags |= rsfs.RECURSIVE

                # Define and open the staging directory for the pilot

                # url used for cache (sandbox url w/o path)
                fs_url      = rs.Url(pilot['pilot_sandbox'])
                fs_url.path = '/'
                key         = str(fs_url)

                with self._cache_lock:
                    if key in self._saga_fs_cache:
                        fs = self._saga_fs_cache[key]

                    else:
                        fs = rsfs.Directory(fs_url, session=self._session)
                        self._saga_fs_cache[key] = fs

                fs.copy(src, tgt, flags=flags)

                sd['state'] = rps.DONE
                self._prof.prof('staging_out_stop', uid=pid, msg=did)

            except:
                self._log.exception('pilot level staging failed')
                self._prof.prof('staging_out_fail', uid=pid, msg=did)
                sd['state'] = rps.FAILED


            self.publish(rpc.CONTROL_PUBSUB,
                         {'cmd': 'pilot_staging_output_result',
                          'arg': {'pilot': pilot,
                                  'sds'  : [sd]}})


    # --------------------------------------------------------------------------
    #
    def _pilot_watcher_cb(self):

        # FIXME: we should actually use SAGA job state notifications!
        # FIXME: check how race conditions are handles: we may detect
        #        a finalized SAGA job and change the pilot state -- but that
        #        pilot may have transitioned into final state via the normal
        #        notification mechanism already.  That probably should be sorted
        #        out by the pilot manager, which will receive notifications for
        #        both transitions.  As long as the final state is the same,
        #        there should be no problem anyway.  If it differs, the
        #        'cleaner' final state should prevail, in this ordering:
        #          cancel
        #          timeout
        #          error
        #          disappeared
        #        This implies that we want to communicate 'final_cause'

        # we don't want to lock our members all the time.  For that reason we
        # use a copy of the pilots_tocheck list and iterate over that, and only
        # lock other members when they are manipulated.
        tc = rs.job.Container()
        with self._pilots_lock, self._check_lock:

            for pid in self._checking:
                tc.add(self._pilots[pid]['job'])

        states = tc.get_states()

        self._log.debug('bulk states: %s', states)

        # if none of the states is final, we have nothing to do.
        # We can't rely on the ordering of tasks and states in the task
        # container, so we hope that the task container's bulk state query lead
        # to a caching of state information, and we thus have cache hits when
        # querying the pilots individually

        final_pilots = list()
        with self._pilots_lock, self._check_lock:

            for pid in self._checking:

                state = self._pilots[pid]['job'].state
                self._log.debug('saga job state: %s %s %s', pid, self._pilots[pid]['job'],  state)

                if state in [rs.job.DONE, rs.job.FAILED, rs.job.CANCELED]:
                    pilot = self._pilots[pid]['pilot']
                    if state == rs.job.DONE    : pilot['state'] = rps.DONE
                    if state == rs.job.FAILED  : pilot['state'] = rps.FAILED
                    if state == rs.job.CANCELED: pilot['state'] = rps.CANCELED
                    final_pilots.append(pilot)

        if final_pilots:

            for pilot in final_pilots:

                with self._check_lock:
                    # stop monitoring this pilot
                    self._checking.remove(pilot['uid'])

                self._log.debug('final pilot %s %s', pilot['uid'], pilot['state'])

            self.advance(final_pilots, push=False, publish=True)

        # all checks are done, final pilots are weeded out.  Now check if any
        # pilot is scheduled for cancellation and is overdue, and kill it
        # forcefully.
        to_cancel  = list()
        with self._pilots_lock:

            for pid in self._pilots:

                pilot   = self._pilots[pid]['pilot']
                time_cr = pilot.get('cancel_requested')

                # check if the pilot is final meanwhile
                if pilot['state'] in rps.FINAL:
                    continue

                if time_cr and time_cr + JOB_CANCEL_DELAY < time.time():
                    self._log.debug('pilot needs killing: %s :  %s + %s < %s',
                            pid, time_cr, JOB_CANCEL_DELAY, time.time())
                    del(pilot['cancel_requested'])
                    self._log.debug(' cancel pilot %s', pid)
                    to_cancel.append(pid)

        if to_cancel:
            self._kill_pilots(to_cancel)

        return True


    # --------------------------------------------------------------------------
    #
    def _cancel_pilots(self, pids):
        '''
        Send a cancellation request to the pilots.  This call will not wait for
        the request to get enacted, nor for it to arrive, but just send it.
        '''

        if not pids or not self._pilots:
            # nothing to do
            return

        # recod time of request, so that forceful termination can happen
        # after a certain delay
        now = time.time()
        with self._pilots_lock:
            for pid in pids:
                if pid in self._pilots:
                    self._log.debug('update cancel req: %s %s', pid, now)
                    self._pilots[pid]['pilot']['cancel_requested'] = now


    # --------------------------------------------------------------------------
    #
    def _kill_pilots(self, pids):
        '''
        Forcefully kill a set of pilots.  For pilots which have just recently be
        cancelled, we will wait a certain amount of time to give them a chance
        to termimate on their own (which allows to flush profiles and logfiles,
        etc).  After that delay, we'll make sure they get killed.
        '''

        self._log.debug('killing pilots: %s', pids)

        if not pids or not self._pilots:
            # nothing to do
            return

        # find the most recent cancellation request
        with self._pilots_lock:
            self._log.debug('killing pilots: %s',
                              [p['pilot'].get('cancel_requested', 0)
                               for p in list(self._pilots.values())])
            last_cancel = max([p['pilot'].get('cancel_requested', 0)
                               for p in list(self._pilots.values())])

        self._log.debug('killing pilots: last cancel: %s', last_cancel)

        # we wait for up to JOB_CANCEL_DELAY for a pilt
        while time.time() < (last_cancel + JOB_CANCEL_DELAY):

            self._log.debug('killing pilots: check %s < %s + %s',
                    time.time(), last_cancel, JOB_CANCEL_DELAY)

            alive_pids = list()
            for pid in pids:

                if pid not in self._pilots:
                    self._log.error('unknown: %s', pid)
                    raise ValueError('unknown pilot %s' % pid)

                pilot = self._pilots[pid]['pilot']
                if pilot['state'] not in rps.FINAL:
                    self._log.debug('killing pilots: alive %s', pid)
                    alive_pids.append(pid)
                else:
                    self._log.debug('killing pilots: dead  %s', pid)

            pids = alive_pids
            if not alive_pids:
                # nothing to do anymore
                return

            # avoid busy poll)
            time.sleep(1)

        to_advance = list()

        # we don't want the watcher checking for these pilot anymore
        with self._check_lock:
            for pid in pids:
                if pid in self._checking:
                    self._checking.remove(pid)


        self._log.debug('killing pilots: kill! %s', pids)
        try:
            with self._pilots_lock:
                tc = rs.job.Container()
                for pid in pids:

                    if pid not in self._pilots:
                        self._log.error('unknown: %s', pid)
                        raise ValueError('unknown pilot %s' % pid)

                    pilot = self._pilots[pid]['pilot']
                    job   = self._pilots[pid]['job']

                    # don't overwrite resource_details from the agent
                    #
                    if 'resource_details' in pilot:
                        del(pilot['resource_details'])

                    if pilot['state'] in rps.FINAL:
                        continue

                    self._log.debug('plan cancellation of %s : %s', pilot, job)
                    to_advance.append(pilot)
                    self._log.debug('request cancel for %s', pilot['uid'])
                    tc.add(job)

                self._log.debug('cancellation start')
                tc.cancel()
                tc.wait()
                self._log.debug('cancellation done')

            # set canceled state
            self.advance(to_advance, state=rps.CANCELED, push=False, publish=True)

        except Exception:
            self._log.exception('pilot kill failed')

        return True


    # --------------------------------------------------------------------------
    #
    def work(self, pilots):

        if not isinstance(pilots, list):
            pilots = [pilots]

        self.advance(pilots, rps.PMGR_LAUNCHING, publish=True, push=False)

        # We can only use bulk submission for pilots which go to the same
        # target, thus we sort them into buckets and lunch the buckets
        # individually
        buckets = dict()
        for pilot in pilots:
            resource = pilot['description']['resource']
            schema   = pilot['description']['access_schema']
            if resource not in buckets:
                buckets[resource] = dict()
            if schema not in buckets[resource]:
                buckets[resource][schema] = list()
            buckets[resource][schema].append(pilot)

        for resource in buckets:

            for schema in buckets[resource]:

                try:
                    pilots = buckets[resource][schema]
                    pids   = [p['uid'] for p in pilots]
                    self._log.info("Launching pilots on %s: %s", resource, pids)

                    self._start_pilot_bulk(resource, schema, pilots)

                    self.advance(pilots, rps.PMGR_ACTIVE_PENDING, push=False, publish=True)

                except Exception:
                    self._log.exception('bulk launch failed')
                    self.advance(pilots, rps.FAILED, push=False, publish=True)


    # --------------------------------------------------------------------------
    #
    def _start_pilot_bulk(self, resource, schema, pilots):
        """
        For each pilot, we prepare by determining what files need to be staged,
        and what job description needs to be submitted.

        We expect `_prepare_pilot(resource, pilot)` to return a dict with:

            {
              'js' : saga.job.Description,
              'fts': [
                { 'src': string  # absolute source file name
                  'tgt': string  # relative target file name
                  'rem': bool    # shall we remove src?
                },
                ...
              ],
              'sds': [
                <rp staging directive>
                ...
              ]
            }

        When transfering data, we'll ensure that each src is only transferred
        once (in fact, we put all src files into a tarball and unpack that on
        the target side).

        The returned dicts are expected to only contain files which actually
        need staging, ie. which have not been staged during a previous pilot
        submission.  That implies one of two things: either this component is
        stateful, and remembers what has been staged -- which makes it difficult
        to use multiple component instances; or the component inspects the
        target resource for existing files -- which involves additional
        expensive remote hops.
        FIXME: since neither is implemented at this point we won't discuss the
               tradeoffs further -- right now files are unique per pilot bulk.

        Once all dicts are collected, we create one additional file which
        contains the staging information, and then pack all src files into
        a tarball for staging.  We transfer the tarball, and *immediately*
        trigger the untaring on the target resource, which is thus *not* part of
        the bootstrapping process.
        NOTE: this is to avoid untaring race conditions for multiple pilots, and
              also to simplify bootstrapping dependencies -- the bootstrappers
              are likely within the tarball after all...
        """

        rcfg = self._session.get_resource_config(resource, schema)
        sid  = self._session.uid

        # ----------------------------------------------------------------------
        # the rcfg can contain keys with string expansion placeholders where
        # values from the pilot description need filling in.  A prominent
        # example is `%(pd.project)s`, where the pilot description's `PROJECT`
        # value needs to be filled in (here in lowercase).
        #
        # FIXME: right now we assume all pilot descriptions to contain similar
        #        entries, so that the expansion is only done on the first PD.
        expand = dict()
        pd     = pilots[0]['description']
        for k,v in pd.items():
            if v is None:
                v = ''
            expand['pd.%s' % k] = v
            if isinstance(v, str):
                expand['pd.%s' % k.upper()] = v.upper()
                expand['pd.%s' % k.lower()] = v.lower()
            else:
                expand['pd.%s' % k.upper()] = v
                expand['pd.%s' % k.lower()] = v

        for k in rcfg:
            if isinstance(rcfg[k], str):
                orig     = rcfg[k]
                rcfg[k]  = rcfg[k] % expand
                expanded = rcfg[k]
                if orig != expanded:
                    self._log.debug('RCFG:\n%s\n%s', orig, expanded)

        # we create a fake session_sandbox with all pilot_sandboxes in /tmp, and
        # then tar it up.  Once we untar that tarball on the target machine, we
        # should have all sandboxes and all files required to bootstrap the
        # pilots
        # FIXME: on untar, there is a race between multiple launcher components
        #        within the same session toward the same target resource.
        tmp_dir  = os.path.abspath(tempfile.mkdtemp(prefix='rp_agent_tar_dir'))
        tar_name = '%s.%s.tgz' % (sid, self.uid)
        tar_tgt  = '%s/%s'     % (tmp_dir, tar_name)
        tar_url  = rs.Url('file://localhost/%s' % tar_tgt)

        # we need the session sandbox url, but that is (at least in principle)
        # dependent on the schema to use for pilot startup.  So we confirm here
        # that the bulk is consistent wrt. to the schema.  Also include
<<<<<<< HEAD
        # `staging_input` files and place them in the pilots' `staging_area`s.
=======
        # `staging_input` files and place them in the `pilot_sandbox`.
>>>>>>> 7e295f0f
        #
        # FIXME: may need to split into schema-specific sub-bulks
        #
        schemas = set([p['description'].get('access_schema') for p in pilots])
        assert(len(schemas) == 1), \
               'inconsistent schemas on launch: %s' % schemas

        # we will create the session sandbox before we untar, so we can use that
        # as workdir, and pack all paths relative to that session sandbox.  That
        # implies that we have to recheck that all URLs in fact do point into
        # the session sandbox.
        #
        # We also create a file `staging_output.json` for each pilot which
        # contains the list of files to be tarred up and prepared for output
        # staging

        ft_list = list()  # files to stage
        jd_list = list()  # jobs  to submit

        for pilot in pilots:

            pid = pilot['uid']
            os.makedirs('%s/%s' % (tmp_dir, pid))

            info = self._prepare_pilot(resource, rcfg, pilot, expand)
            ft_list += info['fts']
            jd_list.append(info['jd'])
            self._prof.prof('staging_in_start', uid=pid)

            for fname in ru.as_list(pilot['description'].get('input_staging')):
                base = os.path.basename(fname)
                ft_list.append({'src': fname,
<<<<<<< HEAD
                                'tgt': '%s/staging_area/%s' % (pid, base),
=======
                                'tgt': '%s/%s'
                                     % (pilot['uid'], os.path.basename(fname)),
>>>>>>> 7e295f0f
                                'rem': False})

            output_staging = pilot['description'].get('output_staging')
            if output_staging:
                fname = '%s/%s/staging_output.txt' % (tmp_dir, pilot['uid'])
                with open(fname, 'w') as fout:
                    for entry in output_staging:
                        fout.write('%s\n' % entry)

            # direct staging, use first pilot for staging context
            self._stage_in(pilots[0], info['sds'])

        session_sbox = ru.Url(pilots[0]['session_sandbox']).path
        for ft in ft_list:
            src     = os.path.abspath(ft['src'])
            tgt     = os.path.relpath(os.path.normpath(ft['tgt']), session_sbox)
          # src_dir = os.path.dirname(src)
            tgt_dir = os.path.dirname(tgt)

            if tgt_dir.startswith('..'):
              # raise ValueError('staging tgt %s outside pilot sbox: %s'
              #                 % (ft['tgt'], tgt))
                tgt = ft['tgt']
                tgt_dir = os.path.dirname(tgt)

            if not os.path.isdir('%s/%s' % (tmp_dir, tgt_dir)):
                os.makedirs('%s/%s' % (tmp_dir, tgt_dir))

            if src == '/dev/null':
                # we want an empty file -- touch it (tar will refuse to
                # handle a symlink to /dev/null)
                open('%s/%s' % (tmp_dir, tgt), 'a').close()
            else:
                # use a shell callout to account for wildcard expansion
                cmd = 'ln -s %s %s/%s' % (os.path.abspath(src), tmp_dir, tgt)
                out, err, ret = ru.sh_callout(cmd, shell=True)
                if ret:
                    self._log.debug('out: %s', out)
                    self._log.debug('err: %s', err)
                    raise RuntimeError('callout failed: %s' % cmd)


        # tar.  If any command fails, this will raise.
        cmd = "cd %s && tar zchf %s *" % (tmp_dir, tar_tgt)
        out, err, ret = ru.sh_callout(cmd, shell=True)

        if ret:
            self._log.debug('out: %s', out)
            self._log.debug('err: %s', err)
            raise RuntimeError('callout failed: %s' % cmd)

        # remove all files marked for removal-after-pack
        for ft in ft_list:
            if ft['rem']:
                os.unlink(ft['src'])

        fs_endpoint  = rcfg['filesystem_endpoint']
        fs_url       = rs.Url(fs_endpoint)
        tar_rem      = rs.Url(fs_url)
        tar_rem.path = "%s/%s" % (session_sbox, tar_name)

        self._log.debug('stage tarball for %s', pilots[0]['uid'])
        self._stage_in(pilots[0], {'source': tar_url,
                                   'target': tar_rem,
                                   'action': rpc.TRANSFER})
        shutil.rmtree(tmp_dir)

     ## # NOTE: the untar was moved into the bootstrapper (see `-z`).  That
     ## #       is actually only correct for the single-pilot case...
     ## # TODO: one tarball per pilot
     ## #
     ## # we now need to untar on the target machine.
     ## js_url = ru.Url(pilots[0]['js_url'])
     ##
     ## # well, we actually don't need to talk to the rm, but only need
     ## # a shell on the headnode.  That seems true for all ResourceManager we use right
     ## # now.  So, lets convert the URL:
     ## if '+' in js_url.scheme:
     ##     parts = js_url.scheme.split('+')
     ##     if 'gsissh' in parts: js_url.scheme = 'gsissh'
     ##     elif  'ssh' in parts: js_url.scheme = 'ssh'
     ## else:
     ##     # In the non-combined '+' case we need to distinguish between
     ##     # a url that was the result of a hop or a local rm.
     ##     if js_url.scheme not in ['ssh', 'gsissh']:
     ##         js_url.scheme = 'fork'
     ##         js_url.host   = 'localhost'
     ##
     ## with self._cache_lock:
     ##     if  js_url in self._saga_js_cache:
     ##         js_tmp  = self._saga_js_cache[js_url]
     ##     else:
     ##         js_tmp  = rs.job.Service(js_url, session=self._session)
     ##         self._saga_js_cache[js_url] = js_tmp
     ##
     ## cmd = "tar zmxvf %s/%s -C / ; rm -f %s" % \
     ## cmd = "tar zmxvf %s/%s -C %s" % \
     ##         (session_sandbox, tar_name, session_sandbox)
     ## j = js_tmp.run_job(cmd)
     ## j.wait()
     ##
     ## self._log.debug('tar cmd : %s', cmd)
     ## self._log.debug('tar done: %s, %s, %s', j.state, j.stdout, j.stderr)

        for pilot in pilots:
            self._prof.prof('staging_in_stop',  uid=pilot['uid'])
            self._prof.prof('submission_start', uid=pilot['uid'])

        # look up or create JS for actual pilot submission.  This might result
        # in the same js url as above, or not.
        js_ep  = rcfg['job_manager_endpoint']
        with self._cache_lock:
            if js_ep in self._saga_js_cache:
                js = self._saga_js_cache[js_ep]
            else:
                js = rs.job.Service(js_ep, session=self._session)
                self._saga_js_cache[js_ep] = js

        # now that the scripts are in place and configured,
        # we can launch the agent
        jc = rs.job.Container()

        for jd in jd_list:
            self._log.debug('jd: %s', pprint.pformat(jd.as_dict()))
            jc.add(js.create_job(jd))

        jc.run()

        # Order of tasks in `rs.job.Container().tasks` is not changing over the
        # time, thus it's able to iterate over it and other list(s) all together
        for j, pilot in zip(jc.get_tasks(), pilots):

            # do a quick error check
            if j.state == rs.FAILED:
                self._log.error('%s: %s : %s : %s', j.id, j.state, j.stderr, j.stdout)
                raise RuntimeError("SAGA Job state is FAILED. (%s)" % j.name)

            pid = pilot['uid']

            # Update the Pilot's state to 'PMGR_ACTIVE_PENDING' if SAGA job
            # submission was successful.  Since the pilot leaves the scope of
            # the PMGR for the time being, we update the complete DB document
            pilot['$all'] = True

            # FIXME: update the right pilot
            with self._pilots_lock:

                self._pilots[pid] = dict()
                self._pilots[pid]['pilot'] = pilot
                self._pilots[pid]['job']   = j

            # make sure we watch that pilot
            with self._check_lock:
                self._checking.append(pid)

        for pilot in pilots:
            self._prof.prof('submission_stop', uid=pilot['uid'])


    # --------------------------------------------------------------------------
    #
    def _prepare_pilot(self, resource, rcfg, pilot, expand):

        pid = pilot["uid"]
        ret = {'fts': list(),  # tar for staging
               'sds': list(),  # direct staging
               'jd' : None  }  # job description

        # ----------------------------------------------------------------------
        # Database connection parameters
        sid          = self._session.uid
        database_url = self._session.cfg.dburl

        # some default values are determined at runtime
        default_virtenv = '%%(resource_sandbox)s/ve.%s.%s' % \
                          (resource, self._rp_version)

        # ----------------------------------------------------------------------
        # pilot description and resource configuration
        number_cores    = pilot['description']['cores']
        number_gpus     = pilot['description']['gpus']
        required_memory = pilot['description']['memory']
        runtime         = pilot['description']['runtime']
        app_comm        = pilot['description']['app_comm']
        queue           = pilot['description']['queue']
        job_name        = pilot['description']['job_name']
        project         = pilot['description']['project']
        cleanup         = pilot['description']['cleanup']
        candidate_hosts = pilot['description']['candidate_hosts']

        # ----------------------------------------------------------------------
        # get parameters from resource cfg, set defaults where needed
        agent_launch_method     = rcfg.get('agent_launch_method')
        agent_dburl             = rcfg.get('agent_mongodb_endpoint', database_url)
        agent_spawner           = rcfg.get('agent_spawner',       DEFAULT_AGENT_SPAWNER)
        rc_agent_config         = rcfg.get('agent_config',        DEFAULT_AGENT_CONFIG)
        agent_scheduler         = rcfg.get('agent_scheduler')
        tunnel_bind_device      = rcfg.get('tunnel_bind_device')
        default_queue           = rcfg.get('default_queue')
        forward_tunnel_endpoint = rcfg.get('forward_tunnel_endpoint')
        resource_manager        = rcfg.get('resource_manager')
        mpi_launch_method       = rcfg.get('mpi_launch_method', '')
        pre_bootstrap_0         = rcfg.get('pre_bootstrap_0', [])
        pre_bootstrap_1         = rcfg.get('pre_bootstrap_1', [])
        python_interpreter      = rcfg.get('python_interpreter')
        task_launch_method      = rcfg.get('task_launch_method')
        rp_version              = rcfg.get('rp_version')
        virtenv_mode            = rcfg.get('virtenv_mode',        DEFAULT_VIRTENV_MODE)
        virtenv                 = rcfg.get('virtenv',             default_virtenv)
        cores_per_node          = rcfg.get('cores_per_node', 0)
        gpus_per_node           = rcfg.get('gpus_per_node',  0)
        lfs_path_per_node       = rcfg.get('lfs_path_per_node', None)
        lfs_size_per_node       = rcfg.get('lfs_size_per_node',  0)
        python_dist             = rcfg.get('python_dist')
        virtenv_dist            = rcfg.get('virtenv_dist',        DEFAULT_VIRTENV_DIST)
        cu_tmp                  = rcfg.get('cu_tmp')
        spmd_variation          = rcfg.get('spmd_variation')
        shared_filesystem       = rcfg.get('shared_filesystem', True)
        stage_cacerts           = rcfg.get('stage_cacerts', False)
        cu_pre_exec             = rcfg.get('cu_pre_exec')
        cu_post_exec            = rcfg.get('cu_post_exec')
        export_to_cu            = rcfg.get('export_to_cu')
        mandatory_args          = rcfg.get('mandatory_args', [])
        system_architecture     = rcfg.get('system_architecture', {})
        saga_jd_supplement      = rcfg.get('saga_jd_supplement', {})


        # make sure that mandatory args are known
        for ma in mandatory_args:
            if pilot['description'].get(ma) is None:
                raise  ValueError('attribute "%s" is required for "%s"'
                                 % (ma, resource))

        # get pilot and global sandbox
        resource_sandbox = self._session._get_resource_sandbox(pilot)
        session_sandbox  = self._session._get_session_sandbox (pilot)
        pilot_sandbox    = self._session._get_pilot_sandbox   (pilot)
        client_sandbox   = self._session._get_client_sandbox  ()

        pilot['resource_sandbox'] = str(resource_sandbox) % expand
        pilot['session_sandbox']  = str(session_sandbox)  % expand
        pilot['pilot_sandbox']    = str(pilot_sandbox)    % expand
        pilot['client_sandbox']   = str(client_sandbox)

        # from here on we need only paths
        resource_sandbox = resource_sandbox.path % expand
        session_sandbox  = session_sandbox .path % expand
        pilot_sandbox    = pilot_sandbox   .path % expand
      # client_sandbox   = client_sandbox  # not expanded

        # Agent configuration that is not part of the public API.
        # The agent config can either be a config dict, or
        # a string pointing to a configuration name.  If neither
        # is given, check if 'RADICAL_PILOT_AGENT_CONFIG' is
        # set.  The last fallback is 'agent_default'
        agent_config = pilot['description'].get('_config')
        if not agent_config:
            agent_config = os.environ.get('RADICAL_PILOT_AGENT_CONFIG')
        if not agent_config:
            agent_config = rc_agent_config

        if not job_name:
            job_name = pid

        if isinstance(agent_config, dict):
            # use dict as is
            agent_cfg = agent_config

        elif isinstance(agent_config, str):
            agent_cfg = ru.Config('radical.pilot',
                                  category='agent',
                                  name=agent_config)
        else:
            # we can't handle this type
            raise TypeError('agent config must be string (config name) or dict')

        # expand variables in virtenv string
        virtenv = virtenv % {'pilot_sandbox'   : pilot_sandbox,
                             'session_sandbox' : session_sandbox,
                             'resource_sandbox': resource_sandbox}

        # Check for deprecated global_virtenv
        if 'global_virtenv' in rcfg:
            raise RuntimeError("'global_virtenv' is deprecated (%s)" % resource)

        # Create a host:port string for use by the bootstrap_0.
        db_url = rs.Url(agent_dburl)
        if db_url.port:
            db_hostport = "%s:%d" % (db_url.host, db_url.port)
        else:
            db_hostport = "%s:%d" % (db_url.host, 27017)  # mongodb default

        # ----------------------------------------------------------------------
        # the version of the agent is derived from
        # rp_version, which has the following format
        # and interpretation:
        #
        # case rp_version:
        #   @<token>:
        #   @tag/@branch/@commit: # no sdist staging
        #       git clone $github_base radical.pilot.src
        #       (cd radical.pilot.src && git checkout token)
        #       pip install -t $VIRTENV/rp_install/ radical.pilot.src
        #       rm -rf radical.pilot.src
        #       export PYTHONPATH=$VIRTENV/rp_install:$PYTHONPATH
        #
        #   release: # no sdist staging
        #       pip install -t $VIRTENV/rp_install radical.pilot
        #       export PYTHONPATH=$VIRTENV/rp_install:$PYTHONPATH
        #
        #   local: # needs sdist staging
        #       tar zxf $sdist.tgz
        #       pip install -t $SANDBOX/rp_install $sdist/
        #       export PYTHONPATH=$SANDBOX/rp_install:$PYTHONPATH
        #
        #   installed: # no sdist staging
        #       true
        # esac
        #
        # virtenv_mode
        #   private : error  if ve exists, otherwise create, then use
        #   update  : update if ve exists, otherwise create, then use
        #   create  : use    if ve exists, otherwise create, then use
        #   use     : use    if ve exists, otherwise error,  then exit
        #   recreate: delete if ve exists, otherwise create, then use
        #   local   : use the client virtualenv (assumes same FS)
        #
        # examples   :
        #   virtenv@v0.20
        #   virtenv@devel
        #   virtenv@release
        #   virtenv@installed
        #   stage@local
        #   stage@/tmp/my_agent.py
        #
        # Note that some combinations may be invalid,
        # specifically in the context of virtenv_mode.  If, for
        # example, virtenv_mode is 'use', then the 'virtenv:tag'
        # will not make sense, as the virtenv is not updated.
        # In those cases, the virtenv_mode is honored, and
        # a warning is printed.
        #
        # Also, the 'stage' mode can only be combined with the
        # 'local' source, or with a path to the agent (relative
        # to root_dir, or absolute).
        #
        # A rp_version which does not adhere to the
        # above syntax is ignored, and the fallback stage@local
        # is used.


        if not rp_version:
            if virtenv_mode == 'local': rp_version = 'installed'
            else                      : rp_version = DEFAULT_RP_VERSION

        if not rp_version.startswith('@') and \
               rp_version not in ['installed', 'local', 'release']:
            raise ValueError("invalid rp_version '%s'" % rp_version)

        if rp_version.startswith('@'):
            rp_version  = rp_version[1:]  # strip '@'


        # ----------------------------------------------------------------------
        # sanity checks
        if not python_dist        : raise RuntimeError("missing python distribution")
        if not virtenv_dist       : raise RuntimeError("missing virtualenv distribution")
        if not agent_spawner      : raise RuntimeError("missing agent spawner")
        if not agent_scheduler    : raise RuntimeError("missing agent scheduler")
        if not resource_manager   : raise RuntimeError("missing resource manager")
        if not agent_launch_method: raise RuntimeError("missing agentlaunch method")
        if not task_launch_method : raise RuntimeError("missing task launch method")

        # massage some values
        if not queue:
            queue = default_queue

        if  cleanup and isinstance(cleanup, bool):
            #  l : log files
            #  u : unit work dirs
            #  v : virtualenv
            #  e : everything (== pilot sandbox)
            if shared_filesystem:
                cleanup = 'luve'
            else:
                # we cannot clean the sandbox from within the agent, as the hop
                # staging would then fail, and we'd get nothing back.
                # FIXME: cleanup needs to be done by the pmgr.launcher, or
                #        someone else, really, after fetching all logs and
                #        profiles.
                cleanup = 'luv'

            # we never cleanup virtenvs which are not private
            if virtenv_mode != 'private':
                cleanup = cleanup.replace('v', '')

        # use local VE ?
        if virtenv_mode == 'local':
            if os.environ.get('VIRTUAL_ENV'):
                python_dist = 'default'
                virtenv     = os.environ['VIRTUAL_ENV']
            elif os.environ.get('CONDA_PREFIX'):
                python_dist = 'anaconda'
                virtenv     = os.environ['CONDA_PREFIX']
            else:
                # we can't use local
                self._log.error('virtenv_mode is local, no local env found')
                raise ValueError('no local env found')

        # if cores_per_node is set (!= None), then we need to
        # allocation full nodes, and thus round up
        if cores_per_node:
            cores_per_node = int(cores_per_node)
            number_cores   = int(cores_per_node *
                             math.ceil(float(number_cores) / cores_per_node))

        # if gpus_per_node is set (!= None), then we need to
        # allocation full nodes, and thus round up
        if gpus_per_node:
            gpus_per_node = int(gpus_per_node)
            number_gpus   = int(gpus_per_node *
                            math.ceil(float(number_gpus) / gpus_per_node))

        tar_name = '%s.%s.tgz' % (sid, self.uid)

        # set mandatory args
        bootstrap_args  = ""

        # add dists to staging files, if needed:
        # don't stage on `rp_version==installed` or `virtenv_mode==local`
        if rp_version   == 'installed' or \
           virtenv_mode == 'local'     :
            sdist_names = list()
            sdist_paths = list()
        else:
            sdist_names = [ru.sdist_name, rs.sdist_name, self._rp_sdist_name]
            sdist_paths = [ru.sdist_path, rs.sdist_path, self._rp_sdist_path]
            bootstrap_args += " -d '%s'" % ':'.join(sdist_names)

        bootstrap_args += " -p '%s'" % pid
        bootstrap_args += " -s '%s'" % sid
        bootstrap_args += " -m '%s'" % virtenv_mode
        bootstrap_args += " -r '%s'" % rp_version
        bootstrap_args += " -b '%s'" % python_dist
        bootstrap_args += " -g '%s'" % virtenv_dist
        bootstrap_args += " -v '%s'" % virtenv
        bootstrap_args += " -y '%d'" % runtime
        bootstrap_args += " -z '%s'" % tar_name

        # set optional args
        if resource_manager == "CCM": bootstrap_args += " -c"
        if forward_tunnel_endpoint:   bootstrap_args += " -f '%s'" % forward_tunnel_endpoint
        if forward_tunnel_endpoint:   bootstrap_args += " -h '%s'" % db_hostport
        if python_interpreter:        bootstrap_args += " -i '%s'" % python_interpreter
        if tunnel_bind_device:        bootstrap_args += " -t '%s'" % tunnel_bind_device
        if cleanup:                   bootstrap_args += " -x '%s'" % cleanup

        for arg in pre_bootstrap_0:
            bootstrap_args += " -e '%s'" % arg
        for arg in pre_bootstrap_1:
            bootstrap_args += " -w '%s'" % arg

        agent_cfg['owner']               = 'agent.0'
        agent_cfg['resource']            = resource
        agent_cfg['cores']               = number_cores
        agent_cfg['gpus']                = number_gpus
        agent_cfg['spawner']             = agent_spawner
        agent_cfg['scheduler']           = agent_scheduler
        agent_cfg['runtime']             = runtime
        agent_cfg['app_comm']            = app_comm
        agent_cfg['dburl']               = str(database_url)
        agent_cfg['sid']                 = sid
        agent_cfg['pid']                 = pid
        agent_cfg['pmgr']                = self._pmgr
        agent_cfg['logdir']              = '.'
        agent_cfg['pilot_sandbox']       = pilot_sandbox
        agent_cfg['session_sandbox']     = session_sandbox
        agent_cfg['resource_sandbox']    = resource_sandbox
        agent_cfg['resource_manager']    = resource_manager
        agent_cfg['agent_launch_method'] = agent_launch_method
        agent_cfg['task_launch_method']  = task_launch_method
        agent_cfg['mpi_launch_method']   = mpi_launch_method
        agent_cfg['cores_per_node']      = cores_per_node
        agent_cfg['gpus_per_node']       = gpus_per_node
        agent_cfg['lfs_path_per_node']   = lfs_path_per_node
        agent_cfg['lfs_size_per_node']   = lfs_size_per_node
        agent_cfg['cu_tmp']              = cu_tmp
        agent_cfg['export_to_cu']        = export_to_cu
        agent_cfg['cu_pre_exec']         = cu_pre_exec
        agent_cfg['cu_post_exec']        = cu_post_exec
        agent_cfg['resource_cfg']        = copy.deepcopy(rcfg)
        agent_cfg['debug']               = self._log.getEffectiveLevel()

        # we'll also push the agent config into MongoDB
        pilot['cfg'] = agent_cfg

        # ----------------------------------------------------------------------
        # Write agent config dict to a json file in pilot sandbox.

        agent_cfg_name = 'agent.0.cfg'
        cfg_tmp_handle, cfg_tmp_file = tempfile.mkstemp(prefix='rp.agent_cfg.')
        os.close(cfg_tmp_handle)  # file exists now

        # Convert dict to json file
        self._log.debug("Write agent cfg to '%s'.", cfg_tmp_file)
        self._log.debug(pprint.pformat(agent_cfg))
        ru.write_json(agent_cfg, cfg_tmp_file)

        ret['fts'].append({'src': cfg_tmp_file,
                           'tgt': '%s/%s' % (pilot_sandbox, agent_cfg_name),
                           'rem': True})  # purge the tmp file after packing

        # ----------------------------------------------------------------------
        # we also touch the log and profile tarballs in the target pilot sandbox
        ret['fts'].append({'src': '/dev/null',
                           'tgt': '%s/%s' % (pilot_sandbox, '%s.log.tgz' % pid),
                           'rem': False})  # don't remove /dev/null
        # only stage profiles if we profile
        if self._prof.enabled:
            ret['fts'].append({
                           'src': '/dev/null',
                           'tgt': '%s/%s' % (pilot_sandbox, '%s.prof.tgz' % pid),
                           'rem': False})  # don't remove /dev/null

        # check if we have a sandbox cached for that resource.  If so, we have
        # nothing to do.  Otherwise we create the sandbox and stage the RP
        # stack etc.
        #
        # NOTE: this will race when multiple pilot launcher instances are used!
        #
        with self._cache_lock:

            if resource not in self._sandboxes:

                for sdist in sdist_paths:
                    base = os.path.basename(sdist)
                    ret['fts'].append({'src': sdist,
                                       'tgt': '%s/%s' % (session_sandbox, base),
                                       'rem': False})

                # Copy the bootstrap shell script.
                bootstrapper_path = os.path.abspath("%s/agent/%s"
                                  % (self._root_dir, BOOTSTRAPPER_0))
                self._log.debug("use bootstrapper %s", bootstrapper_path)

                ret['fts'].append({'src': bootstrapper_path,
                                   'tgt': '%s/%s' % (session_sandbox,
                                                     BOOTSTRAPPER_0),
                                   'rem': False
                })

                # Some machines cannot run pip due to outdated CA certs.
                # For those, we also stage an updated certificate bundle
                # TODO: use booleans all the way?
                if stage_cacerts:

                    certs = 'cacert.pem.gz'
                    cpath = os.path.abspath("%s/agent/%s" % (self._root_dir, certs))
                    self._log.debug("use CAs %s", cpath)

                    ret['fts'].append({'src': cpath,
                                       'tgt': '%s/%s' % (session_sandbox, certs),
                                       'rem': False})

                self._sandboxes[resource] = True

        # always stage the bootstrapper for each pilot, but *not* in the tarball
        bootstrapper_path = os.path.abspath("%s/agent/bootstrap_0.sh"
                                           % self._root_dir)
        bootstrap_tgt = '%s/bootstrap_0.sh' % (pilot_sandbox, pid)
        ret['sds'].append({'source': bootstrapper_path,
                           'target': bootstrap_tgt,
                           'action': rpc.TRANSFER})

        # ----------------------------------------------------------------------
        # Create SAGA Job description and submit the pilot job

        jd = rs.job.Description()

        jd.name                  = job_name
        jd.executable            = "/bin/bash"
        jd.arguments             = ['-l %s %s' % (bootstrap_tgt, bootstrap_args)]
        jd.working_directory     = pilot_sandbox
        jd.project               = project
        jd.output                = "bootstrap_0.out"
        jd.error                 = "bootstrap_0.err"
        jd.total_cpu_count       = number_cores
        jd.total_gpu_count       = number_gpus
        jd.total_physical_memory = required_memory
        jd.processes_per_host    = cores_per_node
        jd.spmd_variation        = spmd_variation
        jd.wall_time_limit       = runtime
        jd.queue                 = queue
        jd.candidate_hosts       = candidate_hosts
        jd.environment           = dict()
        jd.system_architecture   = system_architecture

        # we set any saga_jd_supplement keys which are not already set above
        for key, val in saga_jd_supplement.items():
            if not jd[key]:
                self._log.debug('supplement %s: %s', key, val)
                jd[key] = val

        # set saga job description attribute based on env variable(s)
        if os.environ.get('RADICAL_SAGA_SMT'):
            try:
                jd.system_architecture['smt'] = \
                    int(os.environ['RADICAL_SAGA_SMT'])
            except Exception as e:
                self._log.debug('SAGA SMT not set: %s' % e)

        # job description environment variable(s) setup

        if self._prof.enabled:
            jd.environment['RADICAL_PROFILE'] = 'TRUE'

        jd.environment['RADICAL_BASE'] = resource_sandbox

        # for condor backends and the like which do not have shared FSs, we add
        # additional staging directives so that the backend system binds the
        # files from the session and pilot sandboxes to the pilot job.
        jd.file_transfer = list()
        if not shared_filesystem:

            jd.file_transfer.extend([
                'site:%s/%s > %s' % (pilot_sandbox,   agent_cfg_name, agent_cfg_name),
                'site:%s/%s.log.tgz > %s.log.tgz' % (pilot_sandbox, pid, pid),
                'site:%s/%s.log.tgz < %s.log.tgz' % (pilot_sandbox, pid, pid)
            ])

            if self._prof.enabled:
                jd.file_transfer.extend([
                    'site:%s/%s.prof.tgz > %s.prof.tgz' % (pilot_sandbox, pid, pid),
                    'site:%s/%s.prof.tgz < %s.prof.tgz' % (pilot_sandbox, pid, pid)
                ])

            for sdist in sdist_names:
                jd.file_transfer.extend([
                    'site:%s/%s > %s' % (session_sandbox, sdist, sdist)
                ])

            if stage_cacerts:
                jd.file_transfer.extend([
                    'site:%s/%s > %s' % (session_sandbox, certs, certs)
                ])

        self._log.debug("Bootstrap command line: %s %s", jd.executable, jd.arguments)

        ret['jd'] = jd
        return ret


    # --------------------------------------------------------------------------
    #
    def _stage_in(self, pilot, sds):
        '''
        Run some input staging directives.
        '''

        resource_sandbox = self._session._get_resource_sandbox(pilot)
        session_sandbox  = self._session._get_session_sandbox (pilot)
        pilot_sandbox    = self._session._get_pilot_sandbox   (pilot)
        client_sandbox   = self._session._get_client_sandbox()

        # contexts for staging url expansion
        rem_ctx = {'pwd'     : pilot_sandbox,
                   'client'  : client_sandbox,
                   'pilot'   : pilot_sandbox,
                   'resource': resource_sandbox}

        loc_ctx = {'pwd'     : client_sandbox,
                   'client'  : client_sandbox,
                   'pilot'   : pilot_sandbox,
                   'resource': resource_sandbox}

        sds = ru.as_list(sds)

        for sd in sds:
            sd['prof_id'] = pilot['uid']

        for sd in sds:
            sd['source'] = str(complete_url(sd['source'], loc_ctx, self._log))
            sd['target'] = str(complete_url(sd['target'], rem_ctx, self._log))

        self._stage(sds)


    # --------------------------------------------------------------------------
    #
    def _stage_out(self, pilot, sds):
        '''
        Run some output staging directives.
        '''

        resource_sandbox = self._session._get_resource_sandbox(pilot)
        session_sandbox  = self._session._get_session_sandbox (pilot)
        pilot_sandbox    = self._session._get_pilot_sandbox   (pilot)
        client_sandbox   = self._session._get_client_sandbox()

        # contexts for staging url expansion
        loc_ctx = {'pwd'     : pilot_sandbox,
                   'client'  : client_sandbox,
                   'pilot'   : pilot_sandbox,
                   'resource': resource_sandbox}

        rem_ctx = {'pwd'     : client_sandbox,
                   'client'  : client_sandbox,
                   'pilot'   : pilot_sandbox,
                   'resource': resource_sandbox}

        sds = ru.as_list(sds)

        for sd in sds:
            sd['prof_id'] = pilot['uid']

        for sd in sds:
            sd['source'] = str(complete_url(sd['source'], self._rem_ctx, self._log))
            sd['target'] = str(complete_url(sd['target'], self._loc_ctx, self._log))

        self._stage(sds)


    # --------------------------------------------------------------------------
    #
    def _stage(self, sds):

        # add uid, ensure its a list, general cleanup
        sds  = expand_staging_directives(sds)
        uids = [sd['uid'] for sd in sds]

        # prepare to wait for completion
        with self._sds_lock:

            self._active_sds = dict()
            for sd in sds:
                sd['state'] = rps.NEW
                self._active_sds[sd['uid']] = sd

            sd_states = [sd['state'] for sd
                                     in  list(self._active_sds.values())
                                     if  sd['uid'] in uids]

        # push them out
        self._stager_queue.put(sds)

        while rps.NEW in sd_states:
            time.sleep(1.0)
            with self._sds_lock:
                sd_states = [sd['state'] for sd
                                         in  list(self._active_sds.values())
                                         if  sd['uid'] in uids]

        if rps.FAILED in sd_states:
            raise RuntimeError('pilot staging failed')


    # --------------------------------------------------------------------------
    #
    def _staging_ack_cb(self, topic, msg):
        '''
        update staging directive state information
        '''

        cmd = msg.get('cmd')
        arg = msg.get('arg')

        if cmd == 'staging_result':

            sds = arg['sds']
            states = {sd['uid']: sd['state'] for sd in self._active_sds.values()}

            with self._sds_lock:
                for sd in arg['sds']:
                    if sd['uid'] in self._active_sds:
                        self._active_sds[sd['uid']]['state'] = sd['state']

            states = {sd['uid']: sd['state'] for sd in self._active_sds.values()}

        return True


# ------------------------------------------------------------------------------
<|MERGE_RESOLUTION|>--- conflicted
+++ resolved
@@ -21,7 +21,7 @@
 
 from .base import PMGRLaunchingComponent
 
-from ...staging_directives import complete_url, expand_staging_directives
+from ...staging_directives import complete_url, expand_sds
 
 
 # ------------------------------------------------------------------------------
@@ -161,12 +161,12 @@
         pid = pilot['uid']
 
         # NOTE: no unit sandboxes defined!
-        src_context = {'pwd'     : pilot['client_sandbox'],
-                       'pilot'   : pilot['pilot_sandbox'],
-                       'resource': pilot['resource_sandbox']}
-        tgt_context = {'pwd'     : pilot['pilot_sandbox'],
-                       'pilot'   : pilot['pilot_sandbox'],
-                       'resource': pilot['resource_sandbox']}
+        loc_ctx = {'pwd'     : pilot['client_sandbox'],
+                   'pilot'   : pilot['pilot_sandbox'],
+                   'resource': pilot['resource_sandbox']}
+        rem_ctx = {'pwd'     : pilot['pilot_sandbox'],
+                   'pilot'   : pilot['pilot_sandbox'],
+                   'resource': pilot['resource_sandbox']}
 
         # Iterate over all directives
         for sd in sds:
@@ -183,8 +183,8 @@
 
             self._prof.prof('staging_in_start', uid=pid, msg=did)
 
-            src = complete_url(src, [src_context], self._log)
-            tgt = complete_url(tgt, [tgt_context], self._log)
+            src = complete_url(src, loc_ctx)
+            tgt = complete_url(tgt, rem_ctx)
 
             if action in [rpc.COPY, rpc.LINK, rpc.MOVE]:
                 self._prof.prof('staging_in_fail', uid=pid, msg=did)
@@ -236,12 +236,12 @@
         pid = pilot['uid']
 
         # NOTE: no unit sandboxes defined!
-        src_context = {'pwd'     : pilot['pilot_sandbox'],
-                       'pilot'   : pilot['pilot_sandbox'],
-                       'resource': pilot['resource_sandbox']}
-        tgt_context = {'pwd'     : pilot['client_sandbox'],
-                       'pilot'   : pilot['pilot_sandbox'],
-                       'resource': pilot['resource_sandbox']}
+        loc_ctx = {'pwd'     : pilot['client_sandbox'],
+                   'pilot'   : pilot['pilot_sandbox'],
+                   'resource': pilot['resource_sandbox']}
+        rem_ctx = {'pwd'     : pilot['pilot_sandbox'],
+                   'pilot'   : pilot['pilot_sandbox'],
+                   'resource': pilot['resource_sandbox']}
 
         # Iterate over all directives
         for sd in sds:
@@ -261,8 +261,8 @@
                 if action in [rpc.COPY, rpc.LINK, rpc.MOVE]:
                     raise ValueError("invalid pilot action '%s'" % action)
 
-                src = complete_url(src, [src_context], self._log)
-                tgt = complete_url(tgt, [tgt_context], self._log)
+                src = complete_url(src, rem_ctx)
+                tgt = complete_url(tgt, loc_ctx)
 
                 self._log.info('transfer %s to %s', src, tgt)
 
@@ -657,11 +657,7 @@
         # we need the session sandbox url, but that is (at least in principle)
         # dependent on the schema to use for pilot startup.  So we confirm here
         # that the bulk is consistent wrt. to the schema.  Also include
-<<<<<<< HEAD
-        # `staging_input` files and place them in the pilots' `staging_area`s.
-=======
         # `staging_input` files and place them in the `pilot_sandbox`.
->>>>>>> 7e295f0f
         #
         # FIXME: may need to split into schema-specific sub-bulks
         #
@@ -687,19 +683,14 @@
             os.makedirs('%s/%s' % (tmp_dir, pid))
 
             info = self._prepare_pilot(resource, rcfg, pilot, expand)
-            ft_list += info['fts']
+            ft_list += info['sds']
             jd_list.append(info['jd'])
             self._prof.prof('staging_in_start', uid=pid)
 
             for fname in ru.as_list(pilot['description'].get('input_staging')):
                 base = os.path.basename(fname)
                 ft_list.append({'src': fname,
-<<<<<<< HEAD
-                                'tgt': '%s/staging_area/%s' % (pid, base),
-=======
-                                'tgt': '%s/%s'
-                                     % (pilot['uid'], os.path.basename(fname)),
->>>>>>> 7e295f0f
+                                'tgt': '%s/%s' % (pid, base),
                                 'rem': False})
 
             output_staging = pilot['description'].get('output_staging')
@@ -1240,17 +1231,6 @@
                                        'tgt': '%s/%s' % (session_sandbox, base),
                                        'rem': False})
 
-                # Copy the bootstrap shell script.
-                bootstrapper_path = os.path.abspath("%s/agent/%s"
-                                  % (self._root_dir, BOOTSTRAPPER_0))
-                self._log.debug("use bootstrapper %s", bootstrapper_path)
-
-                ret['fts'].append({'src': bootstrapper_path,
-                                   'tgt': '%s/%s' % (session_sandbox,
-                                                     BOOTSTRAPPER_0),
-                                   'rem': False
-                })
-
                 # Some machines cannot run pip due to outdated CA certs.
                 # For those, we also stage an updated certificate bundle
                 # TODO: use booleans all the way?
@@ -1267,10 +1247,10 @@
                 self._sandboxes[resource] = True
 
         # always stage the bootstrapper for each pilot, but *not* in the tarball
-        bootstrapper_path = os.path.abspath("%s/agent/bootstrap_0.sh"
-                                           % self._root_dir)
-        bootstrap_tgt = '%s/bootstrap_0.sh' % (pilot_sandbox, pid)
-        ret['sds'].append({'source': bootstrapper_path,
+        bootstrap_src = os.path.abspath("%s/agent/bootstrap_0.sh"
+                                            % self._root_dir)
+        bootstrap_tgt = '%s/bootstrap_0.sh' % pilot_sandbox
+        ret['sds'].append({'source': bootstrap_src,
                            'target': bootstrap_tgt,
                            'action': rpc.TRANSFER})
 
@@ -1358,6 +1338,8 @@
         '''
         Run some input staging directives.
         '''
+        self._log.debug('=== src 1: %s', sds[0]['source'])
+        self._log.debug('=== tgt 1: %s', sds[0]['target'])
 
         resource_sandbox = self._session._get_resource_sandbox(pilot)
         session_sandbox  = self._session._get_session_sandbox (pilot)
@@ -1380,9 +1362,16 @@
         for sd in sds:
             sd['prof_id'] = pilot['uid']
 
+        self._log.debug('=== src 2: %s', sds[0]['source'])
+        self._log.debug('=== tgt 2: %s', sds[0]['target'])
+
         for sd in sds:
-            sd['source'] = str(complete_url(sd['source'], loc_ctx, self._log))
-            sd['target'] = str(complete_url(sd['target'], rem_ctx, self._log))
+            sd['source'] = str(complete_url(sd['source'], loc_ctx))
+            sd['target'] = str(complete_url(sd['target'], rem_ctx))
+
+
+        self._log.debug('=== src 3: %s', sds[0]['source'])
+        self._log.debug('=== tgt 3: %s', sds[0]['target'])
 
         self._stage(sds)
 
@@ -1416,8 +1405,8 @@
             sd['prof_id'] = pilot['uid']
 
         for sd in sds:
-            sd['source'] = str(complete_url(sd['source'], self._rem_ctx, self._log))
-            sd['target'] = str(complete_url(sd['target'], self._loc_ctx, self._log))
+            sd['source'] = str(complete_url(sd['source'], self._rem_ctx))
+            sd['target'] = str(complete_url(sd['target'], self._loc_ctx))
 
         self._stage(sds)
 
@@ -1427,7 +1416,7 @@
     def _stage(self, sds):
 
         # add uid, ensure its a list, general cleanup
-        sds  = expand_staging_directives(sds)
+        sds  = expand_sds(sds, 'pilot')
         uids = [sd['uid'] for sd in sds]
 
         # prepare to wait for completion
