# pylint: disable=protected-access

__copyright__ = "Copyright 2013-2016, http://radical.rutgers.edu"
__license__   = "MIT"


import os
import copy
import math
import time
import pprint
import shutil
import tempfile

import radical.saga            as rs
import radical.saga.filesystem as rsfs
import radical.utils           as ru

from ...  import states        as rps
from ...  import constants     as rpc

from .base import PMGRLaunchingComponent

from ...staging_directives import complete_url, expand_staging_directives


# ------------------------------------------------------------------------------
# local constants
DEFAULT_AGENT_SPAWNER = 'POPEN'
DEFAULT_RP_VERSION    = 'local'
DEFAULT_VIRTENV_MODE  = 'update'
DEFAULT_VIRTENV_DIST  = 'default'
DEFAULT_AGENT_CONFIG  = 'default'

JOB_CANCEL_DELAY      = 120  # seconds between cancel signal and job kill
JOB_CHECK_INTERVAL    =  60  # seconds between runs of the job state check loop
JOB_CHECK_MAX_MISSES  =   3  # number of times to find a job missing before
                             # declaring it dead

LOCAL_SCHEME   = 'file'


# ------------------------------------------------------------------------------
#
class Default(PMGRLaunchingComponent):

    # --------------------------------------------------------------------------
    #
    def __init__(self, cfg, session):

        PMGRLaunchingComponent.__init__(self, cfg, session)


    # --------------------------------------------------------------------------
    #
    def initialize(self):

        # we don't really have an output queue, as we pass control over the
        # pilot jobs to the resource management system (ResourceManager).

        self._pilots        = dict()      # dict for all known pilots
        self._pilots_lock   = ru.RLock()  # lock on maipulating the above
        self._checking      = list()      # pilots to check state on
        self._check_lock    = ru.RLock()  # lock on maipulating the above
        self._saga_fs_cache = dict()      # cache of saga directories
        self._saga_js_cache = dict()      # cache of saga job services
        self._sandboxes     = dict()      # cache of resource sandbox URLs
        self._cache_lock    = ru.RLock()  # lock for cache

        self._mod_dir       = os.path.dirname(os.path.abspath(__file__))
        self._root_dir      = "%s/../../"   % self._mod_dir
        self._conf_dir      = "%s/configs/" % self._root_dir

        self.register_input(rps.PMGR_LAUNCHING_PENDING,
                            rpc.PMGR_LAUNCHING_QUEUE, self.work)

        self._stager_queue = self.get_output_ep(rpc.STAGER_REQUEST_QUEUE)

        # FIXME: make interval configurable
        self.register_timed_cb(self._pilot_watcher_cb, timer=10.0)

        # we listen for pilot cancel commands
        self.register_subscriber(rpc.CONTROL_PUBSUB, self._pmgr_control_cb)

        # also listen for completed staging directives
        self.register_subscriber(rpc.STAGER_RESPONSE_PUBSUB, self._staging_ack_cb)
        self._active_sds = dict()
        self._sds_lock   = ru.Lock('launcher_sds_lock')


        self._log.info(ru.get_version([self._mod_dir, self._root_dir]))
        self._rp_version, _, _, _, self._rp_sdist_name, self._rp_sdist_path = \
                ru.get_version([self._mod_dir, self._root_dir])


    # --------------------------------------------------------------------------
    #
    def finalize(self):

        try:
            self.unregister_timed_cb(self._pilot_watcher_cb)
            self.unregister_input(rps.PMGR_LAUNCHING_PENDING,
                                  rpc.PMGR_LAUNCHING_QUEUE, self.work)

            # FIXME: always kill all saga jobs for non-final pilots at termination,
            #        and set the pilot states to CANCELED.  This will conflict with
            #        disconnect/reconnect semantics.
            with self._pilots_lock:
                pids = list(self._pilots.keys())

            self._cancel_pilots(pids)
            self._kill_pilots(pids)

            with self._cache_lock:
                for url,js in self._saga_js_cache.items():
                    self._log.debug('close js %s', url)
                    js.close()

        except:
            self._log.exception('finalization error')


    # --------------------------------------------------------------------------
    #
    def _pmgr_control_cb(self, topic, msg):

        cmd = msg['cmd']
        arg = msg['arg']

        self._log.debug('launcher got %s', msg)

        if cmd == 'pilot_staging_input_request':

            self._handle_pilot_input_staging(arg['pilot'], arg['sds'])
            self.publish(rpc.CONTROL_PUBSUB,
                         {'cmd': 'pilot_staging_input_result',
                          'arg': {'pilot': pilot,
                                  'sds'  : sds}})


        if cmd == 'pilot_staging_output_request':

            self._handle_pilot_output_staging(arg['pilot'], arg['sds'])


        elif cmd == 'cancel_pilots':

            # on cancel_pilot requests, we forward the DB entries via MongoDB,
            # by pushing a pilot update.  We also mark the pilot for
            # cancelation, so that the pilot watcher can cancel the job after
            # JOB_CANCEL_DELAY seconds, in case the pilot did not react on the
            # command in time.

            pmgr = arg['pmgr']
            pids = arg['uids']

            if pmgr != self._pmgr:
                # this request is not for us to enact
                return True

            if not isinstance(pids, list):
                pids = [pids]

            self._log.info('received pilot_cancel command (%s)', pids)

            self._cancel_pilots(pids)


        return True


    # --------------------------------------------------------------------------
    #
<<<<<<< HEAD
=======
    def _handle_pilot_input_staging(self, pilot, sds):

        pid = pilot['uid']

        # NOTE: no unit sandboxes defined!
        src_context = {'pwd'     : pilot['client_sandbox'],
                       'pilot'   : pilot['pilot_sandbox'],
                       'resource': pilot['resource_sandbox']}
        tgt_context = {'pwd'     : pilot['pilot_sandbox'],
                       'pilot'   : pilot['pilot_sandbox'],
                       'resource': pilot['resource_sandbox']}

        # Iterate over all directives
        for sd in sds:

            # TODO: respect flags in directive

            action = sd['action']
            flags  = sd['flags']
            did    = sd['uid']
            src    = sd['source']
            tgt    = sd['target']

            assert(action in [rpc.COPY, rpc.LINK, rpc.MOVE, rpc.TRANSFER])

            self._prof.prof('staging_in_start', uid=pid, msg=did)

            src = complete_url(src, src_context, self._log)
            tgt = complete_url(tgt, tgt_context, self._log)

            if action in [rpc.COPY, rpc.LINK, rpc.MOVE]:
                self._prof.prof('staging_in_fail', uid=pid, msg=did)
                raise ValueError("invalid action '%s' on pilot level" % action)

            self._log.info('transfer %s to %s', src, tgt)

            # FIXME: make sure that tgt URL points to the right resource
            # FIXME: honor sd flags if given (recursive...)
            flags = rsfs.CREATE_PARENTS

            if os.path.isdir(src.path):
                flags |= rsfs.RECURSIVE

            # Define and open the staging directory for the pilot
            # We use the target dir construct here, so that we can create
            # the directory if it does not yet exist.

            # url used for cache (sandbox url w/o path)
            fs_url      = rs.Url(pilot['pilot_sandbox'])
            fs_url.path = '/'
            key         = str(fs_url)

            self._log.debug("rs.file.Directory ('%s')", key)

            with self._cache_lock:
                if key in self._saga_fs_cache:
                    fs = self._saga_fs_cache[key]

                else:
                    fs = rsfs.Directory(fs_url, session=self._session)
                    self._saga_fs_cache[key] = fs

            fs.copy(src, tgt, flags=flags)

            sd['state'] = rps.DONE

            self._prof.prof('staging_in_stop', uid=pid, msg=did)

        self.publish(rpc.CONTROL_PUBSUB, {'cmd': 'pilot_staging_input_result',
                                          'arg': {'pilot': pilot,
                                                  'sds'  : sds}})


    # --------------------------------------------------------------------------
    #
    def _handle_pilot_output_staging(self, pilot, sds):

        pid = pilot['uid']

        # NOTE: no unit sandboxes defined!
        src_context = {'pwd'     : pilot['pilot_sandbox'],
                       'pilot'   : pilot['pilot_sandbox'],
                       'resource': pilot['resource_sandbox']}
        tgt_context = {'pwd'     : pilot['client_sandbox'],
                       'pilot'   : pilot['pilot_sandbox'],
                       'resource': pilot['resource_sandbox']}

        # Iterate over all directives
        for sd in sds:

            try:

                action = sd['action']
                flags  = sd['flags']
                did    = sd['uid']
                src    = sd['source']
                tgt    = sd['target']

                assert(action in [rpc.COPY, rpc.LINK, rpc.MOVE, rpc.TRANSFER])

                self._prof.prof('staging_out_start', uid=pid, msg=did)

                if action in [rpc.COPY, rpc.LINK, rpc.MOVE]:
                    raise ValueError("invalid pilot action '%s'" % action)

                src = complete_url(src, src_context, self._log)
                tgt = complete_url(tgt, tgt_context, self._log)

                self._log.info('transfer %s to %s', src, tgt)

                # FIXME: make sure that tgt URL points to the right resource
                # FIXME: honor sd flags if given (recursive...)
                flags = rsfs.CREATE_PARENTS

                if os.path.isdir(src.path):
                    flags |= rsfs.RECURSIVE

                # Define and open the staging directory for the pilot

                # url used for cache (sandbox url w/o path)
                fs_url      = rs.Url(pilot['pilot_sandbox'])
                fs_url.path = '/'
                key         = str(fs_url)

                with self._cache_lock:
                    if key in self._saga_fs_cache:
                        fs = self._saga_fs_cache[key]

                    else:
                        fs = rsfs.Directory(fs_url, session=self._session)
                        self._saga_fs_cache[key] = fs

                fs.copy(src, tgt, flags=flags)

                sd['state'] = rps.DONE
                self._prof.prof('staging_out_stop', uid=pid, msg=did)

            except:
                self._log.exception('pilot level staging failed')
                self._prof.prof('staging_out_fail', uid=pid, msg=did)
                sd['state'] = rps.FAILED


            self.publish(rpc.CONTROL_PUBSUB,
                         {'cmd': 'pilot_staging_output_result',
                          'arg': {'pilot': pilot,
                                  'sds'  : [sd]}})


    # --------------------------------------------------------------------------
    #
>>>>>>> f39c8e09
    def _pilot_watcher_cb(self):

        # FIXME: we should actually use SAGA job state notifications!
        # FIXME: check how race conditions are handles: we may detect
        #        a finalized SAGA job and change the pilot state -- but that
        #        pilot may have transitioned into final state via the normal
        #        notification mechanism already.  That probably should be sorted
        #        out by the pilot manager, which will receive notifications for
        #        both transitions.  As long as the final state is the same,
        #        there should be no problem anyway.  If it differs, the
        #        'cleaner' final state should prevail, in this ordering:
        #          cancel
        #          timeout
        #          error
        #          disappeared
        #        This implies that we want to communicate 'final_cause'

        # we don't want to lock our members all the time.  For that reason we
        # use a copy of the pilots_tocheck list and iterate over that, and only
        # lock other members when they are manipulated.

        tc = rs.job.Container()
        with self._pilots_lock, self._check_lock:

            for pid in self._checking:

                tc.add(self._pilots[pid]['job'])

        states = tc.get_states()

        self._log.debug('bulk states: %s', states)

        # if none of the states is final, we have nothing to do.
        # We can't rely on the ordering of tasks and states in the task
        # container, so we hope that the task container's bulk state query lead
        # to a caching of state information, and we thus have cache hits when
        # querying the pilots individually

        final_pilots = list()
        with self._pilots_lock, self._check_lock:

            for pid in self._checking:

                state = self._pilots[pid]['job'].state
                self._log.debug('saga job state: %s %s', pid, state)

                if state in [rs.job.DONE, rs.job.FAILED, rs.job.CANCELED]:
                    pilot = self._pilots[pid]['pilot']
                    if state == rs.job.DONE    : pilot['state'] = rps.DONE
                    if state == rs.job.FAILED  : pilot['state'] = rps.FAILED
                    if state == rs.job.CANCELED: pilot['state'] = rps.CANCELED
                    final_pilots.append(pilot)

        if final_pilots:

            for pilot in final_pilots:

                with self._check_lock:
                    # stop monitoring this pilot
                    self._checking.remove(pilot['uid'])

                self._log.debug('final pilot %s %s', pilot['uid'], pilot['state'])

            self.advance(final_pilots, push=False, publish=True)

        # all checks are done, final pilots are weeded out.  Now check if any
        # pilot is scheduled for cancellation and is overdue, and kill it
        # forcefully.
        to_cancel  = list()
        with self._pilots_lock:

            for pid in self._pilots:

                pilot   = self._pilots[pid]['pilot']
                time_cr = pilot.get('cancel_requested')

                # check if the pilot is final meanwhile
                if pilot['state'] in rps.FINAL:
                    continue

                if time_cr and time_cr + JOB_CANCEL_DELAY < time.time():
                    self._log.debug('pilot needs killing: %s :  %s + %s < %s',
                            pid, time_cr, JOB_CANCEL_DELAY, time.time())
                    del(pilot['cancel_requested'])
                    self._log.debug(' cancel pilot %s', pid)
                    to_cancel.append(pid)

        if to_cancel:
            self._kill_pilots(to_cancel)

        return True


    # --------------------------------------------------------------------------
    #
    def _cancel_pilots(self, pids):
        '''
        Send a cancellation request to the pilots.  This call will not wait for
        the request to get enacted, nor for it to arrive, but just send it.
        '''

        if not pids or not self._pilots:
            # nothing to do
            return

        # recod time of request, so that forceful termination can happen
        # after a certain delay
        now = time.time()
        with self._pilots_lock:
            for pid in pids:
                if pid in self._pilots:
                    self._log.debug('update cancel req: %s %s', pid, now)
                    self._pilots[pid]['pilot']['cancel_requested'] = now


    # --------------------------------------------------------------------------
    #
    def _kill_pilots(self, pids):
        '''
        Forcefully kill a set of pilots.  For pilots which have just recently be
        cancelled, we will wait a certain amount of time to give them a chance
        to termimate on their own (which allows to flush profiles and logfiles,
        etc).  After that delay, we'll make sure they get killed.
        '''

        self._log.debug('killing pilots: %s', pids)

        if not pids or not self._pilots:
            # nothing to do
            return

        # find the most recent cancellation request
        with self._pilots_lock:
            self._log.debug('killing pilots: %s',
                              [p['pilot'].get('cancel_requested', 0)
                               for p in list(self._pilots.values())])
            last_cancel = max([p['pilot'].get('cancel_requested', 0)
                               for p in list(self._pilots.values())])

        self._log.debug('killing pilots: last cancel: %s', last_cancel)

        # we wait for up to JOB_CANCEL_DELAY for a pilt
        while time.time() < (last_cancel + JOB_CANCEL_DELAY):

            self._log.debug('killing pilots: check %s < %s + %s',
                    time.time(), last_cancel, JOB_CANCEL_DELAY)

            alive_pids = list()
            for pid in pids:

                if pid not in self._pilots:
                    self._log.error('unknown: %s', pid)
                    raise ValueError('unknown pilot %s' % pid)

                pilot = self._pilots[pid]['pilot']
                if pilot['state'] not in rps.FINAL:
                    self._log.debug('killing pilots: alive %s', pid)
                    alive_pids.append(pid)
                else:
                    self._log.debug('killing pilots: dead  %s', pid)

            pids = alive_pids
            if not alive_pids:
                # nothing to do anymore
                return

            # avoid busy poll)
            time.sleep(1)

        to_advance = list()

        # we don't want the watcher checking for these pilot anymore
        with self._check_lock:
            for pid in pids:
                if pid in self._checking:
                    self._checking.remove(pid)


        self._log.debug('killing pilots: kill! %s', pids)
        try:
            with self._pilots_lock:
                tc = rs.job.Container()
                for pid in pids:

                    if pid not in self._pilots:
                        self._log.error('unknown: %s', pid)
                        raise ValueError('unknown pilot %s' % pid)

                    pilot = self._pilots[pid]['pilot']
                    job   = self._pilots[pid]['job']

                    # don't overwrite resource_details from the agent
                    #
                    if 'resource_details' in pilot:
                        del(pilot['resource_details'])

                    if pilot['state'] in rps.FINAL:
                        continue

                    self._log.debug('plan cancellation of %s : %s', pilot, job)
                    to_advance.append(pilot)
                    self._log.debug('request cancel for %s', pilot['uid'])
                    tc.add(job)

                self._log.debug('cancellation start')
                tc.cancel()
                tc.wait()
                self._log.debug('cancellation done')

            # set canceled state
            self.advance(to_advance, state=rps.CANCELED, push=False, publish=True)

        except Exception:
            self._log.exception('pilot kill failed')

        return True


    # --------------------------------------------------------------------------
    #
    def work(self, pilots):

        if not isinstance(pilots, list):
            pilots = [pilots]

        self.advance(pilots, rps.PMGR_LAUNCHING, publish=True, push=False)

        # We can only use bulk submission for pilots which go to the same
        # target, thus we sort them into buckets and lunch the buckets
        # individually
        buckets = dict()
        for pilot in pilots:
            resource = pilot['description']['resource']
            schema   = pilot['description']['access_schema']
            if resource not in buckets:
                buckets[resource] = dict()
            if schema not in buckets[resource]:
                buckets[resource][schema] = list()
            buckets[resource][schema].append(pilot)

        for resource in buckets:

            for schema in buckets[resource]:

                try:
                    pilots = buckets[resource][schema]
                    pids   = [p['uid'] for p in pilots]
                    self._log.info("Launching pilots on %s: %s", resource, pids)

                    self._start_pilot_bulk(resource, schema, pilots)

                    self.advance(pilots, rps.PMGR_ACTIVE_PENDING, push=False, publish=True)

                except Exception:
                    self._log.exception('bulk launch failed')
                    self.advance(pilots, rps.FAILED, push=False, publish=True)


    # --------------------------------------------------------------------------
    #
    def _start_pilot_bulk(self, resource, schema, pilots):
        """
        For each pilot, we prepare by determining what files need to be staged,
        and what job description needs to be submitted.

        We expect `_prepare_pilot(resource, pilot)` to return a dict with:

            {
              'js' : saga.job.Description,
              'fts': [
                { 'src': string  # absolute source file name
                  'tgt': string  # relative target file name
                  'rem': bool    # shall we remove src?
                },
                ...
              ],
              'sds': [
                <rp staging directive>
                ...
              ]
            }

        When transfering data, we'll ensure that each src is only transferred
        once (in fact, we put all src files into a tarball and unpack that on
        the target side).

        The returned dicts are expected to only contain files which actually
        need staging, ie. which have not been staged during a previous pilot
        submission.  That implies one of two things: either this component is
        stateful, and remembers what has been staged -- which makes it difficult
        to use multiple component instances; or the component inspects the
        target resource for existing files -- which involves additional
        expensive remote hops.
        FIXME: since neither is implemented at this point we won't discuss the
               tradeoffs further -- right now files are unique per pilot bulk.

        Once all dicts are collected, we create one additional file which
        contains the staging information, and then pack all src files into
        a tarball for staging.  We transfer the tarball, and *immediately*
        trigger the untaring on the target resource, which is thus *not* part of
        the bootstrapping process.
        NOTE: this is to avoid untaring race conditions for multiple pilots, and
              also to simplify bootstrapping dependencies -- the bootstrappers
              are likely within the tarball after all...
        """

        rcfg = self._session.get_resource_config(resource, schema)
        sid  = self._session.uid

        # ----------------------------------------------------------------------
        # the rcfg can contain keys with string expansion placeholders where
        # values from the pilot description need filling in.  A prominent
        # example is `%(pd.project)s`, where the pilot description's `PROJECT`
        # value needs to be filled in (here in lowercase).
        #
        # FIXME: right now we assume all pilot descriptions to contain similar
        #        entries, so that the expansion is only done on the first PD.
        expand = dict()
        pd     = pilots[0]['description']
        for k,v in pd.items():
            if v is None:
                v = ''
            expand['pd.%s' % k] = v
            if isinstance(v, str):
                expand['pd.%s' % k.upper()] = v.upper()
                expand['pd.%s' % k.lower()] = v.lower()
            else:
                expand['pd.%s' % k.upper()] = v
                expand['pd.%s' % k.lower()] = v

        for k in rcfg:
            if isinstance(rcfg[k], str):
                orig     = rcfg[k]
                rcfg[k]  = rcfg[k] % expand
                expanded = rcfg[k]
                if orig != expanded:
                    self._log.debug('RCFG:\n%s\n%s', orig, expanded)

        # we create a fake session_sandbox with all pilot_sandboxes in /tmp, and
        # then tar it up.  Once we untar that tarball on the target machine, we
        # should have all sandboxes and all files required to bootstrap the
        # pilots
        # FIXME: on untar, there is a race between multiple launcher components
        #        within the same session toward the same target resource.
        tmp_dir  = os.path.abspath(tempfile.mkdtemp(prefix='rp_agent_tar_dir'))
        tar_name = '%s.%s.tgz' % (sid, self.uid)
        tar_tgt  = '%s/%s'     % (tmp_dir, tar_name)
        tar_url  = rs.Url('file://localhost/%s' % tar_tgt)

        # we need the session sandbox url, but that is (at least in principle)
        # dependent on the schema to use for pilot startup.  So we confirm here
        # that the bulk is consistent wrt. to the schema.  Also include
        # `staging_input` files and place them in the pilots' `staging_area`s.
        #
        # FIXME: may need to split into schema-specific sub-bulks
        #
        schemas = set([p['description'].get('access_schema') for p in pilots])
        assert(len(schemas) == 1), \
               'inconsistent schemas on launch: %s' % schemas

        # get and expand sandboxes
        session_sandbox = self._session._get_session_sandbox(pilots[0]).path
        session_sandbox = session_sandbox % expand

        # we will create the session sandbox before we untar, so we can use that
        # as workdir, and pack all paths relative to that session sandbox.  That
        # implies that we have to recheck that all URLs in fact do point into
        # the session sandbox.
        #
        # We also create a file `staging_output.json` for each pilot which
        # contains the list of files to be tarred up and prepared for output
        # staging

        ft_list = list()  # files to stage
        jd_list = list()  # jobs  to submit

        for pilot in pilots:

            pid = pilot['uid']
            os.makedirs('%s/%s' % (tmp_dir, pid))

            info = self._prepare_pilot(resource, rcfg, pilot, expand)
            ft_list += info['fts']
            jd_list.append(info['jd'])
            self._prof.prof('staging_in_start', uid=pid)

            for fname in ru.as_list(pilot['description'].get('input_staging')):
                base = os.path.basename(fname)
                ft_list.append({'src': fname,
                                'tgt': '%s/staging_area/%s' % (pid, base),
                                'rem': False})

            output_staging = pilot['description'].get('output_staging')
            if output_staging:
                fname = '%s/%s/staging_output.txt' % (tmp_dir, pilot['uid'])
                with open(fname, 'w') as fout:
                    for entry in output_staging:
                        fout.write('%s\n' % entry)

            # direct staging, use first pilot for staging context
            self._stage_in(pilots[0], info['sds'])

        for ft in ft_list:
            src     = os.path.abspath(ft['src'])
            tgt     = os.path.relpath(os.path.normpath(ft['tgt']), session_sandbox)
          # src_dir = os.path.dirname(src)
            tgt_dir = os.path.dirname(tgt)

            if tgt_dir.startswith('..'):
              # raise ValueError('staging tgt %s outside pilot sbox: %s' % (ft['tgt'], tgt))
                tgt = ft['tgt']
                tgt_dir = os.path.dirname(tgt)

            if not os.path.isdir('%s/%s' % (tmp_dir, tgt_dir)):
                os.makedirs('%s/%s' % (tmp_dir, tgt_dir))

            if src == '/dev/null':
                # we want an empty file -- touch it (tar will refuse to
                # handle a symlink to /dev/null)
                open('%s/%s' % (tmp_dir, tgt), 'a').close()
            else:
                # use a shell callout to account for wildcard expansion
                cmd = 'ln -s %s %s/%s' % (os.path.abspath(src), tmp_dir, tgt)
                out, err, ret = ru.sh_callout(cmd, shell=True)
                if ret:
                    self._log.debug('out: %s', out)
                    self._log.debug('err: %s', err)
                    raise RuntimeError('callout failed: %s' % cmd)


        # tar.  If any command fails, this will raise.
        cmd = "cd %s && tar zchf %s *" % (tmp_dir, tar_tgt)
        out, err, ret = ru.sh_callout(cmd, shell=True)

        if ret:
            self._log.debug('out: %s', out)
            self._log.debug('err: %s', err)
            raise RuntimeError('callout failed: %s' % cmd)

        # remove all files marked for removal-after-pack
        for ft in ft_list:
            if ft['rem']:
                os.unlink(ft['src'])

<<<<<<< HEAD
        fs_endpoint  = rcfg['filesystem_endpoint']
        fs_url       = rs.Url(fs_endpoint)
=======
        fs_endpoint = rcfg['filesystem_endpoint']
        fs_url      = rs.Url(fs_endpoint)
        key         = str(fs_url)

        self._log.debug("rs.file.Directory ('%s')", fs_url)

        with self._cache_lock:
            if key in self._saga_fs_cache:
                fs = self._saga_fs_cache[key]
            else:
                fs = rsfs.Directory(fs_url, session=self._session)
                self._saga_fs_cache[key] = fs

>>>>>>> f39c8e09
        tar_rem      = rs.Url(fs_url)
        tar_rem.path = "%s/%s" % (session_sandbox, tar_name)

        self._log.debug('stage tarball for %s', pilots[0]['uid'])
        self._stage_in(pilots[0], {'source': tar_url,
                                   'target': tar_rem,
                                   'action': rpc.TRANSFER})
        shutil.rmtree(tmp_dir)

     ## # NOTE: the untar was moved into the bootstrapper (see `-z`).  That
     ## #       is actually only correct for the single-pilot case...
     ## # TODO: one tarball per pilot
     ## #
     ## # we now need to untar on the target machine.
     ## js_url = ru.Url(pilots[0]['js_url'])
     ##
     ## # well, we actually don't need to talk to the rm, but only need
     ## # a shell on the headnode.  That seems true for all ResourceManager we use right
     ## # now.  So, lets convert the URL:
     ## if '+' in js_url.scheme:
     ##     parts = js_url.scheme.split('+')
     ##     if 'gsissh' in parts: js_url.scheme = 'gsissh'
     ##     elif  'ssh' in parts: js_url.scheme = 'ssh'
     ## else:
     ##     # In the non-combined '+' case we need to distinguish between
     ##     # a url that was the result of a hop or a local rm.
     ##     if js_url.scheme not in ['ssh', 'gsissh']:
     ##         js_url.scheme = 'fork'
     ##         js_url.host   = 'localhost'
     ##
     ## with self._cache_lock:
     ##     if  js_url in self._saga_js_cache:
     ##         js_tmp  = self._saga_js_cache[js_url]
     ##     else:
     ##         js_tmp  = rs.job.Service(js_url, session=self._session)
     ##         self._saga_js_cache[js_url] = js_tmp
     ##
     ## cmd = "tar zmxvf %s/%s -C / ; rm -f %s" % \
     ## cmd = "tar zmxvf %s/%s -C %s" % \
     ##         (session_sandbox, tar_name, session_sandbox)
     ## j = js_tmp.run_job(cmd)
     ## j.wait()
     ##
     ## self._log.debug('tar cmd : %s', cmd)
     ## self._log.debug('tar done: %s, %s, %s', j.state, j.stdout, j.stderr)

        for pilot in pilots:
            self._prof.prof('staging_in_stop',  uid=pilot['uid'])
            self._prof.prof('submission_start', uid=pilot['uid'])

        # look up or create JS for actual pilot submission.  This might result
        # in the same js url as above, or not.
        js_ep  = rcfg['job_manager_endpoint']
        with self._cache_lock:
            if js_ep in self._saga_js_cache:
                js = self._saga_js_cache[js_ep]
            else:
                js = rs.job.Service(js_ep, session=self._session)
                self._saga_js_cache[js_ep] = js

        # now that the scripts are in place and configured,
        # we can launch the agent
        jc = rs.job.Container()

        for jd in jd_list:
            self._log.debug('jd: %s', pprint.pformat(jd.as_dict()))
            jc.add(js.create_job(jd))

        jc.run()

        # we assume here that the tasks arrive in the same order as the job
        # descriptions.  For uniform sets of pilots the order does not matter
        # much though.  Either way, this needs confirming on SAGA level
        # FIXME
        for j,jd in zip(jc.get_tasks(), jd_list):

            # do a quick error check
            if j.state == rs.FAILED:
                self._log.error('%s: %s : %s : %s', j.id, j.state, j.stderr, j.stdout)
                raise RuntimeError("SAGA Job state is FAILED. (%s)" % jd.name)

            pilot = None
            pid   = jd.name
            for p in pilots:
                if p['uid'] == pid:
                    pilot = p
                    break

            assert(pilot)

            # Update the Pilot's state to 'PMGR_ACTIVE_PENDING' if SAGA job
            # submission was successful.  Since the pilot leaves the scope of
            # the PMGR for the time being, we update the complete DB document
            pilot['$all'] = True

            # FIXME: update the right pilot
            with self._pilots_lock:

                self._pilots[pid] = dict()
                self._pilots[pid]['pilot'] = pilot
                self._pilots[pid]['job']   = j

            # make sure we watch that pilot
            with self._check_lock:
                self._checking.append(pid)

        for pilot in pilots:
            self._prof.prof('submission_stop', uid=pilot['uid'])


    # --------------------------------------------------------------------------
    #
    def _prepare_pilot(self, resource, rcfg, pilot, expand):

        pid = pilot["uid"]
        ret = {'fts': list(),  # tar for staging
               'sds': list(),  # direct staging
               'jd' : None  }  # job description

        # ----------------------------------------------------------------------
        # Database connection parameters
        sid          = self._session.uid
        database_url = self._session.cfg.dburl

        # some default values are determined at runtime
        default_virtenv = '%%(resource_sandbox)s/ve.%s.%s' % \
                          (resource, self._rp_version)

        # ----------------------------------------------------------------------
        # pilot description and resource configuration
        number_cores    = pilot['description']['cores']
        number_gpus     = pilot['description']['gpus']
        required_memory = pilot['description']['memory']
        runtime         = pilot['description']['runtime']
        app_comm        = pilot['description']['app_comm']
        queue           = pilot['description']['queue']
        job_name        = pilot['description']['job_name']
        project         = pilot['description']['project']
        cleanup         = pilot['description']['cleanup']
        candidate_hosts = pilot['description']['candidate_hosts']

        # ----------------------------------------------------------------------
        # get parameters from resource cfg, set defaults where needed
        agent_launch_method     = rcfg.get('agent_launch_method')
        agent_dburl             = rcfg.get('agent_mongodb_endpoint', database_url)
        agent_spawner           = rcfg.get('agent_spawner',       DEFAULT_AGENT_SPAWNER)
        rc_agent_config         = rcfg.get('agent_config',        DEFAULT_AGENT_CONFIG)
        agent_scheduler         = rcfg.get('agent_scheduler')
        tunnel_bind_device      = rcfg.get('tunnel_bind_device')
        default_queue           = rcfg.get('default_queue')
        forward_tunnel_endpoint = rcfg.get('forward_tunnel_endpoint')
        resource_manager        = rcfg.get('resource_manager')
        mpi_launch_method       = rcfg.get('mpi_launch_method', '')
        pre_bootstrap_0         = rcfg.get('pre_bootstrap_0', [])
        pre_bootstrap_1         = rcfg.get('pre_bootstrap_1', [])
        python_interpreter      = rcfg.get('python_interpreter')
        task_launch_method      = rcfg.get('task_launch_method')
        rp_version              = rcfg.get('rp_version',          DEFAULT_RP_VERSION)
        virtenv_mode            = rcfg.get('virtenv_mode',        DEFAULT_VIRTENV_MODE)
        virtenv                 = rcfg.get('virtenv',             default_virtenv)
        cores_per_node          = rcfg.get('cores_per_node', 0)
        gpus_per_node           = rcfg.get('gpus_per_node',  0)
        lfs_path_per_node       = rcfg.get('lfs_path_per_node', None)
        lfs_size_per_node       = rcfg.get('lfs_size_per_node',  0)
        python_dist             = rcfg.get('python_dist')
        virtenv_dist            = rcfg.get('virtenv_dist',        DEFAULT_VIRTENV_DIST)
        cu_tmp                  = rcfg.get('cu_tmp')
        spmd_variation          = rcfg.get('spmd_variation')
        shared_filesystem       = rcfg.get('shared_filesystem', True)
        stage_cacerts           = rcfg.get('stage_cacerts', False)
        cu_pre_exec             = rcfg.get('cu_pre_exec')
        cu_post_exec            = rcfg.get('cu_post_exec')
        export_to_cu            = rcfg.get('export_to_cu')
        mandatory_args          = rcfg.get('mandatory_args', [])
        saga_jd_supplement      = rcfg.get('saga_jd_supplement', {})

        self._log.debug(cores_per_node)
        self._log.debug(pprint.pformat(rcfg))

        # make sure that mandatory args are known
        for ma in mandatory_args:
            if pilot['description'].get(ma) is None:
                raise  ValueError('attribute "%s" is required for "%s"'
                                 % (ma, resource))

        # get pilot and global sandbox
        resource_sandbox = self._session._get_resource_sandbox(pilot)
        session_sandbox  = self._session._get_session_sandbox (pilot)
        pilot_sandbox    = self._session._get_pilot_sandbox   (pilot)
        client_sandbox   = self._session._get_client_sandbox  ()

        pilot['resource_sandbox'] = str(resource_sandbox) % expand
        pilot['session_sandbox']  = str(session_sandbox)  % expand
        pilot['pilot_sandbox']    = str(pilot_sandbox)    % expand
        pilot['client_sandbox']   = str(client_sandbox)

        # from here on we need only paths
        resource_sandbox = resource_sandbox.path % expand
        session_sandbox  = session_sandbox .path % expand
        pilot_sandbox    = pilot_sandbox   .path % expand
      # client_sandbox   = client_sandbox  # not expanded

        # Agent configuration that is not part of the public API.
        # The agent config can either be a config dict, or
        # a string pointing to a configuration name.  If neither
        # is given, check if 'RADICAL_PILOT_AGENT_CONFIG' is
        # set.  The last fallback is 'agent_default'
        agent_config = pilot['description'].get('_config')
        if not agent_config:
            agent_config = os.environ.get('RADICAL_PILOT_AGENT_CONFIG')
        if not agent_config:
            agent_config = rc_agent_config

        if not job_name:
            job_name = pid

        if isinstance(agent_config, dict):

            # use dict as is
            agent_cfg = agent_config

        elif isinstance(agent_config, str):
            try:
                # interpret as a config name
                agent_cfg_file = os.path.join(self._conf_dir, "agent_%s.json" % agent_config)

                self._log.info("Read agent config file: %s",  agent_cfg_file)
                agent_cfg = ru.Config(path=agent_cfg_file)

                # allow for user level overload
                user_cfg_file = '%s/.radical/pilot/config/%s' \
                              % (os.environ['HOME'], os.path.basename(agent_cfg_file))

                if os.path.exists(user_cfg_file):
                    self._log.info("merging user config: %s" % user_cfg_file)
                    user_cfg = ru.read_json(user_cfg_file)
                    ru.dict_merge (agent_cfg, user_cfg, policy='overwrite')

            except Exception as e:
                self._log.exception("Error reading agent config file: %s" % e)
                raise

        else:
            # we can't handle this type
            raise TypeError('agent config must be string (config name) or dict')

        # expand variables in virtenv string
        virtenv = virtenv % {'pilot_sandbox'   : pilot_sandbox,
                             'session_sandbox' : session_sandbox,
                             'resource_sandbox': resource_sandbox}

        # Check for deprecated global_virtenv
        if 'global_virtenv' in rcfg:
            raise RuntimeError("'global_virtenv' is deprecated (%s)" % resource)

        # Create a host:port string for use by the bootstrap_0.
        db_url = rs.Url(agent_dburl)
        if db_url.port:
            db_hostport = "%s:%d" % (db_url.host, db_url.port)
        else:
            db_hostport = "%s:%d" % (db_url.host, 27017)  # mongodb default

        # ----------------------------------------------------------------------
        # the version of the agent is derived from
        # rp_version, which has the following format
        # and interpretation:
        #
        # case rp_version:
        #   @<token>:
        #   @tag/@branch/@commit: # no sdist staging
        #       git clone $github_base radical.pilot.src
        #       (cd radical.pilot.src && git checkout token)
        #       pip install -t $VIRTENV/rp_install/ radical.pilot.src
        #       rm -rf radical.pilot.src
        #       export PYTHONPATH=$VIRTENV/rp_install:$PYTHONPATH
        #
        #   release: # no sdist staging
        #       pip install -t $VIRTENV/rp_install radical.pilot
        #       export PYTHONPATH=$VIRTENV/rp_install:$PYTHONPATH
        #
        #   local: # needs sdist staging
        #       tar zxf $sdist.tgz
        #       pip install -t $VIRTENV/rp_install $sdist/
        #       export PYTHONPATH=$VIRTENV/rp_install:$PYTHONPATH
        #
        #   debug: # needs sdist staging
        #       tar zxf $sdist.tgz
        #       pip install -t $SANDBOX/rp_install $sdist/
        #       export PYTHONPATH=$SANDBOX/rp_install:$PYTHONPATH
        #
        #   installed: # no sdist staging
        #       true
        # esac
        #
        # virtenv_mode
        #   private : error  if ve exists, otherwise create, then use
        #   update  : update if ve exists, otherwise create, then use
        #   create  : use    if ve exists, otherwise create, then use
        #   use     : use    if ve exists, otherwise error,  then exit
        #   recreate: delete if ve exists, otherwise create, then use
        #
        # examples   :
        #   virtenv@v0.20
        #   virtenv@devel
        #   virtenv@release
        #   virtenv@installed
        #   stage@local
        #   stage@/tmp/my_agent.py
        #
        # Note that some combinations may be invalid,
        # specifically in the context of virtenv_mode.  If, for
        # example, virtenv_mode is 'use', then the 'virtenv:tag'
        # will not make sense, as the virtenv is not updated.
        # In those cases, the virtenv_mode is honored, and
        # a warning is printed.
        #
        # Also, the 'stage' mode can only be combined with the
        # 'local' source, or with a path to the agent (relative
        # to root_dir, or absolute).
        #
        # A rp_version which does not adhere to the
        # above syntax is ignored, and the fallback stage@local
        # is used.

        if not rp_version.startswith('@') and \
               rp_version not in ['installed', 'local', 'debug', 'release']:
            raise ValueError("invalid rp_version '%s'" % rp_version)

        if rp_version.startswith('@'):
            rp_version  = rp_version[1:]  # strip '@'


        # ----------------------------------------------------------------------
        # sanity checks
        if not python_dist        : raise RuntimeError("missing python distribution")
        if not virtenv_dist       : raise RuntimeError("missing virtualenv distribution")
        if not agent_spawner      : raise RuntimeError("missing agent spawner")
        if not agent_scheduler    : raise RuntimeError("missing agent scheduler")
        if not resource_manager   : raise RuntimeError("missing resource manager")
        if not agent_launch_method: raise RuntimeError("missing agentlaunch method")
        if not task_launch_method : raise RuntimeError("missing task launch method")

        # massage some values
        if not queue:
            queue = default_queue

        if  cleanup and isinstance(cleanup, bool):
            #  l : log files
            #  u : unit work dirs
            #  v : virtualenv
            #  e : everything (== pilot sandbox)
            if shared_filesystem:
                cleanup = 'luve'
            else:
                # we cannot clean the sandbox from within the agent, as the hop
                # staging would then fail, and we'd get nothing back.
                # FIXME: cleanup needs to be done by the pmgr.launcher, or
                #        someone else, really, after fetching all logs and
                #        profiles.
                cleanup = 'luv'

            # we never cleanup virtenvs which are not private
            if virtenv_mode != 'private':
                cleanup = cleanup.replace('v', '')

        # add dists to staging files, if needed
        if rp_version in ['local', 'debug']:
            sdist_names = [ru.sdist_name, rs.sdist_name, self._rp_sdist_name]
            sdist_paths = [ru.sdist_path, rs.sdist_path, self._rp_sdist_path]
        else:
            sdist_names = list()
            sdist_paths = list()

        # if cores_per_node is set (!= None), then we need to
        # allocation full nodes, and thus round up
        if cores_per_node:
            cores_per_node = int(cores_per_node)
            number_cores   = int(cores_per_node *
                             math.ceil(float(number_cores) / cores_per_node))

        # if gpus_per_node is set (!= None), then we need to
        # allocation full nodes, and thus round up
        if gpus_per_node:
            gpus_per_node = int(gpus_per_node)
            number_gpus   = int(gpus_per_node *
                            math.ceil(float(number_gpus) / gpus_per_node))
<<<<<<< HEAD

        tar_name = '%s.%s.tgz' % (sid, self.uid)
=======
>>>>>>> f39c8e09

        # set mandatory args
        bootstrap_args  = ""
        bootstrap_args += " -d '%s'" % ':'.join(sdist_names)
        bootstrap_args += " -p '%s'" % pid
        bootstrap_args += " -s '%s'" % sid
        bootstrap_args += " -m '%s'" % virtenv_mode
        bootstrap_args += " -r '%s'" % rp_version
        bootstrap_args += " -b '%s'" % python_dist
        bootstrap_args += " -g '%s'" % virtenv_dist
        bootstrap_args += " -v '%s'" % virtenv
        bootstrap_args += " -y '%d'" % runtime
        bootstrap_args += " -z '%s'" % tar_name

        # set optional args
        if resource_manager == "CCM": bootstrap_args += " -c"
        if forward_tunnel_endpoint:   bootstrap_args += " -f '%s'" % forward_tunnel_endpoint
        if forward_tunnel_endpoint:   bootstrap_args += " -h '%s'" % db_hostport
        if python_interpreter:        bootstrap_args += " -i '%s'" % python_interpreter
        if tunnel_bind_device:        bootstrap_args += " -t '%s'" % tunnel_bind_device
        if cleanup:                   bootstrap_args += " -x '%s'" % cleanup

        for arg in pre_bootstrap_0:
            bootstrap_args += " -e '%s'" % arg
        for arg in pre_bootstrap_1:
            bootstrap_args += " -w '%s'" % arg

        agent_cfg['owner']               = 'agent.0'
        agent_cfg['cores']               = number_cores
        agent_cfg['gpus']                = number_gpus
        agent_cfg['spawner']             = agent_spawner
        agent_cfg['scheduler']           = agent_scheduler
        agent_cfg['runtime']             = runtime
        agent_cfg['app_comm']            = app_comm
        agent_cfg['dburl']               = str(database_url)
        agent_cfg['sid']                 = sid
        agent_cfg['pid']                 = pid
        agent_cfg['pmgr']                = self._pmgr
        agent_cfg['logdir']              = '.'
        agent_cfg['pilot_sandbox']       = pilot_sandbox
        agent_cfg['session_sandbox']     = session_sandbox
        agent_cfg['resource_sandbox']    = resource_sandbox
        agent_cfg['resource_manager']    = resource_manager
        agent_cfg['agent_launch_method'] = agent_launch_method
        agent_cfg['task_launch_method']  = task_launch_method
        agent_cfg['mpi_launch_method']   = mpi_launch_method
        agent_cfg['cores_per_node']      = cores_per_node
        agent_cfg['gpus_per_node']       = gpus_per_node
        agent_cfg['lfs_path_per_node']   = lfs_path_per_node
        agent_cfg['lfs_size_per_node']   = lfs_size_per_node
        agent_cfg['cu_tmp']              = cu_tmp
        agent_cfg['export_to_cu']        = export_to_cu
        agent_cfg['cu_pre_exec']         = cu_pre_exec
        agent_cfg['cu_post_exec']        = cu_post_exec
        agent_cfg['resource_cfg']        = copy.deepcopy(rcfg)
        agent_cfg['debug']               = self._log.getEffectiveLevel()

        # we'll also push the agent config into MongoDB
        pilot['cfg'] = agent_cfg

        # ----------------------------------------------------------------------
        # Write agent config dict to a json file in pilot sandbox.

        agent_cfg_name = 'agent.0.cfg'
        cfg_tmp_handle, cfg_tmp_file = tempfile.mkstemp(prefix='rp.agent_cfg.')
        os.close(cfg_tmp_handle)  # file exists now

        # Convert dict to json file
        self._log.debug("Write agent cfg to '%s'.", cfg_tmp_file)
        self._log.debug(pprint.pformat(agent_cfg))
        ru.write_json(agent_cfg, cfg_tmp_file)

        ret['fts'].append({'src': cfg_tmp_file,
                           'tgt': '%s/%s' % (pilot_sandbox, agent_cfg_name),
                           'rem': True})  # purge the tmp file after packing

        # ----------------------------------------------------------------------
        # we also touch the log and profile tarballs in the target pilot sandbox
        ret['fts'].append({'src': '/dev/null',
                           'tgt': '%s/%s' % (pilot_sandbox, '%s.log.tgz' % pid),
                           'rem': False})  # don't remove /dev/null
        # only stage profiles if we profile
        if self._prof.enabled:
            ret['fts'].append({
                           'src': '/dev/null',
                           'tgt': '%s/%s' % (pilot_sandbox, '%s.prof.tgz' % pid),
                           'rem': False})  # don't remove /dev/null

        # check if we have a sandbox cached for that resource.  If so, we have
        # nothing to do.  Otherwise we create the sandbox and stage the RP
        # stack etc.
        #
        # NOTE: this will race when multiple pilot launcher instances are used!
        #
        with self._cache_lock:

            if resource not in self._sandboxes:

                for sdist in sdist_paths:
                    base = os.path.basename(sdist)
                    ret['fts'].append({'src': sdist,
                                       'tgt': '%s/%s' % (session_sandbox, base),
                                       'rem': False})

                # Some machines cannot run pip due to outdated CA certs.
                # For those, we also stage an updated certificate bundle
                # TODO: use booleans all the way?
                if stage_cacerts:

                    cc_name = 'cacert.pem.gz'
                    cc_path = os.path.abspath("%s/agent/%s" % (self._root_dir, cc_name))
                    self._log.debug("use CAs %s", cc_path)

                    ret['fts'].append({'src': cc_path,
                                       'tgt': '%s/%s' % (session_sandbox, cc_name),
                                       'rem': False})

                self._sandboxes[resource] = True

        # always stage the bootstrapper for each pilot, but *not* in the tarball
        bootstrapper_path = os.path.abspath("%s/agent/bootstrap_0.sh"
                                           % self._root_dir)
        tgt = '%s/%s/bootstrap_0.sh' % (session_sandbox, pid)
        ret['sds'].append({'source': bootstrapper_path,
                           'target': tgt,
                           'action': rpc.TRANSFER})

        # ----------------------------------------------------------------------
        # Create SAGA Job description and submit the pilot job

        jd = rs.job.Description()

        bootstrap_tgt = '%s/bootstrap_0.sh' % pilot_sandbox

        jd.name                  = job_name
        jd.executable            = "/bin/bash"
        jd.arguments             = ['-l %s %s' % (bootstrap_tgt, bootstrap_args)]
        jd.working_directory     = pilot_sandbox
        jd.project               = project
        jd.output                = "bootstrap_0.out"
        jd.error                 = "bootstrap_0.err"
        jd.total_cpu_count       = number_cores
        jd.total_gpu_count       = number_gpus
        jd.total_physical_memory = required_memory
        jd.processes_per_host    = cores_per_node
        jd.spmd_variation        = spmd_variation
        jd.wall_time_limit       = runtime
        jd.queue                 = queue
        jd.candidate_hosts       = candidate_hosts
        jd.environment           = dict()

        # we set any saga_jd_supplement keys which are not already set above
        for key, val in saga_jd_supplement.items():
            if not jd[key]:
                self._log.debug('supplement %s: %s', key, val)
                jd[key] = val

        if self._prof.enabled:
            jd.environment['RADICAL_PROFILE'] = 'TRUE'

        # for condor backends and the like which do not have shared FSs, we add
        # additional staging directives so that the backend system binds the
        # files from the session and pilot sandboxes to the pilot job.
        jd.file_transfer = list()
        if not shared_filesystem:

            jd.file_transfer.extend([
                'site:%s/%s > %s' % (pilot_sandbox,   agent_cfg_name, agent_cfg_name),
                'site:%s/%s.log.tgz > %s.log.tgz' % (pilot_sandbox, pid, pid),
                'site:%s/%s.log.tgz < %s.log.tgz' % (pilot_sandbox, pid, pid)
            ])

            if self._prof.enabled:
                jd.file_transfer.extend([
                    'site:%s/%s.prof.tgz > %s.prof.tgz' % (pilot_sandbox, pid, pid),
                    'site:%s/%s.prof.tgz < %s.prof.tgz' % (pilot_sandbox, pid, pid)
                ])

            for sdist in sdist_names:
                jd.file_transfer.extend([
                    'site:%s/%s > %s' % (session_sandbox, sdist, sdist)
                ])

            if stage_cacerts:
                jd.file_transfer.extend([
                    'site:%s/%s > %s' % (session_sandbox, cc_name, cc_name)
                ])

        self._log.debug("Bootstrap command line: %s %s", jd.executable, jd.arguments)

        ret['jd'] = jd
        return ret


    # --------------------------------------------------------------------------
    #
    def _stage_in(self, pilot, sds):
        '''
        Run some input staging directives.
        '''

        resource_sandbox = self._session._get_resource_sandbox(pilot)
        session_sandbox  = self._session._get_session_sandbox (pilot)
        pilot_sandbox    = self._session._get_pilot_sandbox   (pilot)
        client_sandbox   = self._session._get_client_sandbox()

        # contexts for staging url expansion
        rem_ctx = {'pwd'     : pilot_sandbox,
                   'client'  : client_sandbox,
                   'pilot'   : pilot_sandbox,
                   'resource': resource_sandbox}

        loc_ctx = {'pwd'     : client_sandbox,
                   'client'  : client_sandbox,
                   'pilot'   : pilot_sandbox,
                   'resource': resource_sandbox}

        sds = ru.as_list(sds)

        for sd in sds:
            sd['prof_id'] = pilot['uid']

        for sd in sds:
            sd['source'] = str(complete_url(sd['source'], loc_ctx, self._log))
            sd['target'] = str(complete_url(sd['target'], rem_ctx, self._log))

        self._stage(sds)


    # --------------------------------------------------------------------------
    #
    def _stage_out(self, pilot, sds):
        '''
        Run some output staging directives.
        '''

        resource_sandbox = self._session._get_resource_sandbox(pilot)
        session_sandbox  = self._session._get_session_sandbox (pilot)
        pilot_sandbox    = self._session._get_pilot_sandbox   (pilot)
        client_sandbox   = self._session._get_client_sandbox()

        # contexts for staging url expansion
        loc_ctx = {'pwd'     : pilot_sandbox,
                   'client'  : client_sandbox,
                   'pilot'   : pilot_sandbox,
                   'resource': resource_sandbox}

        rem_ctx = {'pwd'     : client_sandbox,
                   'client'  : client_sandbox,
                   'pilot'   : pilot_sandbox,
                   'resource': resource_sandbox}

        sds = ru.as_list(sds)

        for sd in sds:
            sd['prof_id'] = pilot['uid']

        for sd in sds:
            sd['source'] = str(complete_url(sd['source'], self._rem_ctx, self._log))
            sd['target'] = str(complete_url(sd['target'], self._loc_ctx, self._log))

        self._stage(sds)


    # --------------------------------------------------------------------------
    #
    def _stage(self, sds):

        # add uid, ensure its a list, general cleanup
        sds  = expand_staging_directives(sds)
        uids = [sd['uid'] for sd in sds]

        # prepare to wait for completion
        with self._sds_lock:

            self._active_sds = dict()
            for sd in sds:
                sd['state'] = rps.NEW
                self._active_sds[sd['uid']] = sd

            sd_states = [sd['state'] for sd
                                     in  list(self._active_sds.values())
                                     if  sd['uid'] in uids]

        # push them out
        self._stager_queue.put(sds)

        while rps.NEW in sd_states:
            time.sleep(1.0)
            with self._sds_lock:
                sd_states = [sd['state'] for sd
                                         in  list(self._active_sds.values())
                                         if  sd['uid'] in uids]

        if rps.FAILED in sd_states:
            raise RuntimeError('pilot staging failed')


    # --------------------------------------------------------------------------
    #
    def _staging_ack_cb(self, topic, msg):
        '''
        update staging directive state information
        '''

        cmd = msg.get('cmd')
        arg = msg.get('arg')

        if cmd == 'staging_result':

            sds = arg['sds']
            states = {sd['uid']: sd['state'] for sd in self._active_sds.values()}

            with self._sds_lock:
                for sd in arg['sds']:
                    if sd['uid'] in self._active_sds:
                        self._active_sds[sd['uid']]['state'] = sd['state']

            states = {sd['uid']: sd['state'] for sd in self._active_sds.values()}

        return True


# ------------------------------------------------------------------------------
<|MERGE_RESOLUTION|>--- conflicted
+++ resolved
@@ -171,160 +171,6 @@
 
     # --------------------------------------------------------------------------
     #
-<<<<<<< HEAD
-=======
-    def _handle_pilot_input_staging(self, pilot, sds):
-
-        pid = pilot['uid']
-
-        # NOTE: no unit sandboxes defined!
-        src_context = {'pwd'     : pilot['client_sandbox'],
-                       'pilot'   : pilot['pilot_sandbox'],
-                       'resource': pilot['resource_sandbox']}
-        tgt_context = {'pwd'     : pilot['pilot_sandbox'],
-                       'pilot'   : pilot['pilot_sandbox'],
-                       'resource': pilot['resource_sandbox']}
-
-        # Iterate over all directives
-        for sd in sds:
-
-            # TODO: respect flags in directive
-
-            action = sd['action']
-            flags  = sd['flags']
-            did    = sd['uid']
-            src    = sd['source']
-            tgt    = sd['target']
-
-            assert(action in [rpc.COPY, rpc.LINK, rpc.MOVE, rpc.TRANSFER])
-
-            self._prof.prof('staging_in_start', uid=pid, msg=did)
-
-            src = complete_url(src, src_context, self._log)
-            tgt = complete_url(tgt, tgt_context, self._log)
-
-            if action in [rpc.COPY, rpc.LINK, rpc.MOVE]:
-                self._prof.prof('staging_in_fail', uid=pid, msg=did)
-                raise ValueError("invalid action '%s' on pilot level" % action)
-
-            self._log.info('transfer %s to %s', src, tgt)
-
-            # FIXME: make sure that tgt URL points to the right resource
-            # FIXME: honor sd flags if given (recursive...)
-            flags = rsfs.CREATE_PARENTS
-
-            if os.path.isdir(src.path):
-                flags |= rsfs.RECURSIVE
-
-            # Define and open the staging directory for the pilot
-            # We use the target dir construct here, so that we can create
-            # the directory if it does not yet exist.
-
-            # url used for cache (sandbox url w/o path)
-            fs_url      = rs.Url(pilot['pilot_sandbox'])
-            fs_url.path = '/'
-            key         = str(fs_url)
-
-            self._log.debug("rs.file.Directory ('%s')", key)
-
-            with self._cache_lock:
-                if key in self._saga_fs_cache:
-                    fs = self._saga_fs_cache[key]
-
-                else:
-                    fs = rsfs.Directory(fs_url, session=self._session)
-                    self._saga_fs_cache[key] = fs
-
-            fs.copy(src, tgt, flags=flags)
-
-            sd['state'] = rps.DONE
-
-            self._prof.prof('staging_in_stop', uid=pid, msg=did)
-
-        self.publish(rpc.CONTROL_PUBSUB, {'cmd': 'pilot_staging_input_result',
-                                          'arg': {'pilot': pilot,
-                                                  'sds'  : sds}})
-
-
-    # --------------------------------------------------------------------------
-    #
-    def _handle_pilot_output_staging(self, pilot, sds):
-
-        pid = pilot['uid']
-
-        # NOTE: no unit sandboxes defined!
-        src_context = {'pwd'     : pilot['pilot_sandbox'],
-                       'pilot'   : pilot['pilot_sandbox'],
-                       'resource': pilot['resource_sandbox']}
-        tgt_context = {'pwd'     : pilot['client_sandbox'],
-                       'pilot'   : pilot['pilot_sandbox'],
-                       'resource': pilot['resource_sandbox']}
-
-        # Iterate over all directives
-        for sd in sds:
-
-            try:
-
-                action = sd['action']
-                flags  = sd['flags']
-                did    = sd['uid']
-                src    = sd['source']
-                tgt    = sd['target']
-
-                assert(action in [rpc.COPY, rpc.LINK, rpc.MOVE, rpc.TRANSFER])
-
-                self._prof.prof('staging_out_start', uid=pid, msg=did)
-
-                if action in [rpc.COPY, rpc.LINK, rpc.MOVE]:
-                    raise ValueError("invalid pilot action '%s'" % action)
-
-                src = complete_url(src, src_context, self._log)
-                tgt = complete_url(tgt, tgt_context, self._log)
-
-                self._log.info('transfer %s to %s', src, tgt)
-
-                # FIXME: make sure that tgt URL points to the right resource
-                # FIXME: honor sd flags if given (recursive...)
-                flags = rsfs.CREATE_PARENTS
-
-                if os.path.isdir(src.path):
-                    flags |= rsfs.RECURSIVE
-
-                # Define and open the staging directory for the pilot
-
-                # url used for cache (sandbox url w/o path)
-                fs_url      = rs.Url(pilot['pilot_sandbox'])
-                fs_url.path = '/'
-                key         = str(fs_url)
-
-                with self._cache_lock:
-                    if key in self._saga_fs_cache:
-                        fs = self._saga_fs_cache[key]
-
-                    else:
-                        fs = rsfs.Directory(fs_url, session=self._session)
-                        self._saga_fs_cache[key] = fs
-
-                fs.copy(src, tgt, flags=flags)
-
-                sd['state'] = rps.DONE
-                self._prof.prof('staging_out_stop', uid=pid, msg=did)
-
-            except:
-                self._log.exception('pilot level staging failed')
-                self._prof.prof('staging_out_fail', uid=pid, msg=did)
-                sd['state'] = rps.FAILED
-
-
-            self.publish(rpc.CONTROL_PUBSUB,
-                         {'cmd': 'pilot_staging_output_result',
-                          'arg': {'pilot': pilot,
-                                  'sds'  : [sd]}})
-
-
-    # --------------------------------------------------------------------------
-    #
->>>>>>> f39c8e09
     def _pilot_watcher_cb(self):
 
         # FIXME: we should actually use SAGA job state notifications!
@@ -769,24 +615,8 @@
             if ft['rem']:
                 os.unlink(ft['src'])
 
-<<<<<<< HEAD
         fs_endpoint  = rcfg['filesystem_endpoint']
         fs_url       = rs.Url(fs_endpoint)
-=======
-        fs_endpoint = rcfg['filesystem_endpoint']
-        fs_url      = rs.Url(fs_endpoint)
-        key         = str(fs_url)
-
-        self._log.debug("rs.file.Directory ('%s')", fs_url)
-
-        with self._cache_lock:
-            if key in self._saga_fs_cache:
-                fs = self._saga_fs_cache[key]
-            else:
-                fs = rsfs.Directory(fs_url, session=self._session)
-                self._saga_fs_cache[key] = fs
-
->>>>>>> f39c8e09
         tar_rem      = rs.Url(fs_url)
         tar_rem.path = "%s/%s" % (session_sandbox, tar_name)
 
@@ -1173,11 +1003,8 @@
             gpus_per_node = int(gpus_per_node)
             number_gpus   = int(gpus_per_node *
                             math.ceil(float(number_gpus) / gpus_per_node))
-<<<<<<< HEAD
 
         tar_name = '%s.%s.tgz' % (sid, self.uid)
-=======
->>>>>>> f39c8e09
 
         # set mandatory args
         bootstrap_args  = ""
