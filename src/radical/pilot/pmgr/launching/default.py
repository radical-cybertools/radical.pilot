--- conflicted
+++ resolved
@@ -20,11 +20,7 @@
 
 from .base import PMGRLaunchingComponent
 
-<<<<<<< HEAD
 from ...staging_directives import complete_url, expand_sds
-=======
-from ...staging_directives import complete_url, expand_staging_directives
->>>>>>> 05f06d4f
 
 
 # ------------------------------------------------------------------------------
@@ -158,7 +154,6 @@
 
     # --------------------------------------------------------------------------
     #
-<<<<<<< HEAD
     def _handle_pilot_input_staging(self, pilot, sds):
 
         pid = pilot['uid']
@@ -310,8 +305,6 @@
 
     # --------------------------------------------------------------------------
     #
-=======
->>>>>>> 05f06d4f
     def _pilot_watcher_cb(self):
 
         # FIXME: we should actually use SAGA job state notifications!
@@ -573,50 +566,6 @@
     def _start_pilot_bulk(self, resource, schema, pilots):
         '''
         For each pilot, we prepare by determining what files need to be staged,
-<<<<<<< HEAD
-        and what job description needs to be submitted.
-
-        We expect `_prepare_pilot(resource, pilot)` to return a dict with:
-
-            {
-              'js' : saga.job.Description,
-              'fts': [
-                { 'src': string  # absolute source file name
-                  'tgt': string  # relative target file name
-                  'rem': bool    # shall we remove src?
-                },
-                ...
-              ],
-              'sds': [
-                <rp staging directive>
-                ...
-              ]
-            }
-
-        When transfering data, we'll ensure that each src is only transferred
-        once (in fact, we put all src files into a tarball and unpack that on
-        the target side).
-
-        The returned dicts are expected to only contain files which actually
-        need staging, ie. which have not been staged during a previous pilot
-        submission.  That implies one of two things: either this component is
-        stateful, and remembers what has been staged -- which makes it difficult
-        to use multiple component instances; or the component inspects the
-        target resource for existing files -- which involves additional
-        expensive remote hops.
-        FIXME: since neither is implemented at this point we won't discuss the
-               tradeoffs further -- right now files are unique per pilot bulk.
-
-        Once all dicts are collected, we create one additional file which
-        contains the staging information, and then pack all src files into
-        a tarball for staging.  We transfer the tarball, and *immediately*
-        trigger the untaring on the target resource, which is thus *not* part of
-        the bootstrapping process.
-        NOTE: this is to avoid untaring race conditions for multiple pilots, and
-              also to simplify bootstrapping dependencies -- the bootstrappers
-              are likely within the tarball after all...
-        """
-=======
         and what job description needs to be submitted.  Files are then be
         staged, and jobs are submitted.
 
@@ -625,7 +574,6 @@
         files needed to bootstrap.  The bootstrapper will untar those parts of
         the tarball which it needs to bootstrap one specific pilot.
         '''
->>>>>>> 05f06d4f
 
         rcfg = self._session.get_resource_config(resource, schema)
         sid  = self._session.uid
@@ -673,17 +621,12 @@
         # that the bulk is consistent wrt. to the schema.  Also include
         # `staging_input` files and place them in the `pilot_sandbox`.
         #
-        # FIXME: may need to split into schema-specific sub-bulks
+        # FIXME: if it is not, it needs to be splitted into schema-specific
+        # sub-bulks
         #
-<<<<<<< HEAD
         schemas = set([p['description'].get('access_schema') for p in pilots])
         assert(len(schemas) == 1), \
                'inconsistent schemas on launch: %s' % schemas
-=======
-        schema = pd.get('access_schema')
-        for pilot in pilots[1:]:
-            assert(schema == pilot['description'].get('access_schema')), \
-                    'inconsistent scheme on launch / staging'
 
         # get and expand sandboxes (this bulk uses the same schema toward the
         # same target resource, so all session sandboxes are the same)
@@ -691,7 +634,6 @@
         #        names, etc could be expanded)
         session_sandbox = self._session._get_session_sandbox(pilots[0]).path
         session_sandbox = session_sandbox % expand
->>>>>>> 05f06d4f
 
         # we will create the session sandbox before we untar, so we can use that
         # as workdir, and pack all paths relative to that session sandbox.  That
@@ -711,14 +653,9 @@
             os.makedirs('%s/%s' % (tmp_dir, pid))
 
             info = self._prepare_pilot(resource, rcfg, pilot, expand)
-<<<<<<< HEAD
             ft_list += info['sds']
             jd_list.append(info['jd'])
-=======
-            ft_list += info['fts']
-            jd_list.append(info['jd'])
-
->>>>>>> 05f06d4f
+
             self._prof.prof('staging_in_start', uid=pid)
 
             for fname in ru.as_list(pilot['description'].get('input_staging')):
@@ -735,18 +672,14 @@
                         fout.write('%s\n' % entry)
 
             # direct staging, use first pilot for staging context
-<<<<<<< HEAD
-            self._stage_in(pilots[0], info['sds'])
-
-        session_sbox = ru.Url(pilots[0]['session_sandbox']).path
-=======
             # NOTE: this implies that the SDS can only refer to session
             #       sandboxes, not to pilot sandboxes!
             self._log.debug('==== %s', info['sds'])
             self._stage_in(pilots[0], info['sds'])
 
->>>>>>> 05f06d4f
+        session_sbox = ru.Url(pilots[0]['session_sandbox']).path
         for ft in ft_list:
+            self._log.debug('=== ft: %s', ft)
             src     = os.path.abspath(ft['src'])
             tgt     = os.path.relpath(os.path.normpath(ft['tgt']), session_sbox)
           # src_dir = os.path.dirname(src)
@@ -792,11 +725,7 @@
         fs_endpoint  = rcfg['filesystem_endpoint']
         fs_url       = rs.Url(fs_endpoint)
         tar_rem      = rs.Url(fs_url)
-<<<<<<< HEAD
         tar_rem.path = "%s/%s" % (session_sbox, tar_name)
-=======
-        tar_rem.path = "%s/%s" % (session_sandbox, tar_name)
->>>>>>> 05f06d4f
 
         self._log.debug('stage tarball for %s', pilots[0]['uid'])
         self._stage_in(pilots[0], {'source': tar_url,
@@ -804,47 +733,8 @@
                                    'action': rpc.TRANSFER})
         shutil.rmtree(tmp_dir)
 
-<<<<<<< HEAD
-     ## # NOTE: the untar was moved into the bootstrapper (see `-z`).  That
-     ## #       is actually only correct for the single-pilot case...
-     ## # TODO: one tarball per pilot
-     ## #
-     ## # we now need to untar on the target machine.
-     ## js_url = ru.Url(pilots[0]['js_url'])
-     ##
-     ## # well, we actually don't need to talk to the rm, but only need
-     ## # a shell on the headnode.  That seems true for all ResourceManager we use right
-     ## # now.  So, lets convert the URL:
-     ## if '+' in js_url.scheme:
-     ##     parts = js_url.scheme.split('+')
-     ##     if 'gsissh' in parts: js_url.scheme = 'gsissh'
-     ##     elif  'ssh' in parts: js_url.scheme = 'ssh'
-     ## else:
-     ##     # In the non-combined '+' case we need to distinguish between
-     ##     # a url that was the result of a hop or a local rm.
-     ##     if js_url.scheme not in ['ssh', 'gsissh']:
-     ##         js_url.scheme = 'fork'
-     ##         js_url.host   = 'localhost'
-     ##
-     ## with self._cache_lock:
-     ##     if  js_url in self._saga_js_cache:
-     ##         js_tmp  = self._saga_js_cache[js_url]
-     ##     else:
-     ##         js_tmp  = rs.job.Service(js_url, session=self._session)
-     ##         self._saga_js_cache[js_url] = js_tmp
-     ##
-     ## cmd = "tar zmxvf %s/%s -C / ; rm -f %s" % \
-     ## cmd = "tar zmxvf %s/%s -C %s" % \
-     ##         (session_sandbox, tar_name, session_sandbox)
-     ## j = js_tmp.run_job(cmd)
-     ## j.wait()
-     ##
-     ## self._log.debug('tar cmd : %s', cmd)
-     ## self._log.debug('tar done: %s, %s, %s', j.state, j.stdout, j.stderr)
-=======
         # FIXME: the untar was moved into the bootstrapper (see `-z`).  That
         #        is actually only correct for the single-pilot case...
->>>>>>> 05f06d4f
 
         for pilot in pilots:
             self._prof.prof('staging_in_stop',  uid=pilot['uid'])
@@ -1007,20 +897,10 @@
                 # we can't handle this type
                 raise TypeError('agent config must be string or dict')
 
-<<<<<<< HEAD
-        elif isinstance(agent_config, str):
-            agent_cfg = ru.Config('radical.pilot',
-                                  category='agent',
-                                  name=agent_config)
-        else:
-            # we can't handle this type
-            raise TypeError('agent config must be string (config name) or dict')
-=======
         except Exception:
             self._log.exception('Error using agent config')
             raise
 
->>>>>>> 05f06d4f
 
         # expand variables in virtenv string
         virtenv = virtenv % {'pilot_sandbox'   : pilot_sandbox,
@@ -1275,17 +1155,6 @@
         #
         # NOTE: this will race when multiple pilot launcher instances are used!
         #
-<<<<<<< HEAD
-        with self._cache_lock:
-
-            if resource not in self._sandboxes:
-
-                for sdist in sdist_paths:
-                    base = os.path.basename(sdist)
-                    ret['fts'].append({'src': sdist,
-                                       'tgt': '%s/%s' % (session_sandbox, base),
-                                       'rem': False})
-=======
         if resource not in self._sandboxes:
 
             for sdist in sdist_paths:
@@ -1294,7 +1163,6 @@
                                    'tgt': '%s/%s' % (session_sandbox, base),
                                    'rem': False
                 })
->>>>>>> 05f06d4f
 
             # Copy the bootstrap shell script.
             bootstrapper_path = os.path.abspath("%s/agent/bootstrap_0.sh"
@@ -1313,31 +1181,18 @@
                 cpath = os.path.abspath("%s/agent/%s" % (self._root_dir, certs))
                 self._log.debug("use CAs %s", cpath)
 
-<<<<<<< HEAD
-                    ret['fts'].append({'src': cpath,
-                                       'tgt': '%s/%s' % (session_sandbox, certs),
-                                       'rem': False})
-=======
                 ret['fts'].append({'src': cpath,
                                    'tgt': '%s/%s' % (session_sandbox, certs),
                                    'rem': False})
->>>>>>> 05f06d4f
 
             self._sandboxes[resource] = True
 
         # always stage the bootstrapper for each pilot, but *not* in the tarball
-<<<<<<< HEAD
+        # FIXME: this results in many staging ops for many pilots
         bootstrap_src = os.path.abspath("%s/agent/bootstrap_0.sh"
                                             % self._root_dir)
         bootstrap_tgt = '%s/bootstrap_0.sh' % pilot_sandbox
         ret['sds'].append({'source': bootstrap_src,
-=======
-        # FIXME: this results in many staging ops for many pilots
-        bootstrapper_path = os.path.abspath("%s/agent/bootstrap_0.sh"
-                                           % self._root_dir)
-        bootstrap_tgt = '%s/bootstrap_0.sh' % (pilot_sandbox)
-        ret['sds'].append({'source': bootstrapper_path,
->>>>>>> 05f06d4f
                            'target': bootstrap_tgt,
                            'action': rpc.TRANSFER})
 
@@ -1425,17 +1280,11 @@
         '''
         Run some input staging directives.
         '''
-<<<<<<< HEAD
         self._log.debug('=== src 1: %s', sds[0]['source'])
         self._log.debug('=== tgt 1: %s', sds[0]['target'])
 
         resource_sandbox = self._session._get_resource_sandbox(pilot)
-        session_sandbox  = self._session._get_session_sandbox (pilot)
-=======
-
-        resource_sandbox = self._session._get_resource_sandbox(pilot)
       # session_sandbox  = self._session._get_session_sandbox (pilot)
->>>>>>> 05f06d4f
         pilot_sandbox    = self._session._get_pilot_sandbox   (pilot)
         client_sandbox   = self._session._get_client_sandbox()
 
@@ -1455,7 +1304,6 @@
         for sd in sds:
             sd['prof_id'] = pilot['uid']
 
-<<<<<<< HEAD
         self._log.debug('=== src 2: %s', sds[0]['source'])
         self._log.debug('=== tgt 2: %s', sds[0]['target'])
 
@@ -1466,11 +1314,6 @@
 
         self._log.debug('=== src 3: %s', sds[0]['source'])
         self._log.debug('=== tgt 3: %s', sds[0]['target'])
-=======
-        for sd in sds:
-            sd['source'] = str(complete_url(sd['source'], loc_ctx, self._log))
-            sd['target'] = str(complete_url(sd['target'], rem_ctx, self._log))
->>>>>>> 05f06d4f
 
         self._stage(sds)
 
@@ -1483,29 +1326,17 @@
         '''
 
         resource_sandbox = self._session._get_resource_sandbox(pilot)
-<<<<<<< HEAD
-        session_sandbox  = self._session._get_session_sandbox (pilot)
-=======
       # session_sandbox  = self._session._get_session_sandbox (pilot)
->>>>>>> 05f06d4f
         pilot_sandbox    = self._session._get_pilot_sandbox   (pilot)
         client_sandbox   = self._session._get_client_sandbox()
 
         # contexts for staging url expansion
-<<<<<<< HEAD
-        loc_ctx = {'pwd'     : pilot_sandbox,
-=======
         loc_ctx = {'pwd'     : client_sandbox,
->>>>>>> 05f06d4f
                    'client'  : client_sandbox,
                    'pilot'   : pilot_sandbox,
                    'resource': resource_sandbox}
 
-<<<<<<< HEAD
-        rem_ctx = {'pwd'     : client_sandbox,
-=======
         rem_ctx = {'pwd'     : pilot_sandbox,
->>>>>>> 05f06d4f
                    'client'  : client_sandbox,
                    'pilot'   : pilot_sandbox,
                    'resource': resource_sandbox}
@@ -1516,13 +1347,8 @@
             sd['prof_id'] = pilot['uid']
 
         for sd in sds:
-<<<<<<< HEAD
-            sd['source'] = str(complete_url(sd['source'], self._rem_ctx))
-            sd['target'] = str(complete_url(sd['target'], self._loc_ctx))
-=======
             sd['source'] = str(complete_url(sd['source'], rem_ctx, self._log))
             sd['target'] = str(complete_url(sd['target'], loc_ctx, self._log))
->>>>>>> 05f06d4f
 
         self._stage(sds)
 
@@ -1532,11 +1358,7 @@
     def _stage(self, sds):
 
         # add uid, ensure its a list, general cleanup
-<<<<<<< HEAD
         sds  = expand_sds(sds, 'pilot')
-=======
-        sds  = expand_staging_directives(sds)
->>>>>>> 05f06d4f
         uids = [sd['uid'] for sd in sds]
 
         # prepare to wait for completion
@@ -1577,22 +1399,11 @@
 
         if cmd == 'staging_result':
 
-<<<<<<< HEAD
-            sds = arg['sds']
-            states = {sd['uid']: sd['state'] for sd in self._active_sds.values()}
-
-=======
->>>>>>> 05f06d4f
             with self._sds_lock:
                 for sd in arg['sds']:
                     if sd['uid'] in self._active_sds:
                         self._active_sds[sd['uid']]['state'] = sd['state']
 
-<<<<<<< HEAD
-            states = {sd['uid']: sd['state'] for sd in self._active_sds.values()}
-
-=======
->>>>>>> 05f06d4f
         return True
 
 
