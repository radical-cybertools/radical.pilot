# pylint: disable=protected-access

__copyright__ = "Copyright 2013-2016, http://radical.rutgers.edu"
__license__   = "MIT"


import os
import copy
import math
import time
import pprint
import shutil
import tempfile

import radical.saga            as rs
import radical.saga.filesystem as rsfs
import radical.utils           as ru

from ...  import states        as rps
from ...  import constants     as rpc

from .base import PMGRLaunchingComponent

from ...staging_directives import complete_url, expand_staging_directives


# ------------------------------------------------------------------------------
# local constants
DEFAULT_AGENT_SPAWNER = 'POPEN'
DEFAULT_RP_VERSION    = 'local'
DEFAULT_VIRTENV_MODE  = 'update'
DEFAULT_VIRTENV_DIST  = 'default'
DEFAULT_AGENT_CONFIG  = 'default'

JOB_CANCEL_DELAY      = 120  # seconds between cancel signal and job kill
JOB_CHECK_INTERVAL    =  60  # seconds between runs of the job state check loop
JOB_CHECK_MAX_MISSES  =   3  # number of times to find a job missing before
                             # declaring it dead

LOCAL_SCHEME   = 'file'


# ------------------------------------------------------------------------------
#
class Default(PMGRLaunchingComponent):

    # --------------------------------------------------------------------------
    #
    def __init__(self, cfg, session):

        PMGRLaunchingComponent.__init__(self, cfg, session)


    # --------------------------------------------------------------------------
    #
    def initialize(self):

        # we don't really have an output queue, as we pass control over the
        # pilot jobs to the resource management system (ResourceManager).

        self._pilots        = dict()      # dict for all known pilots
        self._pilots_lock   = ru.RLock()  # lock on maipulating the above
        self._checking      = list()      # pilots to check state on
        self._check_lock    = ru.RLock()  # lock on maipulating the above
        self._saga_fs_cache = dict()      # cache of saga directories
        self._saga_js_cache = dict()      # cache of saga job services
        self._sandboxes     = dict()      # cache of resource sandbox URLs
        self._cache_lock    = ru.RLock()  # lock for cache

        self._mod_dir       = os.path.dirname(os.path.abspath(__file__))
        self._root_dir      = "%s/../../"   % self._mod_dir

        self.register_input(rps.PMGR_LAUNCHING_PENDING,
                            rpc.PMGR_LAUNCHING_QUEUE, self.work)

        self._stager_queue = self.get_output_ep(rpc.STAGER_REQUEST_QUEUE)

        # FIXME: make interval configurable
        self.register_timed_cb(self._pilot_watcher_cb, timer=10.0)

        # we listen for pilot cancel commands
        self.register_subscriber(rpc.CONTROL_PUBSUB, self._pmgr_control_cb)

        # also listen for completed staging directives
        self.register_subscriber(rpc.STAGER_RESPONSE_PUBSUB, self._staging_ack_cb)
        self._active_sds = dict()
        self._sds_lock   = ru.Lock('launcher_sds_lock')


        self._log.info(ru.get_version([self._mod_dir, self._root_dir]))
        self._rp_version, _, _, _, self._rp_sdist_name, self._rp_sdist_path = \
                ru.get_version([self._mod_dir, self._root_dir])


    # --------------------------------------------------------------------------
    #
    def finalize(self):

        try:
            self.unregister_timed_cb(self._pilot_watcher_cb)
            self.unregister_input(rps.PMGR_LAUNCHING_PENDING,
                                  rpc.PMGR_LAUNCHING_QUEUE, self.work)

            # FIXME: always kill all saga jobs for non-final pilots at termination,
            #        and set the pilot states to CANCELED.  This will conflict with
            #        disconnect/reconnect semantics.
            with self._pilots_lock:
                pids = list(self._pilots.keys())

            self._cancel_pilots(pids)
            self._kill_pilots(pids)

            with self._cache_lock:
                for url,js in self._saga_js_cache.items():
                    self._log.debug('close js %s', url)
                    js.close()

        except:
            self._log.exception('finalization error')

        self.unregister_timed_cb(self._pilot_watcher_cb)
        self.unregister_input(rps.PMGR_LAUNCHING_PENDING,
                              rpc.PMGR_LAUNCHING_QUEUE, self.work)


    # --------------------------------------------------------------------------
    #
    def _pmgr_control_cb(self, topic, msg):

        cmd = msg['cmd']
        arg = msg['arg']

        self._log.debug('launcher got %s', msg)

        if cmd == 'pilot_staging_input_request':

            self._handle_pilot_input_staging(arg['pilot'], arg['sds'])
            self.publish(rpc.CONTROL_PUBSUB,
                         {'cmd': 'pilot_staging_input_result',
                          'arg': {'pilot': pilot,
                                  'sds'  : sds}})


        if cmd == 'pilot_staging_output_request':

            self._handle_pilot_output_staging(arg['pilot'], arg['sds'])


        elif cmd == 'cancel_pilots':

            # on cancel_pilot requests, we forward the DB entries via MongoDB,
            # by pushing a pilot update.  We also mark the pilot for
            # cancelation, so that the pilot watcher can cancel the job after
            # JOB_CANCEL_DELAY seconds, in case the pilot did not react on the
            # command in time.

            pmgr = arg['pmgr']
            pids = arg['uids']

            if pmgr != self._pmgr:
                # this request is not for us to enact
                return True

            if not isinstance(pids, list):
                pids = [pids]

            self._log.info('received pilot_cancel command (%s)', pids)

            self._cancel_pilots(pids)


        return True


    # --------------------------------------------------------------------------
    #
    def _pilot_watcher_cb(self):

        # FIXME: we should actually use SAGA job state notifications!
        # FIXME: check how race conditions are handles: we may detect
        #        a finalized SAGA job and change the pilot state -- but that
        #        pilot may have transitioned into final state via the normal
        #        notification mechanism already.  That probably should be sorted
        #        out by the pilot manager, which will receive notifications for
        #        both transitions.  As long as the final state is the same,
        #        there should be no problem anyway.  If it differs, the
        #        'cleaner' final state should prevail, in this ordering:
        #          cancel
        #          timeout
        #          error
        #          disappeared
        #        This implies that we want to communicate 'final_cause'

        # we don't want to lock our members all the time.  For that reason we
        # use a copy of the pilots_tocheck list and iterate over that, and only
        # lock other members when they are manipulated.
        tc = rs.job.Container()
        with self._pilots_lock, self._check_lock:

            for pid in self._checking:
                tc.add(self._pilots[pid]['job'])

        states = tc.get_states()

        self._log.debug('bulk states: %s', states)

        # if none of the states is final, we have nothing to do.
        # We can't rely on the ordering of tasks and states in the task
        # container, so we hope that the task container's bulk state query lead
        # to a caching of state information, and we thus have cache hits when
        # querying the pilots individually

        final_pilots = list()
        with self._pilots_lock, self._check_lock:

            for pid in self._checking:

                state = self._pilots[pid]['job'].state
                self._log.debug('saga job state: %s %s %s', pid, self._pilots[pid]['job'],  state)

                if state in [rs.job.DONE, rs.job.FAILED, rs.job.CANCELED]:
                    pilot = self._pilots[pid]['pilot']
                    if state == rs.job.DONE    : pilot['state'] = rps.DONE
                    if state == rs.job.FAILED  : pilot['state'] = rps.FAILED
                    if state == rs.job.CANCELED: pilot['state'] = rps.CANCELED
                    final_pilots.append(pilot)

        if final_pilots:

            for pilot in final_pilots:

                with self._check_lock:
                    # stop monitoring this pilot
                    self._checking.remove(pilot['uid'])

                self._log.debug('final pilot %s %s', pilot['uid'], pilot['state'])

            self.advance(final_pilots, push=False, publish=True)

        # all checks are done, final pilots are weeded out.  Now check if any
        # pilot is scheduled for cancellation and is overdue, and kill it
        # forcefully.
        to_cancel  = list()
        with self._pilots_lock:

            for pid in self._pilots:

                pilot   = self._pilots[pid]['pilot']
                time_cr = pilot.get('cancel_requested')

                # check if the pilot is final meanwhile
                if pilot['state'] in rps.FINAL:
                    continue

                if time_cr and time_cr + JOB_CANCEL_DELAY < time.time():
                    self._log.debug('pilot needs killing: %s :  %s + %s < %s',
                            pid, time_cr, JOB_CANCEL_DELAY, time.time())
                    del(pilot['cancel_requested'])
                    self._log.debug(' cancel pilot %s', pid)
                    to_cancel.append(pid)

        if to_cancel:
            self._kill_pilots(to_cancel)

        return True


    # --------------------------------------------------------------------------
    #
    def _cancel_pilots(self, pids):
        '''
        Send a cancellation request to the pilots.  This call will not wait for
        the request to get enacted, nor for it to arrive, but just send it.
        '''

        if not pids or not self._pilots:
            # nothing to do
            return

        # recod time of request, so that forceful termination can happen
        # after a certain delay
        now = time.time()
        with self._pilots_lock:
            for pid in pids:
                if pid in self._pilots:
                    self._log.debug('update cancel req: %s %s', pid, now)
                    self._pilots[pid]['pilot']['cancel_requested'] = now


    # --------------------------------------------------------------------------
    #
    def _kill_pilots(self, pids):
        '''
        Forcefully kill a set of pilots.  For pilots which have just recently be
        cancelled, we will wait a certain amount of time to give them a chance
        to termimate on their own (which allows to flush profiles and logfiles,
        etc).  After that delay, we'll make sure they get killed.
        '''

        self._log.debug('killing pilots: %s', pids)

        if not pids or not self._pilots:
            # nothing to do
            return

        # find the most recent cancellation request
        with self._pilots_lock:
            self._log.debug('killing pilots: %s',
                              [p['pilot'].get('cancel_requested', 0)
                               for p in list(self._pilots.values())])
            last_cancel = max([p['pilot'].get('cancel_requested', 0)
                               for p in list(self._pilots.values())])

        self._log.debug('killing pilots: last cancel: %s', last_cancel)

        # we wait for up to JOB_CANCEL_DELAY for a pilt
        while time.time() < (last_cancel + JOB_CANCEL_DELAY):

            self._log.debug('killing pilots: check %s < %s + %s',
                    time.time(), last_cancel, JOB_CANCEL_DELAY)

            alive_pids = list()
            for pid in pids:

                if pid not in self._pilots:
                    self._log.error('unknown: %s', pid)
                    raise ValueError('unknown pilot %s' % pid)

                pilot = self._pilots[pid]['pilot']
                if pilot['state'] not in rps.FINAL:
                    self._log.debug('killing pilots: alive %s', pid)
                    alive_pids.append(pid)
                else:
                    self._log.debug('killing pilots: dead  %s', pid)

            pids = alive_pids
            if not alive_pids:
                # nothing to do anymore
                return

            # avoid busy poll)
            time.sleep(1)

        to_advance = list()

        # we don't want the watcher checking for these pilot anymore
        with self._check_lock:
            for pid in pids:
                if pid in self._checking:
                    self._checking.remove(pid)


        self._log.debug('killing pilots: kill! %s', pids)
        try:
            with self._pilots_lock:
                tc = rs.job.Container()
                for pid in pids:

                    if pid not in self._pilots:
                        self._log.error('unknown: %s', pid)
                        raise ValueError('unknown pilot %s' % pid)

                    pilot = self._pilots[pid]['pilot']
                    job   = self._pilots[pid]['job']

                    # don't overwrite resource_details from the agent
                    #
                    if 'resource_details' in pilot:
                        del(pilot['resource_details'])

                    if pilot['state'] in rps.FINAL:
                        continue

                    self._log.debug('plan cancellation of %s : %s', pilot, job)
                    to_advance.append(pilot)
                    self._log.debug('request cancel for %s', pilot['uid'])
                    tc.add(job)

                self._log.debug('cancellation start')
                tc.cancel()
                tc.wait()
                self._log.debug('cancellation done')

            # set canceled state
            self.advance(to_advance, state=rps.CANCELED, push=False, publish=True)

        except Exception:
            self._log.exception('pilot kill failed')

        return True


    # --------------------------------------------------------------------------
    #
    def work(self, pilots):

        if not isinstance(pilots, list):
            pilots = [pilots]

        self.advance(pilots, rps.PMGR_LAUNCHING, publish=True, push=False)

        # We can only use bulk submission for pilots which go to the same
        # target, thus we sort them into buckets and lunch the buckets
        # individually
        buckets = dict()
        for pilot in pilots:
            resource = pilot['description']['resource']
            schema   = pilot['description']['access_schema']
            if resource not in buckets:
                buckets[resource] = dict()
            if schema not in buckets[resource]:
                buckets[resource][schema] = list()
            buckets[resource][schema].append(pilot)

        for resource in buckets:

            for schema in buckets[resource]:

                try:
                    pilots = buckets[resource][schema]
                    pids   = [p['uid'] for p in pilots]
                    self._log.info("Launching pilots on %s: %s", resource, pids)

                    self._start_pilot_bulk(resource, schema, pilots)

                    self.advance(pilots, rps.PMGR_ACTIVE_PENDING, push=False, publish=True)

                except Exception:
                    self._log.exception('bulk launch failed')
                    self.advance(pilots, rps.FAILED, push=False, publish=True)


    # --------------------------------------------------------------------------
    #
    def _start_pilot_bulk(self, resource, schema, pilots):
        """
        For each pilot, we prepare by determining what files need to be staged,
        and what job description needs to be submitted.

        We expect `_prepare_pilot(resource, pilot)` to return a dict with:

            {
              'js' : saga.job.Description,
              'fts': [
                { 'src': string  # absolute source file name
                  'tgt': string  # relative target file name
                  'rem': bool    # shall we remove src?
                },
                ...
              ],
              'sds': [
                <rp staging directive>
                ...
              ]
            }

        When transfering data, we'll ensure that each src is only transferred
        once (in fact, we put all src files into a tarball and unpack that on
        the target side).

        The returned dicts are expected to only contain files which actually
        need staging, ie. which have not been staged during a previous pilot
        submission.  That implies one of two things: either this component is
        stateful, and remembers what has been staged -- which makes it difficult
        to use multiple component instances; or the component inspects the
        target resource for existing files -- which involves additional
        expensive remote hops.
        FIXME: since neither is implemented at this point we won't discuss the
               tradeoffs further -- right now files are unique per pilot bulk.

        Once all dicts are collected, we create one additional file which
        contains the staging information, and then pack all src files into
        a tarball for staging.  We transfer the tarball, and *immediately*
        trigger the untaring on the target resource, which is thus *not* part of
        the bootstrapping process.
        NOTE: this is to avoid untaring race conditions for multiple pilots, and
              also to simplify bootstrapping dependencies -- the bootstrappers
              are likely within the tarball after all...
        """

        rcfg = self._session.get_resource_config(resource, schema)
        sid  = self._session.uid

        # we create a deep-copy of the resource cfg, so that this code is fee to
        # change it as needed
        rcfg = ru.Config(cfg=rcfg.as_dict())

        # ----------------------------------------------------------------------
        # the rcfg can contain keys with string expansion placeholders where
        # values from the pilot description need filling in.  A prominent
        # example is `%(pd.project)s`, where the pilot description's `PROJECT`
        # value needs to be filled in (here in lowercase).
        #
        # FIXME: right now we assume all pilot descriptions to contain similar
        #        entries, so that the expansion is only done on the first PD.
        expand = dict()
        pd     = pilots[0]['description']
        for k,v in pd.items():
            if v is None:
                v = ''
            expand['pd.%s' % k] = v
            if isinstance(v, str):
                expand['pd.%s' % k.upper()] = v.upper()
                expand['pd.%s' % k.lower()] = v.lower()
            else:
                expand['pd.%s' % k.upper()] = v
                expand['pd.%s' % k.lower()] = v

        for k in rcfg:
            if isinstance(rcfg[k], str):
                orig     = rcfg[k]
                rcfg[k]  = rcfg[k] % expand
                expanded = rcfg[k]
                if orig != expanded:
                    self._log.debug('RCFG:\n%s\n%s', orig, expanded)

        # we create a fake session_sandbox with all pilot_sandboxes in /tmp, and
        # then tar it up.  Once we untar that tarball on the target machine, we
        # should have all sandboxes and all files required to bootstrap the
        # pilots
        # FIXME: on untar, there is a race between multiple launcher components
        #        within the same session toward the same target resource.
        tmp_dir  = os.path.abspath(tempfile.mkdtemp(prefix='rp_agent_tar_dir'))
        tar_name = '%s.%s.tgz' % (sid, self.uid)
        tar_tgt  = '%s/%s'     % (tmp_dir, tar_name)
        tar_url  = rs.Url('file://localhost/%s' % tar_tgt)

        # we need the session sandbox url, but that is (at least in principle)
        # dependent on the schema to use for pilot startup.  So we confirm here
        # that the bulk is consistent wrt. to the schema.  Also include
        # `staging_input` files and place them in the pilots' `staging_area`s.
        #
        # FIXME: may need to split into schema-specific sub-bulks
        #
        schemas = set([p['description'].get('access_schema') for p in pilots])
        assert(len(schemas) == 1), \
               'inconsistent schemas on launch: %s' % schemas

        # get and expand sandboxes
        session_sandbox = self._session._get_session_sandbox(pilots[0]).path
        session_sandbox = session_sandbox % expand

        # we will create the session sandbox before we untar, so we can use that
        # as workdir, and pack all paths relative to that session sandbox.  That
        # implies that we have to recheck that all URLs in fact do point into
        # the session sandbox.
        #
        # We also create a file `staging_output.json` for each pilot which
        # contains the list of files to be tarred up and prepared for output
        # staging

        ft_list = list()  # files to stage
        jd_list = list()  # jobs  to submit

        for pilot in pilots:

            pid = pilot['uid']
            os.makedirs('%s/%s' % (tmp_dir, pid))

            info = self._prepare_pilot(resource, rcfg, pilot, expand, tar_name)

            ft_list += info['fts']
            jd_list.append(info['jd'])

            self._prof.prof('staging_in_start', uid=pid)

            for fname in ru.as_list(pilot['description'].get('input_staging')):
                base = os.path.basename(fname)
                ft_list.append({'src': fname,
                                'tgt': '%s/staging_area/%s' % (pid, base),
                                'rem': False})

            output_staging = pilot['description'].get('output_staging')
            if output_staging:
                fname = '%s/%s/staging_output.txt' % (tmp_dir, pilot['uid'])
                with open(fname, 'w') as fout:
                    for entry in output_staging:
                        fout.write('%s\n' % entry)

            # direct staging, use first pilot for staging context
            self._stage_in(pilots[0], info['sds'])

        for ft in ft_list:
            src     = os.path.abspath(ft['src'])
            tgt     = os.path.relpath(os.path.normpath(ft['tgt']), session_sandbox)
          # src_dir = os.path.dirname(src)
            tgt_dir = os.path.dirname(tgt)

            if tgt_dir.startswith('..'):
              # raise ValueError('staging tgt %s outside pilot sbox: %s' % (ft['tgt'], tgt))
                tgt = ft['tgt']
                tgt_dir = os.path.dirname(tgt)

            if not os.path.isdir('%s/%s' % (tmp_dir, tgt_dir)):
                os.makedirs('%s/%s' % (tmp_dir, tgt_dir))

            if src == '/dev/null':
                # we want an empty file -- touch it (tar will refuse to
                # handle a symlink to /dev/null)
                open('%s/%s' % (tmp_dir, tgt), 'a').close()
            else:
                # use a shell callout to account for wildcard expansion
                cmd = 'ln -s %s %s/%s' % (os.path.abspath(src), tmp_dir, tgt)
                out, err, ret = ru.sh_callout(cmd, shell=True)
                if ret:
                    self._log.debug('out: %s', out)
                    self._log.debug('err: %s', err)
                    raise RuntimeError('callout failed: %s' % cmd)


        # tar.  If any command fails, this will raise.
        cmd = "cd %s && tar zchf %s *" % (tmp_dir, tar_tgt)
        out, err, ret = ru.sh_callout(cmd, shell=True)

        if ret:
            self._log.debug('out: %s', out)
            self._log.debug('err: %s', err)
            raise RuntimeError('callout failed: %s' % cmd)

        # remove all files marked for removal-after-pack
        for ft in ft_list:
            if ft['rem']:
                os.unlink(ft['src'])

        fs_endpoint  = rcfg['filesystem_endpoint']
        fs_url       = rs.Url(fs_endpoint)
        tar_rem      = rs.Url(fs_url)
        tar_rem.path = "%s/%s" % (session_sandbox, tar_name)

        self._log.debug('stage tarball for %s', pilots[0]['uid'])
        self._stage_in(pilots[0], {'source': tar_url,
                                   'target': tar_rem,
                                   'action': rpc.TRANSFER})
        shutil.rmtree(tmp_dir)

     ## # NOTE: the untar was moved into the bootstrapper (see `-z`).  That
     ## #       is actually only correct for the single-pilot case...
     ## # TODO: one tarball per pilot
     ## #
     ## # we now need to untar on the target machine.
     ## js_url = ru.Url(pilots[0]['js_url'])
     ##
     ## # well, we actually don't need to talk to the rm, but only need
     ## # a shell on the headnode.  That seems true for all ResourceManager we use right
     ## # now.  So, lets convert the URL:
     ## if '+' in js_url.scheme:
     ##     parts = js_url.scheme.split('+')
     ##     if 'gsissh' in parts: js_url.scheme = 'gsissh'
     ##     elif  'ssh' in parts: js_url.scheme = 'ssh'
     ## else:
     ##     # In the non-combined '+' case we need to distinguish between
     ##     # a url that was the result of a hop or a local rm.
     ##     if js_url.scheme not in ['ssh', 'gsissh']:
     ##         js_url.scheme = 'fork'
     ##         js_url.host   = 'localhost'
     ##
     ## with self._cache_lock:
     ##     if  js_url in self._saga_js_cache:
     ##         js_tmp  = self._saga_js_cache[js_url]
     ##     else:
     ##         js_tmp  = rs.job.Service(js_url, session=self._session)
     ##         self._saga_js_cache[js_url] = js_tmp
     ##
     ## cmd = "tar zmxvf %s/%s -C / ; rm -f %s" % \
     ## cmd = "tar zmxvf %s/%s -C %s" % \
     ##         (session_sandbox, tar_name, session_sandbox)
     ## j = js_tmp.run_job(cmd)
     ## j.wait()
     ##
     ## self._log.debug('tar cmd : %s', cmd)
     ## self._log.debug('tar done: %s, %s, %s', j.state, j.stdout, j.stderr)

        for pilot in pilots:
            self._prof.prof('staging_in_stop',  uid=pilot['uid'])
            self._prof.prof('submission_start', uid=pilot['uid'])

        # look up or create JS for actual pilot submission.  This might result
        # in the same js url as above, or not.
        js_ep  = rcfg['job_manager_endpoint']
        with self._cache_lock:
            if js_ep in self._saga_js_cache:
                js = self._saga_js_cache[js_ep]
            else:
                js = rs.job.Service(js_ep, session=self._session)
                self._saga_js_cache[js_ep] = js

        # now that the scripts are in place and configured,
        # we can launch the agent
        jc = rs.job.Container()

        for jd in jd_list:
            self._log.debug('jd: %s', pprint.pformat(jd.as_dict()))
            jc.add(js.create_job(jd))

        jc.run()

<<<<<<< HEAD
        for j,jd in zip(jc.get_tasks(), jd_list):
=======
        # Order of tasks in `rs.job.Container().tasks` is not changing over the
        # time, thus it's able to iterate over it and other list(s) all together
        for j, pilot in zip(jc.get_tasks(), pilots):
>>>>>>> 7554a807

            # do a quick error check
            if j.state == rs.FAILED:
                self._log.error('%s: %s : %s : %s', j.id, j.state, j.stderr, j.stdout)
<<<<<<< HEAD
                raise RuntimeError("SAGA Job state is FAILED. (%s)" % jd.name)

            self._log.debug('%s - %s state: %s', j.id, j.name, j.state)

            pilot = None
            pid   = jd.name
            for p in pilots:
                if p['uid'] == pid:
                    pilot = p
                    break
=======
                raise RuntimeError("SAGA Job state is FAILED. (%s)" % j.name)
>>>>>>> 7554a807

            pid = pilot['uid']

            # Update the Pilot's state to 'PMGR_ACTIVE_PENDING' if SAGA job
            # submission was successful.  Since the pilot leaves the scope of
            # the PMGR for the time being, we update the complete DB document
            pilot['$all'] = True

            # FIXME: update the right pilot
            with self._pilots_lock:

                self._pilots[pid] = dict()
                self._pilots[pid]['pilot'] = pilot
                self._pilots[pid]['job']   = j

            # make sure we watch that pilot
            with self._check_lock:
                self._checking.append(pid)

        for pilot in pilots:
            self._prof.prof('submission_stop', uid=pilot['uid'])


    # --------------------------------------------------------------------------
    #
    def _prepare_pilot(self, resource, rcfg, pilot, expand, tar_name):

        pid = pilot["uid"]
        ret = {'fts': list(),  # tar for staging
               'sds': list(),  # direct staging
               'jd' : None  }  # job description

        # ----------------------------------------------------------------------
        # Database connection parameters
        sid          = self._session.uid
        database_url = self._session.cfg.dburl

        # some default values are determined at runtime
        default_virtenv = '%%(resource_sandbox)s/ve.%s.%s' % \
                          (resource, self._rp_version)

        # ----------------------------------------------------------------------
        # pilot description and resource configuration
        number_cores    = pilot['description']['cores']
        number_gpus     = pilot['description']['gpus']
        required_memory = pilot['description']['memory']
        runtime         = pilot['description']['runtime']
        app_comm        = pilot['description']['app_comm']
        queue           = pilot['description']['queue']
        job_name        = pilot['description']['job_name']
        project         = pilot['description']['project']
        cleanup         = pilot['description']['cleanup']
        candidate_hosts = pilot['description']['candidate_hosts']

        # ----------------------------------------------------------------------
        # get parameters from resource cfg, set defaults where needed
        agent_launch_method     = rcfg.get('agent_launch_method')
        agent_dburl             = rcfg.get('agent_mongodb_endpoint', database_url)
        agent_spawner           = rcfg.get('agent_spawner',       DEFAULT_AGENT_SPAWNER)
        rc_agent_config         = rcfg.get('agent_config',        DEFAULT_AGENT_CONFIG)
        agent_scheduler         = rcfg.get('agent_scheduler')
        tunnel_bind_device      = rcfg.get('tunnel_bind_device')
        default_queue           = rcfg.get('default_queue')
        forward_tunnel_endpoint = rcfg.get('forward_tunnel_endpoint')
        resource_manager        = rcfg.get('resource_manager')
        mpi_launch_method       = rcfg.get('mpi_launch_method', '')
        pre_bootstrap_0         = rcfg.get('pre_bootstrap_0', [])
        pre_bootstrap_1         = rcfg.get('pre_bootstrap_1', [])
        python_interpreter      = rcfg.get('python_interpreter')
        task_launch_method      = rcfg.get('task_launch_method')
        rp_version              = rcfg.get('rp_version')
        virtenv_mode            = rcfg.get('virtenv_mode',        DEFAULT_VIRTENV_MODE)
        virtenv                 = rcfg.get('virtenv',             default_virtenv)
        cores_per_node          = rcfg.get('cores_per_node', 0)
        gpus_per_node           = rcfg.get('gpus_per_node',  0)
        lfs_path_per_node       = rcfg.get('lfs_path_per_node', None)
        lfs_size_per_node       = rcfg.get('lfs_size_per_node',  0)
        python_dist             = rcfg.get('python_dist')
        virtenv_dist            = rcfg.get('virtenv_dist',        DEFAULT_VIRTENV_DIST)
        cu_tmp                  = rcfg.get('cu_tmp')
        spmd_variation          = rcfg.get('spmd_variation')
        shared_filesystem       = rcfg.get('shared_filesystem', True)
        stage_cacerts           = rcfg.get('stage_cacerts', False)
        cu_pre_exec             = rcfg.get('cu_pre_exec')
        cu_post_exec            = rcfg.get('cu_post_exec')
        export_to_cu            = rcfg.get('export_to_cu')
        mandatory_args          = rcfg.get('mandatory_args', [])
        system_architecture     = rcfg.get('system_architecture', {})
        saga_jd_supplement      = rcfg.get('saga_jd_supplement', {})

        self._log.debug(cores_per_node)
        self._log.debug(pprint.pformat(rcfg))

        # make sure that mandatory args are known
        for ma in mandatory_args:
            if pilot['description'].get(ma) is None:
                raise  ValueError('attribute "%s" is required for "%s"'
                                 % (ma, resource))

        # get pilot and global sandbox
        resource_sandbox = self._session._get_resource_sandbox(pilot)
        session_sandbox  = self._session._get_session_sandbox (pilot)
        pilot_sandbox    = self._session._get_pilot_sandbox   (pilot)
        client_sandbox   = self._session._get_client_sandbox  ()

        pilot['resource_sandbox'] = str(resource_sandbox) % expand
        pilot['session_sandbox']  = str(session_sandbox)  % expand
        pilot['pilot_sandbox']    = str(pilot_sandbox)    % expand
        pilot['client_sandbox']   = str(client_sandbox)

        # from here on we need only paths
        resource_sandbox = resource_sandbox.path % expand
        session_sandbox  = session_sandbox .path % expand
        pilot_sandbox    = pilot_sandbox   .path % expand
      # client_sandbox   = client_sandbox  # not expanded

        # Agent configuration that is not part of the public API.
        # The agent config can either be a config dict, or
        # a string pointing to a configuration name.  If neither
        # is given, check if 'RADICAL_PILOT_AGENT_CONFIG' is
        # set.  The last fallback is 'agent_default'
        agent_config = pilot['description'].get('_config')
        if not agent_config:
            agent_config = os.environ.get('RADICAL_PILOT_AGENT_CONFIG')
        if not agent_config:
            agent_config = rc_agent_config

        if not job_name:
            job_name = pid

        if isinstance(agent_config, dict):
            # use dict as is
            agent_cfg = agent_config

        elif isinstance(agent_config, str):
            agent_cfg = ru.Config('radical.pilot',
                                  category='agent',
                                  name=agent_config)

        else:
            # we can't handle this type
            raise TypeError('agent config must be string (config name) or dict')

        # expand variables in virtenv string
        virtenv = virtenv % {'pilot_sandbox'   : pilot_sandbox,
                             'session_sandbox' : session_sandbox,
                             'resource_sandbox': resource_sandbox}

        # Check for deprecated global_virtenv
        if 'global_virtenv' in rcfg:
            raise RuntimeError("'global_virtenv' is deprecated (%s)" % resource)

        # Create a host:port string for use by the bootstrap_0.
        db_url = rs.Url(agent_dburl)
        if db_url.port:
            db_hostport = "%s:%d" % (db_url.host, db_url.port)
        else:
            db_hostport = "%s:%d" % (db_url.host, 27017)  # mongodb default

        # ----------------------------------------------------------------------
        # the version of the agent is derived from
        # rp_version, which has the following format
        # and interpretation:
        #
        # case rp_version:
        #   @<token>:
        #   @tag/@branch/@commit: # no sdist staging
        #       git clone $github_base radical.pilot.src
        #       (cd radical.pilot.src && git checkout token)
        #       pip install -t $VIRTENV/rp_install/ radical.pilot.src
        #       rm -rf radical.pilot.src
        #       export PYTHONPATH=$VIRTENV/rp_install:$PYTHONPATH
        #
        #   release: # no sdist staging
        #       pip install -t $VIRTENV/rp_install radical.pilot
        #       export PYTHONPATH=$VIRTENV/rp_install:$PYTHONPATH
        #
        #   local: # needs sdist staging
        #       tar zxf $sdist.tgz
        #       pip install -t $SANDBOX/rp_install $sdist/
        #       export PYTHONPATH=$SANDBOX/rp_install:$PYTHONPATH
        #
        #   installed: # no sdist staging
        #       true
        # esac
        #
        # virtenv_mode
        #   private : error  if ve exists, otherwise create, then use
        #   update  : update if ve exists, otherwise create, then use
        #   create  : use    if ve exists, otherwise create, then use
        #   use     : use    if ve exists, otherwise error,  then exit
        #   recreate: delete if ve exists, otherwise create, then use
        #   local   : use the client virtualenv (assumes same FS)
        #
        # examples   :
        #   virtenv@v0.20
        #   virtenv@devel
        #   virtenv@release
        #   virtenv@installed
        #   stage@local
        #   stage@/tmp/my_agent.py
        #
        # Note that some combinations may be invalid,
        # specifically in the context of virtenv_mode.  If, for
        # example, virtenv_mode is 'use', then the 'virtenv:tag'
        # will not make sense, as the virtenv is not updated.
        # In those cases, the virtenv_mode is honored, and
        # a warning is printed.
        #
        # Also, the 'stage' mode can only be combined with the
        # 'local' source, or with a path to the agent (relative
        # to root_dir, or absolute).
        #
        # A rp_version which does not adhere to the
        # above syntax is ignored, and the fallback stage@local
        # is used.


        if not rp_version:
            if virtenv_mode == 'local': rp_version = 'installed'
            else                      : rp_version = DEFAULT_RP_VERSION

        if not rp_version.startswith('@') and \
               rp_version not in ['installed', 'local', 'release']:
            raise ValueError("invalid rp_version '%s'" % rp_version)

        if rp_version.startswith('@'):
            rp_version  = rp_version[1:]  # strip '@'


        # ----------------------------------------------------------------------
        # sanity checks
        if not python_dist        : raise RuntimeError("missing python distribution")
        if not virtenv_dist       : raise RuntimeError("missing virtualenv distribution")
        if not agent_spawner      : raise RuntimeError("missing agent spawner")
        if not agent_scheduler    : raise RuntimeError("missing agent scheduler")
        if not resource_manager   : raise RuntimeError("missing resource manager")
        if not agent_launch_method: raise RuntimeError("missing agentlaunch method")
        if not task_launch_method : raise RuntimeError("missing task launch method")

        # massage some values
        if not queue:
            queue = default_queue

        if  cleanup and isinstance(cleanup, bool):
            #  l : log files
            #  u : unit work dirs
            #  v : virtualenv
            #  e : everything (== pilot sandbox)
            if shared_filesystem:
                cleanup = 'luve'
            else:
                # we cannot clean the sandbox from within the agent, as the hop
                # staging would then fail, and we'd get nothing back.
                # FIXME: cleanup needs to be done by the pmgr.launcher, or
                #        someone else, really, after fetching all logs and
                #        profiles.
                cleanup = 'luv'

            # we never cleanup virtenvs which are not private
            if virtenv_mode != 'private':
                cleanup = cleanup.replace('v', '')

        # use local VE ?
        if virtenv_mode == 'local':
            if os.environ.get('VIRTUAL_ENV'):
                python_dist = 'default'
                virtenv     = os.environ['VIRTUAL_ENV']
            elif os.environ.get('CONDA_PREFIX'):
                python_dist = 'anaconda'
                virtenv     = os.environ['CONDA_PREFIX']
            else:
                # we can't use local
                self._log.error('virtenv_mode is local, no local env found')
                raise ValueError('no local env found')

        # if cores_per_node is set (!= None), then we need to
        # allocation full nodes, and thus round up
        if cores_per_node:
            cores_per_node = int(cores_per_node)
            number_cores   = int(cores_per_node *
                             math.ceil(float(number_cores) / cores_per_node))

        # if gpus_per_node is set (!= None), then we need to
        # allocation full nodes, and thus round up
        if gpus_per_node:
            gpus_per_node = int(gpus_per_node)
            number_gpus   = int(gpus_per_node *
                            math.ceil(float(number_gpus) / gpus_per_node))

        # set mandatory args
        bootstrap_args  = ""

        # add dists to staging files, if needed:
        # don't stage on `rp_version==installed` or `virtenv_mode==local`
        if rp_version   == 'installed' or \
           virtenv_mode == 'local'     :
            sdist_names = list()
            sdist_paths = list()
        else:
            sdist_names = [ru.sdist_name, rs.sdist_name, self._rp_sdist_name]
            sdist_paths = [ru.sdist_path, rs.sdist_path, self._rp_sdist_path]
            bootstrap_args += " -d '%s'" % ':'.join(sdist_names)

        bootstrap_args += " -p '%s'" % pid
        bootstrap_args += " -s '%s'" % sid
        bootstrap_args += " -m '%s'" % virtenv_mode
        bootstrap_args += " -r '%s'" % rp_version
        bootstrap_args += " -b '%s'" % python_dist
        bootstrap_args += " -g '%s'" % virtenv_dist
        bootstrap_args += " -v '%s'" % virtenv
        bootstrap_args += " -y '%d'" % runtime
        bootstrap_args += " -z '%s'" % tar_name

        # set optional args
        if resource_manager == "CCM": bootstrap_args += " -c"
        if forward_tunnel_endpoint:   bootstrap_args += " -f '%s'" % forward_tunnel_endpoint
        if forward_tunnel_endpoint:   bootstrap_args += " -h '%s'" % db_hostport
        if python_interpreter:        bootstrap_args += " -i '%s'" % python_interpreter
        if tunnel_bind_device:        bootstrap_args += " -t '%s'" % tunnel_bind_device
        if cleanup:                   bootstrap_args += " -x '%s'" % cleanup

        if 'RADICAL_BASE' not in str(pre_bootstrap_0):
            pre_bootstrap_0.append('export RADICAL_BASE="%s"'     % resource_sandbox)
            pre_bootstrap_0.append('export RADICAL_BASE_DIR="%s"' % resource_sandbox)

        for arg in pre_bootstrap_0:
            bootstrap_args += " -e '%s'" % arg
        for arg in pre_bootstrap_1:
            bootstrap_args += " -w '%s'" % arg

        agent_cfg['owner']               = 'agent.0'
        agent_cfg['cores']               = number_cores
        agent_cfg['gpus']                = number_gpus
        agent_cfg['spawner']             = agent_spawner
        agent_cfg['scheduler']           = agent_scheduler
        agent_cfg['runtime']             = runtime
        agent_cfg['app_comm']            = app_comm
        agent_cfg['dburl']               = str(database_url)
        agent_cfg['sid']                 = sid
        agent_cfg['pid']                 = pid
        agent_cfg['pmgr']                = self._pmgr
        agent_cfg['logdir']              = '.'
        agent_cfg['pilot_sandbox']       = pilot_sandbox
        agent_cfg['session_sandbox']     = session_sandbox
        agent_cfg['resource_sandbox']    = resource_sandbox
        agent_cfg['resource_manager']    = resource_manager
        agent_cfg['agent_launch_method'] = agent_launch_method
        agent_cfg['task_launch_method']  = task_launch_method
        agent_cfg['mpi_launch_method']   = mpi_launch_method
        agent_cfg['cores_per_node']      = cores_per_node
        agent_cfg['gpus_per_node']       = gpus_per_node
        agent_cfg['lfs_path_per_node']   = lfs_path_per_node
        agent_cfg['lfs_size_per_node']   = lfs_size_per_node
        agent_cfg['cu_tmp']              = cu_tmp
        agent_cfg['export_to_cu']        = export_to_cu
        agent_cfg['cu_pre_exec']         = cu_pre_exec
        agent_cfg['cu_post_exec']        = cu_post_exec
        agent_cfg['resource_cfg']        = copy.deepcopy(rcfg)
        agent_cfg['debug']               = self._log.getEffectiveLevel()

        # we'll also push the agent config into MongoDB
        pilot['cfg'] = agent_cfg

        # ----------------------------------------------------------------------
        # Write agent config dict to a json file in pilot sandbox.

        agent_cfg_name = 'agent.0.cfg'
        cfg_tmp_handle, cfg_tmp_file = tempfile.mkstemp(prefix='rp.agent_cfg.')
        os.close(cfg_tmp_handle)  # file exists now

        # Convert dict to json file
        self._log.debug("Write agent cfg to '%s'.", cfg_tmp_file)
        self._log.debug(pprint.pformat(agent_cfg))
        ru.write_json(agent_cfg, cfg_tmp_file)

        ret['fts'].append({'src': cfg_tmp_file,
                           'tgt': '%s/%s' % (pilot_sandbox, agent_cfg_name),
                           'rem': True})  # purge the tmp file after packing

        # ----------------------------------------------------------------------
        # we also touch the log and profile tarballs in the target pilot sandbox
        ret['fts'].append({'src': '/dev/null',
                           'tgt': '%s/%s' % (pilot_sandbox, '%s.log.tgz' % pid),
                           'rem': False})  # don't remove /dev/null
        # only stage profiles if we profile
        if self._prof.enabled:
            ret['fts'].append({
                           'src': '/dev/null',
                           'tgt': '%s/%s' % (pilot_sandbox, '%s.prof.tgz' % pid),
                           'rem': False})  # don't remove /dev/null

        # check if we have a sandbox cached for that resource.  If so, we have
        # nothing to do.  Otherwise we create the sandbox and stage the RP
        # stack etc.
        #
        # NOTE: this will race when multiple pilot launcher instances are used!
        #
        with self._cache_lock:

            if resource not in self._sandboxes:

                tgt_path = ru.Url(pilot['session_sandbox']).path

                for sdist in sdist_paths:
                    base = os.path.basename(sdist)
                    tgt  = '%s/%s' % (tgt_path, base)
                    ret['fts'].append({
                        'src': sdist,
                        'tgt': '%s/%s' % (session_sandbox, base),
                        'rem': False
                    })

                # Some machines cannot run pip due to outdated CA certs.
                # For those, we also stage an updated certificate bundle
                # TODO: use booleans all the way?
                if stage_cacerts:

                    certs = 'cacert.pem.gz'
                    cpath = os.path.abspath("%s/agent/%s" % (self._root_dir, certs))
                    self._log.debug("use CAs %s", cpath)

                    tgt = '%s/%s' % (tgt_path, certs)
                    ret['fts'].append({'src': cpath,
                                       'tgt': tgt,
                                       'rem': False})

                self._sandboxes[resource] = True

        # always stage the bootstrapper for each pilot, but *not* in the tarball
        bootstrapper_path = os.path.abspath("%s/agent/bootstrap_0.sh"
                                           % self._root_dir)
        tgt = '%s/bootstrap_0.sh' % pilot['pilot_sandbox']
        ret['sds'].append({'source': bootstrapper_path,
                           'target': tgt,
                           'action': rpc.TRANSFER})

        # ----------------------------------------------------------------------
        # Create SAGA Job description and submit the pilot job

        jd = rs.job.Description()

        bootstrap_tgt = '%s/bootstrap_0.sh' % pilot_sandbox

        jd.name                  = job_name
        jd.executable            = "/bin/bash"
        jd.arguments             = ['-l %s %s' % (bootstrap_tgt, bootstrap_args)]
        jd.working_directory     = pilot_sandbox
        jd.project               = project
        jd.output                = "bootstrap_0.out"
        jd.error                 = "bootstrap_0.err"
        jd.total_cpu_count       = number_cores
        jd.total_gpu_count       = number_gpus
        jd.total_physical_memory = required_memory
        jd.processes_per_host    = cores_per_node
        jd.spmd_variation        = spmd_variation
        jd.wall_time_limit       = runtime
        jd.queue                 = queue
        jd.candidate_hosts       = candidate_hosts
        jd.environment           = dict()
        jd.system_architecture   = system_architecture

        # we set any saga_jd_supplement keys which are not already set above
        for key, val in saga_jd_supplement.items():
            if not jd[key]:
                self._log.debug('supplement %s: %s', key, val)
                jd[key] = val

        # set saga job description attribute based on env variable(s)
        if os.environ.get('RADICAL_SAGA_SMT'):
            try:
                jd.system_architecture['smt'] = \
                    int(os.environ['RADICAL_SAGA_SMT'])
            except Exception as e:
                self._log.debug('SAGA SMT not set: %s' % e)

        if self._prof.enabled:
            jd.environment['RADICAL_PROFILE'] = 'TRUE'

        # for condor backends and the like which do not have shared FSs, we add
        # additional staging directives so that the backend system binds the
        # files from the session and pilot sandboxes to the pilot job.
        jd.file_transfer = list()
        if not shared_filesystem:

            jd.file_transfer.extend([
                'site:%s/%s > %s' % (pilot_sandbox,   agent_cfg_name, agent_cfg_name),
                'site:%s/%s.log.tgz > %s.log.tgz' % (pilot_sandbox, pid, pid),
                'site:%s/%s.log.tgz < %s.log.tgz' % (pilot_sandbox, pid, pid)
            ])

            if self._prof.enabled:
                jd.file_transfer.extend([
                    'site:%s/%s.prof.tgz > %s.prof.tgz' % (pilot_sandbox, pid, pid),
                    'site:%s/%s.prof.tgz < %s.prof.tgz' % (pilot_sandbox, pid, pid)
                ])

            for sdist in sdist_names:
                jd.file_transfer.extend([
                    'site:%s/%s > %s' % (session_sandbox, sdist, sdist)
                ])

            if stage_cacerts:
                jd.file_transfer.extend([
                    'site:%s/%s > %s' % (session_sandbox, certs, certs)
                ])

        self._log.debug("Bootstrap command line: %s %s", jd.executable, jd.arguments)

        ret['jd'] = jd
        return ret


    # --------------------------------------------------------------------------
    #
    def _stage_in(self, pilot, sds):
        '''
        Run some input staging directives.
        '''

        resource_sandbox = self._session._get_resource_sandbox(pilot)
        session_sandbox  = self._session._get_session_sandbox (pilot)
        pilot_sandbox    = self._session._get_pilot_sandbox   (pilot)
        client_sandbox   = self._session._get_client_sandbox()

        # contexts for staging url expansion
        rem_ctx = {'pwd'     : pilot_sandbox,
                   'client'  : client_sandbox,
                   'pilot'   : pilot_sandbox,
                   'resource': resource_sandbox}

        loc_ctx = {'pwd'     : client_sandbox,
                   'client'  : client_sandbox,
                   'pilot'   : pilot_sandbox,
                   'resource': resource_sandbox}

        sds = ru.as_list(sds)

        for sd in sds:
            sd['prof_id'] = pilot['uid']

        for sd in sds:
            sd['source'] = str(complete_url(sd['source'], loc_ctx, self._log))
            sd['target'] = str(complete_url(sd['target'], rem_ctx, self._log))

        self._stage(sds)


    # --------------------------------------------------------------------------
    #
    def _stage_out(self, pilot, sds):
        '''
        Run some output staging directives.
        '''

        resource_sandbox = self._session._get_resource_sandbox(pilot)
        session_sandbox  = self._session._get_session_sandbox (pilot)
        pilot_sandbox    = self._session._get_pilot_sandbox   (pilot)
        client_sandbox   = self._session._get_client_sandbox()

        # contexts for staging url expansion
        loc_ctx = {'pwd'     : pilot_sandbox,
                   'client'  : client_sandbox,
                   'pilot'   : pilot_sandbox,
                   'resource': resource_sandbox}

        rem_ctx = {'pwd'     : client_sandbox,
                   'client'  : client_sandbox,
                   'pilot'   : pilot_sandbox,
                   'resource': resource_sandbox}

        sds = ru.as_list(sds)

        for sd in sds:
            sd['prof_id'] = pilot['uid']

        for sd in sds:
            sd['source'] = str(complete_url(sd['source'], self._rem_ctx, self._log))
            sd['target'] = str(complete_url(sd['target'], self._loc_ctx, self._log))

        self._stage(sds)


    # --------------------------------------------------------------------------
    #
    def _stage(self, sds):

        # add uid, ensure its a list, general cleanup
        sds  = expand_staging_directives(sds)
        uids = [sd['uid'] for sd in sds]

        # prepare to wait for completion
        with self._sds_lock:

            self._active_sds = dict()
            for sd in sds:
                sd['state'] = rps.NEW
                self._active_sds[sd['uid']] = sd

            sd_states = [sd['state'] for sd
                                     in  list(self._active_sds.values())
                                     if  sd['uid'] in uids]

        # push them out
        self._stager_queue.put(sds)

        while rps.NEW in sd_states:
            time.sleep(1.0)
            with self._sds_lock:
                sd_states = [sd['state'] for sd
                                         in  list(self._active_sds.values())
                                         if  sd['uid'] in uids]

        if rps.FAILED in sd_states:
            raise RuntimeError('pilot staging failed')


    # --------------------------------------------------------------------------
    #
    def _staging_ack_cb(self, topic, msg):
        '''
        update staging directive state information
        '''

        cmd = msg.get('cmd')
        arg = msg.get('arg')

        if cmd == 'staging_result':

            sds = arg['sds']
            states = {sd['uid']: sd['state'] for sd in self._active_sds.values()}

            with self._sds_lock:
                for sd in arg['sds']:
                    if sd['uid'] in self._active_sds:
                        self._active_sds[sd['uid']]['state'] = sd['state']

            states = {sd['uid']: sd['state'] for sd in self._active_sds.values()}

        return True


# ------------------------------------------------------------------------------
<|MERGE_RESOLUTION|>--- conflicted
+++ resolved
@@ -694,31 +694,14 @@
 
         jc.run()
 
-<<<<<<< HEAD
-        for j,jd in zip(jc.get_tasks(), jd_list):
-=======
         # Order of tasks in `rs.job.Container().tasks` is not changing over the
         # time, thus it's able to iterate over it and other list(s) all together
         for j, pilot in zip(jc.get_tasks(), pilots):
->>>>>>> 7554a807
 
             # do a quick error check
             if j.state == rs.FAILED:
                 self._log.error('%s: %s : %s : %s', j.id, j.state, j.stderr, j.stdout)
-<<<<<<< HEAD
-                raise RuntimeError("SAGA Job state is FAILED. (%s)" % jd.name)
-
-            self._log.debug('%s - %s state: %s', j.id, j.name, j.state)
-
-            pilot = None
-            pid   = jd.name
-            for p in pilots:
-                if p['uid'] == pid:
-                    pilot = p
-                    break
-=======
                 raise RuntimeError("SAGA Job state is FAILED. (%s)" % j.name)
->>>>>>> 7554a807
 
             pid = pilot['uid']
 
