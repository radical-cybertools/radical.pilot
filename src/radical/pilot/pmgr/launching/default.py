--- conflicted
+++ resolved
@@ -154,160 +154,6 @@
 
     # --------------------------------------------------------------------------
     #
-<<<<<<< HEAD
-=======
-    def _handle_pilot_input_staging(self, pilot, sds):
-
-        pid = pilot['uid']
-
-        # NOTE: no task sandboxes defined!
-        loc_ctx = {'pwd'     : pilot['client_sandbox'],
-                   'pilot'   : pilot['pilot_sandbox'],
-                   'resource': pilot['resource_sandbox']}
-        rem_ctx = {'pwd'     : pilot['pilot_sandbox'],
-                   'pilot'   : pilot['pilot_sandbox'],
-                   'resource': pilot['resource_sandbox']}
-
-        # Iterate over all directives
-        for sd in sds:
-
-            # TODO: respect flags in directive
-
-            action = sd['action']
-            flags  = sd['flags']
-            did    = sd['uid']
-            src    = sd['source']
-            tgt    = sd['target']
-
-            assert(action in [rpc.COPY, rpc.LINK, rpc.MOVE, rpc.TRANSFER])
-
-            self._prof.prof('staging_in_start', uid=pid, msg=did)
-
-            src = complete_url(src, loc_ctx)
-            tgt = complete_url(tgt, rem_ctx)
-
-            if action in [rpc.COPY, rpc.LINK, rpc.MOVE]:
-                self._prof.prof('staging_in_fail', uid=pid, msg=did)
-                raise ValueError("invalid action '%s' on pilot level" % action)
-
-            self._log.info('transfer %s to %s', src, tgt)
-
-            # FIXME: make sure that tgt URL points to the right resource
-            # FIXME: honor sd flags if given (recursive...)
-            flags = rsfs.CREATE_PARENTS
-
-            if os.path.isdir(src.path):
-                flags |= rsfs.RECURSIVE
-
-            # Define and open the staging directory for the pilot
-            # We use the target dir construct here, so that we can create
-            # the directory if it does not yet exist.
-
-            # url used for cache (sandbox url w/o path)
-            fs_url      = rs.Url(pilot['pilot_sandbox'])
-            fs_url.path = '/'
-            key         = str(fs_url)
-
-            self._log.debug("rs.file.Directory ('%s')", key)
-
-            with self._cache_lock:
-                if key in self._saga_fs_cache:
-                    fs = self._saga_fs_cache[key]
-
-                else:
-                    fs = rsfs.Directory(fs_url, session=self._session)
-                    self._saga_fs_cache[key] = fs
-
-            fs.copy(src, tgt, flags=flags)
-
-            sd['state'] = rps.DONE
-
-            self._prof.prof('staging_in_stop', uid=pid, msg=did)
-
-        self.publish(rpc.CONTROL_PUBSUB, {'cmd': 'pilot_staging_input_result',
-                                          'arg': {'pilot': pilot,
-                                                  'sds'  : sds}})
-
-
-    # --------------------------------------------------------------------------
-    #
-    def _handle_pilot_output_staging(self, pilot, sds):
-
-        pid = pilot['uid']
-
-        # NOTE: no task sandboxes defined!
-        loc_ctx = {'pwd'     : pilot['client_sandbox'],
-                   'pilot'   : pilot['pilot_sandbox'],
-                   'resource': pilot['resource_sandbox']}
-        rem_ctx = {'pwd'     : pilot['pilot_sandbox'],
-                   'pilot'   : pilot['pilot_sandbox'],
-                   'resource': pilot['resource_sandbox']}
-
-        # Iterate over all directives
-        for sd in sds:
-
-            try:
-
-                action = sd['action']
-                flags  = sd['flags']
-                did    = sd['uid']
-                src    = sd['source']
-                tgt    = sd['target']
-
-                assert(action in [rpc.COPY, rpc.LINK, rpc.MOVE, rpc.TRANSFER])
-
-                self._prof.prof('staging_out_start', uid=pid, msg=did)
-
-                if action in [rpc.COPY, rpc.LINK, rpc.MOVE]:
-                    raise ValueError("invalid pilot action '%s'" % action)
-
-                src = complete_url(src, rem_ctx)
-                tgt = complete_url(tgt, loc_ctx)
-
-                self._log.info('transfer %s to %s', src, tgt)
-
-                # FIXME: make sure that tgt URL points to the right resource
-                # FIXME: honor sd flags if given (recursive...)
-                flags = rsfs.CREATE_PARENTS
-
-                if os.path.isdir(src.path):
-                    flags |= rsfs.RECURSIVE
-
-                # Define and open the staging directory for the pilot
-
-                # url used for cache (sandbox url w/o path)
-                fs_url      = rs.Url(pilot['pilot_sandbox'])
-                fs_url.path = '/'
-                key         = str(fs_url)
-
-                with self._cache_lock:
-                    if key in self._saga_fs_cache:
-                        fs = self._saga_fs_cache[key]
-
-                    else:
-                        fs = rsfs.Directory(fs_url, session=self._session)
-                        self._saga_fs_cache[key] = fs
-
-                fs.copy(src, tgt, flags=flags)
-
-                sd['state'] = rps.DONE
-                self._prof.prof('staging_out_stop', uid=pid, msg=did)
-
-            except:
-                self._log.exception('pilot level staging failed')
-                self._prof.prof('staging_out_fail', uid=pid, msg=did)
-                sd['state'] = rps.FAILED
-
-
-            self.publish(rpc.CONTROL_PUBSUB,
-                         {'cmd': 'pilot_staging_output_result',
-                          'arg': {'pilot': pilot,
-                                  'sds'  : [sd]}})
-
-
-    # --------------------------------------------------------------------------
-    #
->>>>>>> a3de4fb6
     def _pilot_watcher_cb(self):
 
         # FIXME: we should actually use SAGA job state notifications!
@@ -623,11 +469,7 @@
         # we need the session sandbox url, but that is (at least in principle)
         # dependent on the schema to use for pilot startup.  So we confirm here
         # that the bulk is consistent wrt. to the schema.  Also include
-<<<<<<< HEAD
-        # `staging_input` files and place them in the pilots' sandbox.
-=======
         # `staging_input` files and place them in the `pilot_sandbox`.
->>>>>>> a3de4fb6
         #
         # FIXME: if it is not, it needs to be splitted into schema-specific
         # sub-bulks
@@ -685,13 +527,8 @@
             self._log.debug('==== %s', info['sds'])
             self._stage_in(pilots[0], info['sds'])
 
-<<<<<<< HEAD
 
         session_sbox = ru.Url(pilots[0]['session_sandbox']).path
-
-=======
-        session_sbox = ru.Url(pilots[0]['session_sandbox']).path
->>>>>>> a3de4fb6
         for ft in ft_list:
             self._log.debug('=== ft: %s', ft)
             src     = os.path.abspath(ft['src'])
@@ -747,47 +584,8 @@
                                    'action': rpc.TRANSFER})
         shutil.rmtree(tmp_dir)
 
-<<<<<<< HEAD
-     ## # NOTE: the untar was moved into the bootstrapper (see `-z`).  That
-     ## #       is actually only correct for the single-pilot case...
-     ## # TODO: one tarball per pilot
-     ## #
-     ## # we now need to untar on the target machine.
-     ## js_url = ru.Url(pilots[0]['js_url'])
-     ##
-     ## # well, we actually don't need to talk to the rm, but only need
-     ## # a shell on the headnode.  That seems true for all ResourceManager we use right
-     ## # now.  So, lets convert the URL:
-     ## if '+' in js_url.scheme:
-     ##     parts = js_url.scheme.split('+')
-     ##     if 'gsissh' in parts: js_url.scheme = 'gsissh'
-     ##     elif  'ssh' in parts: js_url.scheme = 'ssh'
-     ## else:
-     ##     # In the non-combined '+' case we need to distinguish between
-     ##     # a url that was the result of a hop or a local rm.
-     ##     if js_url.scheme not in ['ssh', 'gsissh']:
-     ##         js_url.scheme = 'fork'
-     ##         js_url.host   = 'localhost'
-     ##
-     ## with self._cache_lock:
-     ##     if  js_url in self._saga_js_cache:
-     ##         js_tmp  = self._saga_js_cache[js_url]
-     ##     else:
-     ##         js_tmp  = rs.job.Service(js_url, session=self._session)
-     ##         self._saga_js_cache[js_url] = js_tmp
-     ##
-     ## cmd = "tar zmxvf %s/%s -C / ; rm -f %s" % \
-     ## cmd = "tar zmxvf %s/%s -C %s" % \
-     ##         (session_sandbox, tar_name, session_sandbox)
-     ## j = js_tmp.run_job(cmd)
-     ## j.wait()
-     ##
-     ## self._log.debug('tar cmd : %s', cmd)
-     ## self._log.debug('tar done: %s, %s, %s', j.state, j.stdout, j.stderr)
-=======
         # FIXME: the untar was moved into the bootstrapper (see `-z`).  That
         #        is actually only correct for the single-pilot case...
->>>>>>> a3de4fb6
 
         for pilot in pilots:
             self._prof.prof('staging_in_stop',  uid=pilot['uid'])
@@ -1242,16 +1040,6 @@
 
             self._sandboxes[resource] = True
 
-<<<<<<< HEAD
-        # always stage the bootstrapper for each pilot, but *not* in the tarball
-        bootstrapper_path = os.path.abspath("%s/agent/bootstrap_0.sh"
-                                            % self._root_dir)
-        bootstrap_tgt = '%s/bootstrap_0.sh' % pilot_sandbox
-        ret['sds'].append({'source': bootstrapper_path,
-                           'target': bootstrap_tgt,
-                           'action': rpc.TRANSFER})
-=======
->>>>>>> a3de4fb6
 
         # ----------------------------------------------------------------------
         # Create SAGA Job description and submit the pilot job
@@ -1425,11 +1213,7 @@
         '''
 
         # add uid, ensure its a list, general cleanup
-<<<<<<< HEAD
         sds  = expand_sds(sds, sandbox)
-=======
-        sds  = expand_sds(sds, 'pilot')
->>>>>>> a3de4fb6
         uids = [sd['uid'] for sd in sds]
 
         # prepare to wait for completion
