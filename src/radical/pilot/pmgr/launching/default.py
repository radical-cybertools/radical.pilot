# pylint: disable=protected-access

__copyright__ = "Copyright 2013-2016, http://radical.rutgers.edu"
__license__   = "MIT"


import os
import copy
import math
import time
import pprint
import shutil
import tempfile

import radical.saga            as rs
import radical.saga.filesystem as rsfs
import radical.utils           as ru

from ...  import states        as rps
from ...  import constants     as rpc

from .base import PMGRLaunchingComponent

from ...staging_directives import complete_url, expand_staging_directives


# ------------------------------------------------------------------------------
# local constants
DEFAULT_AGENT_SPAWNER = 'POPEN'
DEFAULT_RP_VERSION    = 'local'
DEFAULT_VIRTENV_MODE  = 'update'
DEFAULT_VIRTENV_DIST  = 'default'
DEFAULT_AGENT_CONFIG  = 'default'

JOB_CANCEL_DELAY      = 120  # seconds between cancel signal and job kill
JOB_CHECK_INTERVAL    =  60  # seconds between runs of the job state check loop
JOB_CHECK_MAX_MISSES  =   3  # number of times to find a job missing before
                             # declaring it dead

LOCAL_SCHEME   = 'file'


# ------------------------------------------------------------------------------
#
class Default(PMGRLaunchingComponent):

    # --------------------------------------------------------------------------
    #
    def __init__(self, cfg, session):

        PMGRLaunchingComponent.__init__(self, cfg, session)


    # --------------------------------------------------------------------------
    #
    def initialize(self):

        # we don't really have an output queue, as we pass control over the
        # pilot jobs to the resource management system (ResourceManager).

        self._pilots        = dict()      # dict for all known pilots
        self._pilots_lock   = ru.RLock()  # lock on maipulating the above
        self._checking      = list()      # pilots to check state on
        self._check_lock    = ru.RLock()  # lock on maipulating the above
        self._saga_fs_cache = dict()      # cache of saga directories
        self._saga_js_cache = dict()      # cache of saga job services
        self._sandboxes     = dict()      # cache of resource sandbox URLs
        self._cache_lock    = ru.RLock()  # lock for cache

        self._mod_dir       = os.path.dirname(os.path.abspath(__file__))
        self._root_dir      = "%s/../../"   % self._mod_dir
        self._conf_dir      = "%s/configs/" % self._root_dir

        self.register_input(rps.PMGR_LAUNCHING_PENDING,
                            rpc.PMGR_LAUNCHING_QUEUE, self.work)

        self._stager_queue = self.get_output_ep(rpc.STAGER_REQUEST_QUEUE)

        # FIXME: make interval configurable
        self.register_timed_cb(self._pilot_watcher_cb, timer=10.0)

        # we listen for pilot cancel commands
        self.register_subscriber(rpc.CONTROL_PUBSUB, self._pmgr_control_cb)

        # also listen for completed staging directives
        self.register_subscriber(rpc.STAGER_RESPONSE_PUBSUB, self._staging_ack_cb)
        self._active_sds = dict()
        self._sds_lock   = ru.Lock('launcher_sds_lock')


        self._log.info(ru.get_version([self._mod_dir, self._root_dir]))
        self._rp_version, _, _, _, self._rp_sdist_name, self._rp_sdist_path = \
                ru.get_version([self._mod_dir, self._root_dir])


    # --------------------------------------------------------------------------
    #
    def finalize(self):

        try:
            self.unregister_timed_cb(self._pilot_watcher_cb)
            self.unregister_input(rps.PMGR_LAUNCHING_PENDING,
                                  rpc.PMGR_LAUNCHING_QUEUE, self.work)

            # FIXME: always kill all saga jobs for non-final pilots at termination,
            #        and set the pilot states to CANCELED.  This will conflict with
            #        disconnect/reconnect semantics.
            with self._pilots_lock:
                pids = list(self._pilots.keys())

            self._cancel_pilots(pids)
            self._kill_pilots(pids)

            with self._cache_lock:
                for url,js in self._saga_js_cache.items():
                    self._log.debug('close js %s', url)
                    js.close()

        except:
            self._log.exception('finalization error')


    # --------------------------------------------------------------------------
    #
    def _pmgr_control_cb(self, topic, msg):

        cmd = msg['cmd']
        arg = msg['arg']

        self._log.debug('launcher got %s', msg)

        if cmd == 'cancel_pilots':

            # on cancel_pilot requests, we forward the DB entries via MongoDB,
            # by pushing a pilot update.  We also mark the pilot for
            # cancelation, so that the pilot watcher can cancel the job after
            # JOB_CANCEL_DELAY seconds, in case the pilot did not react on the
            # command in time.

            pmgr = arg['pmgr']
            pids = arg['uids']

            if pmgr != self._pmgr:
                # this request is not for us to enact
                return True

            if not isinstance(pids, list):
                pids = [pids]

            self._log.info('received pilot_cancel command (%s)', pids)

            self._cancel_pilots(pids)


        return True


    # --------------------------------------------------------------------------
    #
    def _pilot_watcher_cb(self):

        # FIXME: we should actually use SAGA job state notifications!
        # FIXME: check how race conditions are handles: we may detect
        #        a finalized SAGA job and change the pilot state -- but that
        #        pilot may have transitioned into final state via the normal
        #        notification mechanism already.  That probably should be sorted
        #        out by the pilot manager, which will receive notifications for
        #        both transitions.  As long as the final state is the same,
        #        there should be no problem anyway.  If it differs, the
        #        'cleaner' final state should prevail, in this ordering:
        #          cancel
        #          timeout
        #          error
        #          disappeared
        #        This implies that we want to communicate 'final_cause'

        # we don't want to lock our members all the time.  For that reason we
        # use a copy of the pilots_tocheck list and iterate over that, and only
        # lock other members when they are manipulated.

        tc = rs.job.Container()
        with self._pilots_lock, self._check_lock:

            for pid in self._checking:

                tc.add(self._pilots[pid]['job'])

        states = tc.get_states()

        self._log.debug('bulk states: %s', states)

        # if none of the states is final, we have nothing to do.
        # We can't rely on the ordering of tasks and states in the task
        # container, so we hope that the task container's bulk state query lead
        # to a caching of state information, and we thus have cache hits when
        # querying the pilots individually

        final_pilots = list()
        with self._pilots_lock, self._check_lock:

            for pid in self._checking:

                state = self._pilots[pid]['job'].state
                self._log.debug('saga job state: %s %s', pid, state)

                if state in [rs.job.DONE, rs.job.FAILED, rs.job.CANCELED]:
                    pilot = self._pilots[pid]['pilot']
                    if state == rs.job.DONE    : pilot['state'] = rps.DONE
                    if state == rs.job.FAILED  : pilot['state'] = rps.FAILED
                    if state == rs.job.CANCELED: pilot['state'] = rps.CANCELED
                    final_pilots.append(pilot)

        if final_pilots:

            for pilot in final_pilots:

                with self._check_lock:
                    # stop monitoring this pilot
                    self._checking.remove(pilot['uid'])

                self._log.debug('final pilot %s %s', pilot['uid'], pilot['state'])

            self.advance(final_pilots, push=False, publish=True)

        # all checks are done, final pilots are weeded out.  Now check if any
        # pilot is scheduled for cancellation and is overdue, and kill it
        # forcefully.
        to_cancel  = list()
        with self._pilots_lock:

            for pid in self._pilots:

                pilot   = self._pilots[pid]['pilot']
                time_cr = pilot.get('cancel_requested')

                # check if the pilot is final meanwhile
                if pilot['state'] in rps.FINAL:
                    continue

                if time_cr and time_cr + JOB_CANCEL_DELAY < time.time():
                    self._log.debug('pilot needs killing: %s :  %s + %s < %s',
                            pid, time_cr, JOB_CANCEL_DELAY, time.time())
                    del(pilot['cancel_requested'])
                    self._log.debug(' cancel pilot %s', pid)
                    to_cancel.append(pid)

        if to_cancel:
            self._kill_pilots(to_cancel)

        return True


    # --------------------------------------------------------------------------
    #
    def _cancel_pilots(self, pids):
        '''
        Send a cancellation request to the pilots.  This call will not wait for
        the request to get enacted, nor for it to arrive, but just send it.
        '''

        if not pids or not self._pilots:
            # nothing to do
            return

        # recod time of request, so that forceful termination can happen
        # after a certain delay
        now = time.time()
        with self._pilots_lock:
            for pid in pids:
                if pid in self._pilots:
                    self._log.debug('update cancel req: %s %s', pid, now)
                    self._pilots[pid]['pilot']['cancel_requested'] = now


    # --------------------------------------------------------------------------
    #
    def _kill_pilots(self, pids):
        '''
        Forcefully kill a set of pilots.  For pilots which have just recently be
        cancelled, we will wait a certain amount of time to give them a chance
        to termimate on their own (which allows to flush profiles and logfiles,
        etc).  After that delay, we'll make sure they get killed.
        '''

        self._log.debug('killing pilots: %s', pids)

        if not pids or not self._pilots:
            # nothing to do
            return

        # find the most recent cancellation request
        with self._pilots_lock:
            self._log.debug('killing pilots: %s',
                              [p['pilot'].get('cancel_requested', 0)
                               for p in list(self._pilots.values())])
            last_cancel = max([p['pilot'].get('cancel_requested', 0)
                               for p in list(self._pilots.values())])

        self._log.debug('killing pilots: last cancel: %s', last_cancel)

        # we wait for up to JOB_CANCEL_DELAY for a pilt
        while time.time() < (last_cancel + JOB_CANCEL_DELAY):

            self._log.debug('killing pilots: check %s < %s + %s',
                    time.time(), last_cancel, JOB_CANCEL_DELAY)

            alive_pids = list()
            for pid in pids:

                if pid not in self._pilots:
                    self._log.error('unknown: %s', pid)
                    raise ValueError('unknown pilot %s' % pid)

                pilot = self._pilots[pid]['pilot']
                if pilot['state'] not in rps.FINAL:
                    self._log.debug('killing pilots: alive %s', pid)
                    alive_pids.append(pid)
                else:
                    self._log.debug('killing pilots: dead  %s', pid)

            pids = alive_pids
            if not alive_pids:
                # nothing to do anymore
                return

            # avoid busy poll)
            time.sleep(1)

        to_advance = list()

        # we don't want the watcher checking for these pilot anymore
        with self._check_lock:
            for pid in pids:
                if pid in self._checking:
                    self._checking.remove(pid)


        self._log.debug('killing pilots: kill! %s', pids)
        try:
            with self._pilots_lock:
                tc = rs.job.Container()
                for pid in pids:

                    if pid not in self._pilots:
                        self._log.error('unknown: %s', pid)
                        raise ValueError('unknown pilot %s' % pid)

                    pilot = self._pilots[pid]['pilot']
                    job   = self._pilots[pid]['job']

                    # don't overwrite resource_details from the agent
                    #
                    if 'resource_details' in pilot:
                        del(pilot['resource_details'])

                    if pilot['state'] in rps.FINAL:
                        continue

                    self._log.debug('plan cancellation of %s : %s', pilot, job)
                    to_advance.append(pilot)
                    self._log.debug('request cancel for %s', pilot['uid'])
                    tc.add(job)

                self._log.debug('cancellation start')
                tc.cancel()
                tc.wait()
                self._log.debug('cancellation done')

            # set canceled state
            self.advance(to_advance, state=rps.CANCELED, push=False, publish=True)

        except Exception:
            self._log.exception('pilot kill failed')

        return True


    # --------------------------------------------------------------------------
    #
    def work(self, pilots):

        if not isinstance(pilots, list):
            pilots = [pilots]

        self.advance(pilots, rps.PMGR_LAUNCHING, publish=True, push=False)

        # We can only use bulk submission for pilots which go to the same
        # target, thus we sort them into buckets and lunch the buckets
        # individually
        buckets = dict()
        for pilot in pilots:
            resource = pilot['description']['resource']
            schema   = pilot['description']['access_schema']
            if resource not in buckets:
                buckets[resource] = dict()
            if schema not in buckets[resource]:
                buckets[resource][schema] = list()
            buckets[resource][schema].append(pilot)

        for resource in buckets:

            for schema in buckets[resource]:

                try:
                    pilots = buckets[resource][schema]
                    pids   = [p['uid'] for p in pilots]
                    self._log.info("Launching pilots on %s: %s", resource, pids)

                    self._start_pilot_bulk(resource, schema, pilots)

                    self.advance(pilots, rps.PMGR_ACTIVE_PENDING, push=False, publish=True)

                except Exception:
                    self._log.exception('bulk launch failed')
                    self.advance(pilots, rps.FAILED, push=False, publish=True)


    # --------------------------------------------------------------------------
    #
    def _start_pilot_bulk(self, resource, schema, pilots):
        """
        For each pilot, we prepare by determining what files need to be staged,
        and what job description needs to be submitted.

        We expect `_prepare_pilot(resource, pilot)` to return a dict with:

            {
              'js' : saga.job.Description,
              'fts': [
                { 'src': string  # absolute source file name
                  'tgt': string  # relative target file name
                  'rem': bool    # shall we remove src?
                },
                ...
              ],
              'sds': [
                <rp staging directive>
                ...
              ]
            }

        When transfering data, we'll ensure that each src is only transferred
        once (in fact, we put all src files into a tarball and unpack that on
        the target side).

        The returned dicts are expected to only contain files which actually
        need staging, ie. which have not been staged during a previous pilot
        submission.  That implies one of two things: either this component is
        stateful, and remembers what has been staged -- which makes it difficult
        to use multiple component instances; or the component inspects the
        target resource for existing files -- which involves additional
        expensive remote hops.
        FIXME: since neither is implemented at this point we won't discuss the
               tradeoffs further -- right now files are unique per pilot bulk.

        Once all dicts are collected, we create one additional file which
        contains the staging information, and then pack all src files into
        a tarball for staging.  We transfer the tarball, and *immediately*
        trigger the untaring on the target resource, which is thus *not* part of
        the bootstrapping process.
        NOTE: this is to avoid untaring race conditions for multiple pilots, and
              also to simplify bootstrapping dependencies -- the bootstrappers
              are likely within the tarball after all...
        """

        rcfg = self._session.get_resource_config(resource, schema)
        sid  = self._session.uid

        # ----------------------------------------------------------------------
        # the rcfg can contain keys with string expansion placeholders where
        # values from the pilot description need filling in.  A prominent
        # example is `%(pd.project)s`, where the pilot description's `PROJECT`
        # value needs to be filled in (here in lowercase).
        #
        # FIXME: right now we assume all pilot descriptions to contain similar
        #        entries, so that the expansion is only done on the first PD.
        expand = dict()
        pd     = pilots[0]['description']
        for k,v in pd.items():
            if v is None:
                v = ''
            expand['pd.%s' % k] = v
            if isinstance(v, str):
                expand['pd.%s' % k.upper()] = v.upper()
                expand['pd.%s' % k.lower()] = v.lower()
            else:
                expand['pd.%s' % k.upper()] = v
                expand['pd.%s' % k.lower()] = v

        for k in rcfg:
            if isinstance(rcfg[k], str):
                orig     = rcfg[k]
                rcfg[k]  = rcfg[k] % expand
                expanded = rcfg[k]
                if orig != expanded:
                    self._log.debug('RCFG:\n%s\n%s', orig, expanded)

        # we create a fake session_sandbox with all pilot_sandboxes in /tmp, and
        # then tar it up.  Once we untar that tarball on the target machine, we
        # should have all sandboxes and all files required to bootstrap the
        # pilots
        # FIXME: on untar, there is a race between multiple launcher components
        #        within the same session toward the same target resource.
        tmp_dir  = os.path.abspath(tempfile.mkdtemp(prefix='rp_agent_tar_dir'))
        tar_name = '%s.%s.tgz' % (sid, self.uid)
        tar_tgt  = '%s/%s'     % (tmp_dir, tar_name)
        tar_url  = rs.Url('file://localhost/%s' % tar_tgt)

        # we need the session sandbox url, but that is (at least in principle)
        # dependent on the schema to use for pilot startup.  So we confirm here
        # that the bulk is consistent wrt. to the schema.  Also include
        # `staging_input` files and place them in the pilots' `staging_area`s.
        #
        # FIXME: may need to split into schema-specific sub-bulks
        #
        schemas = set([p['description'].get('access_schema') for p in pilots])
        assert(len(schemas) == 1), \
               'inconsistent schemas on launch: %s' % schemas

        # get and expand sandboxes
        session_sandbox = self._session._get_session_sandbox(pilots[0]).path
        session_sandbox = session_sandbox % expand

        # we will create the session sandbox before we untar, so we can use that
        # as workdir, and pack all paths relative to that session sandbox.  That
        # implies that we have to recheck that all URLs in fact do point into
        # the session sandbox.
        #
        # We also create a file `staging_output.json` for each pilot which
        # contains the list of files to be tarred up and prepared for output
        # staging

        ft_list = list()  # files to stage
        jd_list = list()  # jobs  to submit

        for pilot in pilots:

            pid = pilot['uid']
            os.makedirs('%s/%s' % (tmp_dir, pid))

            info = self._prepare_pilot(resource, rcfg, pilot, expand)
            ft_list += info['fts']
            jd_list.append(info['jd'])
            self._prof.prof('staging_in_start', uid=pid)

            for fname in ru.as_list(pilot['description'].get('input_staging')):
                base = os.path.basename(fname)
                ft_list.append({'src': fname,
                                'tgt': '%s/staging_area/%s' % (pid, base),
                                'rem': False})

            output_staging = pilot['description'].get('output_staging')
            if output_staging:
                fname = '%s/%s/staging_output.txt' % (tmp_dir, pilot['uid'])
                with open(fname, 'w') as fout:
                    for entry in output_staging:
                        fout.write('%s\n' % entry)

            # direct staging, use first pilot for staging context
            self._stage_in(pilots[0], info['sds'])

        for ft in ft_list:
            src     = os.path.abspath(ft['src'])
            tgt     = os.path.relpath(os.path.normpath(ft['tgt']), session_sandbox)
          # src_dir = os.path.dirname(src)
            tgt_dir = os.path.dirname(tgt)

            if tgt_dir.startswith('..'):
              # raise ValueError('staging tgt %s outside pilot sbox: %s' % (ft['tgt'], tgt))
                tgt = ft['tgt']
                tgt_dir = os.path.dirname(tgt)

            if not os.path.isdir('%s/%s' % (tmp_dir, tgt_dir)):
                os.makedirs('%s/%s' % (tmp_dir, tgt_dir))

            if src == '/dev/null':
                # we want an empty file -- touch it (tar will refuse to
                # handle a symlink to /dev/null)
                open('%s/%s' % (tmp_dir, tgt), 'a').close()
            else:
                # use a shell callout to account for wildcard expansion
                cmd = 'ln -s %s %s/%s' % (os.path.abspath(src), tmp_dir, tgt)
                out, err, ret = ru.sh_callout(cmd, shell=True)
                if ret:
                    self._log.debug('out: %s', out)
                    self._log.debug('err: %s', err)
                    raise RuntimeError('callout failed: %s' % cmd)


        # tar.  If any command fails, this will raise.
        cmd = "cd %s && tar zchf %s *" % (tmp_dir, tar_tgt)
        out, err, ret = ru.sh_callout(cmd, shell=True)

        if ret:
            self._log.debug('out: %s', out)
            self._log.debug('err: %s', err)
            raise RuntimeError('callout failed: %s' % cmd)

        # remove all files marked for removal-after-pack
        for ft in ft_list:
            if ft['rem']:
                os.unlink(ft['src'])

        fs_endpoint  = rcfg['filesystem_endpoint']
        fs_url       = rs.Url(fs_endpoint)
        tar_rem      = rs.Url(fs_url)
        tar_rem.path = "%s/%s" % (session_sandbox, tar_name)

        self._log.debug('stage tarball for %s', pilots[0]['uid'])
        self._stage_in(pilots[0], {'source': tar_url,
                                   'target': tar_rem,
                                   'action': rpc.TRANSFER})
        shutil.rmtree(tmp_dir)

     ## # NOTE: the untar was moved into the bootstrapper (see `-z`).  That
     ## #       is actually only correct for the single-pilot case...
     ## # TODO: one tarball per pilot
     ## #
     ## # we now need to untar on the target machine.
     ## js_url = ru.Url(pilots[0]['js_url'])
     ##
     ## # well, we actually don't need to talk to the rm, but only need
     ## # a shell on the headnode.  That seems true for all ResourceManager we use right
     ## # now.  So, lets convert the URL:
     ## if '+' in js_url.scheme:
     ##     parts = js_url.scheme.split('+')
     ##     if 'gsissh' in parts: js_url.scheme = 'gsissh'
     ##     elif  'ssh' in parts: js_url.scheme = 'ssh'
     ## else:
     ##     # In the non-combined '+' case we need to distinguish between
     ##     # a url that was the result of a hop or a local rm.
     ##     if js_url.scheme not in ['ssh', 'gsissh']:
     ##         js_url.scheme = 'fork'
     ##         js_url.host   = 'localhost'
     ##
     ## with self._cache_lock:
     ##     if  js_url in self._saga_js_cache:
     ##         js_tmp  = self._saga_js_cache[js_url]
     ##     else:
     ##         js_tmp  = rs.job.Service(js_url, session=self._session)
     ##         self._saga_js_cache[js_url] = js_tmp
     ##
     ## cmd = "tar zmxvf %s/%s -C / ; rm -f %s" % \
     ## cmd = "tar zmxvf %s/%s -C %s" % \
     ##         (session_sandbox, tar_name, session_sandbox)
     ## j = js_tmp.run_job(cmd)
     ## j.wait()
     ##
     ## self._log.debug('tar cmd : %s', cmd)
     ## self._log.debug('tar done: %s, %s, %s', j.state, j.stdout, j.stderr)

        for pilot in pilots:
            self._prof.prof('staging_in_stop',  uid=pilot['uid'])
            self._prof.prof('submission_start', uid=pilot['uid'])

        # look up or create JS for actual pilot submission.  This might result
        # in the same js url as above, or not.
        js_ep  = rcfg['job_manager_endpoint']
        with self._cache_lock:
            if js_ep in self._saga_js_cache:
                js = self._saga_js_cache[js_ep]
            else:
                js = rs.job.Service(js_ep, session=self._session)
                self._saga_js_cache[js_ep] = js

        # now that the scripts are in place and configured,
        # we can launch the agent
        jc = rs.job.Container()

        for jd in jd_list:
            self._log.debug('jd: %s', pprint.pformat(jd.as_dict()))
            jc.add(js.create_job(jd))

        jc.run()

        # we assume here that the tasks arrive in the same order as the job
        # descriptions.  For uniform sets of pilots the order does not matter
        # much though.  Either way, this needs confirming on SAGA level
        # FIXME
        for j,jd in zip(jc.get_tasks(), jd_list):

            # do a quick error check
            if j.state == rs.FAILED:
                self._log.error('%s: %s : %s : %s', j.id, j.state, j.stderr, j.stdout)
                raise RuntimeError("SAGA Job state is FAILED. (%s)" % jd.name)

            pilot = None
            pid   = jd.name
            for p in pilots:
                if p['uid'] == pid:
                    pilot = p
                    break

            assert(pilot)

            # Update the Pilot's state to 'PMGR_ACTIVE_PENDING' if SAGA job
            # submission was successful.  Since the pilot leaves the scope of
            # the PMGR for the time being, we update the complete DB document
            pilot['$all'] = True

            # FIXME: update the right pilot
            with self._pilots_lock:

                self._pilots[pid] = dict()
                self._pilots[pid]['pilot'] = pilot
                self._pilots[pid]['job']   = j

            # make sure we watch that pilot
            with self._check_lock:
                self._checking.append(pid)

        for pilot in pilots:
            self._prof.prof('submission_stop', uid=pilot['uid'])


    # --------------------------------------------------------------------------
    #
    def _prepare_pilot(self, resource, rcfg, pilot, expand):

        pid = pilot["uid"]
        ret = {'fts': list(),  # tar for staging
               'sds': list(),  # direct staging
               'jd' : None  }  # job description

        # ----------------------------------------------------------------------
        # Database connection parameters
        sid          = self._session.uid
        database_url = self._session.cfg.dburl

        # some default values are determined at runtime
        default_virtenv = '%%(resource_sandbox)s/ve.%s.%s' % \
                          (resource, self._rp_version)

        # ----------------------------------------------------------------------
        # pilot description and resource configuration
        number_cores    = pilot['description']['cores']
        number_gpus     = pilot['description']['gpus']
        required_memory = pilot['description']['memory']
        runtime         = pilot['description']['runtime']
        app_comm        = pilot['description']['app_comm']
        queue           = pilot['description']['queue']
        job_name        = pilot['description']['job_name']
        project         = pilot['description']['project']
        cleanup         = pilot['description']['cleanup']
        candidate_hosts = pilot['description']['candidate_hosts']

        # ----------------------------------------------------------------------
        # get parameters from resource cfg, set defaults where needed
        agent_launch_method     = rcfg.get('agent_launch_method')
        agent_dburl             = rcfg.get('agent_mongodb_endpoint', database_url)
        agent_spawner           = rcfg.get('agent_spawner',       DEFAULT_AGENT_SPAWNER)
        rc_agent_config         = rcfg.get('agent_config',        DEFAULT_AGENT_CONFIG)
        agent_scheduler         = rcfg.get('agent_scheduler')
        tunnel_bind_device      = rcfg.get('tunnel_bind_device')
        default_queue           = rcfg.get('default_queue')
        forward_tunnel_endpoint = rcfg.get('forward_tunnel_endpoint')
        resource_manager        = rcfg.get('resource_manager')
        mpi_launch_method       = rcfg.get('mpi_launch_method', '')
        pre_bootstrap_0         = rcfg.get('pre_bootstrap_0', [])
        pre_bootstrap_1         = rcfg.get('pre_bootstrap_1', [])
        python_interpreter      = rcfg.get('python_interpreter')
        task_launch_method      = rcfg.get('task_launch_method')
        rp_version              = rcfg.get('rp_version')
        virtenv_mode            = rcfg.get('virtenv_mode',        DEFAULT_VIRTENV_MODE)
        virtenv                 = rcfg.get('virtenv',             default_virtenv)
        cores_per_node          = rcfg.get('cores_per_node', 0)
        gpus_per_node           = rcfg.get('gpus_per_node',  0)
        lfs_path_per_node       = rcfg.get('lfs_path_per_node', None)
        lfs_size_per_node       = rcfg.get('lfs_size_per_node',  0)
        python_dist             = rcfg.get('python_dist')
        virtenv_dist            = rcfg.get('virtenv_dist',        DEFAULT_VIRTENV_DIST)
        cu_tmp                  = rcfg.get('cu_tmp')
        spmd_variation          = rcfg.get('spmd_variation')
        shared_filesystem       = rcfg.get('shared_filesystem', True)
        stage_cacerts           = rcfg.get('stage_cacerts', False)
        cu_pre_exec             = rcfg.get('cu_pre_exec')
        cu_post_exec            = rcfg.get('cu_post_exec')
        export_to_cu            = rcfg.get('export_to_cu')
        mandatory_args          = rcfg.get('mandatory_args', [])
        system_architecture     = rcfg.get('system_architecture', {})
        saga_jd_supplement      = rcfg.get('saga_jd_supplement', {})

        self._log.debug(cores_per_node)
        self._log.debug(pprint.pformat(rcfg))

        # make sure that mandatory args are known
        for ma in mandatory_args:
            if pilot['description'].get(ma) is None:
                raise  ValueError('attribute "%s" is required for "%s"'
                                 % (ma, resource))

        # get pilot and global sandbox
        resource_sandbox = self._session._get_resource_sandbox(pilot)
        session_sandbox  = self._session._get_session_sandbox (pilot)
        pilot_sandbox    = self._session._get_pilot_sandbox   (pilot)
        client_sandbox   = self._session._get_client_sandbox  ()

        pilot['resource_sandbox'] = str(resource_sandbox) % expand
        pilot['session_sandbox']  = str(session_sandbox)  % expand
        pilot['pilot_sandbox']    = str(pilot_sandbox)    % expand
        pilot['client_sandbox']   = str(client_sandbox)

        # from here on we need only paths
        resource_sandbox = resource_sandbox.path % expand
        session_sandbox  = session_sandbox .path % expand
        pilot_sandbox    = pilot_sandbox   .path % expand
      # client_sandbox   = client_sandbox  # not expanded

        # Agent configuration that is not part of the public API.
        # The agent config can either be a config dict, or
        # a string pointing to a configuration name.  If neither
        # is given, check if 'RADICAL_PILOT_AGENT_CONFIG' is
        # set.  The last fallback is 'agent_default'
        agent_config = pilot['description'].get('_config')
        if not agent_config:
            agent_config = os.environ.get('RADICAL_PILOT_AGENT_CONFIG')
        if not agent_config:
            agent_config = rc_agent_config

        if not job_name:
            job_name = pid

        if isinstance(agent_config, dict):

            # use dict as is
            agent_cfg = agent_config

        elif isinstance(agent_config, str):
            try:
                # interpret as a config name
                agent_cfg_file = os.path.join(self._conf_dir, "agent_%s.json" % agent_config)

                self._log.info("Read agent config file: %s",  agent_cfg_file)
                agent_cfg = ru.Config(path=agent_cfg_file)

                # allow for user level overload
                user_cfg_file = '%s/.radical/pilot/config/%s' \
                              % (os.environ['HOME'], os.path.basename(agent_cfg_file))

                if os.path.exists(user_cfg_file):
                    self._log.info("merging user config: %s" % user_cfg_file)
                    user_cfg = ru.read_json(user_cfg_file)
                    ru.dict_merge (agent_cfg, user_cfg, policy='overwrite')

            except Exception as e:
                self._log.exception("Error reading agent config file: %s" % e)
                raise

        else:
            # we can't handle this type
            raise TypeError('agent config must be string (config name) or dict')

        # expand variables in virtenv string
        virtenv = virtenv % {'pilot_sandbox'   : pilot_sandbox,
                             'session_sandbox' : session_sandbox,
                             'resource_sandbox': resource_sandbox}

        # Check for deprecated global_virtenv
        if 'global_virtenv' in rcfg:
            raise RuntimeError("'global_virtenv' is deprecated (%s)" % resource)

        # Create a host:port string for use by the bootstrap_0.
        db_url = rs.Url(agent_dburl)
        if db_url.port:
            db_hostport = "%s:%d" % (db_url.host, db_url.port)
        else:
            db_hostport = "%s:%d" % (db_url.host, 27017)  # mongodb default

        # ----------------------------------------------------------------------
        # the version of the agent is derived from
        # rp_version, which has the following format
        # and interpretation:
        #
        # case rp_version:
        #   @<token>:
        #   @tag/@branch/@commit: # no sdist staging
        #       git clone $github_base radical.pilot.src
        #       (cd radical.pilot.src && git checkout token)
        #       pip install -t $VIRTENV/rp_install/ radical.pilot.src
        #       rm -rf radical.pilot.src
        #       export PYTHONPATH=$VIRTENV/rp_install:$PYTHONPATH
        #
        #   release: # no sdist staging
        #       pip install -t $VIRTENV/rp_install radical.pilot
        #       export PYTHONPATH=$VIRTENV/rp_install:$PYTHONPATH
        #
        #   local: # needs sdist staging
        #       tar zxf $sdist.tgz
        #       pip install -t $SANDBOX/rp_install $sdist/
        #       export PYTHONPATH=$SANDBOX/rp_install:$PYTHONPATH
        #
        #   installed: # no sdist staging
        #       true
        # esac
        #
        # virtenv_mode
        #   private : error  if ve exists, otherwise create, then use
        #   update  : update if ve exists, otherwise create, then use
        #   create  : use    if ve exists, otherwise create, then use
        #   use     : use    if ve exists, otherwise error,  then exit
        #   recreate: delete if ve exists, otherwise create, then use
        #   local   : use the client virtualenv (assumes same FS)
        #
        # examples   :
        #   virtenv@v0.20
        #   virtenv@devel
        #   virtenv@release
        #   virtenv@installed
        #   stage@local
        #   stage@/tmp/my_agent.py
        #
        # Note that some combinations may be invalid,
        # specifically in the context of virtenv_mode.  If, for
        # example, virtenv_mode is 'use', then the 'virtenv:tag'
        # will not make sense, as the virtenv is not updated.
        # In those cases, the virtenv_mode is honored, and
        # a warning is printed.
        #
        # Also, the 'stage' mode can only be combined with the
        # 'local' source, or with a path to the agent (relative
        # to root_dir, or absolute).
        #
        # A rp_version which does not adhere to the
        # above syntax is ignored, and the fallback stage@local
        # is used.


        if not rp_version:
            if virtenv_mode == 'local': rp_version = 'installed'
            else                      : rp_version = DEFAULT_RP_VERSION

        if not rp_version.startswith('@') and \
               rp_version not in ['installed', 'local', 'release']:
            raise ValueError("invalid rp_version '%s'" % rp_version)

        if rp_version.startswith('@'):
            rp_version  = rp_version[1:]  # strip '@'


        # ----------------------------------------------------------------------
        # sanity checks
        if not python_dist        : raise RuntimeError("missing python distribution")
        if not virtenv_dist       : raise RuntimeError("missing virtualenv distribution")
        if not agent_spawner      : raise RuntimeError("missing agent spawner")
        if not agent_scheduler    : raise RuntimeError("missing agent scheduler")
        if not resource_manager   : raise RuntimeError("missing resource manager")
        if not agent_launch_method: raise RuntimeError("missing agentlaunch method")
        if not task_launch_method : raise RuntimeError("missing task launch method")

        # massage some values
        if not queue:
            queue = default_queue

        if  cleanup and isinstance(cleanup, bool):
            #  l : log files
            #  u : unit work dirs
            #  v : virtualenv
            #  e : everything (== pilot sandbox)
            if shared_filesystem:
                cleanup = 'luve'
            else:
                # we cannot clean the sandbox from within the agent, as the hop
                # staging would then fail, and we'd get nothing back.
                # FIXME: cleanup needs to be done by the pmgr.launcher, or
                #        someone else, really, after fetching all logs and
                #        profiles.
                cleanup = 'luv'

            # we never cleanup virtenvs which are not private
            if virtenv_mode != 'private':
                cleanup = cleanup.replace('v', '')

        # use local VE ?
        if virtenv_mode == 'local':
            if os.environ.get('VIRTUAL_ENV'):
                python_dist = 'default'
                virtenv     = os.environ['VIRTUAL_ENV']
            elif os.environ.get('CONDA_PREFIX'):
                python_dist = 'anaconda'
                virtenv     = os.environ['CONDA_PREFIX']
            else:
                # we can't use local
                self._log.error('virtenv_mode is local, no local env found')
                raise ValueError('no local env found')

        # if cores_per_node is set (!= None), then we need to
        # allocation full nodes, and thus round up
        if cores_per_node:
            cores_per_node = int(cores_per_node)
            number_cores   = int(cores_per_node *
                             math.ceil(float(number_cores) / cores_per_node))

        # if gpus_per_node is set (!= None), then we need to
        # allocation full nodes, and thus round up
        if gpus_per_node:
            gpus_per_node = int(gpus_per_node)
            number_gpus   = int(gpus_per_node *
                            math.ceil(float(number_gpus) / gpus_per_node))

        tar_name = '%s.%s.tgz' % (sid, self.uid)

        # set mandatory args
        bootstrap_args  = ""

        # add dists to staging files, if needed:
        # don't stage on `rp_version==installed` or `virtenv_mode==local`
        if rp_version   == 'installed' or \
           virtenv_mode == 'local'     :
            sdist_names = list()
            sdist_paths = list()
        else:
            sdist_names = [ru.sdist_name, rs.sdist_name, self._rp_sdist_name]
            sdist_paths = [ru.sdist_path, rs.sdist_path, self._rp_sdist_path]
            bootstrap_args += " -d '%s'" % ':'.join(sdist_names)

        bootstrap_args += " -p '%s'" % pid
        bootstrap_args += " -s '%s'" % sid
        bootstrap_args += " -m '%s'" % virtenv_mode
        bootstrap_args += " -r '%s'" % rp_version
        bootstrap_args += " -b '%s'" % python_dist
        bootstrap_args += " -g '%s'" % virtenv_dist
        bootstrap_args += " -v '%s'" % virtenv
        bootstrap_args += " -y '%d'" % runtime
        bootstrap_args += " -z '%s'" % tar_name

        # set optional args
        if resource_manager == "CCM": bootstrap_args += " -c"
        if forward_tunnel_endpoint:   bootstrap_args += " -f '%s'" % forward_tunnel_endpoint
        if forward_tunnel_endpoint:   bootstrap_args += " -h '%s'" % db_hostport
        if python_interpreter:        bootstrap_args += " -i '%s'" % python_interpreter
        if tunnel_bind_device:        bootstrap_args += " -t '%s'" % tunnel_bind_device
        if cleanup:                   bootstrap_args += " -x '%s'" % cleanup

        for arg in pre_bootstrap_0:
            bootstrap_args += " -e '%s'" % arg
        for arg in pre_bootstrap_1:
            bootstrap_args += " -w '%s'" % arg

        agent_cfg['owner']               = 'agent.0'
        agent_cfg['cores']               = number_cores
        agent_cfg['gpus']                = number_gpus
        agent_cfg['spawner']             = agent_spawner
        agent_cfg['scheduler']           = agent_scheduler
        agent_cfg['runtime']             = runtime
        agent_cfg['app_comm']            = app_comm
        agent_cfg['dburl']               = str(database_url)
        agent_cfg['sid']                 = sid
        agent_cfg['pid']                 = pid
        agent_cfg['pmgr']                = self._pmgr
        agent_cfg['logdir']              = '.'
        agent_cfg['pilot_sandbox']       = pilot_sandbox
        agent_cfg['session_sandbox']     = session_sandbox
        agent_cfg['resource_sandbox']    = resource_sandbox
        agent_cfg['resource_manager']    = resource_manager
        agent_cfg['agent_launch_method'] = agent_launch_method
        agent_cfg['task_launch_method']  = task_launch_method
        agent_cfg['mpi_launch_method']   = mpi_launch_method
        agent_cfg['cores_per_node']      = cores_per_node
        agent_cfg['gpus_per_node']       = gpus_per_node
        agent_cfg['lfs_path_per_node']   = lfs_path_per_node
        agent_cfg['lfs_size_per_node']   = lfs_size_per_node
        agent_cfg['cu_tmp']              = cu_tmp
        agent_cfg['export_to_cu']        = export_to_cu
        agent_cfg['cu_pre_exec']         = cu_pre_exec
        agent_cfg['cu_post_exec']        = cu_post_exec
        agent_cfg['resource_cfg']        = copy.deepcopy(rcfg)
        agent_cfg['debug']               = self._log.getEffectiveLevel()

        # we'll also push the agent config into MongoDB
        pilot['cfg'] = agent_cfg

        # ----------------------------------------------------------------------
        # Write agent config dict to a json file in pilot sandbox.

        agent_cfg_name = 'agent.0.cfg'
        cfg_tmp_handle, cfg_tmp_file = tempfile.mkstemp(prefix='rp.agent_cfg.')
        os.close(cfg_tmp_handle)  # file exists now

        # Convert dict to json file
        self._log.debug("Write agent cfg to '%s'.", cfg_tmp_file)
        self._log.debug(pprint.pformat(agent_cfg))
        ru.write_json(agent_cfg, cfg_tmp_file)

        ret['fts'].append({'src': cfg_tmp_file,
                           'tgt': '%s/%s' % (pilot_sandbox, agent_cfg_name),
                           'rem': True})  # purge the tmp file after packing

        # ----------------------------------------------------------------------
        # we also touch the log and profile tarballs in the target pilot sandbox
        ret['fts'].append({'src': '/dev/null',
                           'tgt': '%s/%s' % (pilot_sandbox, '%s.log.tgz' % pid),
                           'rem': False})  # don't remove /dev/null
        # only stage profiles if we profile
        if self._prof.enabled:
            ret['fts'].append({
                           'src': '/dev/null',
                           'tgt': '%s/%s' % (pilot_sandbox, '%s.prof.tgz' % pid),
                           'rem': False})  # don't remove /dev/null

        # check if we have a sandbox cached for that resource.  If so, we have
        # nothing to do.  Otherwise we create the sandbox and stage the RP
        # stack etc.
        #
        # NOTE: this will race when multiple pilot launcher instances are used!
        #
        with self._cache_lock:

            if resource not in self._sandboxes:

                for sdist in sdist_paths:
                    base = os.path.basename(sdist)
<<<<<<< HEAD
                    ret['fts'].append({'src': sdist,
                                       'tgt': '%s/%s' % (session_sandbox, base),
                                       'rem': False})
=======
                    ret['ft'].append({
                        'src': sdist,
                        'tgt': '%s/%s' % (session_sandbox, base),
                        'rem': False
                    })

                # Copy the bootstrap shell script.
                bootstrapper_path = os.path.abspath("%s/agent/%s"
                                  % (self._root_dir, BOOTSTRAPPER_0))
                self._log.debug("use bootstrapper %s", bootstrapper_path)

                ret['ft'].append({
                    'src': bootstrapper_path,
                    'tgt': '%s/%s' % (session_sandbox, BOOTSTRAPPER_0),
                    'rem': False
                })
>>>>>>> d7d29e1b

                # Some machines cannot run pip due to outdated CA certs.
                # For those, we also stage an updated certificate bundle
                # TODO: use booleans all the way?
                if stage_cacerts:

                    certs = 'cacert.pem.gz'
                    cpath = os.path.abspath("%s/agent/%s" % (self._root_dir, certs))
                    self._log.debug("use CAs %s", cpath)

<<<<<<< HEAD
                    ret['fts'].append({'src': cc_path,
                                       'tgt': '%s/%s' % (session_sandbox, cc_name),
                                       'rem': False})
=======
                    ret['ft'].append({'src': cpath,
                                      'tgt': '%s/%s' % (session_sandbox, certs),
                                      'rem': False})
>>>>>>> d7d29e1b

                self._sandboxes[resource] = True

        # always stage the bootstrapper for each pilot, but *not* in the tarball
        bootstrapper_path = os.path.abspath("%s/agent/bootstrap_0.sh"
                                           % self._root_dir)
        bootstrap_tgt = '%s/bootstrap_0.sh' % (pilot_sandbox, pid)
        ret['sds'].append({'source': bootstrapper_path,
                           'target': bootstrap_tgt,
                           'action': rpc.TRANSFER})

        # ----------------------------------------------------------------------
        # Create SAGA Job description and submit the pilot job

        jd = rs.job.Description()

        jd.name                  = job_name
        jd.executable            = "/bin/bash"
        jd.arguments             = ['-l %s %s' % (bootstrap_tgt, bootstrap_args)]
        jd.working_directory     = pilot_sandbox
        jd.project               = project
        jd.output                = "bootstrap_0.out"
        jd.error                 = "bootstrap_0.err"
        jd.total_cpu_count       = number_cores
        jd.total_gpu_count       = number_gpus
        jd.total_physical_memory = required_memory
        jd.processes_per_host    = cores_per_node
        jd.spmd_variation        = spmd_variation
        jd.wall_time_limit       = runtime
        jd.queue                 = queue
        jd.candidate_hosts       = candidate_hosts
        jd.environment           = dict()
        jd.system_architecture   = system_architecture

        # we set any saga_jd_supplement keys which are not already set above
        for key, val in saga_jd_supplement.items():
            if not jd[key]:
                self._log.debug('supplement %s: %s', key, val)
                jd[key] = val

        # set saga job description attribute based on env variable(s)
        if os.environ.get('RADICAL_SAGA_SMT'):
            try:
                jd.system_architecture['smt'] = \
                    int(os.environ['RADICAL_SAGA_SMT'])
            except Exception as e:
                self._log.debug('SAGA SMT not set: %s' % e)

        if self._prof.enabled:
            jd.environment['RADICAL_PROFILE'] = 'TRUE'

        # for condor backends and the like which do not have shared FSs, we add
        # additional staging directives so that the backend system binds the
        # files from the session and pilot sandboxes to the pilot job.
        jd.file_transfer = list()
        if not shared_filesystem:

            jd.file_transfer.extend([
                'site:%s/%s > %s' % (pilot_sandbox,   agent_cfg_name, agent_cfg_name),
                'site:%s/%s.log.tgz > %s.log.tgz' % (pilot_sandbox, pid, pid),
                'site:%s/%s.log.tgz < %s.log.tgz' % (pilot_sandbox, pid, pid)
            ])

            if self._prof.enabled:
                jd.file_transfer.extend([
                    'site:%s/%s.prof.tgz > %s.prof.tgz' % (pilot_sandbox, pid, pid),
                    'site:%s/%s.prof.tgz < %s.prof.tgz' % (pilot_sandbox, pid, pid)
                ])

            for sdist in sdist_names:
                jd.file_transfer.extend([
                    'site:%s/%s > %s' % (session_sandbox, sdist, sdist)
                ])

            if stage_cacerts:
                jd.file_transfer.extend([
                    'site:%s/%s > %s' % (session_sandbox, certs, certs)
                ])

        self._log.debug("Bootstrap command line: %s %s", jd.executable, jd.arguments)

        ret['jd'] = jd
        return ret


    # --------------------------------------------------------------------------
    #
    def _stage_in(self, pilot, sds):
        '''
        Run some input staging directives.
        '''

        resource_sandbox = self._session._get_resource_sandbox(pilot)
        session_sandbox  = self._session._get_session_sandbox (pilot)
        pilot_sandbox    = self._session._get_pilot_sandbox   (pilot)
        client_sandbox   = self._session._get_client_sandbox()

        # contexts for staging url expansion
        rem_ctx = {'pwd'     : pilot_sandbox,
                   'client'  : client_sandbox,
                   'pilot'   : pilot_sandbox,
                   'resource': resource_sandbox}

        loc_ctx = {'pwd'     : client_sandbox,
                   'client'  : client_sandbox,
                   'pilot'   : pilot_sandbox,
                   'resource': resource_sandbox}

        sds = ru.as_list(sds)

        for sd in sds:
            sd['prof_id'] = pilot['uid']

        for sd in sds:
            sd['source'] = str(complete_url(sd['source'], loc_ctx, self._log))
            sd['target'] = str(complete_url(sd['target'], rem_ctx, self._log))

        self._stage(sds)


    # --------------------------------------------------------------------------
    #
    def _stage_out(self, pilot, sds):
        '''
        Run some output staging directives.
        '''

        resource_sandbox = self._session._get_resource_sandbox(pilot)
        session_sandbox  = self._session._get_session_sandbox (pilot)
        pilot_sandbox    = self._session._get_pilot_sandbox   (pilot)
        client_sandbox   = self._session._get_client_sandbox()

        # contexts for staging url expansion
        loc_ctx = {'pwd'     : pilot_sandbox,
                   'client'  : client_sandbox,
                   'pilot'   : pilot_sandbox,
                   'resource': resource_sandbox}

        rem_ctx = {'pwd'     : client_sandbox,
                   'client'  : client_sandbox,
                   'pilot'   : pilot_sandbox,
                   'resource': resource_sandbox}

        sds = ru.as_list(sds)

        for sd in sds:
            sd['prof_id'] = pilot['uid']

        for sd in sds:
            sd['source'] = str(complete_url(sd['source'], self._rem_ctx, self._log))
            sd['target'] = str(complete_url(sd['target'], self._loc_ctx, self._log))

        self._stage(sds)


    # --------------------------------------------------------------------------
    #
    def _stage(self, sds):

        # add uid, ensure its a list, general cleanup
        sds  = expand_staging_directives(sds)
        uids = [sd['uid'] for sd in sds]

        # prepare to wait for completion
        with self._sds_lock:

            self._active_sds = dict()
            for sd in sds:
                sd['state'] = rps.NEW
                self._active_sds[sd['uid']] = sd

            sd_states = [sd['state'] for sd
                                     in  list(self._active_sds.values())
                                     if  sd['uid'] in uids]

        # push them out
        self._stager_queue.put(sds)

        while rps.NEW in sd_states:
            time.sleep(1.0)
            with self._sds_lock:
                sd_states = [sd['state'] for sd
                                         in  list(self._active_sds.values())
                                         if  sd['uid'] in uids]

        if rps.FAILED in sd_states:
            raise RuntimeError('pilot staging failed')


    # --------------------------------------------------------------------------
    #
    def _staging_ack_cb(self, topic, msg):
        '''
        update staging directive state information
        '''

        cmd = msg.get('cmd')
        arg = msg.get('arg')

        if cmd == 'staging_result':

            sds = arg['sds']
            states = {sd['uid']: sd['state'] for sd in self._active_sds.values()}

            with self._sds_lock:
                for sd in arg['sds']:
                    if sd['uid'] in self._active_sds:
                        self._active_sds[sd['uid']]['state'] = sd['state']

            states = {sd['uid']: sd['state'] for sd in self._active_sds.values()}

        return True


# ------------------------------------------------------------------------------
<|MERGE_RESOLUTION|>--- conflicted
+++ resolved
@@ -1109,11 +1109,6 @@
 
                 for sdist in sdist_paths:
                     base = os.path.basename(sdist)
-<<<<<<< HEAD
-                    ret['fts'].append({'src': sdist,
-                                       'tgt': '%s/%s' % (session_sandbox, base),
-                                       'rem': False})
-=======
                     ret['ft'].append({
                         'src': sdist,
                         'tgt': '%s/%s' % (session_sandbox, base),
@@ -1130,7 +1125,6 @@
                     'tgt': '%s/%s' % (session_sandbox, BOOTSTRAPPER_0),
                     'rem': False
                 })
->>>>>>> d7d29e1b
 
                 # Some machines cannot run pip due to outdated CA certs.
                 # For those, we also stage an updated certificate bundle
@@ -1141,15 +1135,9 @@
                     cpath = os.path.abspath("%s/agent/%s" % (self._root_dir, certs))
                     self._log.debug("use CAs %s", cpath)
 
-<<<<<<< HEAD
-                    ret['fts'].append({'src': cc_path,
-                                       'tgt': '%s/%s' % (session_sandbox, cc_name),
-                                       'rem': False})
-=======
                     ret['ft'].append({'src': cpath,
                                       'tgt': '%s/%s' % (session_sandbox, certs),
                                       'rem': False})
->>>>>>> d7d29e1b
 
                 self._sandboxes[resource] = True
 
