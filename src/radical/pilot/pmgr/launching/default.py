
__copyright__ = "Copyright 2013-2016, http://radical.rutgers.edu"
__license__   = "MIT"


import os
import copy
import math
import time
import pprint
import shutil
import tempfile
import threading

import subprocess           as sp
import threading            as mt

import saga                 as rs
import saga.utils.pty_shell as rsup
import radical.utils        as ru

from .... import pilot      as rp
from ...  import utils      as rpu
from ...  import states     as rps
from ...  import constants  as rpc

from .base import PMGRLaunchingComponent


# ------------------------------------------------------------------------------
# local constants
DEFAULT_AGENT_SPAWNER = 'POPEN'
DEFAULT_RP_VERSION    = 'local'
DEFAULT_VIRTENV_MODE  = 'update'
DEFAULT_AGENT_CONFIG  = 'default'

JOB_CANCEL_DELAY      = 12000# seconds between cancel signal and job kill
JOB_CHECK_INTERVAL    =  60  # seconds between runs of the job state check loop
JOB_CHECK_MAX_MISSES  =   3  # number of times to find a job missing before
                             # declaring it dead

LOCAL_SCHEME = 'file'
BOOTSTRAPPER = "bootstrap_1.sh"

# ==============================================================================
#
class Default(PMGRLaunchingComponent):

    # --------------------------------------------------------------------------
    #
    def __init__(self, cfg, session):

        PMGRLaunchingComponent.__init__(self, cfg, session)


    # --------------------------------------------------------------------------
    #
    def initialize_child(self):

        # we don't really have an output queue, as we pass control over the
        # pilot jobs to the resource management system (RM).

        self._pilots        = dict()             # dict for all known pilots
        self._pilots_lock   = threading.RLock()  # lock on maipulating the above
        self._checking      = list()             # pilots to check state on
        self._check_lock    = threading.RLock()  # lock on maipulating the above
        self._saga_fs_cache = dict()             # cache of saga directories
        self._saga_js_cache = dict()             # cache of saga job services
        self._sandboxes     = dict()             # cache of resource sandbox URLs
        self._cache_lock    = threading.RLock()  # lock for cache

        self._mod_dir       = os.path.dirname(os.path.abspath(__file__))
        self._root_dir      = "%s/../../"   % self._mod_dir  
        self._conf_dir      = "%s/configs/" % self._root_dir 

        self.register_input(rps.PMGR_LAUNCHING_PENDING, 
                            rpc.PMGR_LAUNCHING_QUEUE, self.work)

        # FIXME: make interval configurable
        self.register_timed_cb(self._pilot_watcher_cb, timer=10.0)
        
        # we listen for pilot cancel commands
        self.register_subscriber(rpc.CONTROL_PUBSUB, self._pmgr_control_cb)

        self._log.info(ru.get_version([self._root_dir, self._mod_dir]))
        self._rp_version, _, _, _, self._rp_sdist_name, self._rp_sdist_path = \
                ru.get_version([self._root_dir, self._mod_dir])


    # --------------------------------------------------------------------------
    #
    def finalize_child(self):

        # avoid shutdown races:
        
        self.unregister_timed_cb(self._pilot_watcher_cb)
        self.unregister_subscriber(rpc.CONTROL_PUBSUB, self._pmgr_control_cb)

        # FIXME: always kill all saga jobs for non-final pilots at termination,
        #        and set the pilot states to CANCELED.  This will confluct with
        #        disconnect/reconnect semantics.
        with self._pilots_lock:
            pids = self._pilots.keys()

        self._kill_pilots(pids)

        with self._cache_lock:
            for url,js in self._saga_js_cache.iteritems():
                self._log.debug('close  js to %s', url)
                js.close()
                self._log.debug('closed js to %s', url)
            self._saga_js_cache.clear()
        self._log.debug('finalized child')


    # --------------------------------------------------------------------------
    #
    def _pmgr_control_cb(self, topic, msg):

        cmd = msg['cmd']
        arg = msg['arg']

        self._log.debug('launcher got %s', msg)

        if cmd == 'cancel_pilots':

            # on cancel_pilot requests, we forward the DB entries via MongoDB,
            # by pushing a pilot update.  We also mark the pilot for
            # cancelation, so that the pilot watcher can cancel the job after
            # JOB_CANCEL_DELAY seconds, in case the pilot did not react on the
            # command in time.

            pmgr = arg['pmgr']
            pids = arg['uids']

            if pmgr != self._pmgr:
                # this request is not for us to enact
                return True

            if not isinstance(pids, list):
                pids = [pids]

            self._log.info('received pilot_cancel command (%s)', pids)

            # send the cancelation equest to the pilots
            self._session._dbs.pilot_command('cancel_pilot', [], pids)

            # recod time of request, so that forceful termination can happen
            # after a certain delay
            now = time.time()
            with self._pilots_lock:
                for pid in pids:
                    if pid in self._pilots:
                        self._pilots[pid]['pilot']['cancel_requested'] = now

        return True

        return True


    # --------------------------------------------------------------------------
    #
    def _pilot_watcher_cb(self):

        # FIXME: we should actually use SAGA job state notifications!
        # FIXME: check how race conditions are handles: we may detect
        #        a finalized SAGA job and change the pilot state -- but that
        #        pilot may have transitioned into final state via the normal
        #        notification mechanism already.  That probably should be sorted
        #        out by the pilot manager, which will receive notifications for
        #        both transitions.  As long as the final state is the same,
        #        there should be no problem anyway.  If it differs, the
        #        'cleaner' final state should prevail, in this ordering:
        #          cancel
        #          timeout
        #          error
        #          disappeared
        #        This implies that we want to communicate 'final_cause'

        # we don't want to lock our members all the time.  For that reason we
        # use a copy of the pilots_tocheck list and iterate over that, and only
        # lock other members when they are manipulated.

        ru.raise_on('pilot_watcher_cb')
        
        tc = rs.job.Container()
        with self._pilots_lock, self._check_lock:

            for pid in self._checking:
                tc.add(self._pilots[pid]['job'])

        states = tc.get_states()

        # if none of the states is final, we have nothing to do.
        # We can't rely on the ordering of tasks and states in the task
        # container, so we hope that the task container's bulk state query lead
        # to a caching of state information, and we thus have cache hits when
        # querying the pilots individually

        final_pilots = list()
        with self._pilots_lock, self._check_lock:
            for pid in self._checking:
                state = self._pilots[pid]['job'].state
                if state in [rs.job.DONE, rs.job.FAILED, rs.job.CANCELED]:
                    pilot = self._pilots[pid]['pilot']
                    if state == rs.job.DONE    : pilot['state'] = rps.DONE
                    if state == rs.job.FAILED  : pilot['state'] = rps.FAILED
                    if state == rs.job.CANCELED: pilot['state'] = rps.CANCELED
                    final_pilots.append(pilot)

        if final_pilots:

            for pilot in final_pilots:

                with self._check_lock:
                    # stop monitoring this pilot
                    self._checking.remove(pilot['uid'])

            self.advance(final_pilots, push=False, publish=True)

        # all checks are done, final pilots are weeded out.  Now check if any
        # pilot is scheduled for cancellation and is overdue, and kill it
        # forcefully.
        to_cancel  = list()
        to_advance = list()
        with self._pilots_lock:

            for pid in self._pilots:

                pilot   = self._pilots[pid]['pilot']
                time_cr = pilot.get('cancel_requested')

                # check if the pilot is final meanwhile
                if pilot['state'] in rps.FINAL:
                    continue

                if time_cr and time_cr + JOB_CANCEL_DELAY < time.time():
                    del(pilot['cancel_requested'])
                    to_cancel.append(pid)

        if not to_cancel:
            return True

        self._kill_pilots(to_cancel)

        return True


    # --------------------------------------------------------------------------
    #
    def _kill_pilots(self, pids):

        if not pids:
            return  # nothing to do

        if not isinstance(pids, list):
            pids = [pids]

        to_advance = list()

        # we don't want the watcher checking for these pilot anymore
        with self._check_lock:
            for pid in pids:
                if pid in self._checking:
                    self._checking.remove(pid)

        try:
            with self._pilots_lock:
                tc = rs.job.Container()
                for pid in pids:

                    if pid not in self._pilots:
                        self._log.error('unknown: %s', pid)
                        raise ValueError('unknown pilot %s' % pid)

                    pilot = self._pilots[pid]['pilot']
                    job   = self._pilots[pid]['job']

                    if pilot['state'] in rp.FINAL:
                        continue

                    to_advance.append(pilot)
                    tc.add(job)

                tc.cancel()
                tc.wait()

            # set canceled state
            self.advance(to_advance, state=rps.CANCELED, push=False, publish=True)

        except Exception as e:
            self._log.exception('pilot kill failed')

        return True


    # --------------------------------------------------------------------------
    #
    def work(self, pilots):

        if not isinstance(pilots, list):
            pilots = [pilots]

        self.advance(pilots, rps.PMGR_LAUNCHING, publish=True, push=False)

        # We can only use bulk submission for pilots which go to the same
        # target, thus we sort them into buckets and lunch the buckets
        # individually
        buckets = dict()
        for pilot in pilots:
            resource = pilot['description']['resource']
            schema   = pilot['description']['access_schema']
            if resource not in buckets:
                buckets[resource] = dict()
            if schema not in buckets[resource]:
                buckets[resource][schema] = list()
            buckets[resource][schema].append(pilot)

        for resource in buckets:

            for schema in buckets[resource]:

                try:
                    pilots = buckets[resource][schema]
                    pids   = [p['uid'] for p in pilots]
                    self._log.info("Launching pilots on %s: %s", resource, pids)
                                   
                    self._start_pilot_bulk(resource, schema, pilots)
        
                    self.advance(pilots, rps.PMGR_ACTIVE_PENDING, push=False, publish=True)


                except Exception as e:
                    self._log.exception('bulk launch failed')
                    self.advance(pilots, rps.FAILED, push=False, publish=True)


    # --------------------------------------------------------------------------
    #
    def _start_pilot_bulk(self, resource, schema, pilots):
        """
        For each pilot, we prepare by determining what files need to be staged,
        and what job description needs to be submitted.

        We expect `_prepare_pilot(resource, pilot)` to return a dict with:

            { 
              'js' : saga.job.Description,
              'ft' : [ 
                { 'src' : string  # absolute source file name
                  'tgt' : string  # relative target file name
                  'rem' : bool    # shall we remove src?
                }, 
                ... ]
            }
        
        When transfering data, we'll ensure that each src is only transferred
        once (in fact, we put all src files into a tarball and unpack that on
        the target side).

        The returned dicts are expected to only contain files which actually
        need staging, ie. which have not been staged during a previous pilot
        submission.  That implies one of two things: either this component is
        stateful, and remembers what has been staged -- which makes it difficult
        to use multiple component instances; or the component inspects the
        target resource for existing files -- which involves additional
        expensive remote hops.
        FIXME: since neither is implemented at this point we won't discuss the
               tradeoffs further -- right now files are unique per pilot bulk.

        Once all dicts are collected, we create one additional file which
        contains the staging information, and then pack all src files into
        a tarball for staging.  We transfer the tarball, and *immediately*
        trigger the untaring on the target resource, which is thus *not* part of
        the bootstrapping process.
        NOTE: this is to avoid untaring race conditions for multiple pilots, and
              also to simplify bootstrapping dependencies -- the bootstrappers
              are likely within the tarball after all...
        """

        rcfg = self._session.get_resource_config(resource, schema)
        sid  = self._session.uid

        # we create a fake session_sandbox with all pilot_sandboxes in /tmp, and
        # then tar it up.  Once we untar that tarball on the target machine, we
        # should have all sandboxes and all files required to bootstrap the
        # pilots
        # FIXME: on untar, there is a race between multiple launcher components
        #        within the same session toward the same target resource.
        tmp_dir  = os.path.abspath(tempfile.mkdtemp(prefix='rp_agent_tar_dir'))
        tar_name = '%s.%s.tgz' % (sid, self.uid)
        tar_tgt  = '%s/%s'     % (tmp_dir, tar_name)
        tar_url  = rs.Url('file://localhost/%s' % tar_tgt)

        # we need the session sandbox url, but that is (at least in principle)
        # dependent on the schema to use for pilot startup.  So we confirm here
        # that the bulk is consistent wrt. to the schema.
        # FIXME: if it is not, it needs to be splitted into schema-specific
        # sub-bulks
        schema = pilots[0]['description'].get('access_schema')
        for pilot in pilots[1:]:
            assert(schema == pilot['description'].get('access_schema')), \
                    'inconsistent scheme on launch / staging'

        session_sandbox = self._session._get_session_sandbox(pilots[0]).path

        # we will create the session sandbox before we untar, so we can use that
        # as workdir, and pack all paths relative to that session sandbox.  That
        # implies that we have to recheck that all URLs in fact do point into
        # the session sandbox.

        ft_list = list()  # files to stage
        jd_list = list()  # jobs  to submit
        for pilot in pilots:
            info = self._prepare_pilot(resource, rcfg, pilot)
            ft_list += info['ft']
            jd_list.append(info['jd'])

        for ft in ft_list:
            src     = os.path.abspath(ft['src'])
            tgt     = os.path.relpath(os.path.normpath(ft['tgt']), session_sandbox)
            src_dir = os.path.dirname(src)
            tgt_dir = os.path.dirname(tgt)

            if tgt_dir.startswith('..'):
                raise ValueError('staging target %s outside of pilot sandbox' % ft['tgt'])

            if not os.path.isdir('%s/%s' % (tmp_dir, tgt_dir)):
                os.makedirs('%s/%s' % (tmp_dir, tgt_dir))

            if src == '/dev/null' :
                # we want an empty file -- touch it (tar will refuse to 
                # handle a symlink to /dev/null)
                open('%s/%s' % (tmp_dir, tgt), 'a').close()
            else:
                os.symlink(src, '%s/%s' % (tmp_dir, tgt))

        # tar.  If any command fails, this will raise.
        cmd = "cd %s && tar zchf %s *" % (tmp_dir, tar_tgt)
        self._log.debug('cmd: %s', cmd)
        out = sp.check_output(["/bin/sh", "-c", cmd], stderr=sp.STDOUT)
        self._log.debug('out: %s', out)

        # remove all files marked for removal-after-pack
        for ft in ft_list:
            if ft['rem']:
                os.unlink(ft['src'])

        fs_endpoint = rcfg['filesystem_endpoint']
        fs_url      = rs.Url(fs_endpoint)

        self._log.debug ("rs.file.Directory ('%s')" % fs_url)

        with self._cache_lock:
            if fs_url in self._saga_fs_cache:
                fs = self._saga_fs_cache[fs_url]
            else:
                fs = rs.filesystem.Directory(fs_url, session=self._session)
                self._saga_fs_cache[fs_url] = fs

        tar_rem      = rs.Url(fs_url)
        tar_rem.path = "%s/%s" % (session_sandbox, tar_name)

        fs.copy(tar_url, tar_rem, flags=rs.filesystem.CREATE_PARENTS)

        shutil.rmtree(tmp_dir)


        # we now need to untar on the target machine -- if needed use the hop
        js_ep   = rcfg['job_manager_endpoint']
        js_hop  = rcfg.get('job_manager_hop', js_ep)
        js_url  = rs.Url(js_hop)

        # well, we actually don't need to talk to the lrms, but only need
        # a shell on the headnode.  That seems true for all LRMSs we use right
        # now.  So, lets convert the URL:
        if '+' in js_url.scheme:
            parts = js_url.scheme.split('+')
            if 'gsissh' in parts: js_url.scheme = 'gsissh'
            elif  'ssh' in parts: js_url.scheme = 'ssh'
        else:
            # In the non-combined '+' case we need to distinguish between
            # a url that was the result of a hop or a local lrms.
            if js_url.scheme not in ['ssh', 'gsissh']:
                js_url.scheme = 'fork'

        with self._cache_lock:
            if  js_url in self._saga_js_cache:
                js_tmp  = self._saga_js_cache[js_url]
            else:
                js_tmp  = rs.job.Service(js_url, session=self._session)
                self._saga_js_cache[js_url] = js_tmp
     ## cmd = "tar zmxvf %s/%s -C / ; rm -f %s" % \
        cmd = "tar zmxvf %s/%s -C %s" % \
                (session_sandbox, tar_name, session_sandbox)
        j = js_tmp.run_job(cmd)
        j.wait()

        self._log.debug('tar cmd : %s', cmd)
        self._log.debug('tar done: %s, %s, %s', j.state, j.stdout, j.stderr)

        # look up or create JS for actual pilot submission.  This might result
        # in the same JS, or not.
        with self._cache_lock:
            if js_ep in self._saga_js_cache:
                js = self._saga_js_cache[js_ep]
            else:
                js = rs.job.Service(js_ep, session=self._session)
                self._saga_js_cache[js_ep] = js

        # now that the scripts are in place and configured, 
        # we can launch the agent
        jc = rs.job.Container()

        for jd in jd_list:
            self._log.debug('jd: %s', pprint.pformat(jd.as_dict()))
            jc.add(js.create_job(jd))

        jc.run()

        for j in jc.get_tasks():

            # do a quick error check
            if j.state == rs.FAILED:
                self._log.error('%s: %s : %s : %s', j.id, j.state, j.stderr, j.stdout)
                raise RuntimeError ("SAGA Job state is FAILED.")

            if not j.name:
                raise RuntimeError('cannot get job name for %s' % j.id)

            pilot = None
            for p in pilots:
                if p['uid'] == j.name:
                    pilot = p
                    break

            if not pilot:
                raise RuntimeError('job does not match any pilot: %s : %s'
                                  % (j.name, j.id))

            pid = pilot['uid']
            self._log.debug('pilot job: %s : %s : %s : %s', 
                            pid, j.id, j.name, j.state)

            # Update the Pilot's state to 'PMGR_ACTIVE_PENDING' if SAGA job
            # submission was successful.  Since the pilot leaves the scope of
            # the PMGR for the time being, we update the complete DB document
            pilot['$all'] = True

            # FIXME: update the right pilot
            with self._pilots_lock:

                self._pilots[pid] = dict()
                self._pilots[pid]['pilot'] = pilot
                self._pilots[pid]['job']   = j

            # make sure we watch that pilot
            with self._check_lock:
                self._checking.append(pid)


    # --------------------------------------------------------------------------
    #
    def _prepare_pilot(self, resource, rcfg, pilot):

        pid = pilot["uid"]
        ret = {'ft' : list(),
               'jd' : None  }

        # ------------------------------------------------------------------
        # Database connection parameters
        sid           = self._session.uid
        database_url  = self._session.dburl

        # some default values are determined at runtime
        default_virtenv = '%%(resource_sandbox)s/ve.%s.%s' % \
                          (resource, self._rp_version)

        # ------------------------------------------------------------------
        # get parameters from resource cfg, set defaults where needed
        agent_launch_method     = rcfg.get('agent_launch_method')
        agent_dburl             = rcfg.get('agent_mongodb_endpoint', database_url)
        agent_spawner           = rcfg.get('agent_spawner',       DEFAULT_AGENT_SPAWNER)
        rc_agent_config         = rcfg.get('agent_config',        DEFAULT_AGENT_CONFIG)
        agent_scheduler         = rcfg.get('agent_scheduler')
        tunnel_bind_device      = rcfg.get('tunnel_bind_device')
        default_queue           = rcfg.get('default_queue')
        forward_tunnel_endpoint = rcfg.get('forward_tunnel_endpoint')
        lrms                    = rcfg.get('lrms')
        mpi_launch_method       = rcfg.get('mpi_launch_method', '')
        pre_bootstrap_1         = rcfg.get('pre_bootstrap_1', [])
        pre_bootstrap_2         = rcfg.get('pre_bootstrap_2', [])
        python_interpreter      = rcfg.get('python_interpreter')
        task_launch_method      = rcfg.get('task_launch_method')
        rp_version              = rcfg.get('rp_version',          DEFAULT_RP_VERSION)
        virtenv_mode            = rcfg.get('virtenv_mode',        DEFAULT_VIRTENV_MODE)
        virtenv                 = rcfg.get('virtenv',             default_virtenv)
        cores_per_node          = rcfg.get('cores_per_node', 0)
        health_check            = rcfg.get('health_check', True)
        python_dist             = rcfg.get('python_dist')
        cu_tmp                  = rcfg.get('cu_tmp')
        spmd_variation          = rcfg.get('spmd_variation')
        shared_filesystem       = rcfg.get('shared_filesystem', True)
        stage_cacerts           = rcfg.get('stage_cacerts', False)
        cu_pre_exec             = rcfg.get('cu_pre_exec')
        cu_post_exec            = rcfg.get('cu_post_exec')
        export_to_cu            = rcfg.get('export_to_cu')
        mandatory_args          = rcfg.get('mandatory_args', [])

        # ------------------------------------------------------------------
        # get parameters from the pilot description
        number_cores    = pilot['description']['cores']
        runtime         = pilot['description']['runtime']
        queue           = pilot['description']['queue']
        project         = pilot['description']['project']
        cleanup         = pilot['description']['cleanup']
        memory          = pilot['description']['memory']
        candidate_hosts = pilot['description']['candidate_hosts']

        # make sure that mandatory args are known
        for ma in mandatory_args:
            if pilot['description'].get(ma) is None:
                raise  ValueError('attribute "%s" is required for "%s"' \
                                 % (ma, resource))

<<<<<<< HEAD
        # get pilot sandboxes
=======
        # get pilot and global sandbox
>>>>>>> f44bbd11
        resource_sandbox = self._session._get_resource_sandbox (pilot).path
        session_sandbox  = self._session._get_session_sandbox(pilot).path
        pilot_sandbox    = self._session._get_pilot_sandbox  (pilot).path

        pilot['resource_sandbox'] = str(self._session._get_resource_sandbox(pilot))
        pilot['pilot_sandbox']    = str(self._session._get_pilot_sandbox(pilot))
        pilot['client_sandbox']   = str(self._session._get_client_sandbox())

        # Agent configuration that is not part of the public API.
        # The agent config can either be a config dict, or
        # a string pointing to a configuration name.  If neither
        # is given, check if 'RADICAL_PILOT_AGENT_CONFIG' is
        # set.  The last fallback is 'agent_default'
        agent_config = pilot['description'].get('_config')
        if not agent_config:
            agent_config = os.environ.get('RADICAL_PILOT_AGENT_CONFIG')
        if not agent_config:
            agent_config = rc_agent_config

        if isinstance(agent_config, dict):
            # nothing to do
            agent_cfg = agent_config
            pass

        elif isinstance(agent_config, basestring):
            try:
                if os.path.exists(agent_config):
                    agent_cfg_file = agent_config

                else:
                    # otherwise interpret as a config name
                    agent_cfg_file = os.path.join(self._conf_dir, "agent_%s.json" % agent_config)

                self._log.info("Read agent config file: %s",  agent_cfg_file)
                agent_cfg = ru.read_json(agent_cfg_file)

                # no matter how we read the config file, we
                # allow for user level overload
                user_cfg_file = '%s/.radical/pilot/config/%s' \
                              % (os.environ['HOME'], os.path.basename(agent_cfg_file))

                if os.path.exists(user_cfg_file):
                    self._log.info("merging user config: %s" % user_cfg_file)
                    user_cfg = ru.read_json(user_cfg_file)
                    ru.dict_merge (agent_cfg, user_cfg, policy='overwrite')

            except Exception as e:
                self._log.exception("Error reading agent config file: %s" % e)
                raise

        else:
            # we can't handle this type
            raise TypeError('agent config must be string (filename) or dict')

        # expand variables in virtenv string
<<<<<<< HEAD
        virtenv = virtenv % {'pilot_sandbox'   :    pilot_sandbox,
                             'session_sandbox' :  session_sandbox,
=======
        virtenv = virtenv % {'pilot_sandbox'   : pilot_sandbox,
                             'session_sandbox' : session_sandbox,
>>>>>>> f44bbd11
                             'resource_sandbox': resource_sandbox}

        # Check for deprecated global_virtenv
        if 'global_virtenv' in rcfg:
            raise RuntimeError("'global_virtenv' is deprecated (%s)" % resource)

        # Create a host:port string for use by the bootstrap_1.
        db_url = rs.Url(agent_dburl)
        if db_url.port:
            db_hostport = "%s:%d" % (db_url.host, db_url.port)
        else:
            db_hostport = "%s:%d" % (db_url.host, 27017) # mongodb default

        # ------------------------------------------------------------------
        # the version of the agent is derived from
        # rp_version, which has the following format
        # and interpretation:
        #
        # case rp_version:
        #   @<token>:
        #   @tag/@branch/@commit: # no sdist staging
        #       git clone $github_base radical.pilot.src
        #       (cd radical.pilot.src && git checkout token)
        #       pip install -t $VIRTENV/rp_install/ radical.pilot.src
        #       rm -rf radical.pilot.src
        #       export PYTHONPATH=$VIRTENV/rp_install:$PYTHONPATH
        #
        #   release: # no sdist staging
        #       pip install -t $VIRTENV/rp_install radical.pilot
        #       export PYTHONPATH=$VIRTENV/rp_install:$PYTHONPATH
        #
        #   local: # needs sdist staging
        #       tar zxf $sdist.tgz
        #       pip install -t $VIRTENV/rp_install $sdist/
        #       export PYTHONPATH=$VIRTENV/rp_install:$PYTHONPATH
        #
        #   debug: # needs sdist staging
        #       tar zxf $sdist.tgz
        #       pip install -t $SANDBOX/rp_install $sdist/
        #       export PYTHONPATH=$SANDBOX/rp_install:$PYTHONPATH
        #
        #   installed: # no sdist staging
        #       true
        # esac
        #
        # virtenv_mode
        #   private : error  if ve exists, otherwise create, then use
        #   update  : update if ve exists, otherwise create, then use
        #   create  : use    if ve exists, otherwise create, then use
        #   use     : use    if ve exists, otherwise error,  then exit
        #   recreate: delete if ve exists, otherwise create, then use
        #      
        # examples   :
        #   virtenv@v0.20
        #   virtenv@devel
        #   virtenv@release
        #   virtenv@installed
        #   stage@local
        #   stage@/tmp/my_agent.py
        #
        # Note that some combinations may be invalid,
        # specifically in the context of virtenv_mode.  If, for
        # example, virtenv_mode is 'use', then the 'virtenv:tag'
        # will not make sense, as the virtenv is not updated.
        # In those cases, the virtenv_mode is honored, and
        # a warning is printed.
        #
        # Also, the 'stage' mode can only be combined with the
        # 'local' source, or with a path to the agent (relative
        # to root_dir, or absolute).
        #
        # A rp_version which does not adhere to the
        # above syntax is ignored, and the fallback stage@local
        # is used.

        if  not rp_version.startswith('@') and \
            not rp_version in ['installed', 'local', 'debug', 'release']:
            raise ValueError("invalid rp_version '%s'" % rp_version)

        if rp_version.startswith('@'):
            rp_version  = rp_version[1:]  # strip '@'


        # ------------------------------------------------------------------
        # sanity checks
        if not python_dist        : raise RuntimeError("missing python distribution")
        if not agent_spawner      : raise RuntimeError("missing agent spawner")
        if not agent_scheduler    : raise RuntimeError("missing agent scheduler")
        if not lrms               : raise RuntimeError("missing LRMS")
        if not agent_launch_method: raise RuntimeError("missing agentlaunch method")
        if not task_launch_method : raise RuntimeError("missing task launch method")

        # massage some values
        if not queue :
            queue = default_queue

        if  cleanup and isinstance (cleanup, bool) :
            #  l : log files
            #  u : unit work dirs
            #  v : virtualenv
            #  e : everything (== pilot sandbox)
            if shared_filesystem:
                cleanup = 'luve'
            else:
                # we cannot clean the sandbox from within the agent, as the hop
                # staging would then fail, and we'd get nothing back.
                # FIXME: cleanup needs to be done by the pmgr.launcher, or
                #        someone else, really, after fetching all logs and 
                #        profiles.
                cleanup = 'luv'

            # we never cleanup virtenvs which are not private
            if virtenv_mode is not 'private' :
                cleanup = cleanup.replace ('v', '')

        # add dists to staging files, if needed
        if rp_version in ['local', 'debug']:
            sdist_names = [ru.sdist_name, rs.sdist_name, self._rp_sdist_name]
            sdist_paths = [ru.sdist_path, rs.sdist_path, self._rp_sdist_path]
        else:
            sdist_names = list()
            sdist_paths = list()

        # if cores_per_node is set (!= None), then we need to
        # allocation full nodes, and thus round up
        if cores_per_node:
            cores_per_node = int(cores_per_node)
            number_cores   = int(cores_per_node
                           * math.ceil(float(number_cores)/cores_per_node))

        # set mandatory args
        bootstrap_args  = ""
        bootstrap_args += " -d '%s'" % ':'.join(sdist_names)
        bootstrap_args += " -p '%s'" % pid
        bootstrap_args += " -s '%s'" % sid
        bootstrap_args += " -m '%s'" % virtenv_mode
        bootstrap_args += " -r '%s'" % rp_version
        bootstrap_args += " -b '%s'" % python_dist
        bootstrap_args += " -v '%s'" % virtenv
        bootstrap_args += " -y '%d'" % runtime

        # set optional args
        if lrms == "CCM":           bootstrap_args += " -c"
        if forward_tunnel_endpoint: bootstrap_args += " -f '%s'" % forward_tunnel_endpoint
        if forward_tunnel_endpoint: bootstrap_args += " -h '%s'" % db_hostport
        if python_interpreter:      bootstrap_args += " -i '%s'" % python_interpreter
        if tunnel_bind_device:      bootstrap_args += " -t '%s'" % tunnel_bind_device
        if cleanup:                 bootstrap_args += " -x '%s'" % cleanup

        for arg in pre_bootstrap_1:
            bootstrap_args += " -e '%s'" % arg
        for arg in pre_bootstrap_2:
            bootstrap_args += " -w '%s'" % arg

        agent_cfg['owner']              = 'agent_0'
        agent_cfg['cores']              = number_cores
        agent_cfg['lrms']               = lrms
        agent_cfg['spawner']            = agent_spawner
        agent_cfg['scheduler']          = agent_scheduler
        agent_cfg['runtime']            = runtime
        agent_cfg['dburl']              = str(database_url)
        agent_cfg['session_id']         = sid
        agent_cfg['pilot_id']           = pid
        agent_cfg['logdir']             = '.'
        agent_cfg['pilot_sandbox']      = pilot_sandbox
        agent_cfg['session_sandbox']    = session_sandbox
        agent_cfg['resource_sandbox']   = resource_sandbox
        agent_cfg['agent_launch_method']= agent_launch_method
        agent_cfg['task_launch_method'] = task_launch_method
        agent_cfg['mpi_launch_method']  = mpi_launch_method
        agent_cfg['cores_per_node']     = cores_per_node
        agent_cfg['cu_tmp']             = cu_tmp
        agent_cfg['export_to_cu']       = export_to_cu
        agent_cfg['cu_pre_exec']        = cu_pre_exec
        agent_cfg['cu_post_exec']       = cu_post_exec
        agent_cfg['resource_cfg']       = copy.deepcopy(rcfg)

        debug = os.environ.get('RADICAL_PILOT_AGENT_VERBOSE', 
                               self._log.getEffectiveLevel())
        if isinstance(debug, basestring):
            agent_cfg['debug'] = debug.upper()
        else:
            agent_cfg['debug'] = debug

        # we'll also push the agent config into MongoDB
        pilot['cfg'] = agent_cfg

        # ------------------------------------------------------------------
        # Write agent config dict to a json file in pilot sandbox.

        agent_cfg_name = 'agent_0.cfg'
        cfg_tmp_handle, cfg_tmp_file = tempfile.mkstemp(prefix='rp.agent_cfg.')
        os.close(cfg_tmp_handle)  # file exists now

        # Convert dict to json file
        self._log.debug("Write agent cfg to '%s'.", cfg_tmp_file)
        self._log.debug(pprint.pformat(agent_cfg))
        ru.write_json(agent_cfg, cfg_tmp_file)

        ret['ft'].append({'src' : cfg_tmp_file, 
                          'tgt' : '%s/%s' % (pilot_sandbox, agent_cfg_name),
                          'rem' : True})  # purge the tmp file after packing

        # ----------------------------------------------------------------------
        # we also touch the log and profile tarballs in the target pilot sandbox
        ret['ft'].append({'src' : '/dev/null',
                          'tgt' : '%s/%s' % (pilot_sandbox, '%s.log.tgz' % pid),
                          'rem' : False})  # don't remove /dev/null
        # only stage profiles if we profile
        if self._prof.enabled:
            ret['ft'].append({
                          'src' : '/dev/null',
                          'tgt' : '%s/%s' % (pilot_sandbox, '%s.prof.tgz' % pid),
                          'rem' : False})  # don't remove /dev/null

        # check if we have a sandbox cached for that resource.  If so, we have
        # nothing to do.  Otherwise we create the sandbox and stage the RP
        # stack etc.
        # NOTE: this will race when multiple pilot launcher instances are used!
        with self._cache_lock:

            if not resource in self._sandboxes:

                for sdist in sdist_paths:
                    base = os.path.basename(sdist)
                    ret['ft'].append({'src' : sdist, 
                                      'tgt' : '%s/%s' % (session_sandbox, base),
                                      'rem' : False})

                # Copy the bootstrap shell script.
                bootstrapper_path = os.path.abspath("%s/agent/%s" \
                        % (self._root_dir, BOOTSTRAPPER))
                self._log.debug("use bootstrapper %s", bootstrapper_path)

                ret['ft'].append({'src' : bootstrapper_path, 
                                  'tgt' : '%s/%s' % (session_sandbox, BOOTSTRAPPER),
                                  'rem' : False})

                # Some machines cannot run pip due to outdated CA certs.
                # For those, we also stage an updated certificate bundle
                # TODO: use booleans all the way?
                if stage_cacerts:

                    cc_name = 'cacert.pem.gz'
                    cc_path = os.path.abspath("%s/agent/%s" % (self._root_dir, cc_name))
                    self._log.debug("use CAs %s", cc_path)

                    ret['ft'].append({'src' : cc_path, 
                                      'tgt' : '%s/%s' % (session_sandbox, cc_name),
                                      'rem' : False})

                self._sandboxes[resource] = True


        # ------------------------------------------------------------------
        # Create SAGA Job description and submit the pilot job

        jd = rs.job.Description()

        if shared_filesystem:
            bootstrap_tgt = '%s/%s' % (session_sandbox, BOOTSTRAPPER)
        else:
            bootstrap_tgt = '%s/%s' % ('.', BOOTSTRAPPER)

        jd.name                  = pid
        jd.executable            = "/bin/bash"
        jd.arguments             = ['-l %s' % bootstrap_tgt, bootstrap_args]
        jd.working_directory     = pilot_sandbox
        jd.project               = project
        jd.output                = "bootstrap_1.out"
        jd.error                 = "bootstrap_1.err"
        jd.total_cpu_count       = number_cores
        jd.processes_per_host    = cores_per_node
        jd.spmd_variation        = spmd_variation
        jd.wall_time_limit       = runtime
        jd.total_physical_memory = memory
        jd.queue                 = queue
        jd.candidate_hosts       = candidate_hosts
        jd.environment           = dict()

        if 'RADICAL_PILOT_PROFILE' in os.environ :
            jd.environment['RADICAL_PILOT_PROFILE'] = 'TRUE'

        # for condor backends and the like which do not have shared FSs, we add
        # additional staging directives so that the backend system binds the
        # files from the session and pilot sandboxes to the pilot job.
        jd.file_transfer = list()
        if not shared_filesystem:

            jd.file_transfer.extend([
                'site:%s/%s > %s' % (session_sandbox, BOOTSTRAPPER,   BOOTSTRAPPER),
                'site:%s/%s > %s' % (pilot_sandbox,   agent_cfg_name, agent_cfg_name),
                'site:%s/%s.log.tgz > %s.log.tgz' % (pilot_sandbox, pid, pid),
                'site:%s/%s.log.tgz < %s.log.tgz' % (pilot_sandbox, pid, pid)
            ])

            if 'RADICAL_PILOT_PROFILE' in os.environ:
                jd.file_transfer.extend([
                    'site:%s/%s.prof.tgz > %s.prof.tgz' % (pilot_sandbox, pid, pid),
                    'site:%s/%s.prof.tgz < %s.prof.tgz' % (pilot_sandbox, pid, pid)
                ])

            for sdist in sdist_names:
                jd.file_transfer.extend([
                    'site:%s/%s > %s' % (session_sandbox, sdist, sdist)
                ])

            if stage_cacerts:
                jd.file_transfer.extend([
                    'site:%s/%s > %s' % (session_sandbox, cc_name, cc_name)
                ])

        self._log.debug("Bootstrap command line: %s %s" % (jd.executable, jd.arguments))

        ret['jd'] = jd
        return ret


# ------------------------------------------------------------------------------
<|MERGE_RESOLUTION|>--- conflicted
+++ resolved
@@ -623,11 +623,7 @@
                 raise  ValueError('attribute "%s" is required for "%s"' \
                                  % (ma, resource))
 
-<<<<<<< HEAD
-        # get pilot sandboxes
-=======
         # get pilot and global sandbox
->>>>>>> f44bbd11
         resource_sandbox = self._session._get_resource_sandbox (pilot).path
         session_sandbox  = self._session._get_session_sandbox(pilot).path
         pilot_sandbox    = self._session._get_pilot_sandbox  (pilot).path
@@ -683,13 +679,8 @@
             raise TypeError('agent config must be string (filename) or dict')
 
         # expand variables in virtenv string
-<<<<<<< HEAD
-        virtenv = virtenv % {'pilot_sandbox'   :    pilot_sandbox,
-                             'session_sandbox' :  session_sandbox,
-=======
         virtenv = virtenv % {'pilot_sandbox'   : pilot_sandbox,
                              'session_sandbox' : session_sandbox,
->>>>>>> f44bbd11
                              'resource_sandbox': resource_sandbox}
 
         # Check for deprecated global_virtenv
