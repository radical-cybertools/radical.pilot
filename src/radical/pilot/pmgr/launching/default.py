# pylint: disable=protected-access

__copyright__ = "Copyright 2013-2016, http://radical.rutgers.edu"
__license__   = "MIT"


import os
import copy
import math
import time
import pprint
import shutil
import tempfile

import radical.saga            as rs
import radical.saga.filesystem as rsfs
import radical.utils           as ru

from ...  import states        as rps
from ...  import constants     as rpc

from .base import PMGRLaunchingComponent

from ...staging_directives import complete_url, expand_staging_directives


# ------------------------------------------------------------------------------
# local constants
DEFAULT_AGENT_SPAWNER = 'POPEN'
DEFAULT_RP_VERSION    = 'local'
DEFAULT_VIRTENV_MODE  = 'update'
DEFAULT_VIRTENV_DIST  = 'default'
DEFAULT_AGENT_CONFIG  = 'default'

JOB_CANCEL_DELAY      = 120  # seconds between cancel signal and job kill
JOB_CHECK_INTERVAL    =  60  # seconds between runs of the job state check loop
JOB_CHECK_MAX_MISSES  =   3  # number of times to find a job missing before
                             # declaring it dead

LOCAL_SCHEME   = 'file'


# ------------------------------------------------------------------------------
#
class Default(PMGRLaunchingComponent):

    # --------------------------------------------------------------------------
    #
    def __init__(self, cfg, session):

        PMGRLaunchingComponent.__init__(self, cfg, session)


    # --------------------------------------------------------------------------
    #
    def initialize(self):

        # we don't really have an output queue, as we pass control over the
        # pilot jobs to the resource management system (ResourceManager).

        self._pilots        = dict()      # dict for all known pilots
        self._pilots_lock   = ru.RLock()  # lock on maipulating the above
        self._checking      = list()      # pilots to check state on
        self._check_lock    = ru.RLock()  # lock on maipulating the above
        self._saga_fs_cache = dict()      # cache of saga directories
        self._saga_js_cache = dict()      # cache of saga job services
        self._sandboxes     = dict()      # cache of resource sandbox URLs
        self._cache_lock    = ru.RLock()  # lock for cache

        self._mod_dir       = os.path.dirname(os.path.abspath(__file__))
        self._root_dir      = "%s/../../"   % self._mod_dir

        self.register_input(rps.PMGR_LAUNCHING_PENDING,
                            rpc.PMGR_LAUNCHING_QUEUE, self.work)

        self._stager_queue = self.get_output_ep(rpc.STAGER_REQUEST_QUEUE)

        # FIXME: make interval configurable
        self.register_timed_cb(self._pilot_watcher_cb, timer=10.0)

        # we listen for pilot cancel commands
        self.register_subscriber(rpc.CONTROL_PUBSUB, self._pmgr_control_cb)

        # also listen for completed staging directives
        self.register_subscriber(rpc.STAGER_RESPONSE_PUBSUB, self._staging_ack_cb)
        self._active_sds = dict()
        self._sds_lock   = ru.Lock('launcher_sds_lock')


        self._log.info(ru.get_version([self._mod_dir, self._root_dir]))
        self._rp_version, _, _, _, self._rp_sdist_name, self._rp_sdist_path = \
                ru.get_version([self._mod_dir, self._root_dir])


    # --------------------------------------------------------------------------
    #
    def finalize(self):

        try:
            self.unregister_timed_cb(self._pilot_watcher_cb)
            self.unregister_input(rps.PMGR_LAUNCHING_PENDING,
                                  rpc.PMGR_LAUNCHING_QUEUE, self.work)

            # FIXME: always kill all saga jobs for non-final pilots at termination,
            #        and set the pilot states to CANCELED.  This will conflict with
            #        disconnect/reconnect semantics.
            with self._pilots_lock:
                pids = list(self._pilots.keys())

            self._cancel_pilots(pids)
            self._kill_pilots(pids)

            with self._cache_lock:
                for url,js in self._saga_js_cache.items():
                    self._log.debug('close js %s', url)
                    js.close()

        except:
            self._log.exception('finalization error')


    # --------------------------------------------------------------------------
    #
    def _pmgr_control_cb(self, topic, msg):

        cmd = msg['cmd']
        arg = msg['arg']

        self._log.debug('launcher got %s', msg)

        if cmd == 'cancel_pilots':

            # on cancel_pilot requests, we forward the DB entries via MongoDB,
            # by pushing a pilot update.  We also mark the pilot for
            # cancelation, so that the pilot watcher can cancel the job after
            # JOB_CANCEL_DELAY seconds, in case the pilot did not react on the
            # command in time.

            pmgr = arg['pmgr']
            pids = arg['uids']

            if pmgr != self._pmgr:
                # this request is not for us to enact
                return True

            if not isinstance(pids, list):
                pids = [pids]

            self._log.info('received pilot_cancel command (%s)', pids)

            self._cancel_pilots(pids)


        return True


    # --------------------------------------------------------------------------
    #
    def _handle_pilot_input_staging(self, pilot, sds):

        pid = pilot['uid']

        # NOTE: no unit sandboxes defined!
        src_context = {'pwd'     : pilot['client_sandbox'],
                       'pilot'   : pilot['pilot_sandbox'],
                       'resource': pilot['resource_sandbox']}
        tgt_context = {'pwd'     : pilot['pilot_sandbox'],
                       'pilot'   : pilot['pilot_sandbox'],
                       'resource': pilot['resource_sandbox']}

        # Iterate over all directives
        for sd in sds:

            # TODO: respect flags in directive

            action = sd['action']
            flags  = sd['flags']
            did    = sd['uid']
            src    = sd['source']
            tgt    = sd['target']

            assert(action in [rpc.COPY, rpc.LINK, rpc.MOVE, rpc.TRANSFER])

            self._prof.prof('staging_in_start', uid=pid, msg=did)

            src = complete_url(src, [src_context], self._log)
            tgt = complete_url(tgt, [tgt_context], self._log)

            if action in [rpc.COPY, rpc.LINK, rpc.MOVE]:
                self._prof.prof('staging_in_fail', uid=pid, msg=did)
                raise ValueError("invalid action '%s' on pilot level" % action)

            self._log.info('transfer %s to %s', src, tgt)

            # FIXME: make sure that tgt URL points to the right resource
            # FIXME: honor sd flags if given (recursive...)
            flags = rsfs.CREATE_PARENTS

            if os.path.isdir(src.path):
                flags |= rsfs.RECURSIVE

            # Define and open the staging directory for the pilot
            # We use the target dir construct here, so that we can create
            # the directory if it does not yet exist.

            # url used for cache (sandbox url w/o path)
            fs_url      = rs.Url(pilot['pilot_sandbox'])
            fs_url.path = '/'
            key         = str(fs_url)

            self._log.debug("rs.file.Directory ('%s')", key)

            with self._cache_lock:
                if key in self._saga_fs_cache:
                    fs = self._saga_fs_cache[key]

                else:
                    fs = rsfs.Directory(fs_url, session=self._session)
                    self._saga_fs_cache[key] = fs

            fs.copy(src, tgt, flags=flags)

            sd['state'] = rps.DONE

            self._prof.prof('staging_in_stop', uid=pid, msg=did)

        self.publish(rpc.CONTROL_PUBSUB, {'cmd': 'pilot_staging_input_result',
                                          'arg': {'pilot': pilot,
                                                  'sds'  : sds}})


    # --------------------------------------------------------------------------
    #
    def _handle_pilot_output_staging(self, pilot, sds):

        pid = pilot['uid']

        # NOTE: no unit sandboxes defined!
        src_context = {'pwd'     : pilot['pilot_sandbox'],
                       'pilot'   : pilot['pilot_sandbox'],
                       'resource': pilot['resource_sandbox']}
        tgt_context = {'pwd'     : pilot['client_sandbox'],
                       'pilot'   : pilot['pilot_sandbox'],
                       'resource': pilot['resource_sandbox']}

        # Iterate over all directives
        for sd in sds:

            try:

                action = sd['action']
                flags  = sd['flags']
                did    = sd['uid']
                src    = sd['source']
                tgt    = sd['target']

                assert(action in [rpc.COPY, rpc.LINK, rpc.MOVE, rpc.TRANSFER])

                self._prof.prof('staging_out_start', uid=pid, msg=did)

                if action in [rpc.COPY, rpc.LINK, rpc.MOVE]:
                    raise ValueError("invalid pilot action '%s'" % action)

                src = complete_url(src, [src_context], self._log)
                tgt = complete_url(tgt, [tgt_context], self._log)

                self._log.info('transfer %s to %s', src, tgt)

                # FIXME: make sure that tgt URL points to the right resource
                # FIXME: honor sd flags if given (recursive...)
                flags = rsfs.CREATE_PARENTS

                if os.path.isdir(src.path):
                    flags |= rsfs.RECURSIVE

                # Define and open the staging directory for the pilot

                # url used for cache (sandbox url w/o path)
                fs_url      = rs.Url(pilot['pilot_sandbox'])
                fs_url.path = '/'
                key         = str(fs_url)

                with self._cache_lock:
                    if key in self._saga_fs_cache:
                        fs = self._saga_fs_cache[key]

                    else:
                        fs = rsfs.Directory(fs_url, session=self._session)
                        self._saga_fs_cache[key] = fs

                fs.copy(src, tgt, flags=flags)

                sd['state'] = rps.DONE
                self._prof.prof('staging_out_stop', uid=pid, msg=did)

            except:
                self._log.exception('pilot level staging failed')
                self._prof.prof('staging_out_fail', uid=pid, msg=did)
                sd['state'] = rps.FAILED


            self.publish(rpc.CONTROL_PUBSUB,
                         {'cmd': 'pilot_staging_output_result',
                          'arg': {'pilot': pilot,
                                  'sds'  : [sd]}})


    # --------------------------------------------------------------------------
    #
    def _pilot_watcher_cb(self):

        # FIXME: we should actually use SAGA job state notifications!
        # FIXME: check how race conditions are handles: we may detect
        #        a finalized SAGA job and change the pilot state -- but that
        #        pilot may have transitioned into final state via the normal
        #        notification mechanism already.  That probably should be sorted
        #        out by the pilot manager, which will receive notifications for
        #        both transitions.  As long as the final state is the same,
        #        there should be no problem anyway.  If it differs, the
        #        'cleaner' final state should prevail, in this ordering:
        #          cancel
        #          timeout
        #          error
        #          disappeared
        #        This implies that we want to communicate 'final_cause'

        # we don't want to lock our members all the time.  For that reason we
        # use a copy of the pilots_tocheck list and iterate over that, and only
        # lock other members when they are manipulated.

        tc = rs.job.Container()
        with self._pilots_lock, self._check_lock:

            for pid in self._checking:

                tc.add(self._pilots[pid]['job'])

        states = tc.get_states()

        self._log.debug('bulk states: %s', states)

        # if none of the states is final, we have nothing to do.
        # We can't rely on the ordering of tasks and states in the task
        # container, so we hope that the task container's bulk state query lead
        # to a caching of state information, and we thus have cache hits when
        # querying the pilots individually

        final_pilots = list()
        with self._pilots_lock, self._check_lock:

            for pid in self._checking:

                state = self._pilots[pid]['job'].state
                self._log.debug('saga job state: %s %s', pid, state)

                if state in [rs.job.DONE, rs.job.FAILED, rs.job.CANCELED]:
                    pilot = self._pilots[pid]['pilot']
                    if state == rs.job.DONE    : pilot['state'] = rps.DONE
                    if state == rs.job.FAILED  : pilot['state'] = rps.FAILED
                    if state == rs.job.CANCELED: pilot['state'] = rps.CANCELED
                    final_pilots.append(pilot)

        if final_pilots:

            for pilot in final_pilots:

                with self._check_lock:
                    # stop monitoring this pilot
                    self._checking.remove(pilot['uid'])

                self._log.debug('final pilot %s %s', pilot['uid'], pilot['state'])

            self.advance(final_pilots, push=False, publish=True)

        # all checks are done, final pilots are weeded out.  Now check if any
        # pilot is scheduled for cancellation and is overdue, and kill it
        # forcefully.
        to_cancel  = list()
        with self._pilots_lock:

            for pid in self._pilots:

                pilot   = self._pilots[pid]['pilot']
                time_cr = pilot.get('cancel_requested')

                # check if the pilot is final meanwhile
                if pilot['state'] in rps.FINAL:
                    continue

                if time_cr and time_cr + JOB_CANCEL_DELAY < time.time():
                    self._log.debug('pilot needs killing: %s :  %s + %s < %s',
                            pid, time_cr, JOB_CANCEL_DELAY, time.time())
                    del(pilot['cancel_requested'])
                    self._log.debug(' cancel pilot %s', pid)
                    to_cancel.append(pid)

        if to_cancel:
            self._kill_pilots(to_cancel)

        return True


    # --------------------------------------------------------------------------
    #
    def _cancel_pilots(self, pids):
        '''
        Send a cancellation request to the pilots.  This call will not wait for
        the request to get enacted, nor for it to arrive, but just send it.
        '''

        if not pids or not self._pilots:
            # nothing to do
            return

        # recod time of request, so that forceful termination can happen
        # after a certain delay
        now = time.time()
        with self._pilots_lock:
            for pid in pids:
                if pid in self._pilots:
                    self._log.debug('update cancel req: %s %s', pid, now)
                    self._pilots[pid]['pilot']['cancel_requested'] = now


    # --------------------------------------------------------------------------
    #
    def _kill_pilots(self, pids):
        '''
        Forcefully kill a set of pilots.  For pilots which have just recently be
        cancelled, we will wait a certain amount of time to give them a chance
        to termimate on their own (which allows to flush profiles and logfiles,
        etc).  After that delay, we'll make sure they get killed.
        '''

        self._log.debug('killing pilots: %s', pids)

        if not pids or not self._pilots:
            # nothing to do
            return

        # find the most recent cancellation request
        with self._pilots_lock:
            self._log.debug('killing pilots: %s',
                              [p['pilot'].get('cancel_requested', 0)
                               for p in list(self._pilots.values())])
            last_cancel = max([p['pilot'].get('cancel_requested', 0)
                               for p in list(self._pilots.values())])

        self._log.debug('killing pilots: last cancel: %s', last_cancel)

        # we wait for up to JOB_CANCEL_DELAY for a pilt
        while time.time() < (last_cancel + JOB_CANCEL_DELAY):

            self._log.debug('killing pilots: check %s < %s + %s',
                    time.time(), last_cancel, JOB_CANCEL_DELAY)

            alive_pids = list()
            for pid in pids:

                if pid not in self._pilots:
                    self._log.error('unknown: %s', pid)
                    raise ValueError('unknown pilot %s' % pid)

                pilot = self._pilots[pid]['pilot']
                if pilot['state'] not in rps.FINAL:
                    self._log.debug('killing pilots: alive %s', pid)
                    alive_pids.append(pid)
                else:
                    self._log.debug('killing pilots: dead  %s', pid)

            pids = alive_pids
            if not alive_pids:
                # nothing to do anymore
                return

            # avoid busy poll)
            time.sleep(1)

        to_advance = list()

        # we don't want the watcher checking for these pilot anymore
        with self._check_lock:
            for pid in pids:
                if pid in self._checking:
                    self._checking.remove(pid)


        self._log.debug('killing pilots: kill! %s', pids)
        try:
            with self._pilots_lock:
                tc = rs.job.Container()
                for pid in pids:

                    if pid not in self._pilots:
                        self._log.error('unknown: %s', pid)
                        raise ValueError('unknown pilot %s' % pid)

                    pilot = self._pilots[pid]['pilot']
                    job   = self._pilots[pid]['job']

                    # don't overwrite resource_details from the agent
                    #
                    if 'resource_details' in pilot:
                        del(pilot['resource_details'])

                    if pilot['state'] in rps.FINAL:
                        continue

                    self._log.debug('plan cancellation of %s : %s', pilot, job)
                    to_advance.append(pilot)
                    self._log.debug('request cancel for %s', pilot['uid'])
                    tc.add(job)

                self._log.debug('cancellation start')
                tc.cancel()
                tc.wait()
                self._log.debug('cancellation done')

            # set canceled state
            self.advance(to_advance, state=rps.CANCELED, push=False, publish=True)

        except Exception:
            self._log.exception('pilot kill failed')

        return True


    # --------------------------------------------------------------------------
    #
    def work(self, pilots):

        if not isinstance(pilots, list):
            pilots = [pilots]

        self.advance(pilots, rps.PMGR_LAUNCHING, publish=True, push=False)

        # We can only use bulk submission for pilots which go to the same
        # target, thus we sort them into buckets and lunch the buckets
        # individually
        buckets = dict()
        for pilot in pilots:
            resource = pilot['description']['resource']
            schema   = pilot['description']['access_schema']
            if resource not in buckets:
                buckets[resource] = dict()
            if schema not in buckets[resource]:
                buckets[resource][schema] = list()
            buckets[resource][schema].append(pilot)

        for resource in buckets:

            for schema in buckets[resource]:

                try:
                    pilots = buckets[resource][schema]
                    pids   = [p['uid'] for p in pilots]
                    self._log.info("Launching pilots on %s: %s", resource, pids)

                    self._start_pilot_bulk(resource, schema, pilots)

                    self.advance(pilots, rps.PMGR_ACTIVE_PENDING, push=False, publish=True)

                except Exception:
                    self._log.exception('bulk launch failed')
                    self.advance(pilots, rps.FAILED, push=False, publish=True)


    # --------------------------------------------------------------------------
    #
    def _start_pilot_bulk(self, resource, schema, pilots):
        """
        For each pilot, we prepare by determining what files need to be staged,
        and what job description needs to be submitted.

        We expect `_prepare_pilot(resource, pilot)` to return a dict with:

            {
              'js' : saga.job.Description,
              'fts': [
                { 'src': string  # absolute source file name
                  'tgt': string  # relative target file name
                  'rem': bool    # shall we remove src?
                },
                ...
              ],
              'sds': [
                <rp staging directive>
                ...
              ]
            }

        When transfering data, we'll ensure that each src is only transferred
        once (in fact, we put all src files into a tarball and unpack that on
        the target side).

        The returned dicts are expected to only contain files which actually
        need staging, ie. which have not been staged during a previous pilot
        submission.  That implies one of two things: either this component is
        stateful, and remembers what has been staged -- which makes it difficult
        to use multiple component instances; or the component inspects the
        target resource for existing files -- which involves additional
        expensive remote hops.
        FIXME: since neither is implemented at this point we won't discuss the
               tradeoffs further -- right now files are unique per pilot bulk.

        Once all dicts are collected, we create one additional file which
        contains the staging information, and then pack all src files into
        a tarball for staging.  We transfer the tarball, and *immediately*
        trigger the untaring on the target resource, which is thus *not* part of
        the bootstrapping process.
        NOTE: this is to avoid untaring race conditions for multiple pilots, and
              also to simplify bootstrapping dependencies -- the bootstrappers
              are likely within the tarball after all...
        """

        rcfg = self._session.get_resource_config(resource, schema)
        sid  = self._session.uid

        # ----------------------------------------------------------------------
        # the rcfg can contain keys with string expansion placeholders where
        # values from the pilot description need filling in.  A prominent
        # example is `%(pd.project)s`, where the pilot description's `PROJECT`
        # value needs to be filled in (here in lowercase).
        #
        # FIXME: right now we assume all pilot descriptions to contain similar
        #        entries, so that the expansion is only done on the first PD.
        expand = dict()
        pd     = pilots[0]['description']
        for k,v in pd.items():
            if v is None:
                v = ''
            expand['pd.%s' % k] = v
            if isinstance(v, str):
                expand['pd.%s' % k.upper()] = v.upper()
                expand['pd.%s' % k.lower()] = v.lower()
            else:
                expand['pd.%s' % k.upper()] = v
                expand['pd.%s' % k.lower()] = v

        for k in rcfg:
            if isinstance(rcfg[k], str):
                orig     = rcfg[k]
                rcfg[k]  = rcfg[k] % expand
                expanded = rcfg[k]
                if orig != expanded:
                    self._log.debug('RCFG:\n%s\n%s', orig, expanded)

        # we create a fake session_sandbox with all pilot_sandboxes in /tmp, and
        # then tar it up.  Once we untar that tarball on the target machine, we
        # should have all sandboxes and all files required to bootstrap the
        # pilots
        # FIXME: on untar, there is a race between multiple launcher components
        #        within the same session toward the same target resource.
        tmp_dir  = os.path.abspath(tempfile.mkdtemp(prefix='rp_agent_tar_dir'))
        tar_name = '%s.%s.tgz' % (sid, self.uid)
        tar_tgt  = '%s/%s'     % (tmp_dir, tar_name)
        tar_url  = rs.Url('file://localhost/%s' % tar_tgt)

        # we need the session sandbox url, but that is (at least in principle)
        # dependent on the schema to use for pilot startup.  So we confirm here
        # that the bulk is consistent wrt. to the schema.  Also include
        # `staging_input` files and place them in the pilots' `staging_area`s.
        #
        # FIXME: may need to split into schema-specific sub-bulks
        #
        schemas = set([p['description'].get('access_schema') for p in pilots])
        assert(len(schemas) == 1), \
               'inconsistent schemas on launch: %s' % schemas

        # we will create the session sandbox before we untar, so we can use that
        # as workdir, and pack all paths relative to that session sandbox.  That
        # implies that we have to recheck that all URLs in fact do point into
        # the session sandbox.
        #
        # We also create a file `staging_output.json` for each pilot which
        # contains the list of files to be tarred up and prepared for output
        # staging

        ft_list = list()  # files to stage
        jd_list = list()  # jobs  to submit

        for pilot in pilots:

            pid = pilot['uid']
            os.makedirs('%s/%s' % (tmp_dir, pid))

            info = self._prepare_pilot(resource, rcfg, pilot, expand)
            ft_list += info['fts']
            jd_list.append(info['jd'])
            self._prof.prof('staging_in_start', uid=pid)

            for fname in ru.as_list(pilot['description'].get('input_staging')):
                base = os.path.basename(fname)
                ft_list.append({'src': fname,
                                'tgt': '%s/staging_area/%s' % (pid, base),
                                'rem': False})

            output_staging = pilot['description'].get('output_staging')
            if output_staging:
                fname = '%s/%s/staging_output.txt' % (tmp_dir, pilot['uid'])
                with open(fname, 'w') as fout:
                    for entry in output_staging:
                        fout.write('%s\n' % entry)

<<<<<<< HEAD
        session_sbox = ru.Url(pilots[0]['session_sandbox']).path
=======
            # direct staging, use first pilot for staging context
            self._stage_in(pilots[0], info['sds'])

>>>>>>> fix/launcher_staging
        for ft in ft_list:
            src     = os.path.abspath(ft['src'])
            tgt     = os.path.relpath(os.path.normpath(ft['tgt']), session_sbox)
          # src_dir = os.path.dirname(src)
            tgt_dir = os.path.dirname(tgt)

            if tgt_dir.startswith('..'):
              # raise ValueError('staging tgt %s outside pilot sbox: %s'
              #                 % (ft['tgt'], tgt))
                tgt = ft['tgt']
                tgt_dir = os.path.dirname(tgt)

            if not os.path.isdir('%s/%s' % (tmp_dir, tgt_dir)):
                os.makedirs('%s/%s' % (tmp_dir, tgt_dir))

            if src == '/dev/null':
                # we want an empty file -- touch it (tar will refuse to
                # handle a symlink to /dev/null)
                open('%s/%s' % (tmp_dir, tgt), 'a').close()
            else:
                # use a shell callout to account for wildcard expansion
                cmd = 'ln -s %s %s/%s' % (os.path.abspath(src), tmp_dir, tgt)
                out, err, ret = ru.sh_callout(cmd, shell=True)
                if ret:
                    self._log.debug('out: %s', out)
                    self._log.debug('err: %s', err)
                    raise RuntimeError('callout failed: %s' % cmd)


        # tar.  If any command fails, this will raise.
        cmd = "cd %s && tar zchf %s *" % (tmp_dir, tar_tgt)
        out, err, ret = ru.sh_callout(cmd, shell=True)

        if ret:
            self._log.debug('out: %s', out)
            self._log.debug('err: %s', err)
            raise RuntimeError('callout failed: %s' % cmd)

        # remove all files marked for removal-after-pack
        for ft in ft_list:
            if ft['rem']:
                os.unlink(ft['src'])

        fs_endpoint  = rcfg['filesystem_endpoint']
        fs_url       = rs.Url(fs_endpoint)
        tar_rem      = rs.Url(fs_url)
        tar_rem.path = "%s/%s" % (session_sbox, tar_name)

        self._log.debug('stage tarball for %s', pilots[0]['uid'])
        self._stage_in(pilots[0], {'source': tar_url,
                                   'target': tar_rem,
                                   'action': rpc.TRANSFER})
        shutil.rmtree(tmp_dir)

<<<<<<< HEAD
        # we now need to untar on the target machine.
        js_url = ru.Url(pilots[0]['js_url'])

        # well, we actually don't need to talk to the rm, but only need
        # a shell on the headnode.  That seems true for all ResourceManager we use right
        # now.  So, lets convert the URL:
        if '+' in js_url.scheme:
            parts = js_url.scheme.split('+')
            if 'gsissh' in parts: js_url.scheme = 'gsissh'
            elif  'ssh' in parts: js_url.scheme = 'ssh'
        else:
            # In the non-combined '+' case we need to distinguish between
            # a url that was the result of a hop or a local rm.
            if js_url.scheme not in ['ssh', 'gsissh']:
                js_url.scheme = 'fork'
                js_url.host   = 'localhost'

        with self._cache_lock:
            if  js_url in self._saga_js_cache:
                js_tmp  = self._saga_js_cache[js_url]
            else:
                js_tmp  = rs.job.Service(js_url, session=self._session)
                self._saga_js_cache[js_url] = js_tmp

      # cmd = "tar zmxvf %s/%s -C / ; rm -f %s" % \
        cmd = "tar zmxvf %s/%s -C %s" % (session_sbox, tar_name, session_sbox)
        j = js_tmp.run_job(cmd)
        j.wait()

        self._log.debug('tar cmd : %s', cmd)
        self._log.debug('tar done: %s, %s, %s', j.state, j.stdout, j.stderr)
=======
     ## # NOTE: the untar was moved into the bootstrapper (see `-z`).  That
     ## #       is actually only correct for the single-pilot case...
     ## # TODO: one tarball per pilot
     ## #
     ## # we now need to untar on the target machine.
     ## js_url = ru.Url(pilots[0]['js_url'])
     ##
     ## # well, we actually don't need to talk to the rm, but only need
     ## # a shell on the headnode.  That seems true for all ResourceManager we use right
     ## # now.  So, lets convert the URL:
     ## if '+' in js_url.scheme:
     ##     parts = js_url.scheme.split('+')
     ##     if 'gsissh' in parts: js_url.scheme = 'gsissh'
     ##     elif  'ssh' in parts: js_url.scheme = 'ssh'
     ## else:
     ##     # In the non-combined '+' case we need to distinguish between
     ##     # a url that was the result of a hop or a local rm.
     ##     if js_url.scheme not in ['ssh', 'gsissh']:
     ##         js_url.scheme = 'fork'
     ##         js_url.host   = 'localhost'
     ##
     ## with self._cache_lock:
     ##     if  js_url in self._saga_js_cache:
     ##         js_tmp  = self._saga_js_cache[js_url]
     ##     else:
     ##         js_tmp  = rs.job.Service(js_url, session=self._session)
     ##         self._saga_js_cache[js_url] = js_tmp
     ##
     ## cmd = "tar zmxvf %s/%s -C / ; rm -f %s" % \
     ## cmd = "tar zmxvf %s/%s -C %s" % \
     ##         (session_sandbox, tar_name, session_sandbox)
     ## j = js_tmp.run_job(cmd)
     ## j.wait()
     ##
     ## self._log.debug('tar cmd : %s', cmd)
     ## self._log.debug('tar done: %s, %s, %s', j.state, j.stdout, j.stderr)
>>>>>>> fix/launcher_staging

        for pilot in pilots:
            self._prof.prof('staging_in_stop',  uid=pilot['uid'])
            self._prof.prof('submission_start', uid=pilot['uid'])

        # look up or create JS for actual pilot submission.  This might result
        # in the same js url as above, or not.
        js_ep  = rcfg['job_manager_endpoint']
        with self._cache_lock:
            if js_ep in self._saga_js_cache:
                js = self._saga_js_cache[js_ep]
            else:
                js = rs.job.Service(js_ep, session=self._session)
                self._saga_js_cache[js_ep] = js

        # now that the scripts are in place and configured,
        # we can launch the agent
        jc = rs.job.Container()

        for jd in jd_list:
            self._log.debug('jd: %s', pprint.pformat(jd.as_dict()))
            jc.add(js.create_job(jd))

        jc.run()

        # we assume here that the tasks arrive in the same order as the job
        # descriptions.  For uniform sets of pilots the order does not matter
        # much though.  Either way, this needs confirming on SAGA level
        # FIXME
        for j,jd in zip(jc.get_tasks(), jd_list):

            # do a quick error check
            if j.state == rs.FAILED:
                self._log.error('%s: %s : %s : %s', j.id, j.state, j.stderr, j.stdout)
                raise RuntimeError("SAGA Job state is FAILED. (%s)" % jd.name)

            pilot = None
            pid   = jd.name
            for p in pilots:
                if p['uid'] == pid:
                    pilot = p
                    break

            assert(pilot)

            # Update the Pilot's state to 'PMGR_ACTIVE_PENDING' if SAGA job
            # submission was successful.  Since the pilot leaves the scope of
            # the PMGR for the time being, we update the complete DB document
            pilot['$all'] = True

            # FIXME: update the right pilot
            with self._pilots_lock:

                self._pilots[pid] = dict()
                self._pilots[pid]['pilot'] = pilot
                self._pilots[pid]['job']   = j

            # make sure we watch that pilot
            with self._check_lock:
                self._checking.append(pid)

        for pilot in pilots:
            self._prof.prof('submission_stop', uid=pilot['uid'])


    # --------------------------------------------------------------------------
    #
    def _prepare_pilot(self, resource, rcfg, pilot, expand):

        pid = pilot["uid"]
        ret = {'fts': list(),  # tar for staging
               'sds': list(),  # direct staging
               'jd' : None  }  # job description

        # ----------------------------------------------------------------------
        # Database connection parameters
        sid          = self._session.uid
        database_url = self._session.cfg.dburl

        # some default values are determined at runtime
        default_virtenv = '%%(resource_sandbox)s/ve.%s.%s' % \
                          (resource, self._rp_version)

        # ----------------------------------------------------------------------
        # pilot description and resource configuration
        number_cores    = pilot['description']['cores']
        number_gpus     = pilot['description']['gpus']
        required_memory = pilot['description']['memory']
        runtime         = pilot['description']['runtime']
        app_comm        = pilot['description']['app_comm']
        queue           = pilot['description']['queue']
        job_name        = pilot['description']['job_name']
        project         = pilot['description']['project']
        cleanup         = pilot['description']['cleanup']
        candidate_hosts = pilot['description']['candidate_hosts']

        # ----------------------------------------------------------------------
        # get parameters from resource cfg, set defaults where needed
        agent_launch_method     = rcfg.get('agent_launch_method')
        agent_dburl             = rcfg.get('agent_mongodb_endpoint', database_url)
        agent_spawner           = rcfg.get('agent_spawner',       DEFAULT_AGENT_SPAWNER)
        rc_agent_config         = rcfg.get('agent_config',        DEFAULT_AGENT_CONFIG)
        agent_scheduler         = rcfg.get('agent_scheduler')
        tunnel_bind_device      = rcfg.get('tunnel_bind_device')
        default_queue           = rcfg.get('default_queue')
        forward_tunnel_endpoint = rcfg.get('forward_tunnel_endpoint')
        resource_manager        = rcfg.get('resource_manager')
        mpi_launch_method       = rcfg.get('mpi_launch_method', '')
        pre_bootstrap_0         = rcfg.get('pre_bootstrap_0', [])
        pre_bootstrap_1         = rcfg.get('pre_bootstrap_1', [])
        python_interpreter      = rcfg.get('python_interpreter')
        task_launch_method      = rcfg.get('task_launch_method')
        rp_version              = rcfg.get('rp_version')
        virtenv_mode            = rcfg.get('virtenv_mode',        DEFAULT_VIRTENV_MODE)
        virtenv                 = rcfg.get('virtenv',             default_virtenv)
        cores_per_node          = rcfg.get('cores_per_node', 0)
        gpus_per_node           = rcfg.get('gpus_per_node',  0)
        lfs_path_per_node       = rcfg.get('lfs_path_per_node', None)
        lfs_size_per_node       = rcfg.get('lfs_size_per_node',  0)
        python_dist             = rcfg.get('python_dist')
        virtenv_dist            = rcfg.get('virtenv_dist',        DEFAULT_VIRTENV_DIST)
        cu_tmp                  = rcfg.get('cu_tmp')
        spmd_variation          = rcfg.get('spmd_variation')
        shared_filesystem       = rcfg.get('shared_filesystem', True)
        stage_cacerts           = rcfg.get('stage_cacerts', False)
        cu_pre_exec             = rcfg.get('cu_pre_exec')
        cu_post_exec            = rcfg.get('cu_post_exec')
        export_to_cu            = rcfg.get('export_to_cu')
        mandatory_args          = rcfg.get('mandatory_args', [])
        system_architecture     = rcfg.get('system_architecture', {})
        saga_jd_supplement      = rcfg.get('saga_jd_supplement', {})


        # make sure that mandatory args are known
        for ma in mandatory_args:
            if pilot['description'].get(ma) is None:
                raise  ValueError('attribute "%s" is required for "%s"'
                                 % (ma, resource))

        # get pilot and global sandbox
        resource_sandbox = self._session._get_resource_sandbox(pilot)
        session_sandbox  = self._session._get_session_sandbox (pilot)
        pilot_sandbox    = self._session._get_pilot_sandbox   (pilot)
        client_sandbox   = self._session._get_client_sandbox  ()

        pilot['resource_sandbox'] = str(resource_sandbox) % expand
        pilot['session_sandbox']  = str(session_sandbox)  % expand
        pilot['pilot_sandbox']    = str(pilot_sandbox)    % expand
        pilot['client_sandbox']   = str(client_sandbox)

        # from here on we need only paths
        resource_sandbox = resource_sandbox.path % expand
        session_sandbox  = session_sandbox .path % expand
        pilot_sandbox    = pilot_sandbox   .path % expand
      # client_sandbox   = client_sandbox  # not expanded

        # Agent configuration that is not part of the public API.
        # The agent config can either be a config dict, or
        # a string pointing to a configuration name.  If neither
        # is given, check if 'RADICAL_PILOT_AGENT_CONFIG' is
        # set.  The last fallback is 'agent_default'
        agent_config = pilot['description'].get('_config')
        if not agent_config:
            agent_config = os.environ.get('RADICAL_PILOT_AGENT_CONFIG')
        if not agent_config:
            agent_config = rc_agent_config

        if not job_name:
            job_name = pid

        if isinstance(agent_config, dict):
            # use dict as is
            agent_cfg = agent_config

        elif isinstance(agent_config, str):
<<<<<<< HEAD
            try:
                # interpret as a config name
                agent_cfg_file = '%s/agent_%s.json' \
                               % (self._conf_dir, agent_config)

                self._log.info("Read agent config file: %s",  agent_cfg_file)
                agent_cfg = ru.Config(path=agent_cfg_file)

                # allow for user level overload
                user_cfg_file = '%s/.radical/pilot/config/%s' \
                              % (os.environ['HOME'],
                                 os.path.basename(agent_cfg_file))

                if os.path.exists(user_cfg_file):
                    self._log.info("merging user config: %s" % user_cfg_file)
                    user_cfg = ru.read_json(user_cfg_file)
                    ru.dict_merge (agent_cfg, user_cfg, policy='overwrite')

            except Exception as e:
                self._log.exception("Error reading agent config file: %s" % e)
                raise
=======
            agent_cfg = ru.Config('radical.pilot',
                                  category='agent',
                                  name=agent_config)
>>>>>>> 76e873a9

        else:
            # we can't handle this type
            raise TypeError('agent config must be string (config name) or dict')

        # expand variables in virtenv string
        virtenv = virtenv % {'pilot_sandbox'   : pilot_sandbox,
                             'session_sandbox' : session_sandbox,
                             'resource_sandbox': resource_sandbox}

        # Check for deprecated global_virtenv
        if 'global_virtenv' in rcfg:
            raise RuntimeError("'global_virtenv' is deprecated (%s)" % resource)

        # Create a host:port string for use by the bootstrap_0.
        db_url = rs.Url(agent_dburl)
        if db_url.port:
            db_hostport = "%s:%d" % (db_url.host, db_url.port)
        else:
            db_hostport = "%s:%d" % (db_url.host, 27017)  # mongodb default

        # ----------------------------------------------------------------------
        # the version of the agent is derived from
        # rp_version, which has the following format
        # and interpretation:
        #
        # case rp_version:
        #   @<token>:
        #   @tag/@branch/@commit: # no sdist staging
        #       git clone $github_base radical.pilot.src
        #       (cd radical.pilot.src && git checkout token)
        #       pip install -t $VIRTENV/rp_install/ radical.pilot.src
        #       rm -rf radical.pilot.src
        #       export PYTHONPATH=$VIRTENV/rp_install:$PYTHONPATH
        #
        #   release: # no sdist staging
        #       pip install -t $VIRTENV/rp_install radical.pilot
        #       export PYTHONPATH=$VIRTENV/rp_install:$PYTHONPATH
        #
        #   local: # needs sdist staging
        #       tar zxf $sdist.tgz
        #       pip install -t $SANDBOX/rp_install $sdist/
        #       export PYTHONPATH=$SANDBOX/rp_install:$PYTHONPATH
        #
        #   installed: # no sdist staging
        #       true
        # esac
        #
        # virtenv_mode
        #   private : error  if ve exists, otherwise create, then use
        #   update  : update if ve exists, otherwise create, then use
        #   create  : use    if ve exists, otherwise create, then use
        #   use     : use    if ve exists, otherwise error,  then exit
        #   recreate: delete if ve exists, otherwise create, then use
        #   local   : use the client virtualenv (assumes same FS)
        #
        # examples   :
        #   virtenv@v0.20
        #   virtenv@devel
        #   virtenv@release
        #   virtenv@installed
        #   stage@local
        #   stage@/tmp/my_agent.py
        #
        # Note that some combinations may be invalid,
        # specifically in the context of virtenv_mode.  If, for
        # example, virtenv_mode is 'use', then the 'virtenv:tag'
        # will not make sense, as the virtenv is not updated.
        # In those cases, the virtenv_mode is honored, and
        # a warning is printed.
        #
        # Also, the 'stage' mode can only be combined with the
        # 'local' source, or with a path to the agent (relative
        # to root_dir, or absolute).
        #
        # A rp_version which does not adhere to the
        # above syntax is ignored, and the fallback stage@local
        # is used.


        if not rp_version:
            if virtenv_mode == 'local': rp_version = 'installed'
            else                      : rp_version = DEFAULT_RP_VERSION

        if not rp_version.startswith('@') and \
               rp_version not in ['installed', 'local', 'release']:
            raise ValueError("invalid rp_version '%s'" % rp_version)

        if rp_version.startswith('@'):
            rp_version  = rp_version[1:]  # strip '@'


        # ----------------------------------------------------------------------
        # sanity checks
        if not python_dist        : raise RuntimeError("missing python distribution")
        if not virtenv_dist       : raise RuntimeError("missing virtualenv distribution")
        if not agent_spawner      : raise RuntimeError("missing agent spawner")
        if not agent_scheduler    : raise RuntimeError("missing agent scheduler")
        if not resource_manager   : raise RuntimeError("missing resource manager")
        if not agent_launch_method: raise RuntimeError("missing agentlaunch method")
        if not task_launch_method : raise RuntimeError("missing task launch method")

        # massage some values
        if not queue:
            queue = default_queue

        if  cleanup and isinstance(cleanup, bool):
            #  l : log files
            #  u : unit work dirs
            #  v : virtualenv
            #  e : everything (== pilot sandbox)
            if shared_filesystem:
                cleanup = 'luve'
            else:
                # we cannot clean the sandbox from within the agent, as the hop
                # staging would then fail, and we'd get nothing back.
                # FIXME: cleanup needs to be done by the pmgr.launcher, or
                #        someone else, really, after fetching all logs and
                #        profiles.
                cleanup = 'luv'

            # we never cleanup virtenvs which are not private
            if virtenv_mode != 'private':
                cleanup = cleanup.replace('v', '')

        # use local VE ?
        if virtenv_mode == 'local':
            if os.environ.get('VIRTUAL_ENV'):
                python_dist = 'default'
                virtenv     = os.environ['VIRTUAL_ENV']
            elif os.environ.get('CONDA_PREFIX'):
                python_dist = 'anaconda'
                virtenv     = os.environ['CONDA_PREFIX']
            else:
                # we can't use local
                self._log.error('virtenv_mode is local, no local env found')
                raise ValueError('no local env found')

        # if cores_per_node is set (!= None), then we need to
        # allocation full nodes, and thus round up
        if cores_per_node:
            cores_per_node = int(cores_per_node)
            number_cores   = int(cores_per_node *
                             math.ceil(float(number_cores) / cores_per_node))

        # if gpus_per_node is set (!= None), then we need to
        # allocation full nodes, and thus round up
        if gpus_per_node:
            gpus_per_node = int(gpus_per_node)
            number_gpus   = int(gpus_per_node *
                            math.ceil(float(number_gpus) / gpus_per_node))

        tar_name = '%s.%s.tgz' % (sid, self.uid)

        # set mandatory args
        bootstrap_args  = ""

        # add dists to staging files, if needed:
        # don't stage on `rp_version==installed` or `virtenv_mode==local`
        if rp_version   == 'installed' or \
           virtenv_mode == 'local'     :
            sdist_names = list()
            sdist_paths = list()
        else:
            sdist_names = [ru.sdist_name, rs.sdist_name, self._rp_sdist_name]
            sdist_paths = [ru.sdist_path, rs.sdist_path, self._rp_sdist_path]
            bootstrap_args += " -d '%s'" % ':'.join(sdist_names)

        bootstrap_args += " -p '%s'" % pid
        bootstrap_args += " -s '%s'" % sid
        bootstrap_args += " -m '%s'" % virtenv_mode
        bootstrap_args += " -r '%s'" % rp_version
        bootstrap_args += " -b '%s'" % python_dist
        bootstrap_args += " -g '%s'" % virtenv_dist
        bootstrap_args += " -v '%s'" % virtenv
        bootstrap_args += " -y '%d'" % runtime
        bootstrap_args += " -z '%s'" % tar_name

        # set optional args
        if resource_manager == "CCM": bootstrap_args += " -c"
        if forward_tunnel_endpoint:   bootstrap_args += " -f '%s'" % forward_tunnel_endpoint
        if forward_tunnel_endpoint:   bootstrap_args += " -h '%s'" % db_hostport
        if python_interpreter:        bootstrap_args += " -i '%s'" % python_interpreter
        if tunnel_bind_device:        bootstrap_args += " -t '%s'" % tunnel_bind_device
        if cleanup:                   bootstrap_args += " -x '%s'" % cleanup

        for arg in pre_bootstrap_0:
            bootstrap_args += " -e '%s'" % arg
        for arg in pre_bootstrap_1:
            bootstrap_args += " -w '%s'" % arg

        agent_cfg['owner']               = 'agent.0'
        agent_cfg['cores']               = number_cores
        agent_cfg['gpus']                = number_gpus
        agent_cfg['spawner']             = agent_spawner
        agent_cfg['scheduler']           = agent_scheduler
        agent_cfg['runtime']             = runtime
        agent_cfg['app_comm']            = app_comm
        agent_cfg['dburl']               = str(database_url)
        agent_cfg['sid']                 = sid
        agent_cfg['pid']                 = pid
        agent_cfg['pmgr']                = self._pmgr
        agent_cfg['logdir']              = '.'
        agent_cfg['pilot_sandbox']       = pilot_sandbox
        agent_cfg['session_sandbox']     = session_sandbox
        agent_cfg['resource_sandbox']    = resource_sandbox
        agent_cfg['resource_manager']    = resource_manager
        agent_cfg['agent_launch_method'] = agent_launch_method
        agent_cfg['task_launch_method']  = task_launch_method
        agent_cfg['mpi_launch_method']   = mpi_launch_method
        agent_cfg['cores_per_node']      = cores_per_node
        agent_cfg['gpus_per_node']       = gpus_per_node
        agent_cfg['lfs_path_per_node']   = lfs_path_per_node
        agent_cfg['lfs_size_per_node']   = lfs_size_per_node
        agent_cfg['cu_tmp']              = cu_tmp
        agent_cfg['export_to_cu']        = export_to_cu
        agent_cfg['cu_pre_exec']         = cu_pre_exec
        agent_cfg['cu_post_exec']        = cu_post_exec
        agent_cfg['resource_cfg']        = copy.deepcopy(rcfg)
        agent_cfg['debug']               = self._log.getEffectiveLevel()

        # we'll also push the agent config into MongoDB
        pilot['cfg'] = agent_cfg

        # ----------------------------------------------------------------------
        # Write agent config dict to a json file in pilot sandbox.

        agent_cfg_name = 'agent.0.cfg'
        cfg_tmp_handle, cfg_tmp_file = tempfile.mkstemp(prefix='rp.agent_cfg.')
        os.close(cfg_tmp_handle)  # file exists now

        # Convert dict to json file
        self._log.debug("Write agent cfg to '%s'.", cfg_tmp_file)
        self._log.debug(pprint.pformat(agent_cfg))
        ru.write_json(agent_cfg, cfg_tmp_file)

        ret['fts'].append({'src': cfg_tmp_file,
                           'tgt': '%s/%s' % (pilot_sandbox, agent_cfg_name),
                           'rem': True})  # purge the tmp file after packing

        # ----------------------------------------------------------------------
        # we also touch the log and profile tarballs in the target pilot sandbox
        ret['fts'].append({'src': '/dev/null',
                           'tgt': '%s/%s' % (pilot_sandbox, '%s.log.tgz' % pid),
                           'rem': False})  # don't remove /dev/null
        # only stage profiles if we profile
        if self._prof.enabled:
            ret['fts'].append({
                           'src': '/dev/null',
                           'tgt': '%s/%s' % (pilot_sandbox, '%s.prof.tgz' % pid),
                           'rem': False})  # don't remove /dev/null

        # check if we have a sandbox cached for that resource.  If so, we have
        # nothing to do.  Otherwise we create the sandbox and stage the RP
        # stack etc.
        #
        # NOTE: this will race when multiple pilot launcher instances are used!
        #
        with self._cache_lock:

            if resource not in self._sandboxes:

                for sdist in sdist_paths:
                    base = os.path.basename(sdist)
<<<<<<< HEAD
                    ret['fts'].append({'src': sdist,
                                       'tgt': '%s/%s' % (session_sandbox, base),
                                       'rem': False})
=======
                    ret['ft'].append({
                        'src': sdist,
                        'tgt': '%s/%s' % (session_sandbox, base),
                        'rem': False
                    })

                # Copy the bootstrap shell script.
                bootstrapper_path = os.path.abspath("%s/agent/%s"
                                  % (self._root_dir, BOOTSTRAPPER_0))
                self._log.debug("use bootstrapper %s", bootstrapper_path)

                ret['ft'].append({
                    'src': bootstrapper_path,
                    'tgt': '%s/%s' % (session_sandbox, BOOTSTRAPPER_0),
                    'rem': False
                })
>>>>>>> devel

                # Some machines cannot run pip due to outdated CA certs.
                # For those, we also stage an updated certificate bundle
                # TODO: use booleans all the way?
                if stage_cacerts:

                    certs = 'cacert.pem.gz'
                    cpath = os.path.abspath("%s/agent/%s" % (self._root_dir, certs))
                    self._log.debug("use CAs %s", cpath)

<<<<<<< HEAD
                    ret['fts'].append({'src': cc_path,
                                       'tgt': '%s/%s' % (session_sandbox, cc_name),
                                       'rem': False})
=======
                    ret['ft'].append({'src': cpath,
                                      'tgt': '%s/%s' % (session_sandbox, certs),
                                      'rem': False})
>>>>>>> devel

                self._sandboxes[resource] = True

        # always stage the bootstrapper for each pilot, but *not* in the tarball
        bootstrapper_path = os.path.abspath("%s/agent/bootstrap_0.sh"
                                           % self._root_dir)
        bootstrap_tgt = '%s/bootstrap_0.sh' % (pilot_sandbox, pid)
        ret['sds'].append({'source': bootstrapper_path,
                           'target': bootstrap_tgt,
                           'action': rpc.TRANSFER})

        # ----------------------------------------------------------------------
        # Create SAGA Job description and submit the pilot job

        jd = rs.job.Description()

        jd.name                  = job_name
        jd.executable            = "/bin/bash"
        jd.arguments             = ['-l %s %s' % (bootstrap_tgt, bootstrap_args)]
        jd.working_directory     = pilot_sandbox
        jd.project               = project
        jd.output                = "bootstrap_0.out"
        jd.error                 = "bootstrap_0.err"
        jd.total_cpu_count       = number_cores
        jd.total_gpu_count       = number_gpus
        jd.total_physical_memory = required_memory
        jd.processes_per_host    = cores_per_node
        jd.spmd_variation        = spmd_variation
        jd.wall_time_limit       = runtime
        jd.queue                 = queue
        jd.candidate_hosts       = candidate_hosts
        jd.environment           = dict()
        jd.system_architecture   = system_architecture

        # we set any saga_jd_supplement keys which are not already set above
        for key, val in saga_jd_supplement.items():
            if not jd[key]:
                self._log.debug('supplement %s: %s', key, val)
                jd[key] = val

        # set saga job description attribute based on env variable(s)
        if os.environ.get('RADICAL_SAGA_SMT'):
            try:
                jd.system_architecture['smt'] = \
                    int(os.environ['RADICAL_SAGA_SMT'])
            except Exception as e:
                self._log.debug('SAGA SMT not set: %s' % e)

        if self._prof.enabled:
            jd.environment['RADICAL_PROFILE'] = 'TRUE'

        # for condor backends and the like which do not have shared FSs, we add
        # additional staging directives so that the backend system binds the
        # files from the session and pilot sandboxes to the pilot job.
        jd.file_transfer = list()
        if not shared_filesystem:

            jd.file_transfer.extend([
                'site:%s/%s > %s' % (pilot_sandbox,   agent_cfg_name, agent_cfg_name),
                'site:%s/%s.log.tgz > %s.log.tgz' % (pilot_sandbox, pid, pid),
                'site:%s/%s.log.tgz < %s.log.tgz' % (pilot_sandbox, pid, pid)
            ])

            if self._prof.enabled:
                jd.file_transfer.extend([
                    'site:%s/%s.prof.tgz > %s.prof.tgz' % (pilot_sandbox, pid, pid),
                    'site:%s/%s.prof.tgz < %s.prof.tgz' % (pilot_sandbox, pid, pid)
                ])

            for sdist in sdist_names:
                jd.file_transfer.extend([
                    'site:%s/%s > %s' % (session_sandbox, sdist, sdist)
                ])

            if stage_cacerts:
                jd.file_transfer.extend([
                    'site:%s/%s > %s' % (session_sandbox, certs, certs)
                ])

        self._log.debug("Bootstrap command line: %s %s", jd.executable, jd.arguments)

        ret['jd'] = jd
        return ret


    # --------------------------------------------------------------------------
    #
    def _stage_in(self, pilot, sds):
        '''
        Run some input staging directives.
        '''

        resource_sandbox = self._session._get_resource_sandbox(pilot)
        session_sandbox  = self._session._get_session_sandbox (pilot)
        pilot_sandbox    = self._session._get_pilot_sandbox   (pilot)
        client_sandbox   = self._session._get_client_sandbox()

        # contexts for staging url expansion
        rem_ctx = {'pwd'     : pilot_sandbox,
                   'client'  : client_sandbox,
                   'pilot'   : pilot_sandbox,
                   'resource': resource_sandbox}

        loc_ctx = {'pwd'     : client_sandbox,
                   'client'  : client_sandbox,
                   'pilot'   : pilot_sandbox,
                   'resource': resource_sandbox}

        sds = ru.as_list(sds)

        for sd in sds:
            sd['prof_id'] = pilot['uid']

        for sd in sds:
            sd['source'] = str(complete_url(sd['source'], loc_ctx, self._log))
            sd['target'] = str(complete_url(sd['target'], rem_ctx, self._log))

        self._stage(sds)


    # --------------------------------------------------------------------------
    #
    def _stage_out(self, pilot, sds):
        '''
        Run some output staging directives.
        '''

        resource_sandbox = self._session._get_resource_sandbox(pilot)
        session_sandbox  = self._session._get_session_sandbox (pilot)
        pilot_sandbox    = self._session._get_pilot_sandbox   (pilot)
        client_sandbox   = self._session._get_client_sandbox()

        # contexts for staging url expansion
        loc_ctx = {'pwd'     : pilot_sandbox,
                   'client'  : client_sandbox,
                   'pilot'   : pilot_sandbox,
                   'resource': resource_sandbox}

        rem_ctx = {'pwd'     : client_sandbox,
                   'client'  : client_sandbox,
                   'pilot'   : pilot_sandbox,
                   'resource': resource_sandbox}

        sds = ru.as_list(sds)

        for sd in sds:
            sd['prof_id'] = pilot['uid']

        for sd in sds:
            sd['source'] = str(complete_url(sd['source'], self._rem_ctx, self._log))
            sd['target'] = str(complete_url(sd['target'], self._loc_ctx, self._log))

        self._stage(sds)


    # --------------------------------------------------------------------------
    #
    def _stage(self, sds):

        # add uid, ensure its a list, general cleanup
        sds  = expand_staging_directives(sds)
        uids = [sd['uid'] for sd in sds]

        # prepare to wait for completion
        with self._sds_lock:

            self._active_sds = dict()
            for sd in sds:
                sd['state'] = rps.NEW
                self._active_sds[sd['uid']] = sd

            sd_states = [sd['state'] for sd
                                     in  list(self._active_sds.values())
                                     if  sd['uid'] in uids]

        # push them out
        self._stager_queue.put(sds)

        while rps.NEW in sd_states:
            time.sleep(1.0)
            with self._sds_lock:
                sd_states = [sd['state'] for sd
                                         in  list(self._active_sds.values())
                                         if  sd['uid'] in uids]

        if rps.FAILED in sd_states:
            raise RuntimeError('pilot staging failed')


    # --------------------------------------------------------------------------
    #
    def _staging_ack_cb(self, topic, msg):
        '''
        update staging directive state information
        '''

        cmd = msg.get('cmd')
        arg = msg.get('arg')

        if cmd == 'staging_result':

            sds = arg['sds']
            states = {sd['uid']: sd['state'] for sd in self._active_sds.values()}

            with self._sds_lock:
                for sd in arg['sds']:
                    if sd['uid'] in self._active_sds:
                        self._active_sds[sd['uid']]['state'] = sd['state']

            states = {sd['uid']: sd['state'] for sd in self._active_sds.values()}

        return True


# ------------------------------------------------------------------------------
<|MERGE_RESOLUTION|>--- conflicted
+++ resolved
@@ -702,13 +702,10 @@
                     for entry in output_staging:
                         fout.write('%s\n' % entry)
 
-<<<<<<< HEAD
-        session_sbox = ru.Url(pilots[0]['session_sandbox']).path
-=======
             # direct staging, use first pilot for staging context
             self._stage_in(pilots[0], info['sds'])
 
->>>>>>> fix/launcher_staging
+        session_sbox = ru.Url(pilots[0]['session_sandbox']).path
         for ft in ft_list:
             src     = os.path.abspath(ft['src'])
             tgt     = os.path.relpath(os.path.normpath(ft['tgt']), session_sbox)
@@ -763,39 +760,6 @@
                                    'action': rpc.TRANSFER})
         shutil.rmtree(tmp_dir)
 
-<<<<<<< HEAD
-        # we now need to untar on the target machine.
-        js_url = ru.Url(pilots[0]['js_url'])
-
-        # well, we actually don't need to talk to the rm, but only need
-        # a shell on the headnode.  That seems true for all ResourceManager we use right
-        # now.  So, lets convert the URL:
-        if '+' in js_url.scheme:
-            parts = js_url.scheme.split('+')
-            if 'gsissh' in parts: js_url.scheme = 'gsissh'
-            elif  'ssh' in parts: js_url.scheme = 'ssh'
-        else:
-            # In the non-combined '+' case we need to distinguish between
-            # a url that was the result of a hop or a local rm.
-            if js_url.scheme not in ['ssh', 'gsissh']:
-                js_url.scheme = 'fork'
-                js_url.host   = 'localhost'
-
-        with self._cache_lock:
-            if  js_url in self._saga_js_cache:
-                js_tmp  = self._saga_js_cache[js_url]
-            else:
-                js_tmp  = rs.job.Service(js_url, session=self._session)
-                self._saga_js_cache[js_url] = js_tmp
-
-      # cmd = "tar zmxvf %s/%s -C / ; rm -f %s" % \
-        cmd = "tar zmxvf %s/%s -C %s" % (session_sbox, tar_name, session_sbox)
-        j = js_tmp.run_job(cmd)
-        j.wait()
-
-        self._log.debug('tar cmd : %s', cmd)
-        self._log.debug('tar done: %s, %s, %s', j.state, j.stdout, j.stderr)
-=======
      ## # NOTE: the untar was moved into the bootstrapper (see `-z`).  That
      ## #       is actually only correct for the single-pilot case...
      ## # TODO: one tarball per pilot
@@ -832,7 +796,6 @@
      ##
      ## self._log.debug('tar cmd : %s', cmd)
      ## self._log.debug('tar done: %s, %s, %s', j.state, j.stdout, j.stderr)
->>>>>>> fix/launcher_staging
 
         for pilot in pilots:
             self._prof.prof('staging_in_stop',  uid=pilot['uid'])
@@ -1008,34 +971,9 @@
             agent_cfg = agent_config
 
         elif isinstance(agent_config, str):
-<<<<<<< HEAD
-            try:
-                # interpret as a config name
-                agent_cfg_file = '%s/agent_%s.json' \
-                               % (self._conf_dir, agent_config)
-
-                self._log.info("Read agent config file: %s",  agent_cfg_file)
-                agent_cfg = ru.Config(path=agent_cfg_file)
-
-                # allow for user level overload
-                user_cfg_file = '%s/.radical/pilot/config/%s' \
-                              % (os.environ['HOME'],
-                                 os.path.basename(agent_cfg_file))
-
-                if os.path.exists(user_cfg_file):
-                    self._log.info("merging user config: %s" % user_cfg_file)
-                    user_cfg = ru.read_json(user_cfg_file)
-                    ru.dict_merge (agent_cfg, user_cfg, policy='overwrite')
-
-            except Exception as e:
-                self._log.exception("Error reading agent config file: %s" % e)
-                raise
-=======
             agent_cfg = ru.Config('radical.pilot',
                                   category='agent',
                                   name=agent_config)
->>>>>>> 76e873a9
-
         else:
             # we can't handle this type
             raise TypeError('agent config must be string (config name) or dict')
@@ -1299,28 +1237,20 @@
 
                 for sdist in sdist_paths:
                     base = os.path.basename(sdist)
-<<<<<<< HEAD
                     ret['fts'].append({'src': sdist,
                                        'tgt': '%s/%s' % (session_sandbox, base),
                                        'rem': False})
-=======
-                    ret['ft'].append({
-                        'src': sdist,
-                        'tgt': '%s/%s' % (session_sandbox, base),
-                        'rem': False
-                    })
 
                 # Copy the bootstrap shell script.
                 bootstrapper_path = os.path.abspath("%s/agent/%s"
                                   % (self._root_dir, BOOTSTRAPPER_0))
                 self._log.debug("use bootstrapper %s", bootstrapper_path)
 
-                ret['ft'].append({
-                    'src': bootstrapper_path,
-                    'tgt': '%s/%s' % (session_sandbox, BOOTSTRAPPER_0),
-                    'rem': False
+                ret['fts'].append({'src': bootstrapper_path,
+                                   'tgt': '%s/%s' % (session_sandbox,
+                                                     BOOTSTRAPPER_0),
+                                   'rem': False
                 })
->>>>>>> devel
 
                 # Some machines cannot run pip due to outdated CA certs.
                 # For those, we also stage an updated certificate bundle
@@ -1331,15 +1261,9 @@
                     cpath = os.path.abspath("%s/agent/%s" % (self._root_dir, certs))
                     self._log.debug("use CAs %s", cpath)
 
-<<<<<<< HEAD
-                    ret['fts'].append({'src': cc_path,
-                                       'tgt': '%s/%s' % (session_sandbox, cc_name),
+                    ret['fts'].append({'src': cpath,
+                                       'tgt': '%s/%s' % (session_sandbox, certs),
                                        'rem': False})
-=======
-                    ret['ft'].append({'src': cpath,
-                                      'tgt': '%s/%s' % (session_sandbox, certs),
-                                      'rem': False})
->>>>>>> devel
 
                 self._sandboxes[resource] = True
 
