--- conflicted
+++ resolved
@@ -848,19 +848,13 @@
         spmd_variation          = rcfg.get('spmd_variation')
         shared_filesystem       = rcfg.get('shared_filesystem', True)
         stage_cacerts           = rcfg.get('stage_cacerts', False)
-<<<<<<< HEAD
-        cu_pre_launch           = rcfg.get('cu_pre_launch')
-        cu_pre_exec             = rcfg.get('cu_pre_exec')
-        cu_pre_rank             = rcfg.get('cu_pre_rank')
-        cu_post_launch          = rcfg.get('cu_post_launch')
-        cu_post_exec            = rcfg.get('cu_post_exec')
-        cu_post_rank            = rcfg.get('cu_post_rank')
-        export_to_cu            = rcfg.get('export_to_cu')
-=======
-        task_pre_exec             = rcfg.get('task_pre_exec')
-        task_post_exec            = rcfg.get('task_post_exec')
-        export_to_task            = rcfg.get('export_to_task')
->>>>>>> 19ca2039
+        export_to_task          = rcfg.get('export_to_task')
+        task_pre_launch         = rcfg.get('task_pre_launch')
+        task_pre_exec           = rcfg.get('task_pre_exec')
+        task_pre_rank           = rcfg.get('task_pre_rank')
+        task_post_launch        = rcfg.get('task_post_launch')
+        task_post_exec          = rcfg.get('task_post_exec')
+        task_post_rank          = rcfg.get('task_post_rank')
         mandatory_args          = rcfg.get('mandatory_args', [])
         system_architecture     = rcfg.get('system_architecture', {})
         saga_jd_supplement      = rcfg.get('saga_jd_supplement', {})
@@ -1114,21 +1108,14 @@
         agent_cfg['gpus_per_node']       = gpus_per_node
         agent_cfg['lfs_path_per_node']   = lfs_path_per_node
         agent_cfg['lfs_size_per_node']   = lfs_size_per_node
-<<<<<<< HEAD
-        agent_cfg['cu_tmp']              = cu_tmp
-        agent_cfg['export_to_cu']        = export_to_cu
-        agent_cfg['cu_pre_launch']       = cu_pre_launch
-        agent_cfg['cu_pre_exec']         = cu_pre_exec
-        agent_cfg['cu_pre_rank']         = cu_pre_rank
-        agent_cfg['cu_post_launch']      = cu_post_launch
-        agent_cfg['cu_post_exec']        = cu_post_exec
-        agent_cfg['cu_post_rank']        = cu_post_rank
-=======
         agent_cfg['task_tmp']            = task_tmp
-        agent_cfg['export_to_task']        = export_to_task
+        agent_cfg['export_to_task']      = export_to_task
+        agent_cfg['task_pre_launch']     = task_pre_launch
         agent_cfg['task_pre_exec']       = task_pre_exec
+        agent_cfg['task_pre_rank']       = task_pre_rank
+        agent_cfg['task_post_launch']    = task_post_launch
         agent_cfg['task_post_exec']      = task_post_exec
->>>>>>> 19ca2039
+        agent_cfg['task_post_rank']      = task_post_rank
         agent_cfg['resource_cfg']        = copy.deepcopy(rcfg)
         agent_cfg['debug']               = self._log.getEffectiveLevel()
 
