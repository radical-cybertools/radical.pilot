# pylint: disable=protected-access

__copyright__ = "Copyright 2013-2016, http://radical.rutgers.edu"
__license__   = "MIT"


import os
import copy
import math
import time
import pprint
import shutil
import tempfile
import threading as mt

import radical.gtod            as rg
import radical.utils           as ru
import radical.saga            as rs

from ...  import states        as rps
from ...  import constants     as rpc

from .base import PMGRLaunchingComponent

from ...staging_directives import complete_url, expand_sds


# ------------------------------------------------------------------------------
# local constants
DEFAULT_AGENT_SPAWNER = 'POPEN'
DEFAULT_RP_VERSION    = 'local'
DEFAULT_VIRTENV_MODE  = 'update'
DEFAULT_VIRTENV_DIST  = 'default'
DEFAULT_AGENT_CONFIG  = 'default'

JOB_CANCEL_DELAY      = 120  # seconds between cancel signal and job kill
JOB_CHECK_INTERVAL    =  60  # seconds between runs of the job state check loop
JOB_CHECK_MAX_MISSES  =   3  # number of times to find a job missing before
                             # declaring it dead

LOCAL_SCHEME   = 'file'


# ------------------------------------------------------------------------------
#
class Default(PMGRLaunchingComponent):

    # --------------------------------------------------------------------------
    #
    def __init__(self, cfg, session):

        PMGRLaunchingComponent.__init__(self, cfg, session)


    # --------------------------------------------------------------------------
    #
    def initialize(self):

        # we don't really have an output queue, as we pass control over the
        # pilot jobs to the resource management system (ResourceManager).

        self._pilots        = dict()      # dict for all known pilots
        self._pilots_lock   = mt.RLock()  # lock on maipulating the above
        self._checking      = list()      # pilots to check state on
        self._check_lock    = mt.RLock()  # lock on maipulating the above
        self._saga_js_cache = dict()      # cache of saga job services
        self._sandboxes     = dict()      # cache of resource sandbox URLs
        self._cache_lock    = mt.RLock()  # lock for cache

        self._mod_dir       = os.path.dirname(os.path.abspath(__file__))
        self._root_dir      = "%s/../../"   % self._mod_dir

        self.register_input(rps.PMGR_LAUNCHING_PENDING,
                            rpc.PMGR_LAUNCHING_QUEUE, self.work)

        self._stager_queue = self.get_output_ep(rpc.STAGER_REQUEST_QUEUE)

        # FIXME: make interval configurable
        self.register_timed_cb(self._pilot_watcher_cb, timer=10.0)

        # we listen for pilot cancel commands
        self.register_subscriber(rpc.CONTROL_PUBSUB, self._pmgr_control_cb)

        # also listen for completed staging directives
        self.register_subscriber(rpc.STAGER_RESPONSE_PUBSUB, self._staging_ack_cb)
        self._active_sds = dict()
        self._sds_lock   = mt.Lock()


        self._log.info(ru.get_version([self._mod_dir, self._root_dir]))
        self._rp_version, _, _, _, self._rp_sdist_name, self._rp_sdist_path = \
                ru.get_version([self._mod_dir, self._root_dir])


    # --------------------------------------------------------------------------
    #
    def finalize(self):

        try:
            self.unregister_timed_cb(self._pilot_watcher_cb)
            self.unregister_input(rps.PMGR_LAUNCHING_PENDING,
                                  rpc.PMGR_LAUNCHING_QUEUE, self.work)

            # FIXME: always kill all saga jobs for non-final pilots at termination,
            #        and set the pilot states to CANCELED.  This will conflict with
            #        disconnect/reconnect semantics.
            with self._pilots_lock:
                pids = list(self._pilots.keys())

            self._cancel_pilots(pids)
            self._kill_pilots(pids)

            with self._cache_lock:
                for url,js in self._saga_js_cache.items():
                    self._log.debug('close js %s', url)
                    js.close()

        except:
            self._log.exception('finalization error')


    # --------------------------------------------------------------------------
    #
    def _pmgr_control_cb(self, topic, msg):

        cmd = msg['cmd']
        arg = msg['arg']

        self._log.debug('launcher got %s', msg)

        if cmd == 'cancel_pilots':

            # on cancel_pilot requests, we forward the DB entries via MongoDB,
            # by pushing a pilot update.  We also mark the pilot for
            # cancelation, so that the pilot watcher can cancel the job after
            # JOB_CANCEL_DELAY seconds, in case the pilot did not react on the
            # command in time.

            pmgr = arg['pmgr']
            pids = arg['uids']

            if pmgr != self._pmgr:
                # this request is not for us to enact
                return True

            if not isinstance(pids, list):
                pids = [pids]

            self._log.info('received pilot_cancel command (%s)', pids)

            self._cancel_pilots(pids)


        return True


    # --------------------------------------------------------------------------
    #
    def _pilot_watcher_cb(self):

        # FIXME: we should actually use SAGA job state notifications!
        # FIXME: check how race conditions are handles: we may detect
        #        a finalized SAGA job and change the pilot state -- but that
        #        pilot may have transitioned into final state via the normal
        #        notification mechanism already.  That probably should be sorted
        #        out by the pilot manager, which will receive notifications for
        #        both transitions.  As long as the final state is the same,
        #        there should be no problem anyway.  If it differs, the
        #        'cleaner' final state should prevail, in this ordering:
        #          cancel
        #          timeout
        #          error
        #          disappeared
        #        This implies that we want to communicate 'final_cause'

        # we don't want to lock our members all the time.  For that reason we
        # use a copy of the pilots_tocheck list and iterate over that, and only
        # lock other members when they are manipulated.
        tc = rs.job.Container()
        with self._pilots_lock, self._check_lock:

            for pid in self._checking:
                tc.add(self._pilots[pid]['job'])

        states = tc.get_states()

        self._log.debug('bulk states: %s', states)

        # if none of the states is final, we have nothing to do.
        # We can't rely on the ordering of tasks and states in the task
        # container, so we hope that the task container's bulk state query lead
        # to a caching of state information, and we thus have cache hits when
        # querying the pilots individually

        final_pilots = list()
        with self._pilots_lock, self._check_lock:

            for pid in self._checking:

                state = self._pilots[pid]['job'].state
                self._log.debug('saga job state: %s %s %s', pid, self._pilots[pid]['job'],  state)

                if state in [rs.job.DONE, rs.job.FAILED, rs.job.CANCELED]:
                    pilot = self._pilots[pid]['pilot']
                    if state == rs.job.DONE    : pilot['state'] = rps.DONE
                    if state == rs.job.FAILED  : pilot['state'] = rps.FAILED
                    if state == rs.job.CANCELED: pilot['state'] = rps.CANCELED
                    final_pilots.append(pilot)

        if final_pilots:

            for pilot in final_pilots:

                with self._check_lock:
                    # stop monitoring this pilot
                    self._checking.remove(pilot['uid'])

                self._log.debug('final pilot %s %s', pilot['uid'], pilot['state'])

            self.advance(final_pilots, push=False, publish=True)

        # all checks are done, final pilots are weeded out.  Now check if any
        # pilot is scheduled for cancellation and is overdue, and kill it
        # forcefully.
        to_cancel  = list()
        with self._pilots_lock:

            for pid in self._pilots:

                pilot   = self._pilots[pid]['pilot']
                time_cr = pilot.get('cancel_requested')

                # check if the pilot is final meanwhile
                if pilot['state'] in rps.FINAL:
                    continue

                if time_cr and time_cr + JOB_CANCEL_DELAY < time.time():
                    self._log.debug('pilot needs killing: %s :  %s + %s < %s',
                            pid, time_cr, JOB_CANCEL_DELAY, time.time())
                    del(pilot['cancel_requested'])
                    self._log.debug(' cancel pilot %s', pid)
                    to_cancel.append(pid)

        if to_cancel:
            self._kill_pilots(to_cancel)

        return True


    # --------------------------------------------------------------------------
    #
    def _cancel_pilots(self, pids):
        '''
        Send a cancellation request to the pilots.  This call will not wait for
        the request to get enacted, nor for it to arrive, but just send it.
        '''

        if not pids or not self._pilots:
            # nothing to do
            return

        # recod time of request, so that forceful termination can happen
        # after a certain delay
        now = time.time()
        with self._pilots_lock:
            for pid in pids:
                if pid in self._pilots:
                    self._log.debug('update cancel req: %s %s', pid, now)
                    self._pilots[pid]['pilot']['cancel_requested'] = now


    # --------------------------------------------------------------------------
    #
    def _kill_pilots(self, pids):
        '''
        Forcefully kill a set of pilots.  For pilots which have just recently be
        cancelled, we will wait a certain amount of time to give them a chance
        to termimate on their own (which allows to flush profiles and logfiles,
        etc).  After that delay, we'll make sure they get killed.
        '''

        self._log.debug('killing pilots: %s', pids)

        if not pids or not self._pilots:
            # nothing to do
            return

        # find the most recent cancellation request
        with self._pilots_lock:
            self._log.debug('killing pilots: %s',
                              [p['pilot'].get('cancel_requested', 0)
                               for p in list(self._pilots.values())])
            last_cancel = max([p['pilot'].get('cancel_requested', 0)
                               for p in list(self._pilots.values())])

        self._log.debug('killing pilots: last cancel: %s', last_cancel)

        # we wait for up to JOB_CANCEL_DELAY for a pilt
        while time.time() < (last_cancel + JOB_CANCEL_DELAY):

            self._log.debug('killing pilots: check %s < %s + %s',
                    time.time(), last_cancel, JOB_CANCEL_DELAY)

            alive_pids = list()
            for pid in pids:

                if pid not in self._pilots:
                    self._log.error('unknown: %s', pid)
                    raise ValueError('unknown pilot %s' % pid)

                pilot = self._pilots[pid]['pilot']
                if pilot['state'] not in rps.FINAL:
                    self._log.debug('killing pilots: alive %s', pid)
                    alive_pids.append(pid)
                else:
                    self._log.debug('killing pilots: dead  %s', pid)

            pids = alive_pids
            if not alive_pids:
                # nothing to do anymore
                return

            # avoid busy poll)
            time.sleep(1)

        to_advance = list()

        # we don't want the watcher checking for these pilot anymore
        with self._check_lock:
            for pid in pids:
                if pid in self._checking:
                    self._checking.remove(pid)


        self._log.debug('killing pilots: kill! %s', pids)
        try:
            with self._pilots_lock:
                tc = rs.job.Container()
                for pid in pids:

                    if pid not in self._pilots:
                        self._log.error('unknown: %s', pid)
                        raise ValueError('unknown pilot %s' % pid)

                    pilot = self._pilots[pid]['pilot']
                    job   = self._pilots[pid]['job']

                    # don't overwrite resource_details from the agent
                    if 'resource_details' in pilot:
                        del(pilot['resource_details'])

                    if pilot['state'] in rps.FINAL:
                        continue

                    self._log.debug('plan cancellation of %s : %s', pilot, job)
                    to_advance.append(pilot)
                    self._log.debug('request cancel for %s', pilot['uid'])
                    tc.add(job)

                self._log.debug('cancellation start')
                tc.cancel()
                tc.wait()
                self._log.debug('cancellation done')

            # set canceled state
            self.advance(to_advance, state=rps.CANCELED, push=False, publish=True)

        except Exception:
            self._log.exception('pilot kill failed')

        return True


    # --------------------------------------------------------------------------
    #
    def work(self, pilots):

        if not isinstance(pilots, list):
            pilots = [pilots]

        self.advance(pilots, rps.PMGR_LAUNCHING, publish=True, push=False)

        # We can only use bulk submission for pilots which go to the same
        # target, thus we sort them into buckets and lunch the buckets
        # individually
        buckets = dict()
        for pilot in pilots:
            resource = pilot['description']['resource']
            schema   = pilot['description']['access_schema']
            if resource not in buckets:
                buckets[resource] = dict()
            if schema not in buckets[resource]:
                buckets[resource][schema] = list()
            buckets[resource][schema].append(pilot)

        for resource in buckets:

            for schema in buckets[resource]:

                try:
                    pilots = buckets[resource][schema]
                    pids   = [p['uid'] for p in pilots]
                    self._log.info("Launching pilots on %s: %s", resource, pids)

                    self._start_pilot_bulk(resource, schema, pilots)

                    self.advance(pilots, rps.PMGR_ACTIVE_PENDING,
                                         push=False, publish=True)

                except Exception:
                    self._log.exception('bulk launch failed')
                    self.advance(pilots, rps.FAILED, push=False, publish=True)


    # --------------------------------------------------------------------------
    #
    def _start_pilot_bulk(self, resource, schema, pilots):
        '''
        For each pilot, we prepare by determining what files need to be staged,
        and what job description needs to be submitted.  Files are then be
        staged, and jobs are submitted.

        Two files are staged: a bootstrapper and a tarball - the latter
        containing the pilot sandboxes, agent configs, and any other auxilliary
        files needed to bootstrap.  The bootstrapper will untar those parts of
        the tarball which it needs to bootstrap one specific pilot.
        '''

        rcfg = self._session.get_resource_config(resource, schema)
        sid  = self._session.uid

        # ----------------------------------------------------------------------
        # the rcfg can contain keys with string expansion placeholders where
        # values from the pilot description need filling in.  A prominent
        # example is `%(pd.project)s`, where the pilot description's `PROJECT`
        # value needs to be filled in (here in lowercase).
        #
        # FIXME: right now we assume all pilot descriptions to contain similar
        #        entries, so that the expansion is only done on the first PD.
        expand = dict()
        pd     = pilots[0]['description']
        for k,v in pd.items():
            if v is None:
                v = ''
            expand['pd.%s' % k] = v
            if isinstance(v, str):
                expand['pd.%s' % k.upper()] = v.upper()
                expand['pd.%s' % k.lower()] = v.lower()
            else:
                expand['pd.%s' % k.upper()] = v
                expand['pd.%s' % k.lower()] = v

        for k in rcfg:
            if isinstance(rcfg[k], str):
                orig     = rcfg[k]
                rcfg[k]  = rcfg[k] % expand
                expanded = rcfg[k]
                if orig != expanded:
                    self._log.debug('RCFG:\n%s\n%s', orig, expanded)

        # we create a fake session_sandbox with all pilot_sandboxes in /tmp, and
        # then tar it up.  Once we untar that tarball on the target machine, we
        # should have all sandboxes and all files required to bootstrap the
        # pilots
        tmp_dir  = os.path.abspath(tempfile.mkdtemp(prefix='rp_agent_tmp'))
        tar_name = '%s.%s.tgz' % (sid, self._uid)
        tar_tgt  = '%s/%s'     % (tmp_dir, tar_name)
        tar_url  = rs.Url('file://localhost/%s' % tar_tgt)

        # we need the session sandbox url, but that is (at least in principle)
        # dependent on the schema to use for pilot startup.  So we confirm here
        # that the bulk is consistent wrt. to the schema.  Also include
        # `staging_input` files and place them in the `pilot_sandbox`.
        #
        # FIXME: if it is not, it needs to be splitted into schema-specific
        # sub-bulks
        #
        schemas = set([p['description'].get('access_schema') for p in pilots])
        assert(len(schemas) == 1), \
               'inconsistent schemas on launch: %s' % schemas

        # get and expand sandboxes (this bulk uses the same schema toward the
        # same target resource, so all session sandboxes are the same)
        # FIXME: expansion actually may differ per pilot (queue names, project
        #        names, etc could be expanded)
        session_sandbox = self._session._get_session_sandbox(pilots[0]).path
        session_sandbox = session_sandbox % expand

        # we will create the session sandbox before we untar, so we can use that
        # as workdir, and pack all paths relative to that session sandbox.  That
        # implies that we have to recheck that all URLs in fact do point into
        # the session sandbox.
        #
        # We also create a file `staging_output.json` for each pilot which
        # contains the list of files to be tarred up and prepared for output
        # staging.

        ft_list = list()  # files to stage
        jd_list = list()  # jobs  to submit

        for pilot in pilots:

            pid = pilot['uid']
            os.makedirs('%s/%s' % (tmp_dir, pid))

            info = self._prepare_pilot(resource, rcfg, pilot, expand, tar_name)
            ft_list += info['fts']
            jd_list.append(info['jd'])

            self._prof.prof('staging_in_start', uid=pid)

            for fname in ru.as_list(pilot['description'].get('input_staging')):
                base = os.path.basename(fname)
                ft_list.append({'src': fname,
                                'tgt': '%s/%s' % (pid, base),
                                'rem': False})

            output_staging = pilot['description'].get('output_staging')
            if output_staging:
                fname = '%s/%s/staging_output.txt' % (tmp_dir, pilot['uid'])
                with ru.ru_open(fname, 'w') as fout:
                    for entry in output_staging:
                        fout.write('%s\n' % entry)

            # direct staging, use first pilot for staging context
            # NOTE: this implies that the SDS can only refer to session
            #       sandboxes, not to pilot sandboxes!
            self._stage_in(pilots[0], info['sds'])


        session_sbox = ru.Url(pilots[0]['session_sandbox']).path
        for ft in ft_list:
            self._log.debug('=== ft: %s', ft)
            src     = os.path.abspath(ft['src'])
            tgt     = os.path.relpath(os.path.normpath(ft['tgt']), session_sbox)
          # src_dir = os.path.dirname(src)
            tgt_dir = os.path.dirname(tgt)

            if tgt_dir.startswith('..'):
<<<<<<< HEAD
              # raise ValueError('staging tgt %s outside pilot sbox: %s'
              #                 % (ft['tgt'], tgt))
=======
>>>>>>> 2749fef0
                tgt = ft['tgt']
                tgt_dir = os.path.dirname(tgt)

            if not os.path.isdir('%s/%s' % (tmp_dir, tgt_dir)):
                os.makedirs('%s/%s' % (tmp_dir, tgt_dir))

            if src == '/dev/null':
                # we want an empty file -- touch it (tar will refuse to
                # handle a symlink to /dev/null)
                ru.ru_open('%s/%s' % (tmp_dir, tgt), 'a').close()
            else:
                # use a shell callout to account for wildcard expansion
                cmd = 'ln -s %s %s/%s' % (os.path.abspath(src), tmp_dir, tgt)
                out, err, ret = ru.sh_callout(cmd, shell=True)
                if ret:
                    self._log.debug('out: %s', out)
                    self._log.debug('err: %s', err)
                    raise RuntimeError('callout failed: %s' % cmd)


        # tar.  If any command fails, this will raise.
        cmd = "cd %s && tar zchf %s *" % (tmp_dir, tar_tgt)
        out, err, ret = ru.sh_callout(cmd, shell=True)

        if ret:
            self._log.debug('out: %s', out)
            self._log.debug('err: %s', err)
            raise RuntimeError('callout failed: %s' % cmd)

        # remove all files marked for removal-after-pack
        for ft in ft_list:
            if ft['rem']:
                os.unlink(ft['src'])

        fs_endpoint  = rcfg['filesystem_endpoint']
        fs_url       = rs.Url(fs_endpoint)
        tar_rem      = rs.Url(fs_url)
        tar_rem.path = "%s/%s" % (session_sbox, tar_name)

        self._log.debug('stage tarball for %s', pilots[0]['uid'])
        self._stage_in(pilots[0], {'source': tar_url,
                                   'target': tar_rem,
                                   'action': rpc.TRANSFER})
        shutil.rmtree(tmp_dir)

        # FIXME: the untar was moved into the bootstrapper (see `-z`).  That
        #        is actually only correct for the single-pilot case...

        for pilot in pilots:
            self._prof.prof('staging_in_stop',  uid=pilot['uid'])
            self._prof.prof('submission_start', uid=pilot['uid'])

        # look up or create JS for actual pilot submission.  This might result
        # in the same js url as above, or not.
        js_ep  = rcfg['job_manager_endpoint']
        with self._cache_lock:
            if js_ep in self._saga_js_cache:
                js = self._saga_js_cache[js_ep]
            else:
                js = rs.job.Service(js_ep, session=self._session)
                self._saga_js_cache[js_ep] = js

        # now that the scripts are in place and configured,
        # we can launch the agent
        jc = rs.job.Container()

        for jd in jd_list:
            self._log.debug('jd: %s', pprint.pformat(jd.as_dict()))
            jc.add(js.create_job(jd))

        jc.run()

        # Order of tasks in `rs.job.Container().tasks` is not changing over the
        # time, thus it's able to iterate over it and other list(s) all together
        for j, pilot in zip(jc.get_tasks(), pilots):

            # do a quick error check
            if j.state == rs.FAILED:
                self._log.error('%s: %s : %s : %s', j.id, j.state, j.stderr, j.stdout)
                raise RuntimeError("SAGA Job state is FAILED. (%s)" % j.name)

            pid = pilot['uid']

            # Update the Pilot's state to 'PMGR_ACTIVE_PENDING' if SAGA job
            # submission was successful.  Since the pilot leaves the scope of
            # the PMGR for the time being, we update the complete DB document
            pilot['$all'] = True

            # FIXME: update the right pilot
            with self._pilots_lock:

                self._pilots[pid] = dict()
                self._pilots[pid]['pilot'] = pilot
                self._pilots[pid]['job']   = j

            # make sure we watch that pilot
            with self._check_lock:
                self._checking.append(pid)

        for pilot in pilots:
            self._prof.prof('submission_stop', uid=pilot['uid'])


    # --------------------------------------------------------------------------
    #
    def _prepare_pilot(self, resource, rcfg, pilot, expand, tar_name):

        pid = pilot["uid"]
        ret = {'fts': list(),  # tar for staging
               'sds': list(),  # direct staging
               'jd' : None  }  # job description

        # ----------------------------------------------------------------------
        # Database connection parameters
        sid          = self._session.uid
        database_url = self._session.cfg.dburl

        # some default values are determined at runtime
        default_virtenv = '%%(resource_sandbox)s/ve.%s.%s' % \
                          (resource, self._rp_version)

        # ----------------------------------------------------------------------
        # pilot description and resource configuration
        requested_nodes  = pilot['description']['nodes']
        requested_cores  = pilot['description']['cores']
        requested_gpus   = pilot['description']['gpus']
        requested_memory = pilot['description']['memory']
        runtime          = pilot['description']['runtime']
        app_comm         = pilot['description']['app_comm']
        queue            = pilot['description']['queue']
        job_name         = pilot['description']['job_name']
        project          = pilot['description']['project']
        cleanup          = pilot['description']['cleanup']
        candidate_hosts  = pilot['description']['candidate_hosts']
        services         = pilot['description']['services']

        # ----------------------------------------------------------------------
        # get parameters from resource cfg, set defaults where needed
        agent_dburl             = rcfg.get('agent_mongodb_endpoint', database_url)
        agent_spawner           = rcfg.get('agent_spawner',       DEFAULT_AGENT_SPAWNER)
        agent_config            = rcfg.get('agent_config',        DEFAULT_AGENT_CONFIG)
        agent_scheduler         = rcfg.get('agent_scheduler')
        tunnel_bind_device      = rcfg.get('tunnel_bind_device')
        default_queue           = rcfg.get('default_queue')
        forward_tunnel_endpoint = rcfg.get('forward_tunnel_endpoint')
        resource_manager        = rcfg.get('resource_manager')
        pre_bootstrap_0         = rcfg.get('pre_bootstrap_0', [])
        pre_bootstrap_1         = rcfg.get('pre_bootstrap_1', [])
        cores_per_node          = rcfg.get('cores_per_node', 0)
        gpus_per_node           = rcfg.get('gpus_per_node',  0)
        blocked_cores           = rcfg.get('blocked_cores', [])
        blocked_gpus            = rcfg.get('blocked_gpus',  [])
        lfs_path_per_node       = rcfg.get('lfs_path_per_node')
        lfs_size_per_node       = rcfg.get('lfs_size_per_node', 0)
        python_interpreter      = rcfg.get('python_interpreter')
        python_dist             = rcfg.get('python_dist')
        virtenv_dist            = rcfg.get('virtenv_dist', DEFAULT_VIRTENV_DIST)
        virtenv_mode            = rcfg.get('virtenv_mode', DEFAULT_VIRTENV_MODE)
        virtenv                 = rcfg.get('virtenv',      default_virtenv)
        rp_version              = rcfg.get('rp_version')
        task_tmp                = rcfg.get('task_tmp')
        spmd_variation          = rcfg.get('spmd_variation')
        task_pre_launch         = rcfg.get('task_pre_launch')
        task_pre_exec           = rcfg.get('task_pre_exec')
        task_pre_rank           = rcfg.get('task_pre_rank')
        task_post_launch        = rcfg.get('task_post_launch')
        task_post_exec          = rcfg.get('task_post_exec')
        task_post_rank          = rcfg.get('task_post_rank')
        mandatory_args          = rcfg.get('mandatory_args', [])
        system_architecture     = rcfg.get('system_architecture', {})
        saga_jd_supplement      = rcfg.get('saga_jd_supplement', {})
        services               += rcfg.get('services', [])

<<<<<<< HEAD
=======
        self._log.debug(pprint.pformat(rcfg))
>>>>>>> 2749fef0

        # make sure that mandatory args are known
        for ma in mandatory_args:
            if pilot['description'].get(ma) is None:
                raise  ValueError('attribute "%s" is required for "%s"'
                                 % (ma, resource))

        # get pilot and global sandbox
        resource_sandbox = self._session._get_resource_sandbox(pilot)
        session_sandbox  = self._session._get_session_sandbox (pilot)
        pilot_sandbox    = self._session._get_pilot_sandbox   (pilot)
        client_sandbox   = self._session._get_client_sandbox  ()

        pilot['resource_sandbox'] = str(resource_sandbox) % expand
        pilot['session_sandbox']  = str(session_sandbox)  % expand
        pilot['pilot_sandbox']    = str(pilot_sandbox)    % expand
        pilot['client_sandbox']   = str(client_sandbox)

        # from here on we need only paths
        resource_sandbox = resource_sandbox.path % expand
        session_sandbox  = session_sandbox .path % expand
        pilot_sandbox    = pilot_sandbox   .path % expand
      # client_sandbox   = client_sandbox  # not expanded

        if not job_name:
            job_name = pid

        try:
            if isinstance(agent_config, dict):
                agent_cfg = ru.Config(cfg=agent_config)

            elif isinstance(agent_config, str):
                agent_cfg = ru.Config('radical.pilot',
                                      category='agent',
                                      name=agent_config)
            else:
                # we can't handle this type
                raise TypeError('agent config must be string or dict')

        except Exception:
            self._log.exception('Error using agent config')
            raise


        # expand variables in virtenv string
        virtenv = virtenv % {'pilot_sandbox'   : pilot_sandbox,
                             'session_sandbox' : session_sandbox,
                             'resource_sandbox': resource_sandbox}

        # Check for deprecated global_virtenv
        if 'global_virtenv' in rcfg:
            raise RuntimeError("'global_virtenv' is deprecated (%s)" % resource)

        # Create a host:port string for use by the bootstrap_0.
        db_url = rs.Url(agent_dburl)
        if db_url.port:
            db_hostport = "%s:%d" % (db_url.host, db_url.port)
        else:
            db_hostport = "%s:%d" % (db_url.host, 27017)  # mongodb default

        # ----------------------------------------------------------------------
        # the version of the agent is derived from
        # rp_version, which has the following format
        # and interpretation:
        #
        # case rp_version:
        #   @<token>:
        #   @tag/@branch/@commit: # no sdist staging
        #       git clone $github_base radical.pilot.src
        #       (cd radical.pilot.src && git checkout token)
        #       pip install -t $VIRTENV/rp_install/ radical.pilot.src
        #       rm -rf radical.pilot.src
        #       export PYTHONPATH=$VIRTENV/rp_install:$PYTHONPATH
        #
        #   release: # no sdist staging
        #       pip install -t $VIRTENV/rp_install radical.pilot
        #       export PYTHONPATH=$VIRTENV/rp_install:$PYTHONPATH
        #
        #   local: # needs sdist staging
        #       tar zxf $sdist.tgz
        #       pip install -t $SANDBOX/rp_install $sdist/
        #       export PYTHONPATH=$SANDBOX/rp_install:$PYTHONPATH
        #
        #   installed: # no sdist staging
        #       true
        # esac
        #
        # virtenv_mode
        #   private : error  if ve exists, otherwise create, then use
        #   update  : update if ve exists, otherwise create, then use
        #   create  : use    if ve exists, otherwise create, then use
        #   use     : use    if ve exists, otherwise error,  then exit
        #   recreate: delete if ve exists, otherwise create, then use
        #   local   : use the client virtualenv (assumes same FS)
        #
        # examples   :
        #   virtenv@v0.20
        #   virtenv@devel
        #   virtenv@release
        #   virtenv@installed
        #   stage@local
        #   stage@/tmp/my_agent.py
        #
        # Note that some combinations may be invalid,
        # specifically in the context of virtenv_mode.  If, for
        # example, virtenv_mode is 'use', then the 'virtenv:tag'
        # will not make sense, as the virtenv is not updated.
        # In those cases, the virtenv_mode is honored, and
        # a warning is printed.
        #
        # Also, the 'stage' mode can only be combined with the
        # 'local' source, or with a path to the agent (relative
        # to root_dir, or absolute).
        #
        # A rp_version which does not adhere to the
        # above syntax is ignored, and the fallback stage@local
        # is used.

        if not rp_version:
            if virtenv_mode == 'local': rp_version = 'installed'
            else                      : rp_version = DEFAULT_RP_VERSION

        if not rp_version.startswith('@') and \
               rp_version not in ['installed', 'local', 'release']:
            raise ValueError("invalid rp_version '%s'" % rp_version)

        if rp_version.startswith('@'):
            rp_version  = rp_version[1:]  # strip '@'

        # use local VE ?
        if virtenv_mode == 'local':
            if os.environ.get('VIRTUAL_ENV'):
                python_dist = 'default'
                virtenv     = os.environ['VIRTUAL_ENV']
            elif os.environ.get('CONDA_PREFIX'):
                python_dist = 'anaconda'
                virtenv     = os.environ['CONDA_PREFIX']
            else:
                # we can't use local
                self._log.error('virtenv_mode is local, no local env found')
                raise ValueError('no local env found')

        # ----------------------------------------------------------------------
        # sanity checks
        RE = RuntimeError
        if not python_dist        : raise RE("missing python distribution")
        if not virtenv_dist       : raise RE("missing virtualenv distribution")
        if not agent_spawner      : raise RE("missing agent spawner")
        if not agent_scheduler    : raise RE("missing agent scheduler")
        if not resource_manager   : raise RE("missing resource manager")

        # massage some values
        if not queue:
            queue = default_queue

        if  cleanup and isinstance(cleanup, bool):
            #  l : log files
            #  u : task work dirs
            #  v : virtualenv
            #  e : everything (== pilot sandbox)
            cleanup = 'luve'

            # we never cleanup virtenvs which are not private
            if virtenv_mode != 'private':
                cleanup = cleanup.replace('v', '')

        # estimate requested resources

        smt = os.environ.get('RADICAL_SAGA_SMT')
        if smt and system_architecture.get('smt'):
            system_architecture['smt'] = int(smt)
        smt = system_architecture.get('smt', 1)
        assert (smt > 0)

        if cores_per_node:
            cores_per_node *= smt

        avail_cores_per_node = cores_per_node
        avail_gpus_per_node  = gpus_per_node

        if avail_cores_per_node and blocked_cores:
            avail_cores_per_node -= len(blocked_cores)
            assert (avail_cores_per_node > 0)

        if avail_gpus_per_node and blocked_gpus:
            avail_gpus_per_node -= len(blocked_gpus)
            assert (avail_gpus_per_node >= 0)

        if requested_nodes or not requested_cores:

            if not cores_per_node:
                raise RE('use "cores" in PilotDescription')

            requested_nodes = requested_nodes or 1
            requested_cores = requested_nodes * avail_cores_per_node
            requested_gpus  = requested_nodes * avail_gpus_per_node

        else:

            if avail_cores_per_node:
                requested_nodes = requested_cores / avail_cores_per_node

            if avail_gpus_per_node:
                requested_nodes = max(requested_gpus  / avail_gpus_per_node,
                                      requested_nodes)

            requested_nodes = math.ceil(requested_nodes)

        self._log.debug('nodes: %s [%s %s], cores: %s, gpus: %s',
                        requested_nodes, cores_per_node, gpus_per_node,
                        requested_cores, requested_gpus)

        # set mandatory args
        bootstrap_args  = ""

        # add dists to staging files, if needed:
        # don't stage on `rp_version==installed` or `virtenv_mode==local`
        if rp_version   == 'installed' or \
           virtenv_mode == 'local'     :
            sdist_names = list()
            sdist_paths = list()
        else:
            sdist_names = [rg.sdist_name,
                           ru.sdist_name,
                           rs.sdist_name,
                           self._rp_sdist_name]
            sdist_paths = [rg.sdist_path,
                           ru.sdist_path,
                           rs.sdist_path,
                           self._rp_sdist_path]
            bootstrap_args += " -d '%s'" % (':'.join(sdist_names))

        bootstrap_args += " -p '%s'" % pid
        bootstrap_args += " -s '%s'" % sid
        bootstrap_args += " -m '%s'" % virtenv_mode
        bootstrap_args += " -r '%s'" % rp_version
        bootstrap_args += " -b '%s'" % python_dist
        bootstrap_args += " -g '%s'" % virtenv_dist
        bootstrap_args += " -v '%s'" % virtenv
        bootstrap_args += " -y '%d'" % runtime
        bootstrap_args += " -z '%s'" % tar_name

        # set optional args
        if resource_manager == "CCM": bootstrap_args += " -c"
        if forward_tunnel_endpoint:   bootstrap_args += " -f '%s'" % forward_tunnel_endpoint
        if forward_tunnel_endpoint:   bootstrap_args += " -h '%s'" % db_hostport
        if python_interpreter:        bootstrap_args += " -i '%s'" % python_interpreter
        if tunnel_bind_device:        bootstrap_args += " -t '%s'" % tunnel_bind_device
        if cleanup:                   bootstrap_args += " -x '%s'" % cleanup

        for arg in services:
            bootstrap_args += " -j '%s'" % arg
        for arg in pre_bootstrap_0:
            bootstrap_args += " -e '%s'" % arg
        for arg in pre_bootstrap_1:
            bootstrap_args += " -w '%s'" % arg

        agent_cfg['owner']               = 'agent.0'
        agent_cfg['resource']            = resource
        agent_cfg['nodes']               = requested_nodes
        agent_cfg['cores']               = requested_cores
        agent_cfg['gpus']                = requested_gpus
        agent_cfg['spawner']             = agent_spawner
        agent_cfg['scheduler']           = agent_scheduler
        agent_cfg['runtime']             = runtime
        agent_cfg['app_comm']            = app_comm
        agent_cfg['dburl']               = str(database_url)
        agent_cfg['sid']                 = sid
        agent_cfg['pid']                 = pid
        agent_cfg['pmgr']                = self._pmgr
        agent_cfg['logdir']              = '.'
        agent_cfg['pilot_sandbox']       = pilot_sandbox
        agent_cfg['session_sandbox']     = session_sandbox
        agent_cfg['resource_sandbox']    = resource_sandbox
        agent_cfg['resource_manager']    = resource_manager
        agent_cfg['cores_per_node']      = cores_per_node
        agent_cfg['gpus_per_node']       = gpus_per_node
        agent_cfg['lfs_path_per_node']   = lfs_path_per_node
        agent_cfg['lfs_size_per_node']   = lfs_size_per_node
        agent_cfg['task_tmp']            = task_tmp
        agent_cfg['task_pre_launch']     = task_pre_launch
        agent_cfg['task_pre_exec']       = task_pre_exec
        agent_cfg['task_pre_rank']       = task_pre_rank
        agent_cfg['task_post_launch']    = task_post_launch
        agent_cfg['task_post_exec']      = task_post_exec
        agent_cfg['task_post_rank']      = task_post_rank
        agent_cfg['resource_cfg']        = copy.deepcopy(rcfg)
        agent_cfg['debug']               = self._log.getEffectiveLevel()

        # we'll also push the agent config into MongoDB
        pilot['cfg'] = agent_cfg

        # ----------------------------------------------------------------------
        # Write agent config dict to a json file in pilot sandbox.

        agent_cfg_name = 'agent.0.cfg'
        cfg_tmp_handle, cfg_tmp_file = tempfile.mkstemp(prefix='rp.agent_cfg.')
        os.close(cfg_tmp_handle)  # file exists now

        # Convert dict to json file
        self._log.debug("Write agent cfg to '%s'.", cfg_tmp_file)
        agent_cfg.write(cfg_tmp_file)

        # always stage agent cfg for each pilot, not in the tarball
        # FIXME: purge the tmp file after staging
        self._log.debug('cfg %s -> %s', agent_cfg['pid'], pilot_sandbox)
        ret['sds'].append({'source': cfg_tmp_file,
                           'target': '%s/%s' % (pilot['pilot_sandbox'], agent_cfg_name),
                           'action': rpc.TRANSFER})

        # always stage the bootstrapper for each pilot, not in the tarball
        # FIXME: this results in many staging ops for many pilots
        bootstrapper_path = os.path.abspath("%s/agent/bootstrap_0.sh"
                                           % self._root_dir)
        ret['sds'].append({'source': bootstrapper_path,
                           'target': '%s/bootstrap_0.sh' % pilot['pilot_sandbox'],
                           'action': rpc.TRANSFER})

        # always stage RU env helper
        env_helper = ru.which('radical-utils-env.sh')
        assert(env_helper)
        self._log.debug('env %s -> %s', env_helper, pilot_sandbox)
        ret['sds'].append({'source': env_helper,
                           'target': '%s/%s' % (pilot['pilot_sandbox'],
                                                os.path.basename(env_helper)),
                           'action': rpc.TRANSFER})

        # ----------------------------------------------------------------------
        # we also touch the log and profile tarballs in the target pilot sandbox
        ret['fts'].append({'src': '/dev/null',
                           'tgt': '%s/%s' % (pilot_sandbox, '%s.log.tgz' % pid),
                           'rem': False})  # don't remove /dev/null
        # only stage profiles if we profile
        if self._prof.enabled:
            ret['fts'].append({
                           'src': '/dev/null',
                           'tgt': '%s/%s' % (pilot_sandbox, '%s.prof.tgz' % pid),
                           'rem': False})  # don't remove /dev/null

        # check if we have a sandbox cached for that resource.  If so, we have
        # nothing to do.  Otherwise we create the sandbox and stage the RP
        # stack etc.
        #
        # NOTE: this will race when multiple pilot launcher instances are used!
        #
        if resource not in self._sandboxes:

            for sdist in sdist_paths:
                base = os.path.basename(sdist)
                ret['fts'].append({
                    'src': sdist,
                    'tgt': '%s/%s' % (session_sandbox, base),
                    'rem': False
                })

            self._sandboxes[resource] = True


        # ----------------------------------------------------------------------
        # Create SAGA Job description and submit the pilot job

        total_cpu_count = (requested_nodes * cores_per_node) or requested_cores
        total_gpu_count = (requested_nodes * gpus_per_node)  or requested_gpus

        jd = rs.job.Description()

        jd.name                  = job_name
        jd.executable            = '/bin/bash'
        jd.arguments             = ['-l ./bootstrap_0.sh %s' % bootstrap_args]
        jd.working_directory     = pilot_sandbox
        jd.project               = project
        jd.output                = 'bootstrap_0.out'
        jd.error                 = 'bootstrap_0.err'
        jd.total_cpu_count       = total_cpu_count
        jd.total_gpu_count       = total_gpu_count
        jd.total_physical_memory = requested_memory
        jd.processes_per_host    = cores_per_node
        jd.spmd_variation        = spmd_variation
        jd.wall_time_limit       = runtime
        jd.queue                 = queue
        jd.candidate_hosts       = candidate_hosts
        jd.environment           = dict()
        jd.system_architecture   = dict(system_architecture)

        # register used resources in DB (enacted on next advance)
        pilot['resources'] = {'cpu': requested_cores,
                              'gpu': requested_gpus}
        pilot['$set']      = ['resources']

        # we set any saga_jd_supplement keys which are not already set above
        for key, val in saga_jd_supplement.items():
            if not jd[key]:
                self._log.debug('supplement %s: %s', key, val)
                jd[key] = val

        # job description environment variable(s) setup

        if self._prof.enabled:
            jd.environment['RADICAL_PROFILE'] = 'TRUE'

        jd.environment['RADICAL_BASE'] = resource_sandbox

        self._log.debug("Bootstrap command line: %s %s", jd.executable, jd.arguments)

        ret['jd'] = jd
        return ret


    # --------------------------------------------------------------------------
    #
    def _stage_in(self, pilot, sds):
        '''
        Run some input staging directives.
        '''
        self._log.debug('=== src 1: %s', sds[0]['source'])
        self._log.debug('=== tgt 1: %s', sds[0]['target'])

        resource_sandbox = self._session._get_resource_sandbox(pilot)
      # session_sandbox  = self._session._get_session_sandbox (pilot)
        pilot_sandbox    = self._session._get_pilot_sandbox   (pilot)
        client_sandbox   = self._session._get_client_sandbox()

        # contexts for staging url expansion
        rem_ctx = {'pwd'     : pilot_sandbox,
                   'client'  : client_sandbox,
                   'pilot'   : pilot_sandbox,
                   'resource': resource_sandbox}

        loc_ctx = {'pwd'     : client_sandbox,
                   'client'  : client_sandbox,
                   'pilot'   : pilot_sandbox,
                   'resource': resource_sandbox}

        sds = ru.as_list(sds)

        for sd in sds:
            sd['prof_id'] = pilot['uid']

        self._log.debug('=== src 2: %s', sds[0]['source'])
        self._log.debug('=== tgt 2: %s', sds[0]['target'])

        for sd in sds:
            sd['source'] = str(complete_url(sd['source'], loc_ctx))
            sd['target'] = str(complete_url(sd['target'], rem_ctx))

        self._log.debug('=== src 3: %s', sds[0]['source'])
        self._log.debug('=== tgt 3: %s', sds[0]['target'])

        self._stage(sds)


    # --------------------------------------------------------------------------
    #
    def _stage_out(self, pilot, sds):
        '''
        Run some output staging directives.
        '''

        resource_sandbox = self._session._get_resource_sandbox(pilot)
      # session_sandbox  = self._session._get_session_sandbox (pilot)
        pilot_sandbox    = self._session._get_pilot_sandbox   (pilot)
        client_sandbox   = self._session._get_client_sandbox()

        # contexts for staging url expansion
        loc_ctx = {'pwd'     : client_sandbox,
                   'client'  : client_sandbox,
                   'pilot'   : pilot_sandbox,
                   'resource': resource_sandbox}

        rem_ctx = {'pwd'     : pilot_sandbox,
                   'client'  : client_sandbox,
                   'pilot'   : pilot_sandbox,
                   'resource': resource_sandbox}

        sds = ru.as_list(sds)

        for sd in sds:
            sd['prof_id'] = pilot['uid']

        for sd in sds:
            sd['source'] = str(complete_url(sd['source'], rem_ctx, self._log))
            sd['target'] = str(complete_url(sd['target'], loc_ctx, self._log))

        self._stage(sds)


    # --------------------------------------------------------------------------
    #
    def _stage(self, sds, sandbox):
        '''
        sandbox (url): the sandbox of the sds' source
        values: <path>, 'pilot', 'client', 'agent', 'session', 'task', 'resouce'
                note that 'session' refers to the *remote* session sbox
        '''

        # add uid, ensure its a list, general cleanup
        sds  = expand_sds(sds, sandbox)
        uids = [sd['uid'] for sd in sds]

        # prepare to wait for completion
        with self._sds_lock:

            self._active_sds = dict()
            for sd in sds:
                sd['state'] = rps.NEW
                self._active_sds[sd['uid']] = sd

            sd_states = [sd['state'] for sd
                                     in  list(self._active_sds.values())
                                     if  sd['uid'] in uids]

        # push them out
        self._stager_queue.put(sds)

        while rps.NEW in sd_states:
            time.sleep(1.0)
            with self._sds_lock:
                sd_states = [sd['state'] for sd
                                         in  list(self._active_sds.values())
                                         if  sd['uid'] in uids]

        if rps.FAILED in sd_states:
            raise RuntimeError('pilot staging failed')


    # --------------------------------------------------------------------------
    #
    def _staging_ack_cb(self, topic, msg):
        '''
        update staging directive state information
        '''

        cmd = msg.get('cmd')
        arg = msg.get('arg')

        if cmd == 'staging_result':

            with self._sds_lock:
                for sd in arg['sds']:
                    if sd['uid'] in self._active_sds:
                        self._active_sds[sd['uid']]['state'] = sd['state']

        return True


# ------------------------------------------------------------------------------<|MERGE_RESOLUTION|>--- conflicted
+++ resolved
@@ -537,11 +537,6 @@
             tgt_dir = os.path.dirname(tgt)
 
             if tgt_dir.startswith('..'):
-<<<<<<< HEAD
-              # raise ValueError('staging tgt %s outside pilot sbox: %s'
-              #                 % (ft['tgt'], tgt))
-=======
->>>>>>> 2749fef0
                 tgt = ft['tgt']
                 tgt_dir = os.path.dirname(tgt)
 
@@ -715,10 +710,7 @@
         saga_jd_supplement      = rcfg.get('saga_jd_supplement', {})
         services               += rcfg.get('services', [])
 
-<<<<<<< HEAD
-=======
         self._log.debug(pprint.pformat(rcfg))
->>>>>>> 2749fef0
 
         # make sure that mandatory args are known
         for ma in mandatory_args:
