--- conflicted
+++ resolved
@@ -699,14 +699,11 @@
         spmd_variation          = rcfg.get('spmd_variation')
         shared_filesystem       = rcfg.get('shared_filesystem', True)
         stage_cacerts           = rcfg.get('stage_cacerts', False)
-<<<<<<< HEAD
         executor_pre_exec       = rcfg.get('executor_pre_exec')
-=======
         task_pre_launch         = rcfg.get('task_pre_launch')
         task_pre_exec           = rcfg.get('task_pre_exec')
         task_pre_rank           = rcfg.get('task_pre_rank')
         task_post_launch        = rcfg.get('task_post_launch')
->>>>>>> 205af480
         task_post_exec          = rcfg.get('task_post_exec')
         task_post_rank          = rcfg.get('task_post_rank')
         mandatory_args          = rcfg.get('mandatory_args', [])
@@ -971,15 +968,11 @@
         agent_cfg['lfs_path_per_node']   = lfs_path_per_node
         agent_cfg['lfs_size_per_node']   = lfs_size_per_node
         agent_cfg['task_tmp']            = task_tmp
-<<<<<<< HEAD
-        agent_cfg['export_to_task']      = export_to_task
         agent_cfg['executor_pre_exec']   = executor_pre_exec
-=======
         agent_cfg['task_pre_launch']     = task_pre_launch
         agent_cfg['task_pre_exec']       = task_pre_exec
         agent_cfg['task_pre_rank']       = task_pre_rank
         agent_cfg['task_post_launch']    = task_post_launch
->>>>>>> 205af480
         agent_cfg['task_post_exec']      = task_post_exec
         agent_cfg['task_post_rank']      = task_post_rank
         agent_cfg['resource_cfg']        = copy.deepcopy(rcfg)
