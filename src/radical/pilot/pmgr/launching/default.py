--- conflicted
+++ resolved
@@ -13,15 +13,12 @@
 import threading
 
 import subprocess           as sp
-import threading            as mt
 
 import saga                 as rs
 import saga.filesystem      as rsfs
-import saga.utils.pty_shell as rsup
 import radical.utils        as ru
 
 from .... import pilot      as rp
-from ...  import utils      as rpu
 from ...  import states     as rps
 from ...  import constants  as rpc
 
@@ -46,6 +43,7 @@
 
 LOCAL_SCHEME   = 'file'
 BOOTSTRAPPER_0 = "bootstrap_0.sh"
+
 
 # ==============================================================================
 #
@@ -255,7 +253,7 @@
         # lock other members when they are manipulated.
 
         ru.raise_on('pilot_watcher_cb')
-        
+
         tc = rs.job.Container()
         with self._pilots_lock, self._check_lock:
 
@@ -303,7 +301,6 @@
         # pilot is scheduled for cancellation and is overdue, and kill it
         # forcefully.
         to_cancel  = list()
-        to_advance = list()
         with self._pilots_lock:
 
             for pid in self._pilots:
@@ -448,7 +445,7 @@
             # set canceled state
             self.advance(to_advance, state=rps.CANCELED, push=False, publish=True)
 
-        except Exception as e:
+        except Exception:
             self._log.exception('pilot kill failed')
 
         return True
@@ -484,13 +481,12 @@
                     pilots = buckets[resource][schema]
                     pids   = [p['uid'] for p in pilots]
                     self._log.info("Launching pilots on %s: %s", resource, pids)
-                                   
+
                     self._start_pilot_bulk(resource, schema, pilots)
-        
+
                     self.advance(pilots, rps.PMGR_ACTIVE_PENDING, push=False, publish=True)
 
-
-                except Exception as e:
+                except Exception:
                     self._log.exception('bulk launch failed')
                     self.advance(pilots, rps.FAILED, push=False, publish=True)
 
@@ -513,7 +509,7 @@
                 }, 
                 ... ]
             }
-        
+
         When transfering data, we'll ensure that each src is only transferred
         once (in fact, we put all src files into a tarball and unpack that on
         the target side).
@@ -581,7 +577,7 @@
         for ft in ft_list:
             src     = os.path.abspath(ft['src'])
             tgt     = os.path.relpath(os.path.normpath(ft['tgt']), session_sandbox)
-            src_dir = os.path.dirname(src)
+          # src_dir = os.path.dirname(src)
             tgt_dir = os.path.dirname(tgt)
 
             if tgt_dir.startswith('..'):
@@ -602,7 +598,7 @@
         self._log.debug('cmd: %s', cmd)
         try:
             out = sp.check_output(["/bin/sh", "-c", cmd], stderr=sp.STDOUT)
-        except Exception as e:
+        except Exception:
             self._log.exception('callout failed: %s', out)
             raise
         else:
@@ -767,10 +763,7 @@
         default_virtenv = '%%(resource_sandbox)s/ve.%s.%s' % \
                           (resource, self._rp_version)
 
-<<<<<<< HEAD
         # ----------------------------------------------------------------------
-=======
-        # ------------------------------------------------------------------
         # pilot description and resource configuration
         number_cores    = pilot['description']['cores']
         number_gpus     = pilot['description']['gpus']
@@ -781,8 +774,7 @@
         memory          = pilot['description']['memory']
         candidate_hosts = pilot['description']['candidate_hosts']
 
-        # ------------------------------------------------------------------
->>>>>>> 5b3cdef2
+        # ----------------------------------------------------------------------
         # get parameters from resource cfg, set defaults where needed
         agent_launch_method     = rcfg.get('agent_launch_method')
         agent_dburl             = rcfg.get('agent_mongodb_endpoint', database_url)
@@ -803,7 +795,6 @@
         virtenv                 = rcfg.get('virtenv',             default_virtenv)
         cores_per_node          = rcfg.get('cores_per_node', 0)
         gpus_per_node           = rcfg.get('gpus_per_node',  0)
-        health_check            = rcfg.get('health_check', True)
         python_dist             = rcfg.get('python_dist')
         virtenv_dist            = rcfg.get('virtenv_dist',        DEFAULT_VIRTENV_DIST)
         cu_tmp                  = rcfg.get('cu_tmp')
@@ -823,7 +814,7 @@
         # make sure that mandatory args are known
         for ma in mandatory_args:
             if pilot['description'].get(ma) is None:
-                raise  ValueError('attribute "%s" is required for "%s"' \
+                raise  ValueError('attribute "%s" is required for "%s"'
                                  % (ma, resource))
 
         # get pilot and global sandbox
@@ -890,9 +881,9 @@
         if db_url.port:
             db_hostport = "%s:%d" % (db_url.host, db_url.port)
         else:
-            db_hostport = "%s:%d" % (db_url.host, 27017) # mongodb default
-
-        # ------------------------------------------------------------------
+            db_hostport = "%s:%d" % (db_url.host, 27017)  # mongodb default
+
+        # ----------------------------------------------------------------------
         # the version of the agent is derived from
         # rp_version, which has the following format
         # and interpretation:
@@ -962,7 +953,7 @@
             rp_version  = rp_version[1:]  # strip '@'
 
 
-        # ------------------------------------------------------------------
+        # ----------------------------------------------------------------------
         # sanity checks
         if not python_dist        : raise RuntimeError("missing python distribution")
         if not virtenv_dist       : raise RuntimeError("missing virtualenv distribution")
@@ -1008,14 +999,14 @@
         if cores_per_node:
             cores_per_node = int(cores_per_node)
             number_cores   = int(cores_per_node
-                           * math.ceil(float(number_cores)/cores_per_node))
+                           * math.ceil(float(number_cores) / cores_per_node))
 
         # if gpus_per_node is set (!= None), then we need to
         # allocation full nodes, and thus round up
         if gpus_per_node:
             gpus_per_node = int(gpus_per_node)
             number_gpus   = int(gpus_per_node
-                           * math.ceil(float(number_gpus)/gpus_per_node))
+                           * math.ceil(float(number_gpus) / gpus_per_node))
 
         # set mandatory args
         bootstrap_args  = ""
@@ -1042,36 +1033,36 @@
         for arg in pre_bootstrap_1:
             bootstrap_args += " -w '%s'" % arg
 
-        agent_cfg['owner']              = 'agent_0'
-        agent_cfg['cores']              = number_cores
-        agent_cfg['gpus']               = number_gpus
-        agent_cfg['lrms']               = lrms
-        agent_cfg['spawner']            = agent_spawner
-        agent_cfg['scheduler']          = agent_scheduler
-        agent_cfg['runtime']            = runtime
-        agent_cfg['dburl']              = str(database_url)
-        agent_cfg['session_id']         = sid
-        agent_cfg['pilot_id']           = pid
-        agent_cfg['logdir']             = '.'
-        agent_cfg['pilot_sandbox']      = pilot_sandbox
-        agent_cfg['session_sandbox']    = session_sandbox
-        agent_cfg['resource_sandbox']   = resource_sandbox
-        agent_cfg['agent_launch_method']= agent_launch_method
-        agent_cfg['task_launch_method'] = task_launch_method
-        agent_cfg['mpi_launch_method']  = mpi_launch_method
-        agent_cfg['cores_per_node']     = cores_per_node
-        agent_cfg['gpus_per_node']      = gpus_per_node
-        agent_cfg['cu_tmp']             = cu_tmp
-        agent_cfg['export_to_cu']       = export_to_cu
-        agent_cfg['cu_pre_exec']        = cu_pre_exec
-        agent_cfg['cu_post_exec']       = cu_post_exec
-        agent_cfg['resource_cfg']       = copy.deepcopy(rcfg)
-        agent_cfg['debug']              = self._log.getEffectiveLevel()
+        agent_cfg['owner']               = 'agent_0'
+        agent_cfg['cores']               = number_cores
+        agent_cfg['gpus']                = number_gpus
+        agent_cfg['lrms']                = lrms
+        agent_cfg['spawner']             = agent_spawner
+        agent_cfg['scheduler']           = agent_scheduler
+        agent_cfg['runtime']             = runtime
+        agent_cfg['dburl']               = str(database_url)
+        agent_cfg['session_id']          = sid
+        agent_cfg['pilot_id']            = pid
+        agent_cfg['logdir']              = '.'
+        agent_cfg['pilot_sandbox']       = pilot_sandbox
+        agent_cfg['session_sandbox']     = session_sandbox
+        agent_cfg['resource_sandbox']    = resource_sandbox
+        agent_cfg['agent_launch_method'] = agent_launch_method
+        agent_cfg['task_launch_method']  = task_launch_method
+        agent_cfg['mpi_launch_method']   = mpi_launch_method
+        agent_cfg['cores_per_node']      = cores_per_node
+        agent_cfg['gpus_per_node']       = gpus_per_node
+        agent_cfg['cu_tmp']              = cu_tmp
+        agent_cfg['export_to_cu']        = export_to_cu
+        agent_cfg['cu_pre_exec']         = cu_pre_exec
+        agent_cfg['cu_post_exec']        = cu_post_exec
+        agent_cfg['resource_cfg']        = copy.deepcopy(rcfg)
+        agent_cfg['debug']               = self._log.getEffectiveLevel()
 
         # we'll also push the agent config into MongoDB
         pilot['cfg'] = agent_cfg
 
-        # ------------------------------------------------------------------
+        # ----------------------------------------------------------------------
         # Write agent config dict to a json file in pilot sandbox.
 
         agent_cfg_name = 'agent_0.cfg'
@@ -1105,7 +1096,7 @@
         # NOTE: this will race when multiple pilot launcher instances are used!
         with self._cache_lock:
 
-            if not resource in self._sandboxes:
+            if resource not in self._sandboxes:
 
                 for sdist in sdist_paths:
                     base = os.path.basename(sdist)
@@ -1114,8 +1105,8 @@
                                       'rem' : False})
 
                 # Copy the bootstrap shell script.
-                bootstrapper_path = os.path.abspath("%s/agent/%s" \
-                        % (self._root_dir, BOOTSTRAPPER_0))
+                bootstrapper_path = os.path.abspath("%s/agent/%s"
+                                  % (self._root_dir, BOOTSTRAPPER_0))
                 self._log.debug("use bootstrapper %s", bootstrapper_path)
 
                 ret['ft'].append({'src' : bootstrapper_path, 
@@ -1138,7 +1129,7 @@
                 self._sandboxes[resource] = True
 
 
-        # ------------------------------------------------------------------
+        # ----------------------------------------------------------------------
         # Create SAGA Job description and submit the pilot job
 
         jd = rs.job.Description()
