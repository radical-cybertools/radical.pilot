# pylint: disable=protected-access

__copyright__ = "Copyright 2013-2016, http://radical.rutgers.edu"
__license__   = "MIT"


import os
import sys
import copy
import math
import time
import pprint
import shutil
import tempfile

import radical.saga            as rs
import radical.saga.filesystem as rsfs
import radical.utils           as ru

from ...  import states        as rps
from ...  import constants     as rpc

from .base import PMGRLaunchingComponent

from ...staging_directives import complete_url, expand_staging_directives


# ------------------------------------------------------------------------------
# local constants
DEFAULT_AGENT_SPAWNER = 'POPEN'
DEFAULT_RP_VERSION    = 'local'
DEFAULT_VIRTENV_MODE  = 'update'
DEFAULT_VIRTENV_DIST  = 'default'
DEFAULT_AGENT_CONFIG  = 'default'

JOB_CANCEL_DELAY      = 120  # seconds between cancel signal and job kill
JOB_CHECK_INTERVAL    =  60  # seconds between runs of the job state check loop
JOB_CHECK_MAX_MISSES  =   3  # number of times to find a job missing before
                             # declaring it dead

LOCAL_SCHEME   = 'file'


# ------------------------------------------------------------------------------
#
class Default(PMGRLaunchingComponent):

    # --------------------------------------------------------------------------
    #
    def __init__(self, cfg, session):

        PMGRLaunchingComponent.__init__(self, cfg, session)


    # --------------------------------------------------------------------------
    #
    def initialize(self):

        # we don't really have an output queue, as we pass control over the
        # pilot jobs to the resource management system (ResourceManager).

        self._pilots        = dict()      # dict for all known pilots
        self._pilots_lock   = ru.RLock()  # lock on maipulating the above
        self._checking      = list()      # pilots to check state on
        self._check_lock    = ru.RLock()  # lock on maipulating the above
        self._saga_fs_cache = dict()      # cache of saga directories
        self._saga_js_cache = dict()      # cache of saga job services
        self._sandboxes     = dict()      # cache of resource sandbox URLs
        self._cache_lock    = ru.RLock()  # lock for cache

        self._mod_dir       = os.path.dirname(os.path.abspath(__file__))
        self._root_dir      = "%s/../../"   % self._mod_dir
        self._conf_dir      = "%s/configs/" % self._root_dir

        self.register_input(rps.PMGR_LAUNCHING_PENDING,
                            rpc.PMGR_LAUNCHING_QUEUE, self.work)

        self._stager_queue = self.get_output_ep(rpc.STAGER_REQUEST_QUEUE)

        # FIXME: make interval configurable
        self.register_timed_cb(self._pilot_watcher_cb, timer=10.0)

        # we listen for pilot cancel commands
        self.register_subscriber(rpc.CONTROL_PUBSUB, self._pmgr_control_cb)

        # also listen for completed staging directives
        self.register_subscriber(rpc.STAGER_RESPONSE_PUBSUB, self._staging_ack_cb)
        self._active_sds = dict()
        self._sds_lock   = ru.Lock('launcher_sds_lock')


        self._log.info(ru.get_version([self._mod_dir, self._root_dir]))
        self._rp_version, _, _, _, self._rp_sdist_name, self._rp_sdist_path = \
                ru.get_version([self._mod_dir, self._root_dir])


    # --------------------------------------------------------------------------
    #
    def finalize(self):

        try:
            self.unregister_timed_cb(self._pilot_watcher_cb)
            self.unregister_input(rps.PMGR_LAUNCHING_PENDING,
                                  rpc.PMGR_LAUNCHING_QUEUE, self.work)

            # FIXME: always kill all saga jobs for non-final pilots at termination,
            #        and set the pilot states to CANCELED.  This will conflict with
            #        disconnect/reconnect semantics.
            with self._pilots_lock:
                pids = list(self._pilots.keys())

            self._cancel_pilots(pids)
            self._kill_pilots(pids)

            with self._cache_lock:
                for url,js in self._saga_js_cache.items():
                    self._log.debug('close js %s', url)
                    js.close()

        except:
            self._log.exception('finalization error')

        self.unregister_timed_cb(self._pilot_watcher_cb)
        self.unregister_input(rps.PMGR_LAUNCHING_PENDING,
                              rpc.PMGR_LAUNCHING_QUEUE, self.work)


    # --------------------------------------------------------------------------
    #
    def _pmgr_control_cb(self, topic, msg):

        cmd = msg['cmd']
        arg = msg['arg']

        self._log.debug('launcher got %s', msg)

        if cmd == 'pilot_staging_input_request':

            self._handle_pilot_input_staging(arg['pilot'], arg['sds'])
            self.publish(rpc.CONTROL_PUBSUB,
                         {'cmd': 'pilot_staging_input_result',
                          'arg': {'pilot': pilot,
                                  'sds'  : sds}})


        if cmd == 'pilot_staging_output_request':

            self._handle_pilot_output_staging(arg['pilot'], arg['sds'])


        elif cmd == 'cancel_pilots':

            # on cancel_pilot requests, we forward the DB entries via MongoDB,
            # by pushing a pilot update.  We also mark the pilot for
            # cancelation, so that the pilot watcher can cancel the job after
            # JOB_CANCEL_DELAY seconds, in case the pilot did not react on the
            # command in time.

            pmgr = arg['pmgr']
            pids = arg['uids']

            if pmgr != self._pmgr:
                # this request is not for us to enact
                return True

            if not isinstance(pids, list):
                pids = [pids]

            self._log.info('received pilot_cancel command (%s)', pids)

            self._cancel_pilots(pids)


        return True


    # --------------------------------------------------------------------------
    #
    def _pilot_watcher_cb(self):

        # FIXME: we should actually use SAGA job state notifications!
        # FIXME: check how race conditions are handles: we may detect
        #        a finalized SAGA job and change the pilot state -- but that
        #        pilot may have transitioned into final state via the normal
        #        notification mechanism already.  That probably should be sorted
        #        out by the pilot manager, which will receive notifications for
        #        both transitions.  As long as the final state is the same,
        #        there should be no problem anyway.  If it differs, the
        #        'cleaner' final state should prevail, in this ordering:
        #          cancel
        #          timeout
        #          error
        #          disappeared
        #        This implies that we want to communicate 'final_cause'

        # we don't want to lock our members all the time.  For that reason we
        # use a copy of the pilots_tocheck list and iterate over that, and only
        # lock other members when they are manipulated.

        tc = rs.job.Container()
        with self._pilots_lock, self._check_lock:

            for pid in self._checking:

                tc.add(self._pilots[pid]['job'])

        states = tc.get_states()

        self._log.debug('bulk states: %s', states)

        # if none of the states is final, we have nothing to do.
        # We can't rely on the ordering of tasks and states in the task
        # container, so we hope that the task container's bulk state query lead
        # to a caching of state information, and we thus have cache hits when
        # querying the pilots individually

        final_pilots = list()
        with self._pilots_lock, self._check_lock:

            for pid in self._checking:

                state = self._pilots[pid]['job'].state
                self._log.debug('saga job state: %s %s', pid, state)

                if state in [rs.job.DONE, rs.job.FAILED, rs.job.CANCELED]:
                    pilot = self._pilots[pid]['pilot']
                    if state == rs.job.DONE    : pilot['state'] = rps.DONE
                    if state == rs.job.FAILED  : pilot['state'] = rps.FAILED
                    if state == rs.job.CANCELED: pilot['state'] = rps.CANCELED
                    final_pilots.append(pilot)

        if final_pilots:

            for pilot in final_pilots:

                with self._check_lock:
                    # stop monitoring this pilot
                    self._checking.remove(pilot['uid'])

                self._log.debug('final pilot %s %s', pilot['uid'], pilot['state'])

            self.advance(final_pilots, push=False, publish=True)

        # all checks are done, final pilots are weeded out.  Now check if any
        # pilot is scheduled for cancellation and is overdue, and kill it
        # forcefully.
        to_cancel  = list()
        with self._pilots_lock:

            for pid in self._pilots:

                pilot   = self._pilots[pid]['pilot']
                time_cr = pilot.get('cancel_requested')

                # check if the pilot is final meanwhile
                if pilot['state'] in rps.FINAL:
                    continue

                if time_cr and time_cr + JOB_CANCEL_DELAY < time.time():
                    self._log.debug('pilot needs killing: %s :  %s + %s < %s',
                            pid, time_cr, JOB_CANCEL_DELAY, time.time())
                    del(pilot['cancel_requested'])
                    self._log.debug(' cancel pilot %s', pid)
                    to_cancel.append(pid)

        if to_cancel:
            self._kill_pilots(to_cancel)

        return True


    # --------------------------------------------------------------------------
    #
    def _cancel_pilots(self, pids):
        '''
        Send a cancellation request to the pilots.  This call will not wait for
        the request to get enacted, nor for it to arrive, but just send it.
        '''

        if not pids or not self._pilots:
            # nothing to do
            return

        # recod time of request, so that forceful termination can happen
        # after a certain delay
        now = time.time()
        with self._pilots_lock:
            for pid in pids:
                if pid in self._pilots:
                    self._log.debug('update cancel req: %s %s', pid, now)
                    self._pilots[pid]['pilot']['cancel_requested'] = now


    # --------------------------------------------------------------------------
    #
    def _kill_pilots(self, pids):
        '''
        Forcefully kill a set of pilots.  For pilots which have just recently be
        cancelled, we will wait a certain amount of time to give them a chance
        to termimate on their own (which allows to flush profiles and logfiles,
        etc).  After that delay, we'll make sure they get killed.
        '''

        self._log.debug('killing pilots: %s', pids)

        if not pids or not self._pilots:
            # nothing to do
            return

        # find the most recent cancellation request
        with self._pilots_lock:
            self._log.debug('killing pilots: %s',
                              [p['pilot'].get('cancel_requested', 0)
                               for p in list(self._pilots.values())])
            last_cancel = max([p['pilot'].get('cancel_requested', 0)
                               for p in list(self._pilots.values())])

        self._log.debug('killing pilots: last cancel: %s', last_cancel)

        # we wait for up to JOB_CANCEL_DELAY for a pilt
        while time.time() < (last_cancel + JOB_CANCEL_DELAY):

            self._log.debug('killing pilots: check %s < %s + %s',
                    time.time(), last_cancel, JOB_CANCEL_DELAY)

            alive_pids = list()
            for pid in pids:

                if pid not in self._pilots:
                    self._log.error('unknown: %s', pid)
                    raise ValueError('unknown pilot %s' % pid)

                pilot = self._pilots[pid]['pilot']
                if pilot['state'] not in rps.FINAL:
                    self._log.debug('killing pilots: alive %s', pid)
                    alive_pids.append(pid)
                else:
                    self._log.debug('killing pilots: dead  %s', pid)

            pids = alive_pids
            if not alive_pids:
                # nothing to do anymore
                return

            # avoid busy poll)
            time.sleep(1)

        to_advance = list()

        # we don't want the watcher checking for these pilot anymore
        with self._check_lock:
            for pid in pids:
                if pid in self._checking:
                    self._checking.remove(pid)


        self._log.debug('killing pilots: kill! %s', pids)
        try:
            with self._pilots_lock:
                tc = rs.job.Container()
                for pid in pids:

                    if pid not in self._pilots:
                        self._log.error('unknown: %s', pid)
                        raise ValueError('unknown pilot %s' % pid)

                    pilot = self._pilots[pid]['pilot']
                    job   = self._pilots[pid]['job']

                    # don't overwrite resource_details from the agent
                    #
                    if 'resource_details' in pilot:
                        del(pilot['resource_details'])

                    if pilot['state'] in rps.FINAL:
                        continue

                    self._log.debug('plan cancellation of %s : %s', pilot, job)
                    to_advance.append(pilot)
                    self._log.debug('request cancel for %s', pilot['uid'])
                    tc.add(job)

                self._log.debug('cancellation start')
                tc.cancel()
                tc.wait()
                self._log.debug('cancellation done')

            # set canceled state
            self.advance(to_advance, state=rps.CANCELED, push=False, publish=True)

        except Exception:
            self._log.exception('pilot kill failed')

        return True


    # --------------------------------------------------------------------------
    #
    def work(self, pilots):

        if not isinstance(pilots, list):
            pilots = [pilots]

        self.advance(pilots, rps.PMGR_LAUNCHING, publish=True, push=False)

        # We can only use bulk submission for pilots which go to the same
        # target, thus we sort them into buckets and lunch the buckets
        # individually
        buckets = dict()
        for pilot in pilots:
            resource = pilot['description']['resource']
            schema   = pilot['description']['access_schema']
            if resource not in buckets:
                buckets[resource] = dict()
            if schema not in buckets[resource]:
                buckets[resource][schema] = list()
            buckets[resource][schema].append(pilot)

        for resource in buckets:

            for schema in buckets[resource]:

                try:
                    pilots = buckets[resource][schema]
                    pids   = [p['uid'] for p in pilots]
                    self._log.info("Launching pilots on %s: %s", resource, pids)

                    self._start_pilot_bulk(resource, schema, pilots)

                    self.advance(pilots, rps.PMGR_ACTIVE_PENDING, push=False, publish=True)

                except Exception:
                    self._log.exception('bulk launch failed')
                    self.advance(pilots, rps.FAILED, push=False, publish=True)


    # --------------------------------------------------------------------------
    #
    def _start_pilot_bulk(self, resource, schema, pilots):
        """
        For each pilot, we prepare by determining what files need to be staged,
        and what job description needs to be submitted.

        We expect `_prepare_pilot(resource, pilot)` to return a dict with:

            {
              'js' : saga.job.Description,
              'fts': [
                { 'src': string  # absolute source file name
                  'tgt': string  # relative target file name
                  'rem': bool    # shall we remove src?
                },
                ...
              ],
              'sds': [
                <rp staging directive>
                ...
              ]
            }

        When transfering data, we'll ensure that each src is only transferred
        once (in fact, we put all src files into a tarball and unpack that on
        the target side).

        The returned dicts are expected to only contain files which actually
        need staging, ie. which have not been staged during a previous pilot
        submission.  That implies one of two things: either this component is
        stateful, and remembers what has been staged -- which makes it difficult
        to use multiple component instances; or the component inspects the
        target resource for existing files -- which involves additional
        expensive remote hops.
        FIXME: since neither is implemented at this point we won't discuss the
               tradeoffs further -- right now files are unique per pilot bulk.

        Once all dicts are collected, we create one additional file which
        contains the staging information, and then pack all src files into
        a tarball for staging.  We transfer the tarball, and *immediately*
        trigger the untaring on the target resource, which is thus *not* part of
        the bootstrapping process.
        NOTE: this is to avoid untaring race conditions for multiple pilots, and
              also to simplify bootstrapping dependencies -- the bootstrappers
              are likely within the tarball after all...
        """

        rcfg = self._session.get_resource_config(resource, schema)
        sid  = self._session.uid

        # we create a deep-copy of the resource cfg, so that this code is fee to
        # change it as needed
        rcfg = ru.Config(cfg=rcfg.as_dict())

        # ----------------------------------------------------------------------
        # the rcfg can contain keys with string expansion placeholders where
        # values from the pilot description need filling in.  A prominent
        # example is `%(pd.project)s`, where the pilot description's `PROJECT`
        # value needs to be filled in (here in lowercase).
        #
        # FIXME: right now we assume all pilot descriptions to contain similar
        #        entries, so that the expansion is only done on the first PD.
        expand = dict()
        pd     = pilots[0]['description']
        for k,v in pd.items():
            if v is None:
                v = ''
            expand['pd.%s' % k] = v
            if isinstance(v, str):
                expand['pd.%s' % k.upper()] = v.upper()
                expand['pd.%s' % k.lower()] = v.lower()
            else:
                expand['pd.%s' % k.upper()] = v
                expand['pd.%s' % k.lower()] = v

        for k in rcfg:
            if isinstance(rcfg[k], str):
                orig     = rcfg[k]
                rcfg[k]  = rcfg[k] % expand
                expanded = rcfg[k]
                if orig != expanded:
                    self._log.debug('RCFG:\n%s\n%s', orig, expanded)

        # we create a fake session_sandbox with all pilot_sandboxes in /tmp, and
        # then tar it up.  Once we untar that tarball on the target machine, we
        # should have all sandboxes and all files required to bootstrap the
        # pilots
        # FIXME: on untar, there is a race between multiple launcher components
        #        within the same session toward the same target resource.
        tmp_dir  = os.path.abspath(tempfile.mkdtemp(prefix='rp_agent_tar_dir'))
        tar_name = '%s.%s.tgz' % (sid, self.uid)
        tar_tgt  = '%s/%s'     % (tmp_dir, tar_name)
        tar_url  = rs.Url('file://localhost/%s' % tar_tgt)

        # we need the session sandbox url, but that is (at least in principle)
        # dependent on the schema to use for pilot startup.  So we confirm here
        # that the bulk is consistent wrt. to the schema.  Also include
        # `staging_input` files and place them in the pilots' `staging_area`s.
        #
        # FIXME: may need to split into schema-specific sub-bulks
        #
        schemas = set([p['description'].get('access_schema') for p in pilots])
        assert(len(schemas) == 1), \
               'inconsistent schemas on launch: %s' % schemas

        # get and expand sandboxes
        session_sandbox = self._session._get_session_sandbox(pilots[0]).path
        session_sandbox = session_sandbox % expand

        # we will create the session sandbox before we untar, so we can use that
        # as workdir, and pack all paths relative to that session sandbox.  That
        # implies that we have to recheck that all URLs in fact do point into
        # the session sandbox.
        #
        # We also create a file `staging_output.json` for each pilot which
        # contains the list of files to be tarred up and prepared for output
        # staging

        ft_list = list()  # files to stage
        jd_list = list()  # jobs  to submit

        for pilot in pilots:

            pid = pilot['uid']
            os.makedirs('%s/%s' % (tmp_dir, pid))

            info = self._prepare_pilot(resource, rcfg, pilot, expand, tar_name)

            ft_list += info['fts']
            jd_list.append(info['jd'])

            self._prof.prof('staging_in_start', uid=pid)

            for fname in ru.as_list(pilot['description'].get('input_staging')):
                base = os.path.basename(fname)
                ft_list.append({'src': fname,
                                'tgt': '%s/staging_area/%s' % (pid, base),
                                'rem': False})

            output_staging = pilot['description'].get('output_staging')
            if output_staging:
                fname = '%s/%s/staging_output.txt' % (tmp_dir, pilot['uid'])
                with open(fname, 'w') as fout:
                    for entry in output_staging:
                        fout.write('%s\n' % entry)

            # direct staging, use first pilot for staging context
            self._stage_in(pilots[0], info['sds'])

        for ft in ft_list:
            src     = os.path.abspath(ft['src'])
            tgt     = os.path.relpath(os.path.normpath(ft['tgt']), session_sandbox)
          # src_dir = os.path.dirname(src)
            tgt_dir = os.path.dirname(tgt)

            if tgt_dir.startswith('..'):
              # raise ValueError('staging tgt %s outside pilot sbox: %s' % (ft['tgt'], tgt))
                tgt = ft['tgt']
                tgt_dir = os.path.dirname(tgt)

            if not os.path.isdir('%s/%s' % (tmp_dir, tgt_dir)):
                os.makedirs('%s/%s' % (tmp_dir, tgt_dir))

            if src == '/dev/null':
                # we want an empty file -- touch it (tar will refuse to
                # handle a symlink to /dev/null)
                open('%s/%s' % (tmp_dir, tgt), 'a').close()
            else:
                # use a shell callout to account for wildcard expansion
                cmd = 'ln -s %s %s/%s' % (os.path.abspath(src), tmp_dir, tgt)
                out, err, ret = ru.sh_callout(cmd, shell=True)
                if ret:
                    self._log.debug('out: %s', out)
                    self._log.debug('err: %s', err)
                    raise RuntimeError('callout failed: %s' % cmd)


        # tar.  If any command fails, this will raise.
        cmd = "cd %s && tar zchf %s *" % (tmp_dir, tar_tgt)
        out, err, ret = ru.sh_callout(cmd, shell=True)

        if ret:
            self._log.debug('out: %s', out)
            self._log.debug('err: %s', err)
            raise RuntimeError('callout failed: %s' % cmd)

        # remove all files marked for removal-after-pack
        for ft in ft_list:
            if ft['rem']:
                os.unlink(ft['src'])

        fs_endpoint  = rcfg['filesystem_endpoint']
        fs_url       = rs.Url(fs_endpoint)
        tar_rem      = rs.Url(fs_url)
        tar_rem.path = "%s/%s" % (session_sandbox, tar_name)

        self._log.debug('stage tarball for %s', pilots[0]['uid'])
        self._stage_in(pilots[0], {'source': tar_url,
                                   'target': tar_rem,
                                   'action': rpc.TRANSFER})
        shutil.rmtree(tmp_dir)

     ## # NOTE: the untar was moved into the bootstrapper (see `-z`).  That
     ## #       is actually only correct for the single-pilot case...
     ## # TODO: one tarball per pilot
     ## #
     ## # we now need to untar on the target machine.
     ## js_url = ru.Url(pilots[0]['js_url'])
     ##
     ## # well, we actually don't need to talk to the rm, but only need
     ## # a shell on the headnode.  That seems true for all ResourceManager we use right
     ## # now.  So, lets convert the URL:
     ## if '+' in js_url.scheme:
     ##     parts = js_url.scheme.split('+')
     ##     if 'gsissh' in parts: js_url.scheme = 'gsissh'
     ##     elif  'ssh' in parts: js_url.scheme = 'ssh'
     ## else:
     ##     # In the non-combined '+' case we need to distinguish between
     ##     # a url that was the result of a hop or a local rm.
     ##     if js_url.scheme not in ['ssh', 'gsissh']:
     ##         js_url.scheme = 'fork'
     ##         js_url.host   = 'localhost'
     ##
     ## with self._cache_lock:
     ##     if  js_url in self._saga_js_cache:
     ##         js_tmp  = self._saga_js_cache[js_url]
     ##     else:
     ##         js_tmp  = rs.job.Service(js_url, session=self._session)
     ##         self._saga_js_cache[js_url] = js_tmp
     ##
     ## cmd = "tar zmxvf %s/%s -C / ; rm -f %s" % \
     ## cmd = "tar zmxvf %s/%s -C %s" % \
     ##         (session_sandbox, tar_name, session_sandbox)
     ## j = js_tmp.run_job(cmd)
     ## j.wait()
     ##
     ## self._log.debug('tar cmd : %s', cmd)
     ## self._log.debug('tar done: %s, %s, %s', j.state, j.stdout, j.stderr)

        for pilot in pilots:
            self._prof.prof('staging_in_stop',  uid=pilot['uid'])
            self._prof.prof('submission_start', uid=pilot['uid'])

        # look up or create JS for actual pilot submission.  This might result
        # in the same js url as above, or not.
        js_ep  = rcfg['job_manager_endpoint']
        with self._cache_lock:
            if js_ep in self._saga_js_cache:
                js = self._saga_js_cache[js_ep]
            else:
                js = rs.job.Service(js_ep, session=self._session)
                self._saga_js_cache[js_ep] = js

        # now that the scripts are in place and configured,
        # we can launch the agent
        jc = rs.job.Container()

        for jd in jd_list:
            self._log.debug('jd: %s', pprint.pformat(jd.as_dict()))
            jc.add(js.create_job(jd))

        jc.run()

        for j,jd in zip(jc.get_tasks(), jd_list):

            # do a quick error check
            if j.state == rs.FAILED:
                self._log.error('%s: %s : %s : %s', j.id, j.state, j.stderr, j.stdout)
                raise RuntimeError("SAGA Job state is FAILED. (%s)" % jd.name)

            self._log.debug('%s - %s state: %s', j.id, j.name, j.state)

            pilot = None
            pid   = jd.name
            for p in pilots:
                if p['uid'] == pid:
                    pilot = p
                    break

            assert(pilot)

            # Update the Pilot's state to 'PMGR_ACTIVE_PENDING' if SAGA job
            # submission was successful.  Since the pilot leaves the scope of
            # the PMGR for the time being, we update the complete DB document
            pilot['$all'] = True

            # FIXME: update the right pilot
            with self._pilots_lock:

                self._pilots[pid] = dict()
                self._pilots[pid]['pilot'] = pilot
                self._pilots[pid]['job']   = j

            # make sure we watch that pilot
            with self._check_lock:
                self._checking.append(pid)

        for pilot in pilots:
            self._prof.prof('submission_stop', uid=pilot['uid'])


    # --------------------------------------------------------------------------
    #
    def _prepare_pilot(self, resource, rcfg, pilot, expand, tar_name):

        pid = pilot["uid"]
        ret = {'fts': list(),  # tar for staging
               'sds': list(),  # direct staging
               'jd' : None  }  # job description

        # ----------------------------------------------------------------------
        # Database connection parameters
        sid          = self._session.uid
        database_url = self._session.cfg.dburl

        # some default values are determined at runtime
        default_virtenv = '%%(resource_sandbox)s/ve.%s.%s' % \
                          (resource, self._rp_version)

        # ----------------------------------------------------------------------
        # pilot description and resource configuration
        number_cores    = pilot['description']['cores']
        number_gpus     = pilot['description']['gpus']
        required_memory = pilot['description']['memory']
        runtime         = pilot['description']['runtime']
        app_comm        = pilot['description']['app_comm']
        queue           = pilot['description']['queue']
        job_name        = pilot['description']['job_name']
        project         = pilot['description']['project']
        cleanup         = pilot['description']['cleanup']
        candidate_hosts = pilot['description']['candidate_hosts']

        # ----------------------------------------------------------------------
        # get parameters from resource cfg, set defaults where needed
        agent_launch_method     = rcfg.get('agent_launch_method')
        agent_dburl             = rcfg.get('agent_mongodb_endpoint', database_url)
        agent_spawner           = rcfg.get('agent_spawner',       DEFAULT_AGENT_SPAWNER)
        rc_agent_config         = rcfg.get('agent_config',        DEFAULT_AGENT_CONFIG)
        agent_scheduler         = rcfg.get('agent_scheduler')
        tunnel_bind_device      = rcfg.get('tunnel_bind_device')
        default_queue           = rcfg.get('default_queue')
        forward_tunnel_endpoint = rcfg.get('forward_tunnel_endpoint')
        resource_manager        = rcfg.get('resource_manager')
        mpi_launch_method       = rcfg.get('mpi_launch_method', '')
        pre_bootstrap_0         = rcfg.get('pre_bootstrap_0', [])
        pre_bootstrap_1         = rcfg.get('pre_bootstrap_1', [])
        python_interpreter      = rcfg.get('python_interpreter')
        task_launch_method      = rcfg.get('task_launch_method')
        rp_version              = rcfg.get('rp_version')
        virtenv_mode            = rcfg.get('virtenv_mode',        DEFAULT_VIRTENV_MODE)
        virtenv                 = rcfg.get('virtenv',             default_virtenv)
        cores_per_node          = rcfg.get('cores_per_node', 0)
        gpus_per_node           = rcfg.get('gpus_per_node',  0)
        lfs_path_per_node       = rcfg.get('lfs_path_per_node', None)
        lfs_size_per_node       = rcfg.get('lfs_size_per_node',  0)
        python_dist             = rcfg.get('python_dist')
        virtenv_dist            = rcfg.get('virtenv_dist',        DEFAULT_VIRTENV_DIST)
        cu_tmp                  = rcfg.get('cu_tmp')
        spmd_variation          = rcfg.get('spmd_variation')
        shared_filesystem       = rcfg.get('shared_filesystem', True)
        stage_cacerts           = rcfg.get('stage_cacerts', False)
        cu_pre_exec             = rcfg.get('cu_pre_exec')
        cu_post_exec            = rcfg.get('cu_post_exec')
        export_to_cu            = rcfg.get('export_to_cu')
        mandatory_args          = rcfg.get('mandatory_args', [])
        system_architecture     = rcfg.get('system_architecture', {})
        saga_jd_supplement      = rcfg.get('saga_jd_supplement', {})

        self._log.debug(cores_per_node)
        self._log.debug(pprint.pformat(rcfg))

        # make sure that mandatory args are known
        for ma in mandatory_args:
            if pilot['description'].get(ma) is None:
                raise  ValueError('attribute "%s" is required for "%s"'
                                 % (ma, resource))

        # get pilot and global sandbox
        resource_sandbox = self._session._get_resource_sandbox(pilot)
        session_sandbox  = self._session._get_session_sandbox (pilot)
        pilot_sandbox    = self._session._get_pilot_sandbox   (pilot)
        client_sandbox   = self._session._get_client_sandbox  ()

        pilot['resource_sandbox'] = str(resource_sandbox) % expand
        pilot['session_sandbox']  = str(session_sandbox)  % expand
        pilot['pilot_sandbox']    = str(pilot_sandbox)    % expand
        pilot['client_sandbox']   = str(client_sandbox)

        # from here on we need only paths
        resource_sandbox = resource_sandbox.path % expand
        session_sandbox  = session_sandbox .path % expand
        pilot_sandbox    = pilot_sandbox   .path % expand
      # client_sandbox   = client_sandbox  # not expanded

        # Agent configuration that is not part of the public API.
        # The agent config can either be a config dict, or
        # a string pointing to a configuration name.  If neither
        # is given, check if 'RADICAL_PILOT_AGENT_CONFIG' is
        # set.  The last fallback is 'agent_default'
        agent_config = pilot['description'].get('_config')
        if not agent_config:
            agent_config = os.environ.get('RADICAL_PILOT_AGENT_CONFIG')
        if not agent_config:
            agent_config = rc_agent_config

        if not job_name:
            job_name = pid

        if isinstance(agent_config, dict):

            # use dict as is
            agent_cfg = agent_config

        elif isinstance(agent_config, str):
            try:
                # interpret as a config name
                agent_cfg_file = os.path.join(self._conf_dir, "agent_%s.json" % agent_config)

                self._log.info("Read agent config file: %s",  agent_cfg_file)
                agent_cfg = ru.Config(path=agent_cfg_file)

                # allow for user level overload
                user_cfg_file = '%s/.radical/pilot/config/%s' \
                              % (os.environ['HOME'], os.path.basename(agent_cfg_file))

                if os.path.exists(user_cfg_file):
                    self._log.info("merging user config: %s" % user_cfg_file)
                    user_cfg = ru.read_json(user_cfg_file)
                    ru.dict_merge (agent_cfg, user_cfg, policy='overwrite')

            except Exception as e:
                self._log.exception("Error reading agent config file: %s" % e)
                raise

        else:
            # we can't handle this type
            raise TypeError('agent config must be string (config name) or dict')

        # expand variables in virtenv string
        virtenv = virtenv % {'pilot_sandbox'   : pilot_sandbox,
                             'session_sandbox' : session_sandbox,
                             'resource_sandbox': resource_sandbox}

        # Check for deprecated global_virtenv
        if 'global_virtenv' in rcfg:
            raise RuntimeError("'global_virtenv' is deprecated (%s)" % resource)

        # Create a host:port string for use by the bootstrap_0.
        db_url = rs.Url(agent_dburl)
        if db_url.port:
            db_hostport = "%s:%d" % (db_url.host, db_url.port)
        else:
            db_hostport = "%s:%d" % (db_url.host, 27017)  # mongodb default

        # ----------------------------------------------------------------------
        # the version of the agent is derived from
        # rp_version, which has the following format
        # and interpretation:
        #
        # case rp_version:
        #   @<token>:
        #   @tag/@branch/@commit: # no sdist staging
        #       git clone $github_base radical.pilot.src
        #       (cd radical.pilot.src && git checkout token)
        #       pip install -t $VIRTENV/rp_install/ radical.pilot.src
        #       rm -rf radical.pilot.src
        #       export PYTHONPATH=$VIRTENV/rp_install:$PYTHONPATH
        #
        #   release: # no sdist staging
        #       pip install -t $VIRTENV/rp_install radical.pilot
        #       export PYTHONPATH=$VIRTENV/rp_install:$PYTHONPATH
        #
        #   local: # needs sdist staging
        #       tar zxf $sdist.tgz
        #       pip install -t $SANDBOX/rp_install $sdist/
        #       export PYTHONPATH=$SANDBOX/rp_install:$PYTHONPATH
        #
        #   installed: # no sdist staging
        #       true
        # esac
        #
        # virtenv_mode
        #   private : error  if ve exists, otherwise create, then use
        #   update  : update if ve exists, otherwise create, then use
        #   create  : use    if ve exists, otherwise create, then use
        #   use     : use    if ve exists, otherwise error,  then exit
        #   recreate: delete if ve exists, otherwise create, then use
        #   local   : use the client virtualenv (assumes same FS)
        #
        # examples   :
        #   virtenv@v0.20
        #   virtenv@devel
        #   virtenv@release
        #   virtenv@installed
        #   stage@local
        #   stage@/tmp/my_agent.py
        #
        # Note that some combinations may be invalid,
        # specifically in the context of virtenv_mode.  If, for
        # example, virtenv_mode is 'use', then the 'virtenv:tag'
        # will not make sense, as the virtenv is not updated.
        # In those cases, the virtenv_mode is honored, and
        # a warning is printed.
        #
        # Also, the 'stage' mode can only be combined with the
        # 'local' source, or with a path to the agent (relative
        # to root_dir, or absolute).
        #
        # A rp_version which does not adhere to the
        # above syntax is ignored, and the fallback stage@local
        # is used.


        if not rp_version:
            if virtenv_mode == 'local': rp_version = 'installed'
            else                      : rp_version = DEFAULT_RP_VERSION

        if not rp_version.startswith('@') and \
               rp_version not in ['installed', 'local', 'release']:
            raise ValueError("invalid rp_version '%s'" % rp_version)

        if rp_version.startswith('@'):
            rp_version  = rp_version[1:]  # strip '@'


        # ----------------------------------------------------------------------
        # sanity checks
        if not python_dist        : raise RuntimeError("missing python distribution")
        if not virtenv_dist       : raise RuntimeError("missing virtualenv distribution")
        if not agent_spawner      : raise RuntimeError("missing agent spawner")
        if not agent_scheduler    : raise RuntimeError("missing agent scheduler")
        if not resource_manager   : raise RuntimeError("missing resource manager")
        if not agent_launch_method: raise RuntimeError("missing agentlaunch method")
        if not task_launch_method : raise RuntimeError("missing task launch method")

        # massage some values
        if not queue:
            queue = default_queue

        if  cleanup and isinstance(cleanup, bool):
            #  l : log files
            #  u : unit work dirs
            #  v : virtualenv
            #  e : everything (== pilot sandbox)
            if shared_filesystem:
                cleanup = 'luve'
            else:
                # we cannot clean the sandbox from within the agent, as the hop
                # staging would then fail, and we'd get nothing back.
                # FIXME: cleanup needs to be done by the pmgr.launcher, or
                #        someone else, really, after fetching all logs and
                #        profiles.
                cleanup = 'luv'

            # we never cleanup virtenvs which are not private
            if virtenv_mode != 'private':
                cleanup = cleanup.replace('v', '')

        # use local VE ?
        if virtenv_mode == 'local':
<<<<<<< HEAD
            virtenv_mode = 'use'
            virtenv      = sys.base_prefix

        # add dists to staging files, if needed
        if rp_version in ['local', 'debug']:
            sdist_names = [ru.sdist_name, rs.sdist_name, self._rp_sdist_name]
            sdist_paths = [ru.sdist_path, rs.sdist_path, self._rp_sdist_path]
        else:
            sdist_names = list()
            sdist_paths = list()
=======
            if os.environ.get('VIRTUAL_ENV'):
                python_dist = 'default'
                virtenv     = os.environ['VIRTUAL_ENV']
            elif os.environ.get('CONDA_PREFIX'):
                python_dist = 'anaconda'
                virtenv     = os.environ['CONDA_PREFIX']
            else:
                # we can't use local
                self._log.error('virtenv_mode is local, no local env found')
                raise ValueError('no local env found')
>>>>>>> 96b087de

        # if cores_per_node is set (!= None), then we need to
        # allocation full nodes, and thus round up
        if cores_per_node:
            cores_per_node = int(cores_per_node)
            number_cores   = int(cores_per_node *
                             math.ceil(float(number_cores) / cores_per_node))

        # if gpus_per_node is set (!= None), then we need to
        # allocation full nodes, and thus round up
        if gpus_per_node:
            gpus_per_node = int(gpus_per_node)
            number_gpus   = int(gpus_per_node *
                            math.ceil(float(number_gpus) / gpus_per_node))

        # set mandatory args
        bootstrap_args  = ""

        # add dists to staging files, if needed:
        # don't stage on `rp_version==installed` or `virtenv_mode==local`
        if rp_version   == 'installed' or \
           virtenv_mode == 'local'     :
            sdist_names = list()
            sdist_paths = list()
        else:
            sdist_names = [ru.sdist_name, rs.sdist_name, self._rp_sdist_name]
            sdist_paths = [ru.sdist_path, rs.sdist_path, self._rp_sdist_path]
            bootstrap_args += " -d '%s'" % ':'.join(sdist_names)

        bootstrap_args += " -p '%s'" % pid
        bootstrap_args += " -s '%s'" % sid
        bootstrap_args += " -m '%s'" % virtenv_mode
        bootstrap_args += " -r '%s'" % rp_version
        bootstrap_args += " -b '%s'" % python_dist
        bootstrap_args += " -g '%s'" % virtenv_dist
        bootstrap_args += " -v '%s'" % virtenv
        bootstrap_args += " -y '%d'" % runtime
        bootstrap_args += " -z '%s'" % tar_name

        # set optional args
        if resource_manager == "CCM": bootstrap_args += " -c"
        if forward_tunnel_endpoint:   bootstrap_args += " -f '%s'" % forward_tunnel_endpoint
        if forward_tunnel_endpoint:   bootstrap_args += " -h '%s'" % db_hostport
        if python_interpreter:        bootstrap_args += " -i '%s'" % python_interpreter
        if tunnel_bind_device:        bootstrap_args += " -t '%s'" % tunnel_bind_device
        if cleanup:                   bootstrap_args += " -x '%s'" % cleanup

        if 'RADICAL_BASE' not in str(pre_bootstrap_0):
            pre_bootstrap_0.append('export RADICAL_BASE="%s"'     % resource_sandbox)
            pre_bootstrap_0.append('export RADICAL_BASE_DIR="%s"' % resource_sandbox)

        for arg in pre_bootstrap_0:
            bootstrap_args += " -e '%s'" % arg
        for arg in pre_bootstrap_1:
            bootstrap_args += " -w '%s'" % arg

        agent_cfg['owner']               = 'agent.0'
        agent_cfg['cores']               = number_cores
        agent_cfg['gpus']                = number_gpus
        agent_cfg['spawner']             = agent_spawner
        agent_cfg['scheduler']           = agent_scheduler
        agent_cfg['runtime']             = runtime
        agent_cfg['app_comm']            = app_comm
        agent_cfg['dburl']               = str(database_url)
        agent_cfg['sid']                 = sid
        agent_cfg['pid']                 = pid
        agent_cfg['pmgr']                = self._pmgr
        agent_cfg['logdir']              = '.'
        agent_cfg['pilot_sandbox']       = pilot_sandbox
        agent_cfg['session_sandbox']     = session_sandbox
        agent_cfg['resource_sandbox']    = resource_sandbox
        agent_cfg['resource_manager']    = resource_manager
        agent_cfg['agent_launch_method'] = agent_launch_method
        agent_cfg['task_launch_method']  = task_launch_method
        agent_cfg['mpi_launch_method']   = mpi_launch_method
        agent_cfg['cores_per_node']      = cores_per_node
        agent_cfg['gpus_per_node']       = gpus_per_node
        agent_cfg['lfs_path_per_node']   = lfs_path_per_node
        agent_cfg['lfs_size_per_node']   = lfs_size_per_node
        agent_cfg['cu_tmp']              = cu_tmp
        agent_cfg['export_to_cu']        = export_to_cu
        agent_cfg['cu_pre_exec']         = cu_pre_exec
        agent_cfg['cu_post_exec']        = cu_post_exec
        agent_cfg['resource_cfg']        = copy.deepcopy(rcfg)
        agent_cfg['debug']               = self._log.getEffectiveLevel()

        # we'll also push the agent config into MongoDB
        pilot['cfg'] = agent_cfg

        # ----------------------------------------------------------------------
        # Write agent config dict to a json file in pilot sandbox.

        agent_cfg_name = 'agent.0.cfg'
        cfg_tmp_handle, cfg_tmp_file = tempfile.mkstemp(prefix='rp.agent_cfg.')
        os.close(cfg_tmp_handle)  # file exists now

        # Convert dict to json file
        self._log.debug("Write agent cfg to '%s'.", cfg_tmp_file)
        self._log.debug(pprint.pformat(agent_cfg))
        ru.write_json(agent_cfg, cfg_tmp_file)

        ret['fts'].append({'src': cfg_tmp_file,
                           'tgt': '%s/%s' % (pilot_sandbox, agent_cfg_name),
                           'rem': True})  # purge the tmp file after packing

        # ----------------------------------------------------------------------
        # we also touch the log and profile tarballs in the target pilot sandbox
        ret['fts'].append({'src': '/dev/null',
                           'tgt': '%s/%s' % (pilot_sandbox, '%s.log.tgz' % pid),
                           'rem': False})  # don't remove /dev/null
        # only stage profiles if we profile
        if self._prof.enabled:
            ret['fts'].append({
                           'src': '/dev/null',
                           'tgt': '%s/%s' % (pilot_sandbox, '%s.prof.tgz' % pid),
                           'rem': False})  # don't remove /dev/null

        # check if we have a sandbox cached for that resource.  If so, we have
        # nothing to do.  Otherwise we create the sandbox and stage the RP
        # stack etc.
        #
        # NOTE: this will race when multiple pilot launcher instances are used!
        #
        with self._cache_lock:

            if resource not in self._sandboxes:

                tgt_path = ru.Url(pilot['session_sandbox']).path

                for sdist in sdist_paths:
                    base = os.path.basename(sdist)
<<<<<<< HEAD
                    tgt  = '%s/%s' % (tgt_path, base)
                    self._log.debug('=== %s', tgt)
                    ret['fts'].append({'src': sdist,
                                       'tgt': tgt,
                                       'rem': False})
=======
                    ret['ft'].append({
                        'src': sdist,
                        'tgt': '%s/%s' % (session_sandbox, base),
                        'rem': False
                    })

                # Copy the bootstrap shell script.
                bootstrapper_path = os.path.abspath("%s/agent/%s"
                                  % (self._root_dir, BOOTSTRAPPER_0))
                self._log.debug("use bootstrapper %s", bootstrapper_path)

                ret['ft'].append({
                    'src': bootstrapper_path,
                    'tgt': '%s/%s' % (session_sandbox, BOOTSTRAPPER_0),
                    'rem': False
                })
>>>>>>> 96b087de

                # Some machines cannot run pip due to outdated CA certs.
                # For those, we also stage an updated certificate bundle
                # TODO: use booleans all the way?
                if stage_cacerts:

                    certs = 'cacert.pem.gz'
                    cpath = os.path.abspath("%s/agent/%s" % (self._root_dir, certs))
                    self._log.debug("use CAs %s", cpath)

<<<<<<< HEAD
                    tgt = '%s/%s' % (tgt_path, cc_name)
                    ret['fts'].append({'src': cc_path,
                                       'tgt': tgt,
                                       'rem': False})
=======
                    ret['ft'].append({'src': cpath,
                                      'tgt': '%s/%s' % (session_sandbox, certs),
                                      'rem': False})
>>>>>>> 96b087de

                self._sandboxes[resource] = True

        # always stage the bootstrapper for each pilot, but *not* in the tarball
        bootstrapper_path = os.path.abspath("%s/agent/bootstrap_0.sh"
                                           % self._root_dir)
        tgt = '%s/bootstrap_0.sh' % pilot['pilot_sandbox']
        ret['sds'].append({'source': bootstrapper_path,
                           'target': tgt,
                           'action': rpc.TRANSFER})

        # ----------------------------------------------------------------------
        # Create SAGA Job description and submit the pilot job

        jd = rs.job.Description()

        bootstrap_tgt = '%s/bootstrap_0.sh' % pilot_sandbox

        jd.name                  = job_name
        jd.executable            = "/bin/bash"
        jd.arguments             = ['-l %s %s' % (bootstrap_tgt, bootstrap_args)]
        jd.working_directory     = pilot_sandbox
        jd.project               = project
        jd.output                = "bootstrap_0.out"
        jd.error                 = "bootstrap_0.err"
        jd.total_cpu_count       = number_cores
        jd.total_gpu_count       = number_gpus
        jd.total_physical_memory = required_memory
        jd.processes_per_host    = cores_per_node
        jd.spmd_variation        = spmd_variation
        jd.wall_time_limit       = runtime
        jd.queue                 = queue
        jd.candidate_hosts       = candidate_hosts
        jd.environment           = dict()
        jd.system_architecture   = system_architecture

        # we set any saga_jd_supplement keys which are not already set above
        for key, val in saga_jd_supplement.items():
            if not jd[key]:
                self._log.debug('supplement %s: %s', key, val)
                jd[key] = val

        # set saga job description attribute based on env variable(s)
        if os.environ.get('RADICAL_SAGA_SMT'):
            try:
                jd.system_architecture['smt'] = \
                    int(os.environ['RADICAL_SAGA_SMT'])
            except Exception as e:
                self._log.debug('SAGA SMT not set: %s' % e)

        if self._prof.enabled:
            jd.environment['RADICAL_PROFILE'] = 'TRUE'

        # for condor backends and the like which do not have shared FSs, we add
        # additional staging directives so that the backend system binds the
        # files from the session and pilot sandboxes to the pilot job.
        jd.file_transfer = list()
        if not shared_filesystem:

            jd.file_transfer.extend([
                'site:%s/%s > %s' % (pilot_sandbox,   agent_cfg_name, agent_cfg_name),
                'site:%s/%s.log.tgz > %s.log.tgz' % (pilot_sandbox, pid, pid),
                'site:%s/%s.log.tgz < %s.log.tgz' % (pilot_sandbox, pid, pid)
            ])

            if self._prof.enabled:
                jd.file_transfer.extend([
                    'site:%s/%s.prof.tgz > %s.prof.tgz' % (pilot_sandbox, pid, pid),
                    'site:%s/%s.prof.tgz < %s.prof.tgz' % (pilot_sandbox, pid, pid)
                ])

            for sdist in sdist_names:
                jd.file_transfer.extend([
                    'site:%s/%s > %s' % (session_sandbox, sdist, sdist)
                ])

            if stage_cacerts:
                jd.file_transfer.extend([
                    'site:%s/%s > %s' % (session_sandbox, certs, certs)
                ])

        self._log.debug("Bootstrap command line: %s %s", jd.executable, jd.arguments)

        ret['jd'] = jd
        return ret


    # --------------------------------------------------------------------------
    #
    def _stage_in(self, pilot, sds):
        '''
        Run some input staging directives.
        '''

        resource_sandbox = self._session._get_resource_sandbox(pilot)
        session_sandbox  = self._session._get_session_sandbox (pilot)
        pilot_sandbox    = self._session._get_pilot_sandbox   (pilot)
        client_sandbox   = self._session._get_client_sandbox()

        # contexts for staging url expansion
        rem_ctx = {'pwd'     : pilot_sandbox,
                   'client'  : client_sandbox,
                   'pilot'   : pilot_sandbox,
                   'resource': resource_sandbox}

        loc_ctx = {'pwd'     : client_sandbox,
                   'client'  : client_sandbox,
                   'pilot'   : pilot_sandbox,
                   'resource': resource_sandbox}

        sds = ru.as_list(sds)

        for sd in sds:
            sd['prof_id'] = pilot['uid']

        for sd in sds:
            sd['source'] = str(complete_url(sd['source'], loc_ctx, self._log))
            sd['target'] = str(complete_url(sd['target'], rem_ctx, self._log))

        self._stage(sds)


    # --------------------------------------------------------------------------
    #
    def _stage_out(self, pilot, sds):
        '''
        Run some output staging directives.
        '''

        resource_sandbox = self._session._get_resource_sandbox(pilot)
        session_sandbox  = self._session._get_session_sandbox (pilot)
        pilot_sandbox    = self._session._get_pilot_sandbox   (pilot)
        client_sandbox   = self._session._get_client_sandbox()

        # contexts for staging url expansion
        loc_ctx = {'pwd'     : pilot_sandbox,
                   'client'  : client_sandbox,
                   'pilot'   : pilot_sandbox,
                   'resource': resource_sandbox}

        rem_ctx = {'pwd'     : client_sandbox,
                   'client'  : client_sandbox,
                   'pilot'   : pilot_sandbox,
                   'resource': resource_sandbox}

        sds = ru.as_list(sds)

        for sd in sds:
            sd['prof_id'] = pilot['uid']

        for sd in sds:
            sd['source'] = str(complete_url(sd['source'], self._rem_ctx, self._log))
            sd['target'] = str(complete_url(sd['target'], self._loc_ctx, self._log))

        self._stage(sds)


    # --------------------------------------------------------------------------
    #
    def _stage(self, sds):

        # add uid, ensure its a list, general cleanup
        sds  = expand_staging_directives(sds)
        uids = [sd['uid'] for sd in sds]

        # prepare to wait for completion
        with self._sds_lock:

            self._active_sds = dict()
            for sd in sds:
                sd['state'] = rps.NEW
                self._active_sds[sd['uid']] = sd

            sd_states = [sd['state'] for sd
                                     in  list(self._active_sds.values())
                                     if  sd['uid'] in uids]

        # push them out
        self._stager_queue.put(sds)

        while rps.NEW in sd_states:
            time.sleep(1.0)
            with self._sds_lock:
                sd_states = [sd['state'] for sd
                                         in  list(self._active_sds.values())
                                         if  sd['uid'] in uids]

        if rps.FAILED in sd_states:
            raise RuntimeError('pilot staging failed')


    # --------------------------------------------------------------------------
    #
    def _staging_ack_cb(self, topic, msg):
        '''
        update staging directive state information
        '''

        cmd = msg.get('cmd')
        arg = msg.get('arg')

        if cmd == 'staging_result':

            sds = arg['sds']
            states = {sd['uid']: sd['state'] for sd in self._active_sds.values()}

            with self._sds_lock:
                for sd in arg['sds']:
                    if sd['uid'] in self._active_sds:
                        self._active_sds[sd['uid']]['state'] = sd['state']

            states = {sd['uid']: sd['state'] for sd in self._active_sds.values()}

        return True


# ------------------------------------------------------------------------------
<|MERGE_RESOLUTION|>--- conflicted
+++ resolved
@@ -5,7 +5,6 @@
 
 
 import os
-import sys
 import copy
 import math
 import time
@@ -995,18 +994,6 @@
 
         # use local VE ?
         if virtenv_mode == 'local':
-<<<<<<< HEAD
-            virtenv_mode = 'use'
-            virtenv      = sys.base_prefix
-
-        # add dists to staging files, if needed
-        if rp_version in ['local', 'debug']:
-            sdist_names = [ru.sdist_name, rs.sdist_name, self._rp_sdist_name]
-            sdist_paths = [ru.sdist_path, rs.sdist_path, self._rp_sdist_path]
-        else:
-            sdist_names = list()
-            sdist_paths = list()
-=======
             if os.environ.get('VIRTUAL_ENV'):
                 python_dist = 'default'
                 virtenv     = os.environ['VIRTUAL_ENV']
@@ -1017,7 +1004,6 @@
                 # we can't use local
                 self._log.error('virtenv_mode is local, no local env found')
                 raise ValueError('no local env found')
->>>>>>> 96b087de
 
         # if cores_per_node is set (!= None), then we need to
         # allocation full nodes, and thus round up
@@ -1149,13 +1135,11 @@
 
                 for sdist in sdist_paths:
                     base = os.path.basename(sdist)
-<<<<<<< HEAD
                     tgt  = '%s/%s' % (tgt_path, base)
                     self._log.debug('=== %s', tgt)
                     ret['fts'].append({'src': sdist,
                                        'tgt': tgt,
                                        'rem': False})
-=======
                     ret['ft'].append({
                         'src': sdist,
                         'tgt': '%s/%s' % (session_sandbox, base),
@@ -1167,12 +1151,12 @@
                                   % (self._root_dir, BOOTSTRAPPER_0))
                 self._log.debug("use bootstrapper %s", bootstrapper_path)
 
+                tgt = '%s/%s' % (tgt_path, BOOTSTRAPPER_0)
                 ret['ft'].append({
                     'src': bootstrapper_path,
-                    'tgt': '%s/%s' % (session_sandbox, BOOTSTRAPPER_0),
+                    'tgt': tgt,
                     'rem': False
                 })
->>>>>>> 96b087de
 
                 # Some machines cannot run pip due to outdated CA certs.
                 # For those, we also stage an updated certificate bundle
@@ -1183,16 +1167,10 @@
                     cpath = os.path.abspath("%s/agent/%s" % (self._root_dir, certs))
                     self._log.debug("use CAs %s", cpath)
 
-<<<<<<< HEAD
                     tgt = '%s/%s' % (tgt_path, cc_name)
-                    ret['fts'].append({'src': cc_path,
+                    ret['ft'].append({'src': cc_path,
                                        'tgt': tgt,
                                        'rem': False})
-=======
-                    ret['ft'].append({'src': cpath,
-                                      'tgt': '%s/%s' % (session_sandbox, certs),
-                                      'rem': False})
->>>>>>> 96b087de
 
                 self._sandboxes[resource] = True
 
