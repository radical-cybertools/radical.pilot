--- conflicted
+++ resolved
@@ -154,7 +154,6 @@
 
     # --------------------------------------------------------------------------
     #
-<<<<<<< HEAD
     def _handle_pilot_input_staging(self, pilot, sds):
 
         pid = pilot['uid']
@@ -306,8 +305,6 @@
 
     # --------------------------------------------------------------------------
     #
-=======
->>>>>>> 0b677fc2
     def _pilot_watcher_cb(self):
 
         # FIXME: we should actually use SAGA job state notifications!
