--- conflicted
+++ resolved
@@ -901,7 +901,6 @@
                             number_nodes, cores_per_node, gpus_per_node)
             self._log.debug('nodes: %s [%s %s]',
                             number_nodes, number_cores,   number_gpus)
-<<<<<<< HEAD
 
         else:
 
@@ -912,18 +911,6 @@
                 number_cores   = int(cores_per_node *
                                  math.ceil(float(number_cores) / cores_per_node))
 
-=======
-
-        else:
-
-            # if cores_per_node is set (!= None), then we need to
-            # allocation full nodes, and thus round up
-            if cores_per_node:
-                cores_per_node = int(cores_per_node)
-                number_cores   = int(cores_per_node *
-                                 math.ceil(float(number_cores) / cores_per_node))
-
->>>>>>> c19970fd
             # if gpus_per_node is set (!= None), then we need to
             # allocation full nodes, and thus round up
             if gpus_per_node:
