
__copyright__ = "Copyright 2013-2016, http://radical.rutgers.edu"
__license__   = "MIT"


import os
import copy
import math
import time
import pprint
import shutil
import tempfile
import threading

import radical.saga            as rs
import radical.saga.filesystem as rsfs
import radical.utils           as ru

from .... import pilot         as rp
from ...  import states        as rps
from ...  import constants     as rpc

from .base import PMGRLaunchingComponent

from ...staging_directives import complete_url
from ...staging_directives import TRANSFER, COPY, LINK, MOVE


# ------------------------------------------------------------------------------
# local constants
DEFAULT_AGENT_SPAWNER = 'POPEN'
DEFAULT_RP_VERSION    = 'local'
DEFAULT_VIRTENV_MODE  = 'update'
DEFAULT_VIRTENV_DIST  = 'default'
DEFAULT_AGENT_CONFIG  = 'default'

JOB_CANCEL_DELAY      = 120  # seconds between cancel signal and job kill
JOB_CHECK_INTERVAL    =  60  # seconds between runs of the job state check loop
JOB_CHECK_MAX_MISSES  =   3  # number of times to find a job missing before
                             # declaring it dead

LOCAL_SCHEME   = 'file'
BOOTSTRAPPER_0 = "bootstrap_0.sh"


# ==============================================================================
#
class Default(PMGRLaunchingComponent):

    # --------------------------------------------------------------------------
    #
    def __init__(self, cfg, session):

        PMGRLaunchingComponent.__init__(self, cfg, session)


    # --------------------------------------------------------------------------
    #
    def initialize_child(self):

        # we don't really have an output queue, as we pass control over the
        # pilot jobs to the resource management system (RM).

        self._pilots        = dict()             # dict for all known pilots
        self._pilots_lock   = threading.RLock()  # lock on maipulating the above
        self._checking      = list()             # pilots to check state on
        self._check_lock    = threading.RLock()  # lock on maipulating the above
        self._saga_fs_cache = dict()             # cache of saga directories
        self._saga_js_cache = dict()             # cache of saga job services
        self._sandboxes     = dict()             # cache of resource sandbox URLs
        self._cache_lock    = threading.RLock()  # lock for cache

        self._mod_dir       = os.path.dirname(os.path.abspath(__file__))
        self._root_dir      = "%s/../../"   % self._mod_dir
        self._conf_dir      = "%s/configs/" % self._root_dir

        self.register_input(rps.PMGR_LAUNCHING_PENDING,
                            rpc.PMGR_LAUNCHING_QUEUE, self.work)

        # FIXME: make interval configurable
        self.register_timed_cb(self._pilot_watcher_cb, timer=10.0)

        # we listen for pilot cancel and input staging commands
        self.register_subscriber(rpc.CONTROL_PUBSUB, self._pmgr_control_cb)

        self._log.info(ru.get_version([self._mod_dir, self._root_dir]))
        self._rp_version, _, _, _, self._rp_sdist_name, self._rp_sdist_path = \
                ru.get_version([self._mod_dir, self._root_dir])


    # --------------------------------------------------------------------------
    #
    def finalize_child(self):

        # avoid shutdown races:

        self.unregister_timed_cb(self._pilot_watcher_cb)
        self.unregister_subscriber(rpc.CONTROL_PUBSUB, self._pmgr_control_cb)

        # FIXME: always kill all saga jobs for non-final pilots at termination,
        #        and set the pilot states to CANCELED.  This will confluct with
        #        disconnect/reconnect semantics.
        with self._pilots_lock:
            pids = list(self._pilots.keys())

        self._cancel_pilots(pids)
        self._kill_pilots(pids)

        with self._cache_lock:
            for url,js in self._saga_js_cache.items():
                self._log.debug('close  js to %s', url)
                js.close()
                self._log.debug('closed js to %s', url)
            self._saga_js_cache.clear()
        self._log.debug('finalized child')


    # --------------------------------------------------------------------------
    #
    def _pmgr_control_cb(self, topic, msg):

        cmd = msg['cmd']
        arg = msg['arg']

        self._log.debug('launcher got %s', msg)

        if cmd == 'pilot_staging_input_request':

            self._handle_pilot_input_staging(arg['pilot'], arg['sds'])


        elif cmd == 'cancel_pilots':

            # on cancel_pilot requests, we forward the DB entries via MongoDB,
            # by pushing a pilot update.  We also mark the pilot for
            # cancelation, so that the pilot watcher can cancel the job after
            # JOB_CANCEL_DELAY seconds, in case the pilot did not react on the
            # command in time.

            pmgr = arg['pmgr']
            pids = arg['uids']

            if pmgr != self._pmgr:
                # this request is not for us to enact
                return True

            if not isinstance(pids, list):
                pids = [pids]

            self._log.info('received pilot_cancel command (%s)', pids)

            self._cancel_pilots(pids)


        return True


    # --------------------------------------------------------------------------
    #
    def _handle_pilot_input_staging(self, pilot, sds):

        pid = pilot['uid']

        # NOTE: no unit sandboxes defined!
        src_context = {'pwd'     : pilot['client_sandbox'],
                       'pilot'   : pilot['pilot_sandbox'],
                       'resource': pilot['resource_sandbox']}
        tgt_context = {'pwd'     : pilot['pilot_sandbox'],
                       'pilot'   : pilot['pilot_sandbox'],
                       'resource': pilot['resource_sandbox']}

        # Iterate over all directives
        for sd in sds:

            # TODO: respect flags in directive

            action = sd['action']
            flags  = sd['flags']
            did    = sd['uid']
            src    = sd['source']
            tgt    = sd['target']

            assert(action in [COPY, LINK, MOVE, TRANSFER])

            self._prof.prof('staging_in_start', uid=pid, msg=did)

            src = complete_url(src, src_context, self._log)
            tgt = complete_url(tgt, tgt_context, self._log)

            if action in [COPY, LINK, MOVE]:
                self._prof.prof('staging_in_fail', uid=pid, msg=did)
                raise ValueError("invalid action '%s' on pilot level" % action)

            self._log.info('transfer %s to %s', src, tgt)

            # FIXME: make sure that tgt URL points to the right resource
            # FIXME: honor sd flags if given (recursive...)
            flags = rsfs.CREATE_PARENTS

            if os.path.isdir(src.path):
                flags |= rsfs.RECURSIVE

            # Define and open the staging directory for the pilot
            # We use the target dir construct here, so that we can create
            # the directory if it does not yet exist.

            # url used for cache (sandbox url w/o path)
            tmp      = rs.Url(pilot['pilot_sandbox'])
            tmp.path = '/'
            key = str(tmp)

            self._log.debug("rs.file.Directory ('%s')", key)

            with self._cache_lock:
                if key in self._saga_fs_cache:
                    fs = self._saga_fs_cache[key]

                else:
                    fs = rsfs.Directory(key, session=self._session)
                    self._saga_fs_cache[key] = fs

            fs.copy(src, tgt, flags=flags)

            sd['pmgr_state'] = rps.DONE

            self._prof.prof('staging_in_stop', uid=pid, msg=did)

        self.publish(rpc.CONTROL_PUBSUB, {'cmd': 'pilot_staging_input_result',
                                          'arg': {'pilot': pilot,
                                                  'sds'  : sds}})


    # --------------------------------------------------------------------------
    #
    def _pilot_watcher_cb(self):

        # FIXME: we should actually use SAGA job state notifications!
        # FIXME: check how race conditions are handles: we may detect
        #        a finalized SAGA job and change the pilot state -- but that
        #        pilot may have transitioned into final state via the normal
        #        notification mechanism already.  That probably should be sorted
        #        out by the pilot manager, which will receive notifications for
        #        both transitions.  As long as the final state is the same,
        #        there should be no problem anyway.  If it differs, the
        #        'cleaner' final state should prevail, in this ordering:
        #          cancel
        #          timeout
        #          error
        #          disappeared
        #        This implies that we want to communicate 'final_cause'

        # we don't want to lock our members all the time.  For that reason we
        # use a copy of the pilots_tocheck list and iterate over that, and only
        # lock other members when they are manipulated.

        tc = rs.job.Container()
        with self._pilots_lock, self._check_lock:

            for pid in self._checking:
                tc.add(self._pilots[pid]['job'])

        states = tc.get_states()

        self._log.debug('bulk states: %s', states)

        # if none of the states is final, we have nothing to do.
        # We can't rely on the ordering of tasks and states in the task
        # container, so we hope that the task container's bulk state query lead
        # to a caching of state information, and we thus have cache hits when
        # querying the pilots individually

        final_pilots = list()
        with self._pilots_lock, self._check_lock:

            for pid in self._checking:

                state = self._pilots[pid]['job'].state
                self._log.debug('saga job state: %s %s', pid, state)

                if state in [rs.job.DONE, rs.job.FAILED, rs.job.CANCELED]:
                    pilot = self._pilots[pid]['pilot']
                    if state == rs.job.DONE    : pilot['state'] = rps.DONE
                    if state == rs.job.FAILED  : pilot['state'] = rps.FAILED
                    if state == rs.job.CANCELED: pilot['state'] = rps.CANCELED
                    final_pilots.append(pilot)

        if final_pilots:

            for pilot in final_pilots:

                with self._check_lock:
                    # stop monitoring this pilot
                    self._checking.remove(pilot['uid'])

                self._log.debug('final pilot %s %s', pilot['uid'], pilot['state'])

            self.advance(final_pilots, push=False, publish=True)

        # all checks are done, final pilots are weeded out.  Now check if any
        # pilot is scheduled for cancellation and is overdue, and kill it
        # forcefully.
        to_cancel  = list()
        with self._pilots_lock:

            for pid in self._pilots:

                pilot   = self._pilots[pid]['pilot']
                time_cr = pilot.get('cancel_requested')

                # check if the pilot is final meanwhile
                if pilot['state'] in rps.FINAL:
                    continue

                if time_cr and time_cr + JOB_CANCEL_DELAY < time.time():
                    self._log.debug('pilot needs killing: %s :  %s + %s < %s',
                            pid, time_cr, JOB_CANCEL_DELAY, time.time())
                    del(pilot['cancel_requested'])
                    self._log.debug(' cancel pilot %s', pid)
                    to_cancel.append(pid)

        if to_cancel:
            self._kill_pilots(to_cancel)

        return True


    # --------------------------------------------------------------------------
    #
    def _cancel_pilots(self, pids):
        '''
        Send a cancellation request to the pilots.  This call will not wait for
        the request to get enacted, nor for it to arrive, but just send it.
        '''

        if not pids or not self._pilots:
            # nothing to do
            return

        # send the cancelation request to the pilots
        # FIXME: the cancellation request should not go directly to the DB, but
        #        through the DB abstraction layer...
        self._session._dbs.pilot_command('cancel_pilot', [], pids)
        self._log.debug('pilot(s).need(s) cancellation %s', pids)

        # recod time of request, so that forceful termination can happen
        # after a certain delay
        now = time.time()
        with self._pilots_lock:
            for pid in pids:
                if pid in self._pilots:
                    self._log.debug('update cancel req: %s %s', pid, now)
                    self._pilots[pid]['pilot']['cancel_requested'] = now


    # --------------------------------------------------------------------------
    #
    def _kill_pilots(self, pids):
        '''
        Forcefully kill a set of pilots.  For pilots which have just recently be
        cancelled, we will wait a certain amount of time to give them a chance
        to termimate on their own (which allows to flush profiles and logfiles,
        etc).  After that delay, we'll make sure they get killed.
        '''

        self._log.debug('killing pilots: %s', pids)

        if not pids or not self._pilots:
            # nothing to do
            return

        # find the most recent cancellation request
        with self._pilots_lock:
            self._log.debug('killing pilots: %s',
                              [p['pilot'].get('cancel_requested', 0)
                               for p in list(self._pilots.values())])
            last_cancel = max([p['pilot'].get('cancel_requested', 0)
                               for p in list(self._pilots.values())])

        self._log.debug('killing pilots: last cancel: %s', last_cancel)

        # we wait for up to JOB_CANCEL_DELAY for a pilt
        while time.time() < (last_cancel + JOB_CANCEL_DELAY):

            self._log.debug('killing pilots: check %s < %s + %s',
                    time.time(), last_cancel, JOB_CANCEL_DELAY)

            alive_pids = list()
            for pid in pids:

                if pid not in self._pilots:
                    self._log.error('unknown: %s', pid)
                    raise ValueError('unknown pilot %s' % pid)

                pilot = self._pilots[pid]['pilot']
                if pilot['state'] not in rp.FINAL:
                    self._log.debug('killing pilots: alive %s', pid)
                    alive_pids.append(pid)
                else:
                    self._log.debug('killing pilots: dead  %s', pid)

            pids = alive_pids
            if not alive_pids:
                # nothing to do anymore
                return

            # avoid busy poll)
            time.sleep(1)

        to_advance = list()

        # we don't want the watcher checking for these pilot anymore
        with self._check_lock:
            for pid in pids:
                if pid in self._checking:
                    self._checking.remove(pid)


        self._log.debug('killing pilots: kill! %s', pids)
        try:
            with self._pilots_lock:
                tc = rs.job.Container()
                for pid in pids:

                    if pid not in self._pilots:
                        self._log.error('unknown: %s', pid)
                        raise ValueError('unknown pilot %s' % pid)

                    pilot = self._pilots[pid]['pilot']
                    job   = self._pilots[pid]['job']

                    if pilot['state'] in rp.FINAL:
                        continue

                    self._log.debug('plan cancellation of %s : %s', pilot, job)
                    to_advance.append(pilot)
                    self._log.debug('request cancel for %s', pilot['uid'])
                    tc.add(job)

                self._log.debug('cancellation start')
                tc.cancel()
                tc.wait()
                self._log.debug('cancellation done')

            # set canceled state
            self.advance(to_advance, state=rps.CANCELED, push=False, publish=True)

        except Exception:
            self._log.exception('pilot kill failed')

        return True


    # --------------------------------------------------------------------------
    #
    def work(self, pilots):

        if not isinstance(pilots, list):
            pilots = [pilots]

        self.advance(pilots, rps.PMGR_LAUNCHING, publish=True, push=False)

        # We can only use bulk submission for pilots which go to the same
        # target, thus we sort them into buckets and lunch the buckets
        # individually
        buckets = dict()
        for pilot in pilots:
            resource = pilot['description']['resource']
            schema   = pilot['description']['access_schema']
            if resource not in buckets:
                buckets[resource] = dict()
            if schema not in buckets[resource]:
                buckets[resource][schema] = list()
            buckets[resource][schema].append(pilot)

        for resource in buckets:

            for schema in buckets[resource]:

                try:
                    pilots = buckets[resource][schema]
                    pids   = [p['uid'] for p in pilots]
                    self._log.info("Launching pilots on %s: %s", resource, pids)

                    self._start_pilot_bulk(resource, schema, pilots)

                    self.advance(pilots, rps.PMGR_ACTIVE_PENDING, push=False, publish=True)

                except Exception:
                    self._log.exception('bulk launch failed')
                    self.advance(pilots, rps.FAILED, push=False, publish=True)


    # --------------------------------------------------------------------------
    #
    def _start_pilot_bulk(self, resource, schema, pilots):
        """
        For each pilot, we prepare by determining what files need to be staged,
        and what job description needs to be submitted.

        We expect `_prepare_pilot(resource, pilot)` to return a dict with:

            {
              'js': saga.job.Description,
              'ft': [
                { 'src': string  # absolute source file name
                  'tgt': string  # relative target file name
                  'rem': bool    # shall we remove src?
                },
                ... ]
            }

        When transfering data, we'll ensure that each src is only transferred
        once (in fact, we put all src files into a tarball and unpack that on
        the target side).

        The returned dicts are expected to only contain files which actually
        need staging, ie. which have not been staged during a previous pilot
        submission.  That implies one of two things: either this component is
        stateful, and remembers what has been staged -- which makes it difficult
        to use multiple component instances; or the component inspects the
        target resource for existing files -- which involves additional
        expensive remote hops.
        FIXME: since neither is implemented at this point we won't discuss the
               tradeoffs further -- right now files are unique per pilot bulk.

        Once all dicts are collected, we create one additional file which
        contains the staging information, and then pack all src files into
        a tarball for staging.  We transfer the tarball, and *immediately*
        trigger the untaring on the target resource, which is thus *not* part of
        the bootstrapping process.
        NOTE: this is to avoid untaring race conditions for multiple pilots, and
              also to simplify bootstrapping dependencies -- the bootstrappers
              are likely within the tarball after all...
        """

        rcfg = self._session.get_resource_config(resource, schema)
        sid  = self._session.uid

        # ----------------------------------------------------------------------
        # the rcfg can contain keys with string expansion placeholders where
        # values from the pilot description need filling in.  A prominent
        # example is `%(pd.project)s`, where the pilot description's `PROJECT`
        # value needs to be filled in (here in lowercase).
        #
        # FIXME: right now we assume all pilot descriptions to contain similar
        #        entries, so that the expansion is only done on the first PD.
        expand = dict()
        pd     = pilots[0]['description']
        for k,v in pd.items():
            if v is None:
                v = ''
            expand['pd.%s' % k] = v
            if isinstance(v, str):
                expand['pd.%s' % k.upper()] = v.upper()
                expand['pd.%s' % k.lower()] = v.lower()
            else:
                expand['pd.%s' % k.upper()] = v
                expand['pd.%s' % k.lower()] = v

        for k in rcfg:
            if isinstance(rcfg[k], str):
                orig     = rcfg[k]
                rcfg[k]  = rcfg[k] % expand
                expanded = rcfg[k]
                if orig != expanded:
                    self._log.debug('RCFG:\n%s\n%s', orig, expanded)

        # we create a fake session_sandbox with all pilot_sandboxes in /tmp, and
        # then tar it up.  Once we untar that tarball on the target machine, we
        # should have all sandboxes and all files required to bootstrap the
        # pilots
        # FIXME: on untar, there is a race between multiple launcher components
        #        within the same session toward the same target resource.
        tmp_dir  = os.path.abspath(tempfile.mkdtemp(prefix='rp_agent_tar_dir'))
        tar_name = '%s.%s.tgz' % (sid, self.uid)
        tar_tgt  = '%s/%s'     % (tmp_dir, tar_name)
        tar_url  = rs.Url('file://localhost/%s' % tar_tgt)

        # we need the session sandbox url, but that is (at least in principle)
        # dependent on the schema to use for pilot startup.  So we confirm here
        # that the bulk is consistent wrt. to the schema.
        # FIXME: if it is not, it needs to be splitted into schema-specific
        # sub-bulks
        schema = pd.get('access_schema')
        for pilot in pilots[1:]:
            assert(schema == pilot['description'].get('access_schema')), \
                    'inconsistent scheme on launch / staging'

        # get and expand sandboxes
        session_sandbox = self._session._get_session_sandbox(pilots[0]).path
        session_sandbox = session_sandbox % expand


        # we will create the session sandbox before we untar, so we can use that
        # as workdir, and pack all paths relative to that session sandbox.  That
        # implies that we have to recheck that all URLs in fact do point into
        # the session sandbox.

        ft_list = list()  # files to stage
        jd_list = list()  # jobs  to submit
        for pilot in pilots:
            info = self._prepare_pilot(resource, rcfg, pilot, expand)
            ft_list += info['ft']
            jd_list.append(info['jd'])
            self._prof.prof('staging_in_start', uid=pilot['uid'])

        for ft in ft_list:
            src     = os.path.abspath(ft['src'])
            tgt     = os.path.relpath(os.path.normpath(ft['tgt']), session_sandbox)
          # src_dir = os.path.dirname(src)
            tgt_dir = os.path.dirname(tgt)

            if tgt_dir.startswith('..'):
                raise ValueError('staging target %s outside of pilot sandbox' % ft['tgt'])

            if not os.path.isdir('%s/%s' % (tmp_dir, tgt_dir)):
                os.makedirs('%s/%s' % (tmp_dir, tgt_dir))

            if src == '/dev/null':
                # we want an empty file -- touch it (tar will refuse to
                # handle a symlink to /dev/null)
                open('%s/%s' % (tmp_dir, tgt), 'a').close()
            else:
                os.symlink(src, '%s/%s' % (tmp_dir, tgt))

        # tar.  If any command fails, this will raise.
        cmd = "cd %s && tar zchf %s *" % (tmp_dir, tar_tgt)
        self._log.debug('cmd: %s', cmd)
<<<<<<< HEAD

=======
>>>>>>> bcf9a01f
        out, err, ret = ru.sh_callout(cmd, shell=True)

        if ret:
            self._log.debug('out: %s', out)
            self._log.debug('err: %s', err)
            raise RuntimeError('callout failed')

        # remove all files marked for removal-after-pack
        for ft in ft_list:
            if ft['rem']:
                os.unlink(ft['src'])

        fs_endpoint = rcfg['filesystem_endpoint']
        fs_url      = rs.Url(fs_endpoint)

        self._log.debug("rs.file.Directory ('%s')", fs_url)

        with self._cache_lock:
            if fs_url in self._saga_fs_cache:
                fs = self._saga_fs_cache[fs_url]
            else:
                fs = rsfs.Directory(fs_url, session=self._session)
                self._saga_fs_cache[fs_url] = fs

        tar_rem      = rs.Url(fs_url)
        tar_rem.path = "%s/%s" % (session_sandbox, tar_name)

        fs.copy(tar_url, tar_rem, flags=rsfs.CREATE_PARENTS)

        shutil.rmtree(tmp_dir)

        # we now need to untar on the target machine.
        js_url = ru.Url(pilots[0]['js_url'])

        # well, we actually don't need to talk to the lrms, but only need
        # a shell on the headnode.  That seems true for all LRMSs we use right
        # now.  So, lets convert the URL:
        if '+' in js_url.scheme:
            parts = js_url.scheme.split('+')
            if 'gsissh' in parts: js_url.scheme = 'gsissh'
            elif  'ssh' in parts: js_url.scheme = 'ssh'
        else:
            # In the non-combined '+' case we need to distinguish between
            # a url that was the result of a hop or a local lrms.
            if js_url.scheme not in ['ssh', 'gsissh']:
                js_url.scheme = 'fork'
                js_url.host   = 'localhost'

        with self._cache_lock:
            if  js_url in self._saga_js_cache:
                js_tmp  = self._saga_js_cache[js_url]
            else:
                js_tmp  = rs.job.Service(js_url, session=self._session)
                self._saga_js_cache[js_url] = js_tmp

      # cmd = "tar zmxvf %s/%s -C / ; rm -f %s" % \
        cmd = "tar zmxvf %s/%s -C %s" % \
                (session_sandbox, tar_name, session_sandbox)
        j = js_tmp.run_job(cmd)
        j.wait()

        self._log.debug('tar cmd : %s', cmd)
        self._log.debug('tar done: %s, %s, %s', j.state, j.stdout, j.stderr)

        for pilot in pilots:
            self._prof.prof('staging_in_stop',  uid=pilot['uid'])
            self._prof.prof('submission_start', uid=pilot['uid'])

        # look up or create JS for actual pilot submission.  This might result
        # in the same js url as above, or not.
        js_ep  = rcfg['job_manager_endpoint']
        with self._cache_lock:
            if js_ep in self._saga_js_cache:
                js = self._saga_js_cache[js_ep]
            else:
                js = rs.job.Service(js_ep, session=self._session)
                self._saga_js_cache[js_ep] = js

        # now that the scripts are in place and configured,
        # we can launch the agent
        jc = rs.job.Container()

        for jd in jd_list:
            self._log.debug('jd: %s', pprint.pformat(jd.as_dict()))
            jc.add(js.create_job(jd))

        jc.run()

        # we assume here that the tasks arrive in the same order as the job
        # descriptions.  For uniform sets of pilots the order does not matter
        # much though.  Either way, this needs confirming on SAGA level
        # FIXME
        for j,jd in zip(jc.get_tasks(), jd_list):

            # do a quick error check
            if j.state == rs.FAILED:
                self._log.error('%s: %s : %s : %s', j.id, j.state, j.stderr, j.stdout)
                raise RuntimeError("SAGA Job state is FAILED. (%s)" % jd.name)

            pilot = None
            pid   = jd.name
            for p in pilots:
                if p['uid'] == pid:
                    pilot = p
                    break

            assert(pilot)

            # Update the Pilot's state to 'PMGR_ACTIVE_PENDING' if SAGA job
            # submission was successful.  Since the pilot leaves the scope of
            # the PMGR for the time being, we update the complete DB document
            pilot['$all'] = True

            # FIXME: update the right pilot
            with self._pilots_lock:

                self._pilots[pid] = dict()
                self._pilots[pid]['pilot'] = pilot
                self._pilots[pid]['job']   = j

            # make sure we watch that pilot
            with self._check_lock:
                self._checking.append(pid)

        for pilot in pilots:
            self._prof.prof('submission_stop', uid=pilot['uid'])


    # --------------------------------------------------------------------------
    #
    def _prepare_pilot(self, resource, rcfg, pilot, expand):

        pid = pilot["uid"]
        ret = {'ft': list(),
               'jd': None  }

        # ----------------------------------------------------------------------
        # Database connection parameters
        sid           = self._session.uid
        database_url  = self._session.dburl

        # some default values are determined at runtime
        default_virtenv = '%%(resource_sandbox)s/ve.%s.%s' % \
                          (resource, self._rp_version)

        # ----------------------------------------------------------------------
        # pilot description and resource configuration
        number_cores    = pilot['description']['cores']
        number_gpus     = pilot['description']['gpus']
        runtime         = pilot['description']['runtime']
        app_comm        = pilot['description']['app_comm']
        queue           = pilot['description']['queue']
        project         = pilot['description']['project']
        cleanup         = pilot['description']['cleanup']
        memory          = pilot['description']['memory']
        candidate_hosts = pilot['description']['candidate_hosts']

        # ----------------------------------------------------------------------
        # get parameters from resource cfg, set defaults where needed
        agent_launch_method     = rcfg.get('agent_launch_method')
        agent_dburl             = rcfg.get('agent_mongodb_endpoint', database_url)
        agent_spawner           = rcfg.get('agent_spawner',       DEFAULT_AGENT_SPAWNER)
        rc_agent_config         = rcfg.get('agent_config',        DEFAULT_AGENT_CONFIG)
        agent_scheduler         = rcfg.get('agent_scheduler')
        tunnel_bind_device      = rcfg.get('tunnel_bind_device')
        default_queue           = rcfg.get('default_queue')
        forward_tunnel_endpoint = rcfg.get('forward_tunnel_endpoint')
        lrms                    = rcfg.get('lrms')
        mpi_launch_method       = rcfg.get('mpi_launch_method', '')
        pre_bootstrap_0         = rcfg.get('pre_bootstrap_0', [])
        pre_bootstrap_1         = rcfg.get('pre_bootstrap_1', [])
        python_interpreter      = rcfg.get('python_interpreter')
        task_launch_method      = rcfg.get('task_launch_method')
        rp_version              = rcfg.get('rp_version',          DEFAULT_RP_VERSION)
        virtenv_mode            = rcfg.get('virtenv_mode',        DEFAULT_VIRTENV_MODE)
        virtenv                 = rcfg.get('virtenv',             default_virtenv)
        cores_per_node          = rcfg.get('cores_per_node', 0)
        gpus_per_node           = rcfg.get('gpus_per_node',  0)
        lfs_path_per_node       = rcfg.get('lfs_path_per_node', None)
        lfs_size_per_node       = rcfg.get('lfs_size_per_node',  0)
        python_dist             = rcfg.get('python_dist')
        virtenv_dist            = rcfg.get('virtenv_dist',        DEFAULT_VIRTENV_DIST)
        cu_tmp                  = rcfg.get('cu_tmp')
        spmd_variation          = rcfg.get('spmd_variation')
        shared_filesystem       = rcfg.get('shared_filesystem', True)
        stage_cacerts           = rcfg.get('stage_cacerts', False)
        cu_pre_exec             = rcfg.get('cu_pre_exec')
        cu_post_exec            = rcfg.get('cu_post_exec')
        export_to_cu            = rcfg.get('export_to_cu')
        mandatory_args          = rcfg.get('mandatory_args', [])
        saga_jd_supplement      = rcfg.get('saga_jd_supplement', {})

        import pprint
        self._log.debug(cores_per_node)
        self._log.debug(pprint.pformat(rcfg))

        # make sure that mandatory args are known
        for ma in mandatory_args:
            if pilot['description'].get(ma) is None:
                raise  ValueError('attribute "%s" is required for "%s"'
                                 % (ma, resource))

        # get pilot and global sandbox
        resource_sandbox = self._session._get_resource_sandbox(pilot)
        session_sandbox  = self._session._get_session_sandbox (pilot)
        pilot_sandbox    = self._session._get_pilot_sandbox   (pilot)
        client_sandbox   = self._session._get_client_sandbox  ()

        pilot['resource_sandbox'] = str(resource_sandbox) % expand
        pilot['session_sandbox']  = str(session_sandbox)  % expand
        pilot['pilot_sandbox']    = str(pilot_sandbox)    % expand
        pilot['client_sandbox']   = str(client_sandbox)

        # from here on we need only paths
        resource_sandbox = resource_sandbox.path % expand
        session_sandbox  = session_sandbox .path % expand
        pilot_sandbox    = pilot_sandbox   .path % expand
        client_sandbox   = client_sandbox  # not expanded

        # Agent configuration that is not part of the public API.
        # The agent config can either be a config dict, or
        # a string pointing to a configuration name.  If neither
        # is given, check if 'RADICAL_PILOT_AGENT_CONFIG' is
        # set.  The last fallback is 'agent_default'
        agent_config = pilot['description'].get('_config')
        if not agent_config:
            agent_config = os.environ.get('RADICAL_PILOT_AGENT_CONFIG')
        if not agent_config:
            agent_config = rc_agent_config

        if isinstance(agent_config, dict):

            # use dict as is
            agent_cfg = agent_config

        elif isinstance(agent_config, str):
            try:
                # interpret as a config name
                agent_cfg_file = os.path.join(self._conf_dir, "agent_%s.json" % agent_config)

                self._log.info("Read agent config file: %s",  agent_cfg_file)
                agent_cfg = ru.read_json(agent_cfg_file)

                # allow for user level overload
                user_cfg_file = '%s/.radical/pilot/config/%s' \
                              % (os.environ['HOME'], os.path.basename(agent_cfg_file))

                if os.path.exists(user_cfg_file):
                    self._log.info("merging user config: %s" % user_cfg_file)
                    user_cfg = ru.read_json(user_cfg_file)
                    ru.dict_merge (agent_cfg, user_cfg, policy='overwrite')

            except Exception as e:
                self._log.exception("Error reading agent config file: %s" % e)
                raise

        else:
            # we can't handle this type
            raise TypeError('agent config must be string (config name) or dict')

        # expand variables in virtenv string
        virtenv = virtenv % {'pilot_sandbox'   : pilot_sandbox,
                             'session_sandbox' : session_sandbox,
                             'resource_sandbox': resource_sandbox}

        # Check for deprecated global_virtenv
        if 'global_virtenv' in rcfg:
            raise RuntimeError("'global_virtenv' is deprecated (%s)" % resource)

        # Create a host:port string for use by the bootstrap_0.
        db_url = rs.Url(agent_dburl)
        if db_url.port:
            db_hostport = "%s:%d" % (db_url.host, db_url.port)
        else:
            db_hostport = "%s:%d" % (db_url.host, 27017)  # mongodb default

        # ----------------------------------------------------------------------
        # the version of the agent is derived from
        # rp_version, which has the following format
        # and interpretation:
        #
        # case rp_version:
        #   @<token>:
        #   @tag/@branch/@commit: # no sdist staging
        #       git clone $github_base radical.pilot.src
        #       (cd radical.pilot.src && git checkout token)
        #       pip install -t $VIRTENV/rp_install/ radical.pilot.src
        #       rm -rf radical.pilot.src
        #       export PYTHONPATH=$VIRTENV/rp_install:$PYTHONPATH
        #
        #   release: # no sdist staging
        #       pip install -t $VIRTENV/rp_install radical.pilot
        #       export PYTHONPATH=$VIRTENV/rp_install:$PYTHONPATH
        #
        #   local: # needs sdist staging
        #       tar zxf $sdist.tgz
        #       pip install -t $VIRTENV/rp_install $sdist/
        #       export PYTHONPATH=$VIRTENV/rp_install:$PYTHONPATH
        #
        #   debug: # needs sdist staging
        #       tar zxf $sdist.tgz
        #       pip install -t $SANDBOX/rp_install $sdist/
        #       export PYTHONPATH=$SANDBOX/rp_install:$PYTHONPATH
        #
        #   installed: # no sdist staging
        #       true
        # esac
        #
        # virtenv_mode
        #   private : error  if ve exists, otherwise create, then use
        #   update  : update if ve exists, otherwise create, then use
        #   create  : use    if ve exists, otherwise create, then use
        #   use     : use    if ve exists, otherwise error,  then exit
        #   recreate: delete if ve exists, otherwise create, then use
        #
        # examples   :
        #   virtenv@v0.20
        #   virtenv@devel
        #   virtenv@release
        #   virtenv@installed
        #   stage@local
        #   stage@/tmp/my_agent.py
        #
        # Note that some combinations may be invalid,
        # specifically in the context of virtenv_mode.  If, for
        # example, virtenv_mode is 'use', then the 'virtenv:tag'
        # will not make sense, as the virtenv is not updated.
        # In those cases, the virtenv_mode is honored, and
        # a warning is printed.
        #
        # Also, the 'stage' mode can only be combined with the
        # 'local' source, or with a path to the agent (relative
        # to root_dir, or absolute).
        #
        # A rp_version which does not adhere to the
        # above syntax is ignored, and the fallback stage@local
        # is used.

        if not rp_version.startswith('@') and \
               rp_version not in ['installed', 'local', 'debug', 'release']:
            raise ValueError("invalid rp_version '%s'" % rp_version)

        if rp_version.startswith('@'):
            rp_version  = rp_version[1:]  # strip '@'


        # ----------------------------------------------------------------------
        # sanity checks
        if not python_dist        : raise RuntimeError("missing python distribution")
        if not virtenv_dist       : raise RuntimeError("missing virtualenv distribution")
        if not agent_spawner      : raise RuntimeError("missing agent spawner")
        if not agent_scheduler    : raise RuntimeError("missing agent scheduler")
        if not lrms               : raise RuntimeError("missing LRMS")
        if not agent_launch_method: raise RuntimeError("missing agentlaunch method")
        if not task_launch_method : raise RuntimeError("missing task launch method")

        # massage some values
        if not queue:
            queue = default_queue

        if  cleanup and isinstance(cleanup, bool):
            #  l : log files
            #  u : unit work dirs
            #  v : virtualenv
            #  e : everything (== pilot sandbox)
            if shared_filesystem:
                cleanup = 'luve'
            else:
                # we cannot clean the sandbox from within the agent, as the hop
                # staging would then fail, and we'd get nothing back.
                # FIXME: cleanup needs to be done by the pmgr.launcher, or
                #        someone else, really, after fetching all logs and
                #        profiles.
                cleanup = 'luv'

            # we never cleanup virtenvs which are not private
            if virtenv_mode != 'private':
                cleanup = cleanup.replace('v', '')

        # add dists to staging files, if needed
        if rp_version in ['local', 'debug']:
            sdist_names = [ru.sdist_name, rs.sdist_name, self._rp_sdist_name]
            sdist_paths = [ru.sdist_path, rs.sdist_path, self._rp_sdist_path]
        else:
            sdist_names = list()
            sdist_paths = list()

        # if cores_per_node is set (!= None), then we need to
        # allocation full nodes, and thus round up
        if cores_per_node:
            cores_per_node = int(cores_per_node)
            number_cores   = int(cores_per_node *
                             math.ceil(float(number_cores) / cores_per_node))

        # if gpus_per_node is set (!= None), then we need to
        # allocation full nodes, and thus round up
        if gpus_per_node:
            gpus_per_node = int(gpus_per_node)
            number_gpus   = int(gpus_per_node *
                            math.ceil(float(number_gpus) / gpus_per_node))

        # set mandatory args
        bootstrap_args  = ""
        bootstrap_args += " -d '%s'" % ':'.join(sdist_names)
        bootstrap_args += " -p '%s'" % pid
        bootstrap_args += " -s '%s'" % sid
        bootstrap_args += " -m '%s'" % virtenv_mode
        bootstrap_args += " -r '%s'" % rp_version
        bootstrap_args += " -b '%s'" % python_dist
        bootstrap_args += " -g '%s'" % virtenv_dist
        bootstrap_args += " -v '%s'" % virtenv
        bootstrap_args += " -y '%d'" % runtime

        # set optional args
        if lrms == "CCM":           bootstrap_args += " -c"
        if forward_tunnel_endpoint: bootstrap_args += " -f '%s'" % forward_tunnel_endpoint
        if forward_tunnel_endpoint: bootstrap_args += " -h '%s'" % db_hostport
        if python_interpreter:      bootstrap_args += " -i '%s'" % python_interpreter
        if tunnel_bind_device:      bootstrap_args += " -t '%s'" % tunnel_bind_device
        if cleanup:                 bootstrap_args += " -x '%s'" % cleanup

        for arg in pre_bootstrap_0:
            bootstrap_args += " -e '%s'" % arg
        for arg in pre_bootstrap_1:
            bootstrap_args += " -w '%s'" % arg

        agent_cfg['owner']               = 'agent_0'
        agent_cfg['cores']               = number_cores
        agent_cfg['gpus']                = number_gpus
        agent_cfg['lrms']                = lrms
        agent_cfg['spawner']             = agent_spawner
        agent_cfg['scheduler']           = agent_scheduler
        agent_cfg['runtime']             = runtime
        agent_cfg['app_comm']            = app_comm
        agent_cfg['dburl']               = str(database_url)
        agent_cfg['session_id']          = sid
        agent_cfg['pilot_id']            = pid
        agent_cfg['logdir']              = '.'
        agent_cfg['pilot_sandbox']       = pilot_sandbox
        agent_cfg['session_sandbox']     = session_sandbox
        agent_cfg['resource_sandbox']    = resource_sandbox
        agent_cfg['agent_launch_method'] = agent_launch_method
        agent_cfg['task_launch_method']  = task_launch_method
        agent_cfg['mpi_launch_method']   = mpi_launch_method
        agent_cfg['cores_per_node']      = cores_per_node
        agent_cfg['gpus_per_node']       = gpus_per_node
        agent_cfg['lfs_path_per_node']   = lfs_path_per_node
        agent_cfg['lfs_size_per_node']   = lfs_size_per_node
        agent_cfg['cu_tmp']              = cu_tmp
        agent_cfg['export_to_cu']        = export_to_cu
        agent_cfg['cu_pre_exec']         = cu_pre_exec
        agent_cfg['cu_post_exec']        = cu_post_exec
        agent_cfg['resource_cfg']        = copy.deepcopy(rcfg)
        agent_cfg['debug']               = self._log.getEffectiveLevel()

        # we'll also push the agent config into MongoDB
        pilot['cfg'] = agent_cfg

        # ----------------------------------------------------------------------
        # Write agent config dict to a json file in pilot sandbox.

        agent_cfg_name = 'agent_0.cfg'
        cfg_tmp_handle, cfg_tmp_file = tempfile.mkstemp(prefix='rp.agent_cfg.')
        os.close(cfg_tmp_handle)  # file exists now

        # Convert dict to json file
        self._log.debug("Write agent cfg to '%s'.", cfg_tmp_file)
        self._log.debug(pprint.pformat(agent_cfg))
        ru.write_json(agent_cfg, cfg_tmp_file)

        ret['ft'].append({'src': cfg_tmp_file,
                          'tgt': '%s/%s' % (pilot_sandbox, agent_cfg_name),
                          'rem': True})  # purge the tmp file after packing

        # ----------------------------------------------------------------------
        # we also touch the log and profile tarballs in the target pilot sandbox
        ret['ft'].append({'src': '/dev/null',
                          'tgt': '%s/%s' % (pilot_sandbox, '%s.log.tgz' % pid),
                          'rem': False})  # don't remove /dev/null
        # only stage profiles if we profile
        if self._prof.enabled:
            ret['ft'].append({
                          'src': '/dev/null',
                          'tgt': '%s/%s' % (pilot_sandbox, '%s.prof.tgz' % pid),
                          'rem': False})  # don't remove /dev/null

        # check if we have a sandbox cached for that resource.  If so, we have
        # nothing to do.  Otherwise we create the sandbox and stage the RP
        # stack etc.
        # NOTE: this will race when multiple pilot launcher instances are used!
        with self._cache_lock:

            if resource not in self._sandboxes:

                for sdist in sdist_paths:
                    base = os.path.basename(sdist)
                    ret['ft'].append({'src': sdist,
                                      'tgt': '%s/%s' % (session_sandbox, base),
                                      'rem': False})

                # Copy the bootstrap shell script.
                bootstrapper_path = os.path.abspath("%s/agent/%s"
                                  % (self._root_dir, BOOTSTRAPPER_0))
                self._log.debug("use bootstrapper %s", bootstrapper_path)

                ret['ft'].append({'src': bootstrapper_path,
                                  'tgt': '%s/%s' % (session_sandbox, BOOTSTRAPPER_0),
                                  'rem': False})

                # Some machines cannot run pip due to outdated CA certs.
                # For those, we also stage an updated certificate bundle
                # TODO: use booleans all the way?
                if stage_cacerts:

                    cc_name = 'cacert.pem.gz'
                    cc_path = os.path.abspath("%s/agent/%s" % (self._root_dir, cc_name))
                    self._log.debug("use CAs %s", cc_path)

                    ret['ft'].append({'src': cc_path,
                                      'tgt': '%s/%s' % (session_sandbox, cc_name),
                                      'rem': False})

                self._sandboxes[resource] = True


        # ----------------------------------------------------------------------
        # Create SAGA Job description and submit the pilot job

        jd = rs.job.Description()

        if shared_filesystem:
            bootstrap_tgt = '%s/%s' % (session_sandbox, BOOTSTRAPPER_0)
        else:
            bootstrap_tgt = '%s/%s' % ('.', BOOTSTRAPPER_0)

        jd.name                  = pid
        jd.executable            = "/bin/bash"
        jd.arguments             = ['-l %s' % bootstrap_tgt, bootstrap_args]
        jd.working_directory     = pilot_sandbox
        jd.project               = project
        jd.output                = "bootstrap_0.out"
        jd.error                 = "bootstrap_0.err"
        jd.total_cpu_count       = number_cores
        jd.total_gpu_count       = number_gpus
        jd.processes_per_host    = cores_per_node
        jd.spmd_variation        = spmd_variation
        jd.wall_time_limit       = runtime
        jd.total_physical_memory = memory
        jd.queue                 = queue
        jd.candidate_hosts       = candidate_hosts
        jd.environment           = dict()

        # we set any saga_jd_supplement keys which are not already set above
        for key, val in saga_jd_supplement.items():
            if not jd[key]:
                self._log.debug('supplement %s: %s', key, val)
                jd[key] = val

        if self._prof.enabled:
            jd.environment['RADICAL_PROFILE'] = 'TRUE'

        # for condor backends and the like which do not have shared FSs, we add
        # additional staging directives so that the backend system binds the
        # files from the session and pilot sandboxes to the pilot job.
        jd.file_transfer = list()
        if not shared_filesystem:

            jd.file_transfer.extend([
                'site:%s/%s > %s' % (session_sandbox, BOOTSTRAPPER_0, BOOTSTRAPPER_0),
                'site:%s/%s > %s' % (pilot_sandbox,   agent_cfg_name, agent_cfg_name),
                'site:%s/%s.log.tgz > %s.log.tgz' % (pilot_sandbox, pid, pid),
                'site:%s/%s.log.tgz < %s.log.tgz' % (pilot_sandbox, pid, pid)
            ])

            if self._prof.enabled:
                jd.file_transfer.extend([
                    'site:%s/%s.prof.tgz > %s.prof.tgz' % (pilot_sandbox, pid, pid),
                    'site:%s/%s.prof.tgz < %s.prof.tgz' % (pilot_sandbox, pid, pid)
                ])

            for sdist in sdist_names:
                jd.file_transfer.extend([
                    'site:%s/%s > %s' % (session_sandbox, sdist, sdist)
                ])

            if stage_cacerts:
                jd.file_transfer.extend([
                    'site:%s/%s > %s' % (session_sandbox, cc_name, cc_name)
                ])

        self._log.debug("Bootstrap command line: %s %s", jd.executable, jd.arguments)

        ret['jd'] = jd
        return ret


# ------------------------------------------------------------------------------
<|MERGE_RESOLUTION|>--- conflicted
+++ resolved
@@ -626,10 +626,7 @@
         # tar.  If any command fails, this will raise.
         cmd = "cd %s && tar zchf %s *" % (tmp_dir, tar_tgt)
         self._log.debug('cmd: %s', cmd)
-<<<<<<< HEAD
-
-=======
->>>>>>> bcf9a01f
+
         out, err, ret = ru.sh_callout(cmd, shell=True)
 
         if ret:
