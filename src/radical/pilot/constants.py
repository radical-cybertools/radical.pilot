import saga.filesystem as rsf

# ------------------------------------------------------------------------------
#
# global constants
#
UPDATE_WORKER                  = 'UpdateWorker'

PMGR_LAUNCHING_QUEUE           = 'pmgr_launching_queue'
PMGR_LAUNCHING_COMPONENT       = 'PMGRLaunchingComponent'

UMGR_SCHEDULING_QUEUE          = 'umgr_scheduling_queue'
UMGR_STAGING_INPUT_QUEUE       = 'umgr_staging_input_queue'
UMGR_STAGING_OUTPUT_QUEUE      = 'umgr_staging_output_queue'

UMGR_SCHEDULING_COMPONENT      = 'UMGRSchedulingComponent'
UMGR_STAGING_INPUT_COMPONENT   = 'UMGRStagingInputComponent'
UMGR_STAGING_OUTPUT_COMPONENT  = 'UMGRStagingOutputComponent'
UMGR_UPDATE_WORKER             = 'UMGRUpdateWorker'

AGENT_STAGING_INPUT_QUEUE      = 'agent_staging_input_queue'
AGENT_SCHEDULING_QUEUE         = 'agent_scheduling_queue'
AGENT_EXECUTING_QUEUE          = 'agent_executing_queue'
AGENT_STAGING_OUTPUT_QUEUE     = 'agent_staging_output_queue'
# AGENT_UPDATE_QUEUE             = 'agent_update_queue'

AGENT_STAGING_INPUT_COMPONENT  = 'AgentStagingInputComponent'
AGENT_SCHEDULING_COMPONENT     = 'AgentSchedulingComponent'
AGENT_EXECUTING_COMPONENT      = 'AgentExecutingComponent'
AGENT_STAGING_OUTPUT_COMPONENT = 'AgentStagingOutputComponent'
# AGENT_UPDATE_WORKER            = 'AgentUpdateWorker'

UMGR_UNSCHEDULE_PUBSUB         = 'umgr_unschedule_pubsub'
UMGR_RESCHEDULE_PUBSUB         = 'umgr_reschedule_pubsub'

AGENT_UNSCHEDULE_PUBSUB        = 'agent_unschedule_pubsub'
AGENT_RESCHEDULE_PUBSUB        = 'agent_reschedule_pubsub'

CONTROL_PUBSUB                 = 'control_pubsub'
STATE_PUBSUB                   = 'state_pubsub'
LOG_PUBSUB                     = 'log_pubsub'


# ------------------------------------------------------------------------------
#
# two-state for resource occupation.
#
FREE = 'Free'
BUSY = 'Busy'


# ------------------------------------------------------------------------------
#
# staging defines
#
COPY     = 'Copy'     # local cp
LINK     = 'Link'     # local ln -s
MOVE     = 'Move'     # local mv
TRANSFER = 'Transfer' # saga remote transfer TODO: This might just be a special case of copy

#
# Flags - inherit from RS where possible, add custom ones
#
<<<<<<< HEAD
CREATE_PARENTS = rsf.CREATE_PARENTS  # Create parent directories while writing file
SKIP_FAILED    = 'SkipFailed'     # Don't stage out files if tasks failed
NON_FATAL      = 'NonFatal'       # Don't fail the CU if input is missing
=======
import saga as rs
CREATE_PARENTS = rs.filesystem.CREATE_PARENTS  # Create parent directories while writing file
SKIP_FAILED    = 4096                          # Don't stage out files if tasks failed
NON_FATAL      = 8192                          # Don't fail the CU if input is missing
>>>>>>> 63eb9cb2

#
# Defaults
#
DEFAULT_ACTION   = TRANSFER
DEFAULT_PRIORITY = 0
<<<<<<< HEAD
DEFAULT_FLAGS    = [CREATE_PARENTS]
=======
DEFAULT_FLAGS    = CREATE_PARENTS | SKIP_FAILED
>>>>>>> 63eb9cb2
STAGING_AREA     = 'staging_area'


# scheduler names (and backwards compat)
SCHEDULER_ROUND_ROBIN  = "round_robin"
SCHEDULER_BACKFILLING  = "backfilling"
SCHEDULER_DEFAULT      = SCHEDULER_ROUND_ROBIN
<|MERGE_RESOLUTION|>--- conflicted
+++ resolved
@@ -1,4 +1,3 @@
-import saga.filesystem as rsf
 
 # ------------------------------------------------------------------------------
 #
@@ -61,27 +60,19 @@
 #
 # Flags - inherit from RS where possible, add custom ones
 #
-<<<<<<< HEAD
-CREATE_PARENTS = rsf.CREATE_PARENTS  # Create parent directories while writing file
-SKIP_FAILED    = 'SkipFailed'     # Don't stage out files if tasks failed
-NON_FATAL      = 'NonFatal'       # Don't fail the CU if input is missing
-=======
-import saga as rs
-CREATE_PARENTS = rs.filesystem.CREATE_PARENTS  # Create parent directories while writing file
-SKIP_FAILED    = 4096                          # Don't stage out files if tasks failed
-NON_FATAL      = 8192                          # Don't fail the CU if input is missing
->>>>>>> 63eb9cb2
+import saga.filesystem as rsf
+
+CREATE_PARENTS = rsf.CREATE_PARENTS  # Create parent directories if needed
+SKIP_FAILED    = 4096                # Don't stage out files if tasks failed
+NON_FATAL      = 8192                # Don't fail the CU if input is missing
+
 
 #
 # Defaults
 #
 DEFAULT_ACTION   = TRANSFER
 DEFAULT_PRIORITY = 0
-<<<<<<< HEAD
-DEFAULT_FLAGS    = [CREATE_PARENTS]
-=======
-DEFAULT_FLAGS    = CREATE_PARENTS | SKIP_FAILED
->>>>>>> 63eb9cb2
+DEFAULT_FLAGS    = CREATE_PARENTS
 STAGING_AREA     = 'staging_area'
 
 
@@ -89,3 +80,5 @@
 SCHEDULER_ROUND_ROBIN  = "round_robin"
 SCHEDULER_BACKFILLING  = "backfilling"
 SCHEDULER_DEFAULT      = SCHEDULER_ROUND_ROBIN
+
+# ------------------------------------------------------------------------------
