--- conflicted
+++ resolved
@@ -84,7 +84,7 @@
 import radical.saga.filesystem as _rsf
 
 CREATE_PARENTS = _rsf.CREATE_PARENTS  # Create parent directories if needed
-<<<<<<< HEAD
+RECURSIVE      = _rsf.RECURSIVE       # recursive copy of directories
 NON_FATAL      = 8192                 # Don't fail the Task if input is missing
 
 #
@@ -93,10 +93,6 @@
 DEFAULT_ACTION   = TRANSFER
 DEFAULT_PRIORITY = 0
 DEFAULT_FLAGS    = CREATE_PARENTS
-=======
-RECURSIVE      = _rsf.RECURSIVE       # recursive copy of directories
-NON_FATAL      = 8192                 # Don't fail the Task if input is missing
->>>>>>> 4859c472
 
 
 #
