
__copyright__ = "Copyright 2016, http://radical.rutgers.edu"
__license__   = "MIT"


import time
import threading
import pymongo

import radical.utils as ru

from .. import utils     as rpu
from .. import constants as rpc


# ------------------------------------------------------------------------------
#
DEFAULT_BULK_COLLECTION_TIME =  1.0  # seconds
DEFAULT_BULK_COLLECTION_SIZE =  100  # seconds


# ------------------------------------------------------------------------------
#
class Update(rpu.Worker):
    '''
    An UpdateWorker pushes CU and Pilot state updates to mongodb.  Its instances
    compete for update requests on the update_queue.  Those requests will be
    triplets of collection name, query dict, and update dict.  Update requests
    will be collected into bulks over some time (BULK_COLLECTION_TIME) and
    number (BULK_COLLECTION_SIZE) to reduce number of roundtrips.
    '''

    # --------------------------------------------------------------------------
    #
    def __init__(self, cfg, session):

        self._uid = ru.generate_id('update.%(counter)s', ru.ID_CUSTOM)

        rpu.Worker.__init__(self, cfg, session)


    # --------------------------------------------------------------------------
    #
    @classmethod
    def create(cls, cfg, session):

        return cls(cfg, session)


    # --------------------------------------------------------------------------
    #
    def initialize_child(self):

        self._session_id = self._cfg['session_id']
        self._dburl      = self._cfg['dburl']
        self._owner      = self._cfg['owner']

        # TODO: get db handle from a connected session
        _, db, _, _, _   = ru.mongodb_connect(self._dburl)
        self._mongo_db   = db
        self._coll       = self._mongo_db[self._session_id]
        self._bulk       = self._coll.initialize_ordered_bulk_op()
        self._last       = time.time()        # time of last bulk push
        self._uids       = list()             # list of collected uids
        self._lock       = threading.RLock()  # protect _bulk

        self._bct        = self._cfg.get('bulk_collection_time',
                                          DEFAULT_BULK_COLLECTION_TIME)
        self._bcs        = self._cfg.get('bulk_collection_size',
                                          DEFAULT_BULK_COLLECTION_SIZE)

        self.register_subscriber(rpc.STATE_PUBSUB, self._state_cb)
        self.register_timed_cb(self._idle_cb, timer=self._bct)


    # --------------------------------------------------------------------------
    #
    def stop(self):

        self._session._log.debug('%s stop called', self._uid)
        super(Update, self).stop()


    # --------------------------------------------------------------------------
    #
    def finalize_child(self):

        self.unregister_timed_cb(self._idle_cb)
        self.unregister_subscriber(rpc.STATE_PUBSUB, self._state_cb)


    # --------------------------------------------------------------------------
    #
    def _timed_bulk_execute(self, flush=False):

        # is there anything to execute?
        if not self._uids:
            return True

        now = time.time()
        age = now - self._last

        # only push if flush is forced, or when collection time or size
        # have been exceeded
        if not flush \
           and age < self._bct \
           and len(self._uids) < self._bcs:
            return False

        try:
            res = self._bulk.execute()

        except pymongo.errors.OperationFailure as e:
            self._log.exception('bulk exec error: %s' % e.details)
            raise

        except Exception as e:
            self._log.exception('mongodb error: %s', e)
            raise

        self._prof.prof('update_pushed', msg='bulk size: %d' % len(self._uids))

      # for entry in self._uids:
      #
      #     uid   = entry[0]
      #     state = entry[2]
      #
      #     if state:
      #         self._prof.prof('update_pushed', uid=uid, msg=state)
      #     else:
      #         self._prof.prof('update_pushed', uid=uid)

        # empty bulk, refresh state
        self._last = now
        self._bulk = self._coll.initialize_ordered_bulk_op()
        self._uids = list()

        return True


    # --------------------------------------------------------------------------
    #
    def _idle_cb(self):

        with self._lock:
            self._timed_bulk_execute()

        return True


    # --------------------------------------------------------------------------
    #
    def _state_cb(self, topic, msg):
        '''

        # FIXME: this documentation is not final, nor does it reflect reality!

        'msg' is expected to be of the form ['cmd', 'thing'], where 'thing' is
        an entity to update in the DB, and 'cmd' specifies the mode of update.

        'things' are expected to be dicts with a 'type' and 'uid' field.  If
        either one does not exist, an exception is raised.

        Supported types are:

          - unit
          - pilot

        supported 'cmds':

          - delete      : delete can be delayed until bulk is collected/flushed
          - update      : update can be delayed until bulk is collected/flushed
          - state       : update can be delayed until bulk is collected/flushed
                          only state and state history are updated
          - delete_flush: delete is sent immediately (possibly in a bulk)
          - update_flush: update is sent immediately (possibly in a bulk)
          - state_flush : update is sent immediately (possibly in a bulk)
                          only state and state history are updated
          - flush       : flush pending bulk

        The 'thing' can contains '$set' and '$push' fields, which will then be
        used as given.  For all other fields, we use the following convention:

          - scalar values: use '$set'
          - dict   values: use '$set'
          - list   values: use '$push'

        That implies that all potential 'list' types should be defined in the
        initial 'thing' insert as such, as (potentially empty) lists.

        For 'cmd' in ['state', 'state_flush'], only the 'uid' and 'state' fields
        of the given 'thing' are used, all other fields are ignored.  If 'state'
        does not exist, an exception is raised.
        '''

        try:
            cmd    = msg['cmd']
            things = msg['arg']

          # cmds = ['delete',       'update',       'state',
          #         'delete_flush', 'update_flush', 'state_flush', 'flush']
            if cmd not in ['update']:
                self._log.info('ignore cmd %s', cmd)
                return True

            if not isinstance(things, list):
                things = [things]


            # FIXME: we don't have any error recovery -- any failure to update
            #        state in the DB will thus result in an exception here and tear
            #        down the module.
            for thing in things:

                # got a new request.  Add to bulk (create as needed),
                # and push bulk if time is up.
                uid   = thing['uid']
                ttype = thing['type']
                state = thing['state']

                if 'clone' in uid:
                    # we don't push clone states to DB
                    return True

<<<<<<< HEAD
          # self._prof.prof('update_request', msg=state, uid=uid)
=======
              # self._prof.prof('update_request', msg=state, uid=uid)
>>>>>>> bcf9a01f

                if not state:
                    # nothing to push
                    return True

                # create an update document
                update_dict          = dict()
                update_dict['$set']  = dict()
                update_dict['$push'] = dict()

                for key,val in thing.items():
                    # we never set _id, states (to avoid index clash, duplicated ops)
                    if key not in ['_id', 'states']:
                        update_dict['$set'][key] = val

                # we set state, put (more importantly) we push the state onto the
                # 'states' list, so that we can later get state progression in sync with
                # the state model, even if they have been pushed here out-of-order
                update_dict['$push']['states'] = state

                with self._lock:

<<<<<<< HEAD
                # push the update request onto the bulk
                self._uids.append([uid, ttype, state])
                self._bulk.find  ({'uid'  : uid,
                                   'type' : ttype}) \
                          .update(update_dict)
=======
                    # push the update request onto the bulk
                    self._uids.append([uid, ttype, state])
                    self._bulk.find  ({'uid'  : uid,
                                       'type' : ttype}) \
                              .update(update_dict)
>>>>>>> bcf9a01f

            with self._lock:
                # attempt a timed update
                self._timed_bulk_execute()

            return True

        except:
            return False


# ------------------------------------------------------------------------------
<|MERGE_RESOLUTION|>--- conflicted
+++ resolved
@@ -222,11 +222,7 @@
                     # we don't push clone states to DB
                     return True
 
-<<<<<<< HEAD
-          # self._prof.prof('update_request', msg=state, uid=uid)
-=======
               # self._prof.prof('update_request', msg=state, uid=uid)
->>>>>>> bcf9a01f
 
                 if not state:
                     # nothing to push
@@ -249,19 +245,11 @@
 
                 with self._lock:
 
-<<<<<<< HEAD
-                # push the update request onto the bulk
-                self._uids.append([uid, ttype, state])
-                self._bulk.find  ({'uid'  : uid,
-                                   'type' : ttype}) \
-                          .update(update_dict)
-=======
                     # push the update request onto the bulk
                     self._uids.append([uid, ttype, state])
                     self._bulk.find  ({'uid'  : uid,
                                        'type' : ttype}) \
                               .update(update_dict)
->>>>>>> bcf9a01f
 
             with self._lock:
                 # attempt a timed update
