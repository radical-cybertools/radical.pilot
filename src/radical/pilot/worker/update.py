--- conflicted
+++ resolved
@@ -122,14 +122,11 @@
         for entry in self._uids:
             uid   = entry[0]
             state = entry[2]
-<<<<<<< HEAD
+
             if state:
                 self._prof.prof('update_pushed', uid=uid, msg=state)
             else:
                 self._prof.prof('update_pushed', uid=uid)
-=======
-            self._prof.prof('update_pushed', msg=state, uid=uid)
->>>>>>> 32ae7619
 
         # empty bulk, refresh state
         self._last = now
