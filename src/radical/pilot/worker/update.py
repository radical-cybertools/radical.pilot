--- conflicted
+++ resolved
@@ -53,137 +53,9 @@
     #
     def initialize_child(self):
 
-<<<<<<< HEAD
-        self._session_id    = self._cfg['session_id']
-        self._mongodb_url   = self._cfg['mongodb_url']
-        self._pilot_id      = self._cfg['pilot_id']
-
-        _, db, _, _, _      = ru.mongodb_connect(self._mongodb_url)
-        self._mongo_db      = db
-        self._cinfo         = dict()            # collection cache
-        self._lock          = threading.RLock() # protect _cinfo
-        self._state_cache   = dict()            # used to preserve state ordering
-
-        self.declare_subscriber('state', 'agent_state_pubsub', self.state_cb)
-        self.declare_idle_cb(self.idle_cb, self._cfg.get('bulk_collection_time'))
-
-        # all components use the command channel for control messages
-        self.declare_publisher ('command', rpc.AGENT_COMMAND_PUBSUB)
-
-        # communicate successful startup
-        self.publish('command', {'cmd' : 'alive',
-                                 'arg' : self.cname})
-
-
-    # --------------------------------------------------------------------------
-    #
-    def finalize_child(self):
-
-        # communicate finalization
-        self.publish('command', {'cmd' : 'final',
-                                 'arg' : self.cname})
-
-
-    # --------------------------------------------------------------------------
-    #
-    def _ordered_update(self, cu, state, timestamp=None):
-        """
-        The update worker can receive states for a specific unit in any order.
-        If states are pushed straight to the DB, the state attribute of a unit
-        may not reflect the actual state.  This should be avoided by re-ordering
-        on the client side DB consumption -- but until that is implemented we
-        enforce ordered state pushes to MongoDB.  We do it like this:
-
-          - for each unit arriving in the update worker
-            - check if new state is final
-              - yes: push update, but never push any update again (only update
-                state history)
-              - no:
-                check if all expected earlier states are pushed already
-                - yes: push this state also
-                - no:  only update state history
-        """
-
-        s2i = {rps.NEW                          :  0,
-
-               rps.PENDING                      :  1,
-               rps.PENDING_LAUNCH               :  2,
-               rps.LAUNCHING                    :  3,
-               rps.PENDING_ACTIVE               :  4,
-               rps.ACTIVE                       :  5,
-
-               rps.UNSCHEDULED                  :  6,
-               rps.SCHEDULING                   :  7,
-               rps.PENDING_INPUT_STAGING        :  8,
-               rps.STAGING_INPUT                :  9,
-               rps.AGENT_STAGING_INPUT_PENDING  : 10,
-               rps.AGENT_STAGING_INPUT          : 11,
-               rps.ALLOCATING_PENDING           : 12,
-               rps.ALLOCATING                   : 13,
-               rps.EXECUTING_PENDING            : 14,
-               rps.EXECUTING                    : 15,
-               rps.AGENT_STAGING_OUTPUT_PENDING : 16,
-               rps.AGENT_STAGING_OUTPUT         : 17,
-               rps.PENDING_OUTPUT_STAGING       : 18,
-               rps.STAGING_OUTPUT               : 19,
-
-               rps.DONE                         : 20,
-               rps.CANCELING                    : 21,
-               rps.CANCELED                     : 22,
-               rps.FAILED                       : 23
-               }
-        i2s = {v:k for k,v in s2i.items()}
-        s_max = rps.FAILED
-
-        if not timestamp:
-            timestamp = time.time()
-
-        # we always push state history
-        update_dict = {'$push': {
-                           'statehistory': {
-                               'state'    : state,
-                               'timestamp': timestamp}}}
-        uid = cu['_id']
-
-      # self._log.debug(" === inp %s: %s" % (uid, state))
-
-        if uid not in self._state_cache:
-            self._state_cache[uid] = {'unsent' : list(),
-                                      'final'  : False,
-                                      'last'   : rps.AGENT_STAGING_INPUT_PENDING} # we get the cu in this state
-        cache = self._state_cache[uid]
-
-        # if unit is already final, we don't push state
-        if cache['final']:
-          # self._log.debug(" === fin %s: %s" % (uid, state))
-            return update_dict
-
-        # if unit becomes final, push state and remember it
-        if state in [rps.DONE, rps.FAILED, rps.CANCELED]:
-            cache['final'] = True
-            cache['last']  = state
-            update_dict['$set'] = {'state': state}
-          # self._log.debug(" === Fin %s: %s" % (uid, state))
-            return update_dict
-
-        # check if we have any consecutive list beyond 'last' in unsent
-        cache['unsent'].append(state)
-      # self._log.debug(" === lst %s: %s %s" % (uid, cache['last'], cache['unsent']))
-        new_state = None
-        for i in range(s2i[cache['last']]+1, s2i[s_max]):
-          # self._log.debug(" === chk %s: %s in %s" % (uid, i2s[i], cache['unsent']))
-            if i2s[i] in cache['unsent']:
-                new_state = i2s[i]
-                cache['unsent'].remove(i2s[i])
-              # self._log.debug(" === uns %s: %s" % (uid, new_state))
-            else:
-              # self._log.debug(" === brk %s: %s" % (uid, new_state))
-                break
-=======
         self._session_id = self._cfg['session_id']
         self._dburl      = self._cfg['dburl']
         self._owner      = self._cfg['owner']
->>>>>>> 841ad277
 
         # TODO: get db handle from a connected session
         _, db, _, _, _   = ru.mongodb_connect(self._dburl)
@@ -268,26 +140,8 @@
 
         # FIXME: this documentation is not final, nor does it reflect reality!
 
-<<<<<<< HEAD
-        # FIXME: we don't have any error recovery -- any failure to update unit
-        #        state in the DB will thus result in an exception here and tear
-        #        down the pilot.
-        #
-        # FIXME: at the moment, the update worker only operates on units.
-        #        Should it accept other updates, eg. for pilot states?
-        #
-        # got a new request.  Add to bulk (create as needed),
-        # and push bulk if time is up.
-        uid       = cu['_id']
-        state     = cu.get('state')
-        timestamp = cu.get('state_timestamp', time.time())
-
-        if 'clone' in uid:
-            return
-=======
         'msg' is expected to be of the form ['cmd', 'thing'], where 'thing' is
         an entity to update in the DB, and 'cmd' specifies the mode of update.
->>>>>>> 841ad277
 
         'things' are expected to be dicts with a 'type' and 'uid' field.  If
         either one does not exist, an exception is raised.
