
__copyright__ = "Copyright 2016, http://radical.rutgers.edu"
__license__   = "MIT"

import os

import radical.saga            as rs
import radical.saga.filesystem as rsfs
import radical.utils           as ru

from .. import utils           as rpu
from .. import constants       as rpc
from .. import states          as rps


# ------------------------------------------------------------------------------
#
class Stager(rpu.Worker):
    '''
    A Stager will receive staging requests, perform the respective staging
    actions, and will respond with a completion message.  At the moment, the
    stager uses the CONTROL pubsub to communicate with components which require
    its staging capabilities.
    '''

    # --------------------------------------------------------------------------
    #
    def __init__(self, cfg, session):

        self._cache_lock    = ru.Lock()
        self._saga_fs_cache = dict()

        rpu.Worker.__init__(self, cfg, session)


    # --------------------------------------------------------------------------
    #
    def initialize(self):

        self._sid   = self._cfg['sid']
<<<<<<< HEAD
=======
        self._dburl = self._reg['cfg.dburl']
>>>>>>> 935b509f

        self.register_input(rps.NEW, rpc.STAGER_REQUEST_QUEUE, self.work)
        self.register_publisher(rpc.STAGER_RESPONSE_PUBSUB)


    # --------------------------------------------------------------------------
    #
    @classmethod
    def create(cls, cfg, session):

        return cls(cfg, session)


    # --------------------------------------------------------------------------
    #
    def work(self, sds):
        '''
        receive staging requests, execute them, and reply with completion
        messages on the control channel
        '''

        try:
            self._log.debug('stager got  sds: %s ', [sd['uid'] for sd in sds])

            # handle the staging descriptions as bulk and report collective
            # completion.
            #
            # NOTE: should we allow bulk reshuffeling here?

            self._handle_staging(sds)

            # NOTE: we send completion notifications via pubsub, as we have no
            #       direct channel to whoever requested the trransfer.  That may
            #       raise scalability problems in the long run.
            self._log.debug('stager done sds: %s ', [sd['uid'] for sd in sds])

        except Exception as e:
            for sd in sds:
                sd['exception']        = repr(e)
                sd['exception_detail'] = '\n'.join(ru.get_exception_trace())
                sd['state']            = rps.FAILED
                self._log.exception('staging failed')

        finally:
            self.publish(rpc.STAGER_RESPONSE_PUBSUB,
                         {'cmd': 'staging_result',
                          'arg': {'sds': sds}})

        return True


    # --------------------------------------------------------------------------
    #
    def _handle_staging(self, sds):

        # Iterate over all directives
        for sd in sds:

            # TODO: respect flags in directive

            action  = sd['action']
            flags   = sd['flags']
            uid     = sd['uid']
            src     = sd['source']
            tgt     = sd['target']
            prof_id = sd.get('prof_id')   # staging on behalf of this entity

            assert action in [rpc.COPY, rpc.LINK, rpc.MOVE, rpc.TRANSFER]

            self._prof.prof('staging_start', uid=prof_id, msg=uid)

            if action in [rpc.COPY, rpc.LINK, rpc.MOVE]:
                self._prof.prof('staging_fail', uid=prof_id, msg=uid)
                raise ValueError("invalid action '%s' on stager" % action)

            self._log.info('transfer %s', src)
            self._log.info('      to %s', tgt)

            # open the staging directory for the target, and cache it
            # url used for cache: tgt url w/o path
            tmp      = rs.Url(tgt)
            tmp.path = '/'
            key      = str(tmp)

            with self._cache_lock:
                if key in self._saga_fs_cache:
                    fs = self._saga_fs_cache[key]

                else:
                    fs = rsfs.Directory(key, session=self._session)
                    self._saga_fs_cache[key] = fs

            flags |= rsfs.CREATE_PARENTS
            if os.path.isdir(src) or src.endswith('/'):
                flags |= rsfs.RECURSIVE

            fs.copy(src, tgt, flags=flags)

            sd['state'] = rps.DONE

            self._prof.prof('staging_stop', uid=prof_id, msg=uid)


# ------------------------------------------------------------------------------
<|MERGE_RESOLUTION|>--- conflicted
+++ resolved
@@ -37,11 +37,7 @@
     #
     def initialize(self):
 
-        self._sid   = self._cfg['sid']
-<<<<<<< HEAD
-=======
-        self._dburl = self._reg['cfg.dburl']
->>>>>>> 935b509f
+        self._sid = self._cfg['sid']
 
         self.register_input(rps.NEW, rpc.STAGER_REQUEST_QUEUE, self.work)
         self.register_publisher(rpc.STAGER_RESPONSE_PUBSUB)
