
import os
import sys
import time
import resource

import threading         as mt
import multiprocessing   as mp

import radical.utils     as ru

from .. import Session
from .. import utils     as rpu
from .. import constants as rpc


# ------------------------------------------------------------------------------
#
class Worker(rpu.Component):

    # --------------------------------------------------------------------------
    #
    def __init__(self, cfg, session=None):

        self._conc = 0

        self._session = session

        if isinstance(cfg, str): cfg = ru.Config(cfg=ru.read_json(cfg))
        else                   : cfg = ru.Config(cfg=cfg)


        # generate a MPI rank dependent UID for each worker process
        # FIXME: this should be delegated to ru.generate_id

        # FIXME: why do we need to import `os` again after MPI Spawn?
        import os

        # FIXME: rank determination should be moved to RU
        rank = None

        if rank is None: rank = os.environ.get('PMIX_RANK')
        if rank is None: rank = os.environ.get('PMI_RANK')
        if rank is None: rank = os.environ.get('OMPI_COMM_WORLD_RANK')

        if rank is not None:
            cfg['uid'] = '%s.%03d' % (cfg['uid'], int(rank))

<<<<<<< HEAD
        print('=== rank: %s' % rank)

=======
>>>>>>> bad6e1c3
        self._n_cores = cfg.cores
        self._n_gpus  = cfg.gpus

        self._info    = ru.Config(cfg=cfg.get('info', {}))


        if not self._session:
            self._session = Session(cfg=cfg, uid=cfg.sid, _primary=False)


        rpu.Component.__init__(self, cfg, self._session)

        self._term    = mp.Event()          # set to terminate
        self._res_evt = mp.Event()          # set on free resources

        self._mlock   = ru.Lock(self._uid)  # lock `_modes` and `_mdata`
        self._modes   = dict()              # call modes (call, exec, eval, ...)
        self._mdata   = dict()              # call mode meta data

        # We need to make sure to run only up to `gpn` tasks using a gpu
        # within that pool, so need a separate counter for that.
        self._resources = {'cores' : [0] * self._n_cores,
                           'gpus'  : [0] * self._n_gpus}

        # resources are initially all free
        self._res_evt.set()

      # # create a multiprocessing pool with `cpn` worker processors.  Set
      # # `maxtasksperchild` to `1` so that we get a fresh process for each
      # # task.  That will also allow us to run command lines via `exec`,
      # # effectively replacing the worker process in the pool for a specific
      # # task.
      # #
      # # We use a `fork` context to inherit log and profile handles.
      # #
      # # NOTE: The mp documentation is wrong; mp.Pool does *not* have a context
      # #       parameters.  Instead, the Pool has to be created within
      # #       a context.
      # ctx = mp.get_context('fork')
      # self._pool = ctx.Pool(processes=self._n_cores,
      #                       initializer=None,
      #                       maxtasksperchild=1)
      # NOTE: a multiprocessing pool won't work, as pickle is not able to
      #       serialize our worker object.  So we use our own process pool.
      #       It's not much of a loss since we want to respawn new processes for
      #       each task anyway (to improve isolation).
        self._pool  = dict()  # map task uid to process instance
        self._plock = ru.Lock('p' + self._uid)  # lock _pool

        # We also create a queue for communicating results back, and a thread to
        # watch that queue
        self._result_queue = mp.Queue()
        self._result_thead = mt.Thread(target=self._result_watcher)
        self._result_thead.daemon = True
        self._result_thead.start()

        # connect to master
        self.register_subscriber(rpc.CONTROL_PUBSUB, self._control_cb)
      # self.register_publisher(rpc.CONTROL_PUBSUB)

        # run worker initialization *before* starting to work on requests.
        # the worker provides three builtin methods:
        #     eval:  evaluate a piece of python code
        #     exec:  execute  a command line (fork/exec)
        #     shell: execute  a shell command
        #     call:  execute  a method or function call
        self.register_mode('call',  self._call)
        self.register_mode('eval',  self._eval)
        self.register_mode('exec',  self._exec)
        self.register_mode('shell', self._shell)

        self.pre_exec()

        # connect to the request / response ZMQ queues
        self._res_put = ru.zmq.Putter('to_res', self._info.res_addr_put)
        self._req_get = ru.zmq.Getter('to_req', self._info.req_addr_get,
                                                cb=self._request_cb)

        # the worker can return custom information which will be made available
        # to the master.  This can be used to communicate, for example, worker
        # specific communication endpoints.

        # make sure that channels are up before registering
        time.sleep(1)

        # `info` is a placeholder for any additional meta data communicated to
        # the worker
        self.publish(rpc.CONTROL_PUBSUB, {'cmd': 'worker_register',
                                          'arg': {'uid' : self._uid,
                                                  'info': self._info}})

        # os.system('echo "======================"')
        # os.system('ulimit -a')
        # print("getrlimit before:", resource.getrlimit(resource.RLIMIT_NPROC))
        # try:
        #     resource.setrlimit(resource.RLIMIT_NOFILE, (1024 * 32, 1024 * 32))
        #     resource.setrlimit(resource.RLIMIT_NPROC,  (1024 * 16, 1024 * 16))
        #     resource.setrlimit(resource.RLIMIT_STACK,  (2**29, -1))
        # except:
        #     pass
        # print("getrlimit after  :", resource.getrlimit(resource.RLIMIT_NPROC))
        # os.system('echo "======================"')
        # os.system('ulimit -a')
        # os.system('echo "======================"')

<<<<<<< HEAD
        self._log.debug('=== = %s', str(self._resources['cores']))
=======
        self._log.debug('cores %s', str(self._resources['cores']))
        self._log.debug('gpus  %s', str(self._resources['cores']))
>>>>>>> bad6e1c3


    # --------------------------------------------------------------------------
    #
    # This class-method creates the appropriate sub-class for the Stager
    #
    @classmethod
    def create(cls, cfg, session):

        return Worker(cfg, session)


    # --------------------------------------------------------------------------
    #
    def pre_exec(self):
        '''
        This method can be overloaded by the Worker implementation to run any
        pre_exec commands before spawning worker processes.
        '''

        pass


    # --------------------------------------------------------------------------
    #
    def register_mode(self, name, executor):

        assert(name not in self._modes)

        self._modes[name] = executor
        self._mdata[name] = dict()


    # --------------------------------------------------------------------------
    #
    def register_call(self, name, method):

        # ensure the call mode is usable
        mode = 'call'

        assert(mode     in self._modes)
        assert(name not in self._mdata[mode])

        self._mdata[mode][name] = method


    # --------------------------------------------------------------------------
    #
    def _call(self, data):
        '''
        We expect data to have a three entries: 'method' or 'function',
        containing the name of the member method or the name of a free function
        to call, `args`, an optional list of unnamed parameters, and `kwargs`,
        and optional dictionary of named parameters.
        '''

        if 'method' in data:
            to_call = getattr(self, data['method'], None)

        elif 'function' in data:
            names   = dict(list(globals().items()) + list(locals().items()))
            to_call = names.get(data['function'])

        else:
            raise ValueError('no method or function specified: %s' % data)

        if not to_call:
            raise ValueError('callable not found: %s' % data)


        args   = data.get('args',   [])
        kwargs = data.get('kwargs', {})

        try:
            out = to_call(*args, **kwargs)
            err = None
            ret = 0

        except Exception as e:
            self._log.exception('_call failed: %s' % (data))
            out = None
            err = 'call failed: %s' % e
            ret = 1

        return out, err, ret


    # --------------------------------------------------------------------------
    #
    def _eval(self, data):
        '''
        We expect data to have a single entry: 'code', containing the Python
        code to be eval'ed
        '''

        try:
            out = eval(data['code'])
            err = None
            ret = 0

        except Exception as e:
            self._log.exception('_eval failed: %s' % (data))
            out = None
            err = 'eval failed: %s' % e
            ret = 1

        return out, err, ret


    # --------------------------------------------------------------------------
    #
    def _exec(self, data):
        '''
        We expect data to have two entries: 'exe', containing the executabele to
        run, and `args` containing a list of arguments (strings) to pass as
        command line arguments.  We use `sp.Popen` to run the fork/exec, and to
        collect stdout, stderr and return code
        '''

        try:
            import subprocess as sp

            exe  = data['exe'],
            args = data.get('args', []),
            env  = data.get('env',  {}),


            import gc
            gc.collect()


            proc = sp.Popen(executable=exe, args=args,       env=env,
                            stdin=None,     stdout=sp.PIPE, stderr=sp.PIPE,
                            close_fds=True, shell=False)
            out, err = proc.communicate()
            ret      = proc.returncode

        except Exception as e:
            self._log.exception('_exec failed: %s' % (data))
            out = None
            err = 'exec failed: %s' % e
            ret = 1

        return out, err, ret


    # --------------------------------------------------------------------------
    #
    def _shell(self, data):
        '''
        We expect data to have a single entry: 'cmd', containing the command
        line to be called as string.
        '''

        try:
            out, err, ret = ru.sh_callout(data['cmd'])

        except Exception as e:
            self._log.exception('_shell failed: %s' % (data))
            out = None
            err = 'shell failed: %s' % e
            ret = 1

        return out, err, ret


    # --------------------------------------------------------------------------
    #
    glyphs = {0: '-',
              1: '+'}

    def _dump_resources(self, uid):
        cores = self._resources['cores']
        gpus  = self._resources['gpus']

        s_cores = [self.glyphs[cores[i]] for i in range(self._n_cores)]
        s_gpus  = [self.glyphs[gpus[i] ] for i in range(self._n_gpus)]
        self._log.debug('resources: %s : %s : %s' % s_cores, s_gpus, uid)


    # --------------------------------------------------------------------------
    #
    def _alloc_task(self, task):
        '''
        allocate task resources
        '''

        with self._mlock:

            cores = task.get('cores', 1)
            gpus  = task.get('gpus' , 0)

            assert(cores >= 1)
            assert(cores <= self._n_cores)
            assert(gpus  <= self._n_gpus)

            if cores > self._resources['cores'].count(0): return False
            if gpus  > self._resources['gpus' ].count(0): return False

            alloc_cores = list()
            alloc_gpus  = list()

            if cores:
                for n in range(self._n_cores):
                    if not self._resources['cores'][n]:
                        self._resources['cores'][n] = 1
                        alloc_cores.append(n)
                        if len(alloc_cores) == cores:
                            break

            if gpus:
                for n in range(self._n_gpus):
                    if not self._resources['gpus'][n]:
                        self._resources['gpus'][n] = 1
                        alloc_gpus.append(n)
                        if len(alloc_gpus) == gpus:
                            break

            task['resources'] = {'cores': alloc_cores,
                                 'gpus' : alloc_gpus}
            self._dump_resources(task['uid'])
            return True


    # --------------------------------------------------------------------------
    #
    def _dealloc_task(self, task):
        '''
        deallocate task resources
        '''

        with self._mlock:

            resources = task['resources']

            for n in resources['cores']:
                assert(self._resources['cores'][n])
                self._resources['cores'][n] = 0

            for n in resources['gpus']:
                assert(self._resources['gpus'][n])
                self._resources['gpus'][n] = 0

            # signal available resources
            self._res_evt.set()

            return True


    # --------------------------------------------------------------------------
    #
    def task_pre_exec(self, task):
        '''
        This method is called upon receiving a new request, and can be
        overloaded to perform any preperatory action before the request is acted
        upon
        '''
        pass


    # --------------------------------------------------------------------------
    #
    def task_post_exec(self, task):
        '''
        This method is called upon completing a request, and can be
        overloaded to perform any cleanup action before the request is reported
        as complete.
        '''
        pass


    # --------------------------------------------------------------------------
    #
    def _request_cb(self, tasks):
        '''
        grep call type from tasks, check if methods are registered, and
        invoke them.
        '''

        tasks = ru.as_list(tasks)

        for task in tasks:

            self._prof.prof('reg_start', uid=self._uid, msg=task['uid'])
            task['worker'] = self._uid

            self.task_pre_exec(task)

            try:
                # ok, we have work to do.  Check the requirements to see how
                # many cpus and gpus we need to mark as busy
                while not self._alloc_task(task):
                    # no resource - wait for new resources
                    #
                    # NOTE: this will block smaller tasks from being executed
                    #       right now.  alloc_task is not a proper scheduler,
                    #       after all.
                    while not self._res_evt.wait(timeout=1.0):

                        # break on termination
                        if self._term.is_set():
                            return False

                    self._res_evt.clear()

                # we got an allocation for this task, and can run it, so apply
                # to the process pool.  The callback (`self._result_cb`) will
                # pick the task up on completion and free resources.
                #
                # NOTE: we don't use mp.Pool - see __init__ for details

              # ret = self._pool.apply_async(func=self._dispatch, args=[task],
              #                              callback=self._result_cb,
              #                              error_callback=self._error_cb)
                proc = mp.Process(target=self._dispatch, args=[task],
                                  daemon=True)

                with self._plock:

                    # we need to include `proc.start()` in the lock, as
                    # otherwise we may end up getting the `self._result_cb`
                    # before the pid could be registered in `self._pool`.
                    proc.start()
                    self._pool[proc.pid] = proc
                    self._log.debug('applied: %s: %s: %s',
                                    task['uid'], proc.pid, self._pool.keys())

            except Exception as e:

                self._log.exception('request failed')

                # free resources again for failed task
                self._dealloc_task(task)

                res = {'req': task['uid'],
                       'out': None,
                       'err': 'req_cb error: %s' % e,
                       'ret': 1}

                self._res_put.put(res)


    # --------------------------------------------------------------------------
    #
    def _dispatch(self, task):

        # this method is running in a process of the process pool, and will now
        # apply the task to the respective execution mode.
        #
        # NOTE: application of pre_exec directives may got here

        task['pid'] = os.getpid()

        # ----------------------------------------------------------------------
        def _dispatch_thread(tlock):
            # FIXME: do we still need this thread?

            os.environ['RP_TASK_CORES'] = ','.join(str(i) for i in task['resources']['cores'])
            os.environ['RP_TASK_GPUS']  = ','.join(str(i) for i in task['resources']['gpus'])

            # make CUDA happy
            # FIXME: assume logical device numbering for now
            os.environ['CUDA_VISIBLE_DEVICES'] = os.environ['RP_TASK_GPUS'] 

            out, err, ret = self._modes[mode](task.get('data'))
            with tlock:
                res = [task, str(out), str(err), int(ret)]
                self._result_queue.put(res)
        # ----------------------------------------------------------------------

<<<<<<< HEAD
=======

>>>>>>> bad6e1c3
        ret = None
        try:
          # self._log.debug('dispatch: %s: %d', task['uid'], task['pid'])
            mode = task['mode']
            assert(mode in self._modes), 'no such call mode %s' % mode

            tout = task.get('timeout')
            self._log.debug('dispatch with tout %s', tout)

            tlock  = mt.Lock()
            thread = mt.Thread(target=_dispatch_thread,
                               args=[tlock])
            thread.daemon = True
            thread.start()
            thread.join(timeout=tout)

            with tlock:
                if thread.is_alive():
                    out = None
                    err = 'timeout (>%s)' % tout
                    ret = 1
                    res = [task, str(out), str(err), int(ret)]
                    self._log.debug('put 2 result: task %s', task['uid'])
                    self._result_queue.put(res)

          # self._log.debug('dispatch done: %s', task['uid'])

        except Exception as e:

            self._log.exception('dispatch failed')
            out = None
            err = 'dispatch failed: %s' % e
            ret = 1
            res = [task, str(out), str(err), int(ret)]
            self._log.debug('put 3 result: task %s', task['uid'])
            self._result_queue.put(res)

        finally:
            # if we kill the process too quickly, the result put above
            # will not make it out, thus make sure the queue is empty
            # first.
            ret = 1
            self._result_queue.close()
            self._result_queue.join_thread()
            sys.exit(ret)
          # os.kill(os.getpid(), signal.SIGTERM)



    # --------------------------------------------------------------------------
    #
    def _result_watcher(self):

        while True:

            try:
                res = self._result_queue.get()
                self._log.debug('got   result: %s', res)
                self._result_cb(res)
            except:
                self._log.exception('queue error')
                raise


    # --------------------------------------------------------------------------
    #
    def _result_cb(self, result):

        try:
            task, out, err, ret = result
          # self._log.debug('result cb: task %s', task['uid'])

            with self._plock:
                pid  = task['pid']
                del(self._pool[pid])

            # free resources again for the task
            self._dealloc_task(task)

            res = {'req': task['uid'],
                   'out': out,
                   'err': err,
                   'ret': ret}

            self._res_put.put(res)

            self._prof.prof('req_post', uid=self._uid, msg=task['uid'])
            self.task_post_exec(task)

            self._prof.prof('req_stop', uid=self._uid, msg=task['uid'])

        except:
            self._log.exception('result cb failed')
            raise



    # --------------------------------------------------------------------------
    #
    def _error_cb(self, error):

        self._log.debug('error: %s', error)
        raise RuntimeError(error)


    # --------------------------------------------------------------------------
    #
    def _control_cb(self, topic, msg):

        if msg['cmd'] == 'worker_terminate':
            if msg['arg']['uid'] == self._uid:

                self._log.debug('got terminate msg: %s: %s', topic, msg)

                self._term.set()
                self.stop()
                sys.exit(0)


    # --------------------------------------------------------------------------
    #
    def run(self):

        while not self._term.is_set():
            time.sleep(1)


    # --------------------------------------------------------------------------
    #
    def test(self, idx, seconds):
        import time
        print('start idx %6d: %.1f' % (idx, time.time()))
        time.sleep(seconds)
        print('stop  idx %6d: %.1f' % (idx, time.time()))


# ------------------------------------------------------------------------------<|MERGE_RESOLUTION|>--- conflicted
+++ resolved
@@ -46,11 +46,7 @@
         if rank is not None:
             cfg['uid'] = '%s.%03d' % (cfg['uid'], int(rank))
 
-<<<<<<< HEAD
-        print('=== rank: %s' % rank)
-
-=======
->>>>>>> bad6e1c3
+
         self._n_cores = cfg.cores
         self._n_gpus  = cfg.gpus
 
@@ -156,12 +152,8 @@
         # os.system('ulimit -a')
         # os.system('echo "======================"')
 
-<<<<<<< HEAD
-        self._log.debug('=== = %s', str(self._resources['cores']))
-=======
         self._log.debug('cores %s', str(self._resources['cores']))
         self._log.debug('gpus  %s', str(self._resources['cores']))
->>>>>>> bad6e1c3
 
 
     # --------------------------------------------------------------------------
@@ -532,10 +524,6 @@
                 self._result_queue.put(res)
         # ----------------------------------------------------------------------
 
-<<<<<<< HEAD
-=======
-
->>>>>>> bad6e1c3
         ret = None
         try:
           # self._log.debug('dispatch: %s: %d', task['uid'], task['pid'])
