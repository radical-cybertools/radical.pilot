--- conflicted
+++ resolved
@@ -2,12 +2,6 @@
 import os
 import sys
 import time
-<<<<<<< HEAD
-import glob
-import queue
-import signal
-=======
->>>>>>> e8b8a13a
 
 import threading         as mt
 import multiprocessing   as mp
@@ -98,31 +92,19 @@
         self.register_mode('shell', self._shell)
 
         self.pre_exec()
-<<<<<<< HEAD
 
         # connect to the request / response ZMQ queues
         self._res_put = ru.zmq.Putter('to_res', self._info.res_addr_put)
         self._req_get = ru.zmq.Getter('to_req', self._info.req_addr_get,
                                                 cb=self._request_cb)
 
-=======
-
-        # connect to the request / response ZMQ queues
-        self._res_put = ru.zmq.Putter('to_res', self._info.res_addr_put)
-        self._req_get = ru.zmq.Getter('to_req', self._info.req_addr_get,
-                                                cb=self._request_cb)
-
->>>>>>> e8b8a13a
         # the worker can return custom information which will be made available
         # to the master.  This can be used to communicate, for example, worker
         # specific communication endpoints.
 
-<<<<<<< HEAD
         # make sure that channels are up before registering
         time.sleep(1)
 
-=======
->>>>>>> e8b8a13a
         # `info` is a placeholder for any additional meta data communicated to
         # the worker
         self.publish(rpc.CONTROL_PUBSUB, {'cmd': 'worker_register',
@@ -245,11 +227,7 @@
             env  = data.get('env',  {}),
 
             proc = sp.Popen(executable=exe, args=args,       env=env,
-<<<<<<< HEAD
-                            stdin=None,     stdout=sp.Pipe, stderr=sp.Pipe,
-=======
                             stdin=None,     stdout=sp.PIPE, stderr=sp.PIPE,
->>>>>>> e8b8a13a
                             close_fds=True, shell=False)
             out, err = proc.communicate()
             ret      = proc.returncode
@@ -312,7 +290,6 @@
                         alloc_cores.append(n)
                         if len(alloc_cores) == cores:
                             break
-<<<<<<< HEAD
 
             if gpus:
                 for n in range(self._n_gpus):
@@ -322,28 +299,10 @@
                         if len(alloc_gpus) == gpus:
                             break
 
-            assert(len(alloc_cores) == cores)
-            assert(len(alloc_gpus ) == gpus )
-
             task['resources'] = {'cores': alloc_cores,
                                  'gpus' : alloc_gpus}
             return True
 
-=======
-
-            if gpus:
-                for n in range(self._n_gpus):
-                    if not self._resources['gpus'][n]:
-                        self._resources['gpus'][n] = 1
-                        alloc_gpus.append(n)
-                        if len(alloc_gpus) == gpus:
-                            break
-
-            task['resources'] = {'cores': alloc_cores,
-                                 'gpus' : alloc_gpus}
-            return True
-
->>>>>>> e8b8a13a
 
     # --------------------------------------------------------------------------
     #
@@ -372,7 +331,6 @@
 
     # --------------------------------------------------------------------------
     #
-<<<<<<< HEAD
     def prepare_task(self, task):
         '''
         This method is called upon receiving a new request, and can be
@@ -384,26 +342,17 @@
 
     # --------------------------------------------------------------------------
     #
-=======
->>>>>>> e8b8a13a
     def _request_cb(self, task):
         '''
         grep call type from task, check if such a method is registered, and
         invoke it.
         '''
 
-<<<<<<< HEAD
-      # self._log.debug('requested %s', task)
         self._prof.prof('req_start', uid=self._uid, msg=task['uid'])
         task['worker'] = self._uid
 
         self.prepare_task(task)
 
-=======
-        self._prof.prof('reg_start', uid=self._uid, msg=task['uid'])
-        task['worker'] = self._uid
-
->>>>>>> e8b8a13a
         try:
             # ok, we have work to do.  Check the requirements to see  how many
             # cpus and gpus we need to mark as busy
@@ -431,13 +380,8 @@
 
             with self._plock:
                 # we need to include `proc.start()` in the lock, as otherwise we
-<<<<<<< HEAD
-                # may end up getting the `self._result_cb` befor the pid could
-                # be regostered in `self._pool`.
-=======
                 # may end up getting the `self._result_cb` before the pid could
                 # be registered in `self._pool`.
->>>>>>> e8b8a13a
                 proc.start()
                 self._pool[proc.pid] = proc
                 self._log.debug('applied: %s: %s: %s', task['uid'], proc.pid,
@@ -471,7 +415,6 @@
 
         # ----------------------------------------------------------------------
         def _dispatch_thread(tlock):
-<<<<<<< HEAD
 
             os.environ['RP_TASK_CORES'] = ','.join(str(i) for i in task['resources']['cores'])
             os.environ['RP_TASK_GPUS']  = ','.join(str(i) for i in task['resources']['gpus'])
@@ -483,16 +426,6 @@
         # ----------------------------------------------------------------------
 
         ret = 0
-=======
-            out, err, ret = self._modes[mode](task.get('data'))
-            with tlock:
-                res = [task, str(out), str(err), int(ret)]
-                self._log.debug('put 1 result: task %s', task['uid'])
-                self._result_queue.put(res)
-        # ----------------------------------------------------------------------
-
-
->>>>>>> e8b8a13a
         try:
           # self._log.debug('dispatch: %s: %d', task['uid'], task['pid'])
             mode = task['mode']
@@ -576,11 +509,7 @@
                    'ret': ret}
 
             self._res_put.put(res)
-<<<<<<< HEAD
             self._prof.prof('req_stop', uid=self._uid, msg=task['uid'])
-=======
-            self._prof.prof('reg_stop', uid=self._uid, msg=task['uid'])
->>>>>>> e8b8a13a
         except:
             self._log.exception('result cb failed')
             raise
