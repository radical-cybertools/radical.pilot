
import os
import sys
import time

import threading         as mt
import multiprocessing   as mp

import radical.utils     as ru

from .. import Session
from .. import utils     as rpu
from .. import constants as rpc


# ------------------------------------------------------------------------------
#
class Worker(rpu.Component):

    # --------------------------------------------------------------------------
    #
    def __init__(self, cfg, session=None):

        self._session = session

        if isinstance(cfg, str): cfg = ru.Config(cfg=ru.read_json(cfg))
        else                   : cfg = ru.Config(cfg=cfg)


        # generate a MPI rank dependent UID for each worker process
        # FIXME: this should be delegated to ru.generate_id

        # FIXME: why do we need to import `os` again after MPI Spawn?
        import os

        # FIXME: rank determination should be moved to RU
        rank = None

        if rank is None: rank = os.environ.get('PMIX_RANK')
        if rank is None: rank = os.environ.get('PMI_RANK')
        if rank is None: rank = os.environ.get('OMPI_COMM_WORLD_RANK')

        if rank is not None:
            cfg['uid'] = '%s.%03d' % (cfg['uid'], int(rank))

        self._n_cores = cfg.cores
        self._n_gpus  = cfg.gpus

        self._info    = ru.Config(cfg=cfg.get('info', {}))


        if not self._session:
            self._session = Session(cfg=cfg, uid=cfg.sid, _primary=False)


        rpu.Component.__init__(self, cfg, self._session)

        self._term    = mp.Event()          # set to terminate
        self._res_evt = mp.Event()          # set on free resources

        self._mlock   = ru.Lock(self._uid)  # lock `_modes` and `_mdata`
        self._modes   = dict()              # call modes (call, exec, eval, ...)
        self._mdata   = dict()              # call mode meta data

        # We need to make sure to run only up to `gpn` tasks using a gpu
        # within that pool, so need a separate counter for that.
        self._resources = {'cores' : [0] * self._n_cores,
                           'gpus'  : [0] * self._n_gpus}

        # resources are initially all free
        self._res_evt.set()

      # # create a multiprocessing pool with `cpn` worker processors.  Set
      # # `maxtasksperchild` to `1` so that we get a fresh process for each
      # # task.  That will also allow us to run command lines via `exec`,
      # # effectively replacing the worker process in the pool for a specific
      # # task.
      # #
      # # We use a `fork` context to inherit log and profile handles.
      # #
      # # NOTE: The mp documentation is wrong; mp.Pool does *not* have a context
      # #       parameters.  Instead, the Pool has to be created within
      # #       a context.
      # ctx = mp.get_context('fork')
      # self._pool = ctx.Pool(processes=self._n_cores,
      #                       initializer=None,
      #                       maxtasksperchild=1)
      # NOTE: a multiprocessing pool won't work, as pickle is not able to
      #       serialize our worker object.  So we use our own process pool.
      #       It's not much of a loss since we want to respawn new processes for
      #       each task anyway (to improve isolation).
        self._pool  = dict()  # map task uid to process instance
        self._plock = ru.Lock('p' + self._uid)  # lock _pool

        # We also create a queue for communicating results back, and a thread to
        # watch that queue
        self._result_queue = mp.Queue()
        self._result_thead = mt.Thread(target=self._result_watcher)
        self._result_thead.daemon = True
        self._result_thead.start()

        # connect to master
        self.register_subscriber(rpc.CONTROL_PUBSUB, self._control_cb)
      # self.register_publisher(rpc.CONTROL_PUBSUB)

        # run worker initialization *before* starting to work on requests.
        # the worker provides three builtin methods:
        #     eval:  evaluate a piece of python code
        #     exec:  execute  a command line (fork/exec)
        #     shell: execute  a shell command
        #     call:  execute  a method or function call
        self.register_mode('call',  self._call)
        self.register_mode('eval',  self._eval)
        self.register_mode('exec',  self._exec)
        self.register_mode('shell', self._shell)

        self.pre_exec()

        # connect to the request / response ZMQ queues
        self._res_put = ru.zmq.Putter('to_res', self._info.res_addr_put)
        self._req_get = ru.zmq.Getter('to_req', self._info.req_addr_get,
                                                cb=self._request_cb)

        # the worker can return custom information which will be made available
        # to the master.  This can be used to communicate, for example, worker
        # specific communication endpoints.

        # `info` is a placeholder for any additional meta data communicated to
        # the worker
        self.publish(rpc.CONTROL_PUBSUB, {'cmd': 'worker_register',
                                          'arg': {'uid' : self._uid,
                                                  'info': self._info}})


    # --------------------------------------------------------------------------
    #
    # This class-method creates the appropriate sub-class for the Stager
    #
    @classmethod
    def create(cls, cfg, session):

        return Worker(cfg, session)


    # --------------------------------------------------------------------------
    #
    def pre_exec(self):
        '''
        This method can be overloaded by the Worker implementation to run any
        pre_exec commands before spawning worker processes.
        '''

        pass


    # --------------------------------------------------------------------------
    #
    def register_mode(self, name, executor):

        assert(name not in self._modes)

        self._modes[name] = executor
        self._mdata[name] = dict()


    # --------------------------------------------------------------------------
    #
    def register_call(self, name, method):

        # ensure the call mode is usable
        mode = 'call'

        assert(mode     in self._modes)
        assert(name not in self._mdata[mode])

        self._mdata[mode][name] = method


    # --------------------------------------------------------------------------
    #
    def _call(self, data):
        '''
        We expect data to have a three entries: 'method' or 'function',
        containing the name of the member method or the name of a free function
        to call, `args`, an optional list of unnamed parameters, and `kwargs`,
        and optional dictionary of named parameters.
        '''

        if 'method' in data:
            to_call = getattr(self, data['method'], None)

        elif 'function' in data:
            names   = dict(list(globals().items()) + list(locals().items()))
            to_call = names.get(data['function'])

        else:
            raise ValueError('no method or function specified: %s' % data)

        if not to_call:
            raise ValueError('callable not found: %s' % data)


        args   = data.get('args',   [])
        kwargs = data.get('kwargs', {})

        try:
            out = to_call(*args, **kwargs)
            err = None
            ret = 0

        except Exception as e:
            self._log.exception('_call failed: %s' % (data))
            out = None
            err = 'call failed: %s' % e
            ret = 1

        return out, err, ret


    # --------------------------------------------------------------------------
    #
    def _eval(self, data):
        '''
        We expect data to have a single entry: 'code', containing the Python
        code to be eval'ed
        '''

        try:
            out = eval(data['code'])
            err = None
            ret = 0

        except Exception as e:
            self._log.exception('_eval failed: %s' % (data))
            out = None
            err = 'eval failed: %s' % e
            ret = 1

        return out, err, ret


    # --------------------------------------------------------------------------
    #
    def _exec(self, data):
        '''
        We expect data to have two entries: 'exe', containing the executabele to
        run, and `args` containing a list of arguments (strings) to pass as
        command line arguments.  We use `sp.Popen` to run the fork/exec, and to
        collect stdout, stderr and return code
        '''

        try:
            import subprocess as sp

            exe  = data['exe'],
            args = data.get('args', []),
            env  = data.get('env',  {}),

            proc = sp.Popen(executable=exe, args=args,       env=env,
                            stdin=None,     stdout=sp.PIPE, stderr=sp.PIPE,
                            close_fds=True, shell=False)
            out, err = proc.communicate()
            ret      = proc.returncode

        except Exception as e:
            self._log.exception('_exec failed: %s' % (data))
            out = None
            err = 'exec failed: %s' % e
            ret = 1

        return out, err, ret


    # --------------------------------------------------------------------------
    #
    def _shell(self, data):
        '''
        We expect data to have a single entry: 'cmd', containing the command
        line to be called as string.
        '''

        try:
            out, err, ret = ru.sh_callout(data['cmd'])

        except Exception as e:
            self._log.exception('_shell failed: %s' % (data))
            out = None
            err = 'shell failed: %s' % e
            ret = 1

        return out, err, ret


    # --------------------------------------------------------------------------
    #
    def _alloc_task(self, task):
        '''
        allocate task resources
        '''

        with self._mlock:

            cores = task.get('cores', 1)
            gpus  = task.get('gpus' , 0)

            assert(cores >= 1)
            assert(cores <= self._n_cores)
            assert(gpus  <= self._n_gpus)

            if cores > self._resources['cores'].count(0): return False
            if gpus  > self._resources['gpus' ].count(0): return False

            alloc_cores = list()
            alloc_gpus  = list()

            if cores:
                for n in range(self._n_cores):
                    if not self._resources['cores'][n]:
                        self._resources['cores'][n] = 1
                        alloc_cores.append(n)
                        if len(alloc_cores) == cores:
                            break

            if gpus:
                for n in range(self._n_gpus):
                    if not self._resources['gpus'][n]:
                        self._resources['gpus'][n] = 1
                        alloc_gpus.append(n)
                        if len(alloc_gpus) == gpus:
                            break

            task['resources'] = {'cores': alloc_cores,
                                 'gpus' : alloc_gpus}
            return True


    # --------------------------------------------------------------------------
    #
    def _dealloc_task(self, task):
        '''
        deallocate task resources
        '''

        with self._mlock:

            resources = task['resources']

            for n in resources['cores']:
                assert(self._resources['cores'][n])
                self._resources['cores'][n] = 0

            for n in resources['gpus']:
                assert(self._resources['gpus'][n])
                self._resources['gpus'][n] = 0

            # signal available resources
            self._res_evt.set()

            return True


    # --------------------------------------------------------------------------
    #
    def _request_cb(self, tasks):
        '''
        grep call type from tasks, check if methods are registered, and
        invoke them.
        '''

<<<<<<< HEAD
        task = ru.as_list(tasks)

        for task in tasks:
=======
        for task in ru.as_list(tasks):
>>>>>>> 769810da

            self._prof.prof('reg_start', uid=self._uid, msg=task['uid'])
            task['worker'] = self._uid

            try:
                # ok, we have work to do.  Check the requirements to see how
                # many cpus and gpus we need to mark as busy
                while not self._alloc_task(task):
                    # no resource - wait for new resources
                    #
                    # NOTE: this will block smaller tasks from being executed
                    #       right now.  alloc_task is not a proper scheduler,
                    #       after all.
                    while not self._res_evt.wait(timeout=1.0):

                        # break on termination
                        if self._term.is_set():
                            return False

                    self._res_evt.clear()

                # we got an allocation for this task, and can run it, so apply
                # to the process pool.  The callback (`self._result_cb`) will
                # pick the task up on completion and free resources.
                #
                # NOTE: we don't use mp.Pool - see __init__ for details

              # ret = self._pool.apply_async(func=self._dispatch, args=[task],
              #                              callback=self._result_cb,
              #                              error_callback=self._error_cb)
                proc = mp.Process(target=self._dispatch, args=[task],
                                  daemon=True)

                with self._plock:

                    # we need to include `proc.start()` in the lock, as
                    # otherwise we may end up getting the `self._result_cb`
                    # before the pid could be registered in `self._pool`.
                    proc.start()
                    self._pool[proc.pid] = proc
                    self._log.debug('applied: %s: %s: %s',
                                    task['uid'], proc.pid, self._pool.keys())

            except Exception as e:

                self._log.exception('request failed')

                # free resources again for failed task
                self._dealloc_task(task)

                res = {'req': task['uid'],
                       'out': None,
                       'err': 'req_cb error: %s' % e,
                       'ret': 1}

                self._res_put.put(res)


    # --------------------------------------------------------------------------
    #
    def _dispatch(self, task):

        # this method is running in a process of the process pool, and will now
        # apply the task to the respective execution mode.
        #
        # NOTE: application of pre_exec directives may got here

        task['pid'] = os.getpid()

        # ----------------------------------------------------------------------
        def _dispatch_thread(tlock):
            out, err, ret = self._modes[mode](task.get('data'))
            with tlock:
                res = [task, str(out), str(err), int(ret)]
                self._log.debug('put 1 result: task %s', task['uid'])
                self._result_queue.put(res)
        # ----------------------------------------------------------------------


        ret = None
        try:
          # self._log.debug('dispatch: %s: %d', task['uid'], task['pid'])
            mode = task['mode']
            assert(mode in self._modes), 'no such call mode %s' % mode

            tout = task['timeout']
            self._log.debug('dispatch with tout %s', tout)

            tlock  = mt.Lock()
            thread = mt.Thread(target=_dispatch_thread,
                               args=[tlock])
            thread.daemon = True
            thread.start()
            thread.join(timeout=tout)

            with tlock:
                if thread.is_alive():
                    out = None
                    err = 'timeout (>%s)' % tout
                    ret = 1
                    res = [task, str(out), str(err), int(ret)]
                    self._log.debug('put 2 result: task %s', task['uid'])
                    self._result_queue.put(res)

          # self._log.debug('dispatch done: %s', task['uid'])

        except Exception as e:

            self._log.exception('dispatch failed')
            out = None
            err = 'dispatch failed: %s' % e
            ret = 1
            res = [task, str(out), str(err), int(ret)]
            self._log.debug('put 3 result: task %s', task['uid'])
            self._result_queue.put(res)

        finally:
            # if we kill the process too quickly, the result put above
            # will not make it out, thus make sure the queue is empty
            # first.
            ret = 1
            self._result_queue.close()
            self._result_queue.join_thread()
            sys.exit(ret)
          # os.kill(os.getpid(), signal.SIGTERM)



    # --------------------------------------------------------------------------
    #
    def _result_watcher(self):

        while True:

            try:
                res = self._result_queue.get()
                self._log.debug('got   result: %s', res)
                self._result_cb(res)
            except:
                self._log.exception('queue error')
                raise


    # --------------------------------------------------------------------------
    #
    def _result_cb(self, result):

        try:
            task, out, err, ret = result
          # self._log.debug('result cb: task %s', task['uid'])

            with self._plock:
                pid  = task['pid']
                del(self._pool[pid])

            # free resources again for the task
            self._dealloc_task(task)

            res = {'req': task['uid'],
                   'out': out,
                   'err': err,
                   'ret': ret}

            self._res_put.put(res)
            self._prof.prof('reg_stop', uid=self._uid, msg=task['uid'])
        except:
            self._log.exception('result cb failed')
            raise



    # --------------------------------------------------------------------------
    #
    def _error_cb(self, error):

        self._log.debug('error: %s', error)
        raise RuntimeError(error)


    # --------------------------------------------------------------------------
    #
    def _control_cb(self, topic, msg):

        if msg['cmd'] == 'worker_terminate':
            if msg['arg']['uid'] == self._uid:

                self._log.debug('got terminate msg: %s: %s', topic, msg)

                self._term.set()
                self.stop()
                sys.exit(0)


    # --------------------------------------------------------------------------
    #
    def run(self):

        while not self._term.is_set():
            time.sleep(1)


# ------------------------------------------------------------------------------<|MERGE_RESOLUTION|>--- conflicted
+++ resolved
@@ -367,13 +367,7 @@
         invoke them.
         '''
 
-<<<<<<< HEAD
-        task = ru.as_list(tasks)
-
-        for task in tasks:
-=======
         for task in ru.as_list(tasks):
->>>>>>> 769810da
 
             self._prof.prof('reg_start', uid=self._uid, msg=task['uid'])
             task['worker'] = self._uid
