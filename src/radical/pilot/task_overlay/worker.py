
import os
import sys
import time
import resource

import threading         as mt
import multiprocessing   as mp

import radical.utils     as ru

from .. import Session
from .. import utils     as rpu
from .. import constants as rpc


# ------------------------------------------------------------------------------
#
class Worker(rpu.Component):

    # --------------------------------------------------------------------------
    #
    def __init__(self, cfg, session=None):

        self._conc = 0

        self._session = session

        if isinstance(cfg, str): cfg = ru.Config(cfg=ru.read_json(cfg))
        else                   : cfg = ru.Config(cfg=cfg)


        # generate a MPI rank dependent UID for each worker process
        # FIXME: this should be delegated to ru.generate_id

        # FIXME: why do we need to import `os` again after MPI Spawn?
        import os

        # FIXME: rank determination should be moved to RU
        rank = None

        if rank is None: rank = os.environ.get('PMIX_RANK')
        if rank is None: rank = os.environ.get('PMI_RANK')
        if rank is None: rank = os.environ.get('OMPI_COMM_WORLD_RANK')

        if rank is not None:
<<<<<<< HEAD
           cfg['uid'] = '%s.%03d' % (cfg['uid'], int(rank))
=======
            cfg['uid'] = '%s.%03d' % (cfg['uid'], int(rank))

        print('=== 1')
>>>>>>> 596db88c

        self._n_cores = cfg.cores
        self._n_gpus  = cfg.gpus

        self._info    = ru.Config(cfg=cfg.get('info', {}))


        if not self._session:
            self._session = Session(cfg=cfg, uid=cfg.sid, _primary=False)


        rpu.Component.__init__(self, cfg, self._session)
        print('=== 2')

        self._term    = mp.Event()          # set to terminate
        self._res_evt = mp.Event()          # set on free resources

        self._mlock   = ru.Lock(self._uid)  # lock `_modes` and `_mdata`
        self._modes   = dict()              # call modes (call, exec, eval, ...)
        self._mdata   = dict()              # call mode meta data

        # We need to make sure to run only up to `gpn` tasks using a gpu
        # within that pool, so need a separate counter for that.
        self._resources = {'cores' : [0] * self._n_cores,
                           'gpus'  : [0] * self._n_gpus}

        # resources are initially all free
        self._res_evt.set()

        print('=== 3')
      # # create a multiprocessing pool with `cpn` worker processors.  Set
      # # `maxtasksperchild` to `1` so that we get a fresh process for each
      # # task.  That will also allow us to run command lines via `exec`,
      # # effectively replacing the worker process in the pool for a specific
      # # task.
      # #
      # # We use a `fork` context to inherit log and profile handles.
      # #
      # # NOTE: The mp documentation is wrong; mp.Pool does *not* have a context
      # #       parameters.  Instead, the Pool has to be created within
      # #       a context.
      # ctx = mp.get_context('fork')
      # self._pool = ctx.Pool(processes=self._n_cores,
      #                       initializer=None,
      #                       maxtasksperchild=1)
      # NOTE: a multiprocessing pool won't work, as pickle is not able to
      #       serialize our worker object.  So we use our own process pool.
      #       It's not much of a loss since we want to respawn new processes for
      #       each task anyway (to improve isolation).
        self._pool  = dict()  # map task uid to process instance
        self._plock = ru.Lock('p' + self._uid)  # lock _pool

        # We also create a queue for communicating results back, and a thread to
        # watch that queue
        self._result_queue = mp.Queue()
        self._result_thead = mt.Thread(target=self._result_watcher)
        self._result_thead.daemon = True
        self._result_thead.start()

        # connect to master
        self.register_subscriber(rpc.CONTROL_PUBSUB, self._control_cb)
      # self.register_publisher(rpc.CONTROL_PUBSUB)

        # run worker initialization *before* starting to work on requests.
        # the worker provides three builtin methods:
        #     eval:  evaluate a piece of python code
        #     exec:  execute  a command line (fork/exec)
        #     shell: execute  a shell command
        #     call:  execute  a method or function call
        self.register_mode('call',  self._call)
        self.register_mode('eval',  self._eval)
        self.register_mode('exec',  self._exec)
        self.register_mode('shell', self._shell)

        print('=== 4')
        self.pre_exec()
        print('=== 5')

        # connect to the request / response ZMQ queues
        self._res_put = ru.zmq.Putter('to_res', self._info.res_addr_put)
        self._req_get = ru.zmq.Getter('to_req', self._info.req_addr_get,
                                                cb=self._request_cb)

        # the worker can return custom information which will be made available
        # to the master.  This can be used to communicate, for example, worker
        # specific communication endpoints.

        # make sure that channels are up before registering
        time.sleep(1)

        # `info` is a placeholder for any additional meta data communicated to
        # the worker
        print('=== 6')
        self.publish(rpc.CONTROL_PUBSUB, {'cmd': 'worker_register',
                                          'arg': {'uid' : self._uid,
                                                  'info': self._info}})
        print('=== 7')

        # os.system('echo "======================"')
        # os.system('ulimit -a')
        # print("getrlimit before:", resource.getrlimit(resource.RLIMIT_NPROC))
        # try:
        #     resource.setrlimit(resource.RLIMIT_NOFILE, (1024 * 32, 1024 * 32))
        #     resource.setrlimit(resource.RLIMIT_NPROC,  (1024 * 16, 1024 * 16))
        #     resource.setrlimit(resource.RLIMIT_STACK,  (2**29, -1))
        # except:
        #     pass
        # print("getrlimit after  :", resource.getrlimit(resource.RLIMIT_NPROC))
        # os.system('echo "======================"')
        # os.system('ulimit -a')
        # os.system('echo "======================"')

        self._log.debug('=== = %s', str(self._resources['cores']))


    # --------------------------------------------------------------------------
    #
    # This class-method creates the appropriate sub-class for the Stager
    #
    @classmethod
    def create(cls, cfg, session):

        return Worker(cfg, session)


    # --------------------------------------------------------------------------
    #
    def pre_exec(self):
        '''
        This method can be overloaded by the Worker implementation to run any
        pre_exec commands before spawning worker processes.
        '''

        pass


    # --------------------------------------------------------------------------
    #
    def register_mode(self, name, executor):

        assert(name not in self._modes)

        self._modes[name] = executor
        self._mdata[name] = dict()


    # --------------------------------------------------------------------------
    #
    def register_call(self, name, method):

        # ensure the call mode is usable
        mode = 'call'

        assert(mode     in self._modes)
        assert(name not in self._mdata[mode])

        self._mdata[mode][name] = method


    # --------------------------------------------------------------------------
    #
    def _call(self, data):
        '''
        We expect data to have a three entries: 'method' or 'function',
        containing the name of the member method or the name of a free function
        to call, `args`, an optional list of unnamed parameters, and `kwargs`,
        and optional dictionary of named parameters.
        '''

        if 'method' in data:
            to_call = getattr(self, data['method'], None)

        elif 'function' in data:
            names   = dict(list(globals().items()) + list(locals().items()))
            to_call = names.get(data['function'])

        else:
            raise ValueError('no method or function specified: %s' % data)

        if not to_call:
            raise ValueError('callable not found: %s' % data)


        args   = data.get('args',   [])
        kwargs = data.get('kwargs', {})

        try:
            out = to_call(*args, **kwargs)
            err = None
            ret = 0

        except Exception as e:
            self._log.exception('_call failed: %s' % (data))
            out = None
            err = 'call failed: %s' % e
            ret = 1

        return out, err, ret


    # --------------------------------------------------------------------------
    #
    def _eval(self, data):
        '''
        We expect data to have a single entry: 'code', containing the Python
        code to be eval'ed
        '''

        try:
            out = eval(data['code'])
            err = None
            ret = 0

        except Exception as e:
            self._log.exception('_eval failed: %s' % (data))
            out = None
            err = 'eval failed: %s' % e
            ret = 1

        return out, err, ret


    # --------------------------------------------------------------------------
    #
    def _exec(self, data):
        '''
        We expect data to have two entries: 'exe', containing the executabele to
        run, and `args` containing a list of arguments (strings) to pass as
        command line arguments.  We use `sp.Popen` to run the fork/exec, and to
        collect stdout, stderr and return code
        '''

        try:
            import subprocess as sp

            exe  = data['exe'],
            args = data.get('args', []),
            env  = data.get('env',  {}),


            import gc
            gc.collect()


            proc = sp.Popen(executable=exe, args=args,       env=env,
                            stdin=None,     stdout=sp.PIPE, stderr=sp.PIPE,
                            close_fds=True, shell=False)
            out, err = proc.communicate()
            ret      = proc.returncode

        except Exception as e:
            self._log.exception('_exec failed: %s' % (data))
            out = None
            err = 'exec failed: %s' % e
            ret = 1

        return out, err, ret


    # --------------------------------------------------------------------------
    #
    def _shell(self, data):
        '''
        We expect data to have a single entry: 'cmd', containing the command
        line to be called as string.
        '''

        try:
            out, err, ret = ru.sh_callout(data['cmd'])

        except Exception as e:
            self._log.exception('_shell failed: %s' % (data))
            out = None
            err = 'shell failed: %s' % e
            ret = 1

        return out, err, ret


    # --------------------------------------------------------------------------
    #
    def _alloc_task(self, task):
        '''
        allocate task resources
        '''

        with self._mlock:

            cores = task.get('cores', 1)
            gpus  = task.get('gpus' , 0)

            assert(cores >= 1)
            assert(cores <= self._n_cores)
            assert(gpus  <= self._n_gpus)

            if cores > self._resources['cores'].count(0): return False
            if gpus  > self._resources['gpus' ].count(0): return False

            alloc_cores = list()
            alloc_gpus  = list()

            if cores:
                for n in range(self._n_cores):
                    if not self._resources['cores'][n]:
                        self._resources['cores'][n] = 1
                        alloc_cores.append(n)
                        if len(alloc_cores) == cores:
                            break

            if gpus:
                for n in range(self._n_gpus):
                    if not self._resources['gpus'][n]:
                        self._resources['gpus'][n] = 1
                        alloc_gpus.append(n)
                        if len(alloc_gpus) == gpus:
                            break

            task['resources'] = {'cores': alloc_cores,
                                 'gpus' : alloc_gpus}
            return True


    # --------------------------------------------------------------------------
    #
    def _dealloc_task(self, task):
        '''
        deallocate task resources
        '''

        with self._mlock:

            resources = task['resources']

            for n in resources['cores']:
                assert(self._resources['cores'][n])
                self._resources['cores'][n] = 0

            for n in resources['gpus']:
                assert(self._resources['gpus'][n])
                self._resources['gpus'][n] = 0

            # signal available resources
            self._res_evt.set()

            return True


    # --------------------------------------------------------------------------
    #
    def task_pre_exec(self, task):
        '''
        This method is called upon receiving a new request, and can be
        overloaded to perform any preperatory action before the request is acted
        upon
        '''
        pass


    # --------------------------------------------------------------------------
    #
    def task_post_exec(self, task):
        '''
        This method is called upon completing a request, and can be
        overloaded to perform any cleanup action before the request is reported
        as complete.
        '''
        pass


    # --------------------------------------------------------------------------
    #
    def _request_cb(self, tasks):
        '''
        grep call type from tasks, check if methods are registered, and
        invoke them.
        '''

<<<<<<< HEAD
        tasks = ru.as_list(tasks)

        for task in tasks:
=======
        for task in ru.as_list(tasks):
>>>>>>> 596db88c

            self._prof.prof('reg_start', uid=self._uid, msg=task['uid'])
            task['worker'] = self._uid

            self.task_pre_exec(task)

            try:
                # ok, we have work to do.  Check the requirements to see how
                # many cpus and gpus we need to mark as busy
                while not self._alloc_task(task):
                    # no resource - wait for new resources
                    #
                    # NOTE: this will block smaller tasks from being executed
                    #       right now.  alloc_task is not a proper scheduler,
                    #       after all.
                    while not self._res_evt.wait(timeout=1.0):

                        # break on termination
                        if self._term.is_set():
                            return False

                    self._res_evt.clear()

                # we got an allocation for this task, and can run it, so apply
                # to the process pool.  The callback (`self._result_cb`) will
                # pick the task up on completion and free resources.
                #
                # NOTE: we don't use mp.Pool - see __init__ for details

              # ret = self._pool.apply_async(func=self._dispatch, args=[task],
              #                              callback=self._result_cb,
              #                              error_callback=self._error_cb)
                proc = mp.Process(target=self._dispatch, args=[task],
                                  daemon=True)

                with self._plock:

                    # we need to include `proc.start()` in the lock, as
                    # otherwise we may end up getting the `self._result_cb`
                    # before the pid could be registered in `self._pool`.
                    proc.start()
                    self._pool[proc.pid] = proc
                    self._log.debug('applied: %s: %s: %s',
                                    task['uid'], proc.pid, self._pool.keys())

            except Exception as e:

                self._log.exception('request failed')

                # free resources again for failed task
                self._dealloc_task(task)

                res = {'req': task['uid'],
                       'out': None,
                       'err': 'req_cb error: %s' % e,
                       'ret': 1}

                self._res_put.put(res)


    # --------------------------------------------------------------------------
    #
    def _dispatch(self, task):

        # this method is running in a process of the process pool, and will now
        # apply the task to the respective execution mode.
        #
        # NOTE: application of pre_exec directives may got here

        task['pid'] = os.getpid()

        # ----------------------------------------------------------------------
        def _dispatch_thread(tlock):
            # FIXME: do we still need this thread?

            os.environ['RP_TASK_CORES'] = ','.join(str(i) for i in task['resources']['cores'])
            os.environ['RP_TASK_GPUS']  = ','.join(str(i) for i in task['resources']['gpus'])

            # make CUDA happy
            # FIXME: assume logical device numbering for now
            os.environ['CUDA_VISIBLE_DEVICES'] = os.environ['RP_TASK_GPUS'] 

            out, err, ret = self._modes[mode](task.get('data'))
            with tlock:
                res = [task, str(out), str(err), int(ret)]
                self._result_queue.put(res)
        # ----------------------------------------------------------------------

<<<<<<< HEAD
=======

>>>>>>> 596db88c
        ret = None
        try:
          # self._log.debug('dispatch: %s: %d', task['uid'], task['pid'])
            mode = task['mode']
            assert(mode in self._modes), 'no such call mode %s' % mode

            tout = task.get('timeout')
            self._log.debug('dispatch with tout %s', tout)

            tlock  = mt.Lock()
            thread = mt.Thread(target=_dispatch_thread,
                               args=[tlock])
            thread.daemon = True
            thread.start()
            thread.join(timeout=tout)

            with tlock:
                if thread.is_alive():
                    out = None
                    err = 'timeout (>%s)' % tout
                    ret = 1
                    res = [task, str(out), str(err), int(ret)]
                    self._log.debug('put 2 result: task %s', task['uid'])
                    self._result_queue.put(res)

          # self._log.debug('dispatch done: %s', task['uid'])

        except Exception as e:

            self._log.exception('dispatch failed')
            out = None
            err = 'dispatch failed: %s' % e
            ret = 1
            res = [task, str(out), str(err), int(ret)]
            self._log.debug('put 3 result: task %s', task['uid'])
            self._result_queue.put(res)

        finally:
            # if we kill the process too quickly, the result put above
            # will not make it out, thus make sure the queue is empty
            # first.
            ret = 1
            self._result_queue.close()
            self._result_queue.join_thread()
            sys.exit(ret)
          # os.kill(os.getpid(), signal.SIGTERM)



    # --------------------------------------------------------------------------
    #
    def _result_watcher(self):

        while True:

            try:
                res = self._result_queue.get()
                self._log.debug('got   result: %s', res)
                self._result_cb(res)
            except:
                self._log.exception('queue error')
                raise


    # --------------------------------------------------------------------------
    #
    def _result_cb(self, result):

        try:
            task, out, err, ret = result
          # self._log.debug('result cb: task %s', task['uid'])

            with self._plock:
                pid  = task['pid']
                del(self._pool[pid])

            # free resources again for the task
            self._dealloc_task(task)

            res = {'req': task['uid'],
                   'out': out,
                   'err': err,
                   'ret': ret}

            self._res_put.put(res)

            self._prof.prof('req_post', uid=self._uid, msg=task['uid'])
            self.task_post_exec(task)

            self._prof.prof('req_stop', uid=self._uid, msg=task['uid'])

        except:
            self._log.exception('result cb failed')
            raise



    # --------------------------------------------------------------------------
    #
    def _error_cb(self, error):

        self._log.debug('error: %s', error)
        raise RuntimeError(error)


    # --------------------------------------------------------------------------
    #
    def _control_cb(self, topic, msg):

        if msg['cmd'] == 'worker_terminate':
            if msg['arg']['uid'] == self._uid:

                self._log.debug('got terminate msg: %s: %s', topic, msg)

                self._term.set()
                self.stop()
                sys.exit(0)


    # --------------------------------------------------------------------------
    #
    def run(self):

        while not self._term.is_set():
            time.sleep(1)


    # --------------------------------------------------------------------------
    #
    def test(self, idx, seconds):
        import time
        print('start idx %6d: %.1f' % (idx, time.time()))
        time.sleep(seconds)
        print('stop  idx %6d: %.1f' % (idx, time.time()))


# ------------------------------------------------------------------------------<|MERGE_RESOLUTION|>--- conflicted
+++ resolved
@@ -44,13 +44,7 @@
         if rank is None: rank = os.environ.get('OMPI_COMM_WORLD_RANK')
 
         if rank is not None:
-<<<<<<< HEAD
-           cfg['uid'] = '%s.%03d' % (cfg['uid'], int(rank))
-=======
             cfg['uid'] = '%s.%03d' % (cfg['uid'], int(rank))
-
-        print('=== 1')
->>>>>>> 596db88c
 
         self._n_cores = cfg.cores
         self._n_gpus  = cfg.gpus
@@ -63,7 +57,6 @@
 
 
         rpu.Component.__init__(self, cfg, self._session)
-        print('=== 2')
 
         self._term    = mp.Event()          # set to terminate
         self._res_evt = mp.Event()          # set on free resources
@@ -80,7 +73,6 @@
         # resources are initially all free
         self._res_evt.set()
 
-        print('=== 3')
       # # create a multiprocessing pool with `cpn` worker processors.  Set
       # # `maxtasksperchild` to `1` so that we get a fresh process for each
       # # task.  That will also allow us to run command lines via `exec`,
@@ -125,9 +117,7 @@
         self.register_mode('exec',  self._exec)
         self.register_mode('shell', self._shell)
 
-        print('=== 4')
         self.pre_exec()
-        print('=== 5')
 
         # connect to the request / response ZMQ queues
         self._res_put = ru.zmq.Putter('to_res', self._info.res_addr_put)
@@ -143,11 +133,9 @@
 
         # `info` is a placeholder for any additional meta data communicated to
         # the worker
-        print('=== 6')
         self.publish(rpc.CONTROL_PUBSUB, {'cmd': 'worker_register',
                                           'arg': {'uid' : self._uid,
                                                   'info': self._info}})
-        print('=== 7')
 
         # os.system('echo "======================"')
         # os.system('ulimit -a')
@@ -163,7 +151,8 @@
         # os.system('ulimit -a')
         # os.system('echo "======================"')
 
-        self._log.debug('=== = %s', str(self._resources['cores']))
+        self._log.debug('cores %s', str(self._resources['cores']))
+        self._log.debug('gpus  %s', str(self._resources['cores']))
 
 
     # --------------------------------------------------------------------------
@@ -428,13 +417,9 @@
         invoke them.
         '''
 
-<<<<<<< HEAD
         tasks = ru.as_list(tasks)
 
         for task in tasks:
-=======
-        for task in ru.as_list(tasks):
->>>>>>> 596db88c
 
             self._prof.prof('reg_start', uid=self._uid, msg=task['uid'])
             task['worker'] = self._uid
@@ -523,10 +508,7 @@
                 self._result_queue.put(res)
         # ----------------------------------------------------------------------
 
-<<<<<<< HEAD
-=======
-
->>>>>>> 596db88c
+
         ret = None
         try:
           # self._log.debug('dispatch: %s: %d', task['uid'], task['pid'])
