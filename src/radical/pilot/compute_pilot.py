--- conflicted
+++ resolved
@@ -599,19 +599,11 @@
 
         for sd in sds:
             sd['prof_id'] = self.uid
-<<<<<<< HEAD
 
         for sd in sds:
             sd['source'] = str(complete_url(sd['source'], self._loc_ctx, self._log))
             sd['target'] = str(complete_url(sd['target'], self._rem_ctx, self._log))
 
-=======
-
-        for sd in sds:
-            sd['source'] = str(complete_url(sd['source'], self._loc_ctx, self._log))
-            sd['target'] = str(complete_url(sd['target'], self._rem_ctx, self._log))
-
->>>>>>> 05f06d4f
         # ask the pmgr to send the staging reuests to the stager
         self._pmgr._pilot_staging_input(sds)
 
@@ -639,15 +631,9 @@
         sds = ru.as_list(sds)
 
         if not sds:
-<<<<<<< HEAD
-             sds = [{'source': 'pilot:///staging_output.tgz',
-                     'target': 'client:///staging_output.tgz',
-                     'action': rpc.TRANSFER}]
-=======
             sds = [{'source': 'pilot:///staging_output.tgz',
                     'target': 'client:///staging_output.tgz',
                     'action': rpc.TRANSFER}]
->>>>>>> 05f06d4f
 
         for sd in sds:
             sd['prof_id'] = self.uid
