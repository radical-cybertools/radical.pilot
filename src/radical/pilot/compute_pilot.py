
__copyright__ = "Copyright 2013-2016, http://radical.rutgers.edu"
__license__   = "MIT"


import os
import sys
import copy
import time
import threading

import saga          as rs
import radical.utils as ru

rs.fs = rs.filesystem

from . import utils     as rpu
from . import states    as rps
from . import constants as rpc
from . import types     as rpt

from .staging_directives import expand_staging_directives, complete_url
from .staging_directives import TRANSFER, COPY, LINK, MOVE, STAGING_AREA


# ------------------------------------------------------------------------------
#
class ComputePilot(object):
    """
    A ComputePilot represent a resource overlay on a local or remote resource.

    .. note:: A ComputePilot cannot be created directly. The factory method
              :meth:`radical.pilot.PilotManager.submit_pilots` has to be used instead.

                **Example**::

                      pm = radical.pilot.PilotManager(session=s)

                      pd = radical.pilot.ComputePilotDescription()
                      pd.resource = "local.localhost"
                      pd.cores    = 2
                      pd.runtime  = 5 # minutes

                      pilot = pm.submit_pilots(pd)
    """
    
    # --------------------------------------------------------------------------
    # In terms of implementation, a Pilot is not much more than a dict whose
    # content are dynamically updated to reflect the state progression through
    # the PMGR components.  As a Pilot is always created via a PMGR, it is
    # considered to *belong* to that PMGR, and all activities are actually
    # implemented by that PMGR.
    #
    # Note that this implies that we could create Pilots before submitting them
    # to a PMGR, w/o any problems. (FIXME?)
    # --------------------------------------------------------------------------


    # --------------------------------------------------------------------------
    #
    def __init__(self, pmgr, descr):

        # 'static' members
        self._descr = descr.as_dict()

        # sanity checks on description
        for check in ['resource', 'cores', 'runtime']:
            if not self._descr.get(check):
                raise ValueError("ComputePilotDescription needs '%s'" % check)

        # initialize state
        self._pmgr          = pmgr
        self._session       = self._pmgr.session
        self._prof          = self._session.prof
        self._uid           = ru.generate_id('pilot.%(counter)04d', ru.ID_CUSTOM)
        self._state         = rps.NEW
        self._log           = pmgr._log
        self._pilot_dict    = dict()
        self._callbacks     = dict()
        self._cache         = dict()    # cache of SAGA dir handles
        self._cb_lock       = threading.RLock()
        self._exit_on_error = self._descr.get('exit_on_error')


        for m in rpt.PMGR_METRICS:
            self._callbacks[m] = dict()

        # we always invoke the default state cb
        self._callbacks[rpt.PILOT_STATE][self._default_state_cb.__name__] = {
                'cb'      : self._default_state_cb, 
                'cb_data' : None}

        # `as_dict()` needs `pilot_dict` and other attributes.  Those should all
<<<<<<< HEAD
        # be available at this point (apart from the sandboxes), so we now
        # query for those sandboxes.
        self._resource_sandbox = None
        self._pilot_sandbox    = None
        self._client_sandbox   = None

        self._resource_sandbox = self._session._get_resource_sandbox(self.as_dict())
        self._pilot_sandbox    = self._session._get_pilot_sandbox(self.as_dict())
        self._client_sandbox   = self._session._get_client_sandbox()
=======
        # be available at this point (apart from the sandbox itself), so we now
        # query for that sandbox.
        self._sandbox = None
        self._sandbox = self._session._get_pilot_sandbox(self.as_dict())
>>>>>>> 053c58c9


    # --------------------------------------------------------------------------
    #
    def __repr__(self):

        return str(self.as_dict())


    # --------------------------------------------------------------------------
    #
    def __str__(self):

        return [self.uid, self.resource, self.state]


    # --------------------------------------------------------------------------
    #
    def _default_state_cb(self, pilot, state):

        self._log.info("[Callback]: pilot %s state: %s.", self.uid, self.state)

        if self.state == rps.FAILED and self._exit_on_error:
            self._log.error("[Callback]: pilot '%s' failed", self.uid)
            # FIXME: how to tell main?  Where are we in the first place?
          # ru.cancel_main_thread('int')
            raise RuntimeError('pilot %s failed - fatal!' % self.uid)
          # sys.exit()


    # --------------------------------------------------------------------------
    #
    def _update(self, pilot_dict):
        """
        This will update the facade object after state changes etc, and is
        invoked by whatever component receiving that updated information.

        Return True if state changed, False otherwise
        """

        assert(pilot_dict['uid'] == self.uid), 'update called on wrong instance'

        # NOTE: this method relies on state updates to arrive in order, and
        #       without gaps.
        current = self.state
        target  = pilot_dict['state']

        if target not in [rps.FAILED, rps.CANCELED]:
            assert(rps._pilot_state_value(target) - rps._pilot_state_value(current)), \
                            'invalid state transition'
            # FIXME

        self._state = target

        # keep all information around
        self._pilot_dict = copy.deepcopy(pilot_dict)

        # invoke pilot specific callbacks
        for cb_name, cb_val in self._callbacks[rpt.PILOT_STATE].iteritems():

            cb      = cb_val['cb']
            cb_data = cb_val['cb_data']

          # print ' ~~~ call pcbs: %s -> %s : %s' % (self.uid, self.state, cb_name)
            
            if cb_data: cb(self, self.state, cb_data)
            else      : cb(self, self.state)

        # ask pmgr to invoke any global callbacks
        self._pmgr._call_pilot_callbacks(self, self.state)


    # --------------------------------------------------------------------------
    #
    def as_dict(self):
        """
        Returns a Python dictionary representation of the object.
        """
        ret = {
            'session':          self.session.uid,
            'pmgr':             self.pmgr.uid,
            'uid':              self.uid,
            'type':             'pilot',
            'state':            self.state,
            'log':              self.log,
            'stdout':           self.stdout,
            'stderr':           self.stderr,
            'resource':         self.resource,
<<<<<<< HEAD
            'resource_sandbox': str(self.resource_sandbox),
            'pilot_sandbox':    str(self.pilot_sandbox),
            'client_sandbox':   str(self.client_sandbox),
=======
            'sandbox':          self.sandbox,
>>>>>>> 053c58c9
            'description':      self.description,  # this is a deep copy
            'resource_details': self.resource_details
        }
        return ret


    # --------------------------------------------------------------------------
    #
    @property
    def session(self):
        """
        Returns the pilot's session.

        **Returns:**
            * A :class:`Session`.
        """

        return self._session


    # --------------------------------------------------------------------------
    #
    @property
    def pmgr(self):
        """
        Returns the pilot's manager.

        **Returns:**
            * A :class:`PilotManager`.
        """

        return self._pmgr


    # -------------------------------------------------------------------------
    #
    @property
    def resource_details(self):
        """
        Returns agent level resource information
        """
        return self._pilot_dict.get('resource_details')


    # --------------------------------------------------------------------------
    #
    @property
    def uid(self):
        """
        Returns the pilot's unique identifier.

        The uid identifies the pilot within a :class:`PilotManager`.

        **Returns:**
            * A unique identifier (string).
        """
        return self._uid


    # --------------------------------------------------------------------------
    #
    @property
    def state(self):
        """
        Returns the current state of the pilot.

        **Returns:**
            * state (string enum)
        """

        return self._state


    # --------------------------------------------------------------------------
    #
    @property
    def log(self):
        """
        Returns a list of human readable [timestamp, string] tuples describing
        various events during the pilot's lifetime.  Those strings are not
        normative, only informative!

        **Returns:**
            * log (list of [timestamp, string] tuples)
        """

        return self._pilot_dict.get('log')


    # --------------------------------------------------------------------------
    #
    @property
    def stdout(self):
        """
        Returns a snapshot of the pilot's STDOUT stream.

        If this property is queried before the pilot has reached
        'DONE' or 'FAILED' state it will return None.

        .. warning: This can be inefficient.  Output may be incomplete and/or
           filtered.

        **Returns:**
            * stdout (string)
        """

        return self._pilot_dict.get('stdout')


    # --------------------------------------------------------------------------
    #
    @property
    def stderr(self):
        """
        Returns a snapshot of the pilot's STDERR stream.

        If this property is queried before the pilot has reached
        'DONE' or 'FAILED' state it will return None.

        .. warning: This can be inefficient.  Output may be incomplete and/or
           filtered.

        **Returns:**
            * stderr (string)
        """

        return self._pilot_dict.get('stderr')


    # --------------------------------------------------------------------------
    #
    @property
    def resource(self):
        """
        Returns the resource tag of this pilot.

        **Returns:**
            * A resource tag (string)
        """

        return self._descr.get('resource')


    # --------------------------------------------------------------------------
    #
    @property
    def sandbox(self):
        return self.pilot_sandbox

    @property
    def pilot_sandbox(self):
        """
        Returns the full sandbox URL of this pilot, if that is already
        known, or 'None' otherwise.

        **Returns:**
            * A string
        """

        # NOTE: The pilot has a sandbox property, containing the full sandbox
        #       path, which is used by the pmgr to stage data back and forth.
        #       However, the full path as visible from the pmgr side might not
        #       be what the agent is seeing, specifically in the case of
        #       non-shared filesystems (OSG).  The agent thus uses
        #       `$PWD` as sandbox, with the assumption that this will
        #       get mapped to whatever is here returned as sandbox URL.  
        #
        #       There is thus implicit knowledge shared between the RP client
        #       and the RP agent that `$PWD` *is* the sandbox!  The same 
        #       implicitly also holds for the staging area, which is relative
        #       to the pilot sandbox.
<<<<<<< HEAD

        return self._pilot_sandbox
=======
        if self._sandbox:
            return str(self._sandbox)
        else:
            return None
>>>>>>> 053c58c9

    @property
    def resource_sandbox(self):
        return self._resource_sandbox

    @property
    def client_sandbox(self):
        return self._client_sandbox

    # --------------------------------------------------------------------------
    #
    @property
    def description(self):
        """
        Returns the description the pilot was started with, as a dictionary.

        **Returns:**
            * description (dict)
        """

        return copy.deepcopy(self._descr)


    # --------------------------------------------------------------------------
    #
    def register_callback(self, cb, metric=rpt.PILOT_STATE, cb_data=None):
        """
        Registers a callback function that is triggered every time the
        pilot's state changes.

        All callback functions need to have the same signature::

            def cb(obj, state)

        where ``object`` is a handle to the object that triggered the callback
        and ``state`` is the new state of that object.  If 'cb_data' is given,
        then the 'cb' signature changes to 

            def cb(obj, state, cb_data)

        and 'cb_data' are passed along.

        """
        if metric not in rpt.PMGR_METRICS :
            raise ValueError ("Metric '%s' is not available on the pilot manager" % metric)

        with self._cb_lock:
            cb_name = cb.__name__
            self._callbacks[metric][cb_name] = {'cb'      : cb, 
                                                'cb_data' : cb_data}


    # --------------------------------------------------------------------------
    #
    def unregister_callback(self, cb, metric=rpt.PILOT_STATE):

        if metric and metric not in rpt.UMGR_METRICS :
            raise ValueError ("Metric '%s' is not available on the pilot manager" % metric)

        if not metric:
            metrics = rpt.PMGR_METRICS
        elif isinstance(metric, list):
            metrics =  metric
        else:
            metrics = [metric]

        with self._cb_lock:

            for metric in metrics:

                if cb:
                    to_delete = [cb.__name__]
                else:
                    to_delete = self._callbacks[metric].keys()

                for cb_name in to_delete:

                    if cb_name not in self._callbacks[metric]:
                        raise ValueError("Callback '%s' is not registered" % cb_name)

                    del(self._callbacks[metric][cb_name])


    # --------------------------------------------------------------------------
    #
    def wait(self, state=None, timeout=None):
        """
        Returns when the pilot reaches a specific state or
        when an optional timeout is reached.

        **Arguments:**

            * **state** [`list of strings`]
              The state(s) that pilot has to reach in order for the
              call to return.

              By default `wait` waits for the pilot to reach a **final**
              state, which can be one of the following:

              * :data:`radical.pilot.states.DONE`
              * :data:`radical.pilot.states.FAILED`
              * :data:`radical.pilot.states.CANCELED`

            * **timeout** [`float`]
              Optional timeout in seconds before the call returns regardless
              whether the pilot has reached the desired state or not.  The
              default value **None** never times out.  """

        if not state:
            states = rps.FINAL
        elif not isinstance(state, list):
            states = [state]
        else:
            states = state


        if self.state in rps.FINAL:
            # we will never see another state progression.  Raise an error
            # (unless we waited for this)
            if self.state in states:
                return

            # FIXME: do we want a raise here, really?  This introduces a race,
            #        really, on application level
            # raise RuntimeError("can't wait on a pilot in final state")
            return self.state

        start_wait = time.time()
        while self.state not in states:

            time.sleep(0.1)
            if timeout and (timeout <= (time.time() - start_wait)):
                break

          # if self._pmgr._terminate.is_set():
          #     break

        return self.state


    # --------------------------------------------------------------------------
    #
    def cancel(self):
        """
        Cancel the pilot.
        """
        
        # clean connection cache
        try:
            for key in self._cache:
                self._cache[key].close()
            self._cache = dict()
        except:
            pass

      # print 'pilot: cancel'
        self._pmgr.cancel_pilots(self.uid)


    # --------------------------------------------------------------------------
    #
    def stage_in(self, directives):
        """Stages the content of the staging directive into the pilot's
        staging area"""

        # Wait until we can assume the pilot directory to be created
        # # FIXME: can't we create it ourself?
        if self.state == rps.NEW:
            self.wait(state=[rps.PMGR_LAUNCHING_PENDING, rps.PMGR_LAUNCHING,
                             rps.PMGR_ACTIVE_PENDING,    rps.PMGR_ACTIVE])
        elif self.state in rps.FINAL:
            raise Exception("Pilot already finished, no need to stage anymore!")

        # NOTE: no unit sandboxes defined!
        src_context = {'pwd'      : self._client_sandbox,     # !!!
                       'pilot'    : self._pilot_sandbox,
                       'resource' : self._resource_sandbox}
        tgt_context = {'pwd'      : self._pilot_sandbox,      # !!!
                       'pilot'    : self._pilot_sandbox,
                       'resource' : self._resource_sandbox}

        # Iterate over all directives
        for sd in expand_staging_directives(directives):

            # TODO: respect flags in directive

            action = sd['action']
            flags  = sd['flags']
            did    = sd['uid']
            src    = sd['source']
            tgt    = sd['target']

            assert(action in [COPY, LINK, MOVE, TRANSFER])

            self._prof.prof('staging_begin', uid=self.uid, msg=did)

            src = complete_url(src, src_context, self._log)
            tgt = complete_url(tgt, tgt_context, self._log)

            if action in [COPY, LINK, MOVE]:
                self._prof.prof('staging_end', uid=self.uid, msg=did)
                raise ValueError("invalid action '%s' on pilot level" % action)

            self._log.info('transfer %s to %s', src, tgt)

<<<<<<< HEAD
            # FIXME: make sure that tgt URL points to the right resource
            # FIXME: honor sd flags if given (recursive...)
            flags = rs.fs.CREATE_PARENTS
=======
                # Now base the target directory relative of the sandbox and staging prefix
                tgt_dir_url      = saga.Url(self._sandbox)
                tgt_dir_url.path = os.path.join(self._sandbox.path,
                                                STAGING_AREA, rel_path)
>>>>>>> 053c58c9

            # Define and open the staging directory for the pilot
            # We use the target dir construct here, so that we can create
            # the directory if it does not yet exist.

            # url used for cache (sandbox url w/o path)
            tmp      = rs.Url(self._pilot_sandbox)
            tmp.path = '/'
            key = str(tmp)
            if key not in self._cache:
                self._cache[key] = rs.fs.Directory(tmp, session=self._session,
                                                   flags=flags)
            saga_dir = self._cache[key]
            saga_dir.copy(src, tgt, flags=flags)

            self._prof.prof('staging_end', uid=self.uid, msg=did)


# ------------------------------------------------------------------------------
<|MERGE_RESOLUTION|>--- conflicted
+++ resolved
@@ -91,7 +91,6 @@
                 'cb_data' : None}
 
         # `as_dict()` needs `pilot_dict` and other attributes.  Those should all
-<<<<<<< HEAD
         # be available at this point (apart from the sandboxes), so we now
         # query for those sandboxes.
         self._resource_sandbox = None
@@ -101,12 +100,6 @@
         self._resource_sandbox = self._session._get_resource_sandbox(self.as_dict())
         self._pilot_sandbox    = self._session._get_pilot_sandbox(self.as_dict())
         self._client_sandbox   = self._session._get_client_sandbox()
-=======
-        # be available at this point (apart from the sandbox itself), so we now
-        # query for that sandbox.
-        self._sandbox = None
-        self._sandbox = self._session._get_pilot_sandbox(self.as_dict())
->>>>>>> 053c58c9
 
 
     # --------------------------------------------------------------------------
@@ -195,13 +188,10 @@
             'stdout':           self.stdout,
             'stderr':           self.stderr,
             'resource':         self.resource,
-<<<<<<< HEAD
             'resource_sandbox': str(self.resource_sandbox),
             'pilot_sandbox':    str(self.pilot_sandbox),
             'client_sandbox':   str(self.client_sandbox),
-=======
-            'sandbox':          self.sandbox,
->>>>>>> 053c58c9
+            'sandbox':          self.sandbox,      # FIXME: this is redundant
             'description':      self.description,  # this is a deep copy
             'resource_details': self.resource_details
         }
@@ -373,15 +363,10 @@
         #       and the RP agent that `$PWD` *is* the sandbox!  The same 
         #       implicitly also holds for the staging area, which is relative
         #       to the pilot sandbox.
-<<<<<<< HEAD
-
-        return self._pilot_sandbox
-=======
-        if self._sandbox:
-            return str(self._sandbox)
+        if self._pilot_sandbox:
+            return str(self._pilot_sandbox)
         else:
             return None
->>>>>>> 053c58c9
 
     @property
     def resource_sandbox(self):
@@ -587,16 +572,9 @@
 
             self._log.info('transfer %s to %s', src, tgt)
 
-<<<<<<< HEAD
             # FIXME: make sure that tgt URL points to the right resource
             # FIXME: honor sd flags if given (recursive...)
             flags = rs.fs.CREATE_PARENTS
-=======
-                # Now base the target directory relative of the sandbox and staging prefix
-                tgt_dir_url      = saga.Url(self._sandbox)
-                tgt_dir_url.path = os.path.join(self._sandbox.path,
-                                                STAGING_AREA, rel_path)
->>>>>>> 053c58c9
 
             # Define and open the staging directory for the pilot
             # We use the target dir construct here, so that we can create
