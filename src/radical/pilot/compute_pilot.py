--- conflicted
+++ resolved
@@ -562,9 +562,6 @@
 
     # --------------------------------------------------------------------------
     #
-<<<<<<< HEAD
-    def stage_in(self, sds):
-=======
     def prepare_env(self, env_spec):
         '''
         request the preparation of a task or worker environment on the target
@@ -582,8 +579,7 @@
 
     # --------------------------------------------------------------------------
     #
-    def stage_in(self, directives):
->>>>>>> 4448f16b
+    def stage_in(self, sds):
         '''
         Stages the content of the staging directive into the pilot's
         staging area
