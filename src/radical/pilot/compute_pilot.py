--- conflicted
+++ resolved
@@ -645,15 +645,9 @@
         sds = ru.as_list(sds)
 
         if not sds:
-<<<<<<< HEAD
-             sds = [{'source': 'client:///staging_output.tgz',
-                     'target': 'pilot:///staging_output.tgz',
-                     'action': rp.TRANSFER}]
-=======
             sds = [{'source': 'pilot:///staging_output.tgz',
                     'target': 'client:///staging_output.tgz',
                     'action': rpc.TRANSFER}]
->>>>>>> 0b677fc2
 
         for sd in sds:
             sd['prof_id'] = self.uid
