--- conflicted
+++ resolved
@@ -579,9 +579,6 @@
 
     # --------------------------------------------------------------------------
     #
-<<<<<<< HEAD
-    def stage_in(self, sds):
-=======
     def prepare_env(self, env_spec):
         '''
         request the preparation of a task or worker environment on the target
@@ -599,8 +596,7 @@
 
     # --------------------------------------------------------------------------
     #
-    def stage_in(self, directives):
->>>>>>> 4448f16b
+    def stage_in(self, sds):
         '''
         Stages the content of the staging directive into the pilot's
         staging area
