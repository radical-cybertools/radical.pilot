
__copyright__ = "Copyright 2013-2016, http://radical.rutgers.edu"
__license__   = "MIT"


import copy
import time
import threading

import radical.utils as ru

from . import states    as rps
from . import constants as rpc


# ------------------------------------------------------------------------------
#
class ComputePilot(object):
    '''
    A ComputePilot represent a resource overlay on a local or remote resource.

    .. note:: A ComputePilot cannot be created directly. The factory method
              :meth:`radical.pilot.PilotManager.submit_pilots` has to be
              used instead.

        **Example**::

              pm = radical.pilot.PilotManager(session=s)
              pd = radical.pilot.ComputePilotDescription()

              pd.resource = "local.localhost"
              pd.cores    = 2
              pd.runtime  = 5 # minutes

              pilot = pm.submit_pilots(pd)
    '''

<<<<<<< HEAD
                      pilot = pm.submit_pilots(pd)
    """

=======
>>>>>>> de914215
    # --------------------------------------------------------------------------
    # In terms of implementation, a Pilot is not much more than a dict whose
    # content are dynamically updated to reflect the state progression through
    # the PMGR components.  As a Pilot is always created via a PMGR, it is
    # considered to *belong* to that PMGR, and all activities are actually
    # implemented by that PMGR.
    #
    # Note that this implies that we could create Pilots before submitting them
    # to a PMGR, w/o any problems. (FIXME?)
    # --------------------------------------------------------------------------


    # --------------------------------------------------------------------------
    #
    def __init__(self, pmgr, descr):

        # 'static' members
        self._descr = descr.as_dict()

        # sanity checks on description
        for check in ['resource', 'cores', 'runtime']:
            if not self._descr.get(check):
                raise ValueError("ComputePilotDescription needs '%s'" % check)

        # initialize state
        self._pmgr       = pmgr
        self._session    = self._pmgr.session
        self._prof       = self._session._prof
        self._uid        = ru.generate_id('pilot.%(counter)04d', ru.ID_CUSTOM)
        self._state      = rps.NEW
        self._log        = pmgr._log
        self._pilot_dict = dict()
        self._callbacks  = dict()
        self._cache      = dict()    # cache of SAGA dir handles
        self._cb_lock    = threading.RLock()

        # pilot failures can trigger app termination
        self._exit_on_error = self._descr.get('exit_on_error')

        for m in rpc.PMGR_METRICS:
            self._callbacks[m] = dict()

        # we always invoke the default state cb
        self._callbacks[rpc.PILOT_STATE][self._default_state_cb.__name__] = {
                'cb'      : self._default_state_cb,
                'cb_data' : None}

<<<<<<< HEAD
        # `as_dict()` needs several attributes.  Those should all be available
        # at this point -- apart from the sandboxes, so we add dummy sandboxes
        # before querying for the real ones.
        self._pilot_jsurl      = ''
        self._pilot_jshop      = ''
        self._resource_sandbox = ''
        self._session_sandbox  = ''
        self._pilot_sandbox    = ''
        self._client_sandbox   = ''
=======
        # `as_dict()` needs `pilot_dict` and other attributes.  Those should all
        # be available at this point (apart from the sandboxes), so we now
        # query for those sandboxes.
        self._pilot_jsurl      = ru.Url()
        self._pilot_jshop      = ru.Url()
        self._resource_sandbox = ru.Url()
        self._pilot_sandbox    = ru.Url()
        self._client_sandbox   = ru.Url()
>>>>>>> de914215

        pilot = self.as_dict()

        self._pilot_jsurl, self._pilot_jshop \
                               = self._session._get_jsurl           (pilot)
        self._resource_sandbox = self._session._get_resource_sandbox(pilot)
        self._session_sandbox  = self._session._get_session_sandbox (pilot)
        self._pilot_sandbox    = self._session._get_pilot_sandbox   (pilot)
        self._client_sandbox   = self._session._get_client_sandbox()
<<<<<<< HEAD

        # we need to expand plaaceholders in the sandboxes
        # FIXME: this code is a duplication from the pilot launcher code
        expand = dict()
        for k,v in pilot['description'].iteritems():
            if v is None:
                v = ''
            expand['pd.%s' % k] = v
            if isinstance(v, basestring):
                expand['pd.%s' % k.upper()] = v.upper()
                expand['pd.%s' % k.lower()] = v.lower()
            else:
                expand['pd.%s' % k.upper()] = v
                expand['pd.%s' % k.lower()] = v

        self._resource_sandbox.path  = self._resource_sandbox.path % expand
        self._session_sandbox .path  = self._session_sandbox .path % expand
        self._pilot_sandbox   .path  = self._pilot_sandbox   .path % expand
=======
>>>>>>> de914215


    # --------------------------------------------------------------------------
    #
    def __repr__(self):

        return str(self)


    # --------------------------------------------------------------------------
    #
    def __str__(self):

        return str([self.uid, self.resource, self.state])


    # --------------------------------------------------------------------------
    #
    def _default_state_cb(self, pilot, state):

        self._log.info("[Callback]: pilot %s state: %s.", self.uid, self.state)

        if self.state == rps.FAILED and self._exit_on_error:
            self._log.error("[Callback]: pilot '%s' failed - exit", self.uid)

            # There are different ways to tell main...
            ru.cancel_main_thread('int')
          # raise RuntimeError('pilot %s failed - fatal!' % self.uid)
          # import sys
          # sys.exit()


    # --------------------------------------------------------------------------
    #
    def _update(self, pilot_dict):
        '''
        This will update the facade object after state changes etc, and is
        invoked by whatever component receiving that updated information.

        Return True if state changed, False otherwise
        '''

        if pilot_dict['uid'] != self.uid:
            self._log.error('invalid uid: %s / %s', pilot_dict['uid'], self.uid)

        assert(pilot_dict['uid'] == self.uid), 'update called on wrong instance'

        # NOTE: this method relies on state updates to arrive in order and
        #       without gaps.
        current = self.state
        target  = pilot_dict['state']

        if target not in [rps.FAILED, rps.CANCELED]:

<<<<<<< HEAD

            try:
                assert(rps._pilot_state_value(target) - rps._pilot_state_value(current)), \
                            'invalid state transition'
            except:
                self._log.error('%s: invalid state transition %s -> %s',
                        self.uid, current, target)
                raise

            # FIXME
=======
            cur_state_val = rps._pilot_state_value(current)
            tgt_state_val = rps._pilot_state_value(target)
            assert(tgt_state_val - cur_state_val), 'invalid state transition'
>>>>>>> de914215

        self._state = target

        # keep all information around
        self._pilot_dict = copy.deepcopy(pilot_dict)

        # invoke pilot specific callbacks
        # FIXME: this iteration needs to be thread-locked!
        for _,cb_val in self._callbacks[rpc.PILOT_STATE].iteritems():

            cb      = cb_val['cb']
            cb_data = cb_val['cb_data']

            self._log.debug('%s calls cb %s', self.uid, cb)

            if cb_data: cb(self, self.state, cb_data)
            else      : cb(self, self.state)

        # ask pmgr to invoke any global callbacks
        self._pmgr._call_pilot_callbacks(self, self.state)


    # --------------------------------------------------------------------------
    #
    def as_dict(self):
        '''
        Returns a Python dictionary representation of the object.
<<<<<<< HEAD
        """
        ret = {
            'session':          self.session.uid,
            'pmgr':             self.pmgr.uid,
            'uid':              self.uid,
            'type':             'pilot',
            'state':            self.state,
            'log':              self.log,
            'stdout':           self.stdout,
            'stderr':           self.stderr,
            'resource':         self.resource,
            'resource_sandbox': str(self._resource_sandbox),
            'session_sandbox':  str(self._session_sandbox),
            'pilot_sandbox':    str(self._pilot_sandbox),
            'client_sandbox':   str(self._client_sandbox),
            'js_url':           str(self._pilot_jsurl),
            'js_hop':           str(self._pilot_jshop),
            'description':      self.description,  # this is a deep copy
            'resource_details': self.resource_details
        }
=======
        '''

        ret = {'session':          self.session.uid,
               'pmgr':             self.pmgr.uid,
               'uid':              self.uid,
               'type':             'pilot',
               'state':            self.state,
               'log':              self.log,
               'stdout':           self.stdout,
               'stderr':           self.stderr,
               'resource':         self.resource,
               'resource_sandbox': str(self._resource_sandbox),
               'pilot_sandbox':    str(self._pilot_sandbox),
               'client_sandbox':   str(self._client_sandbox),
               'js_url':           str(self._pilot_jsurl),
               'js_hop':           str(self._pilot_jshop),
               'description':      self.description,  # this is a deep copy
               'resource_details': self.resource_details
              }

>>>>>>> de914215
        return ret


    # --------------------------------------------------------------------------
    #
    @property
    def session(self):
        '''
        Returns the pilot's session.

        **Returns:**
            * A :class:`Session`.
        '''

        return self._session


    # --------------------------------------------------------------------------
    #
    @property
    def pmgr(self):
        '''
        Returns the pilot's manager.

        **Returns:**
            * A :class:`PilotManager`.
        '''

        return self._pmgr


    # -------------------------------------------------------------------------
    #
    @property
    def resource_details(self):
        '''
        Returns agent level resource information
        '''

        return self._pilot_dict.get('resource_details')


    # --------------------------------------------------------------------------
    #
    @property
    def uid(self):
        '''
        Returns the pilot's unique identifier.

        The uid identifies the pilot within a :class:`PilotManager`.

        **Returns:**
            * A unique identifier (string).
        '''

        return self._uid


    # --------------------------------------------------------------------------
    #
    @property
    def state(self):
        '''
        Returns the current state of the pilot.

        **Returns:**
            * state (string enum)
        '''

        return self._state


    # --------------------------------------------------------------------------
    #
    @property
    def log(self):
        '''
        Returns a list of human readable [timestamp, string] tuples describing
        various events during the pilot's lifetime.  Those strings are not
        normative, only informative!

        **Returns:**
            * log (list of [timestamp, string] tuples)
        '''

        return self._pilot_dict.get('log')


    # --------------------------------------------------------------------------
    #
    @property
    def stdout(self):
        '''
        Returns a snapshot of the pilot's STDOUT stream.

        If this property is queried before the pilot has reached
        'DONE' or 'FAILED' state it will return None.

        .. warning: This can be inefficient.  Output may be incomplete and/or
           filtered.

        **Returns:**
            * stdout (string)
        '''

        return self._pilot_dict.get('stdout')


    # --------------------------------------------------------------------------
    #
    @property
    def stderr(self):
        '''
        Returns a snapshot of the pilot's STDERR stream.

        If this property is queried before the pilot has reached
        'DONE' or 'FAILED' state it will return None.

        .. warning: This can be inefficient.  Output may be incomplete and/or
           filtered.

        **Returns:**
            * stderr (string)
        '''

        return self._pilot_dict.get('stderr')


    # --------------------------------------------------------------------------
    #
    @property
    def resource(self):
        '''
        Returns the resource tag of this pilot.

        **Returns:**
            * A resource tag (string)
        '''

        return self._descr.get('resource')


    # --------------------------------------------------------------------------
    #
    @property
    def pilot_sandbox(self):
        '''
        Returns the full sandbox URL of this pilot, if that is already
        known, or 'None' otherwise.

        **Returns:**
            * A string
        '''

        # NOTE: The pilot has a sandbox property, containing the full sandbox
        #       path, which is used by the pmgr to stage data back and forth.
        #       However, the full path as visible from the pmgr side might not
        #       be what the agent is seeing, specifically in the case of
        #       non-shared filesystems (OSG).  The agent thus uses
        #       `$PWD` as sandbox, with the assumption that this will
        #       get mapped to whatever is here returned as sandbox URL.
        #
        #       There is thus implicit knowledge shared between the RP client
        #       and the RP agent that `$PWD` *is* the sandbox!  The same
        #       implicitly also holds for the staging area, which is relative
        #       to the pilot sandbox.
        if self._pilot_sandbox:
            return str(self._pilot_sandbox)


    @property
    def resource_sandbox(self):
        return self._resource_sandbox


    @property
    def session_sandbox(self):
        return self._session_sandbox

    @property
    def pilot_sandbox(self):
        return self._pilot_sandbox

    @property
    def client_sandbox(self):
        return self._client_sandbox


    # --------------------------------------------------------------------------
    #
    @property
    def description(self):
        '''
        Returns the description the pilot was started with, as a dictionary.

        **Returns:**
            * description (dict)
        '''

        return copy.deepcopy(self._descr)


    # --------------------------------------------------------------------------
    #
    def register_callback(self, cb, metric=rpc.PILOT_STATE, cb_data=None):
        '''
        Registers a callback function that is triggered every time the
        pilot's state changes.

        All callback functions need to have the same signature::

            def cb(obj, state)

        where ``object`` is a handle to the object that triggered the callback
        and ``state`` is the new state of that object.  If 'cb_data' is given,
        then the 'cb' signature changes to

            def cb(obj, state, cb_data)

        and 'cb_data' are passed along.

        '''

        if metric not in rpc.PMGR_METRICS :
            raise ValueError ("Metric '%s' not available on pmgr" % metric)

        with self._cb_lock:
            cb_name = cb.__name__
            self._callbacks[metric][cb_name] = {'cb'      : cb,
                                                'cb_data' : cb_data}


    # --------------------------------------------------------------------------
    #
    def unregister_callback(self, cb, metric=rpc.PILOT_STATE):

        if metric and metric not in rpc.UMGR_METRICS :
            raise ValueError ("Metric '%s' not available on pmgr" % metric)

        if   not metric                  : metrics = rpc.PMGR_METRICS
        elif not isinstance(metric, list): metrics = [metric]
        else                             : metrics = metric

        with self._cb_lock:

            for metric in metrics:

                if cb: to_delete = [cb.__name__]
                else : to_delete = self._callbacks[metric].keys()

                for cb_name in to_delete:

                    if cb_name not in self._callbacks[metric]:
                        raise ValueError("Callback '%s' is not registered" % cb_name)

                    del(self._callbacks[metric][cb_name])


    # --------------------------------------------------------------------------
    #
    def wait(self, state=None, timeout=None):
        '''
        Returns when the pilot reaches a specific state or
        when an optional timeout is reached.

        **Arguments:**

            * **state** [`list of strings`]
              The state(s) that pilot has to reach in order for the
              call to return.

              By default `wait` waits for the pilot to reach a **final**
              state, which can be one of the following:

              * :data:`radical.pilot.states.DONE`
              * :data:`radical.pilot.states.FAILED`
              * :data:`radical.pilot.states.CANCELED`

            * **timeout** [`float`]
              Optional timeout in seconds before the call returns regardless
              whether the pilot has reached the desired state or not.  The
              default value **None** never times out.  '''

        if   not state                  : states = rps.FINAL
        elif not isinstance(state, list): states = [state]
        else                            : states = state


        if self.state in rps.FINAL:
            # we will never see another state progression.  Raise an error
            # (unless we waited for this)
            if self.state in states:
                return

            # FIXME: do we want a raise here, really?  This introduces a race,
            #        really, on application level
            # raise RuntimeError("can't wait on a pilot in final state")
            return self.state

        start_wait = time.time()
        while self.state not in states:

            time.sleep(0.1)
            if timeout and (timeout <= (time.time() - start_wait)):
                break

            if self._pmgr._terminate.is_set():
                break

        return self.state


    # --------------------------------------------------------------------------
    #
    def cancel(self):
        '''
        Cancel the pilot.
<<<<<<< HEAD
        """
=======
        '''
>>>>>>> de914215

        # clean connection cache
        try:
            for key in self._cache:
                self._cache[key].close()
            self._cache = dict()

        except:
            pass

        self._pmgr.cancel_pilots(self.uid)


    # --------------------------------------------------------------------------
    #
    def stage_in(self, directives):
        '''
        Stages the content of the staging directive into the pilot's
        staging area
        '''

        # This staging request is actually served by the pmgr *launching*
        # component, because that already has a channel open to the target
        # resource which we can reuse.  We might eventually implement or
        # interface to a dedicated data movement service though.

        # send the staging request to the pmg launcher
        self._pmgr._pilot_staging_input(self.as_dict(), directives)


# ------------------------------------------------------------------------------
<|MERGE_RESOLUTION|>--- conflicted
+++ resolved
@@ -35,12 +35,6 @@
               pilot = pm.submit_pilots(pd)
     '''
 
-<<<<<<< HEAD
-                      pilot = pm.submit_pilots(pd)
-    """
-
-=======
->>>>>>> de914215
     # --------------------------------------------------------------------------
     # In terms of implementation, a Pilot is not much more than a dict whose
     # content are dynamically updated to reflect the state progression through
@@ -88,17 +82,6 @@
                 'cb'      : self._default_state_cb,
                 'cb_data' : None}
 
-<<<<<<< HEAD
-        # `as_dict()` needs several attributes.  Those should all be available
-        # at this point -- apart from the sandboxes, so we add dummy sandboxes
-        # before querying for the real ones.
-        self._pilot_jsurl      = ''
-        self._pilot_jshop      = ''
-        self._resource_sandbox = ''
-        self._session_sandbox  = ''
-        self._pilot_sandbox    = ''
-        self._client_sandbox   = ''
-=======
         # `as_dict()` needs `pilot_dict` and other attributes.  Those should all
         # be available at this point (apart from the sandboxes), so we now
         # query for those sandboxes.
@@ -107,7 +90,6 @@
         self._resource_sandbox = ru.Url()
         self._pilot_sandbox    = ru.Url()
         self._client_sandbox   = ru.Url()
->>>>>>> de914215
 
         pilot = self.as_dict()
 
@@ -117,7 +99,6 @@
         self._session_sandbox  = self._session._get_session_sandbox (pilot)
         self._pilot_sandbox    = self._session._get_pilot_sandbox   (pilot)
         self._client_sandbox   = self._session._get_client_sandbox()
-<<<<<<< HEAD
 
         # we need to expand plaaceholders in the sandboxes
         # FIXME: this code is a duplication from the pilot launcher code
@@ -136,8 +117,6 @@
         self._resource_sandbox.path  = self._resource_sandbox.path % expand
         self._session_sandbox .path  = self._session_sandbox .path % expand
         self._pilot_sandbox   .path  = self._pilot_sandbox   .path % expand
-=======
->>>>>>> de914215
 
 
     # --------------------------------------------------------------------------
@@ -191,8 +170,6 @@
         target  = pilot_dict['state']
 
         if target not in [rps.FAILED, rps.CANCELED]:
-
-<<<<<<< HEAD
 
             try:
                 assert(rps._pilot_state_value(target) - rps._pilot_state_value(current)), \
@@ -202,12 +179,6 @@
                         self.uid, current, target)
                 raise
 
-            # FIXME
-=======
-            cur_state_val = rps._pilot_state_value(current)
-            tgt_state_val = rps._pilot_state_value(target)
-            assert(tgt_state_val - cur_state_val), 'invalid state transition'
->>>>>>> de914215
 
         self._state = target
 
@@ -235,28 +206,6 @@
     def as_dict(self):
         '''
         Returns a Python dictionary representation of the object.
-<<<<<<< HEAD
-        """
-        ret = {
-            'session':          self.session.uid,
-            'pmgr':             self.pmgr.uid,
-            'uid':              self.uid,
-            'type':             'pilot',
-            'state':            self.state,
-            'log':              self.log,
-            'stdout':           self.stdout,
-            'stderr':           self.stderr,
-            'resource':         self.resource,
-            'resource_sandbox': str(self._resource_sandbox),
-            'session_sandbox':  str(self._session_sandbox),
-            'pilot_sandbox':    str(self._pilot_sandbox),
-            'client_sandbox':   str(self._client_sandbox),
-            'js_url':           str(self._pilot_jsurl),
-            'js_hop':           str(self._pilot_jshop),
-            'description':      self.description,  # this is a deep copy
-            'resource_details': self.resource_details
-        }
-=======
         '''
 
         ret = {'session':          self.session.uid,
@@ -269,6 +218,7 @@
                'stderr':           self.stderr,
                'resource':         self.resource,
                'resource_sandbox': str(self._resource_sandbox),
+               'session_sandbox':  str(self._session_sandbox),
                'pilot_sandbox':    str(self._pilot_sandbox),
                'client_sandbox':   str(self._client_sandbox),
                'js_url':           str(self._pilot_jsurl),
@@ -277,7 +227,6 @@
                'resource_details': self.resource_details
               }
 
->>>>>>> de914215
         return ret
 
 
@@ -595,11 +544,7 @@
     def cancel(self):
         '''
         Cancel the pilot.
-<<<<<<< HEAD
-        """
-=======
-        '''
->>>>>>> de914215
+        '''
 
         # clean connection cache
         try:
