
__copyright__ = "Copyright 2013-2016, http://radical.rutgers.edu"
__license__   = "MIT"


import copy
import time
import threading

import radical.utils as ru

from . import states    as rps
from . import constants as rpc


# ------------------------------------------------------------------------------
#
class ComputePilot(object):
    '''
    A ComputePilot represent a resource overlay on a local or remote resource.

    .. note:: A ComputePilot cannot be created directly. The factory method
<<<<<<< HEAD
              :meth:`radical.pilot.PilotManager.submit_pilots` has to be used
              instead.
=======
              :meth:`radical.pilot.PilotManager.submit_pilots` has to be
              used instead.
>>>>>>> 43b51b2c

        **Example**::

              pm = radical.pilot.PilotManager(session=s)
              pd = radical.pilot.ComputePilotDescription()

              pd.resource = "local.localhost"
              pd.cores    = 2
              pd.runtime  = 5 # minutes

              pilot = pm.submit_pilots(pd)
    '''

<<<<<<< HEAD
                      pilot = pm.submit_pilots(pd)
    """

=======
>>>>>>> 43b51b2c
    # --------------------------------------------------------------------------
    # In terms of implementation, a Pilot is not much more than a dict whose
    # content are dynamically updated to reflect the state progression through
    # the PMGR components.  As a Pilot is always created via a PMGR, it is
    # considered to *belong* to that PMGR, and all activities are actually
    # implemented by that PMGR.
    #
    # Note that this implies that we could create Pilots before submitting them
    # to a PMGR, w/o any problems. (FIXME?)
    # --------------------------------------------------------------------------


    # --------------------------------------------------------------------------
    #
    def __init__(self, pmgr, descr):

        # 'static' members
        self._descr = descr.as_dict()

        # sanity checks on description
        for check in ['resource', 'cores', 'runtime']:
            if not self._descr.get(check):
                raise ValueError("ComputePilotDescription needs '%s'" % check)

        # initialize state
        self._pmgr       = pmgr
        self._session    = self._pmgr.session
        self._prof       = self._session._prof
        self._uid        = ru.generate_id('pilot.%(counter)04d', ru.ID_CUSTOM)
        self._state      = rps.NEW
        self._log        = pmgr._log
        self._pilot_dict = dict()
        self._callbacks  = dict()
        self._cache      = dict()    # cache of SAGA dir handles
        self._cb_lock    = threading.RLock()

        # pilot failures can trigger app termination
        self._exit_on_error = self._descr.get('exit_on_error')


        for m in rpc.PMGR_METRICS:
            self._callbacks[m] = dict()

        # we always invoke the default state cb
        self._callbacks[rpc.PILOT_STATE][self._default_state_cb.__name__] = {
                'cb'      : self._default_state_cb,
                'cb_data' : None}

        # `as_dict()` needs `pilot_dict` and other attributes.  Those should all
        # be available at this point (apart from the sandboxes), so we now
        # query for those sandboxes.
        self._pilot_jsurl      = ru.Url()
        self._pilot_jshop      = ru.Url()
        self._resource_sandbox = ru.Url()
        self._pilot_sandbox    = ru.Url()
        self._client_sandbox   = ru.Url()

        pilot = self.as_dict()

        self._pilot_jsurl, self._pilot_jshop \
                               = self._session._get_jsurl           (pilot)
        self._resource_sandbox = self._session._get_resource_sandbox(pilot)
        self._pilot_sandbox    = self._session._get_pilot_sandbox   (pilot)
        self._client_sandbox   = self._session._get_client_sandbox()


    # --------------------------------------------------------------------------
    #
    def __repr__(self):

        return str(self)


    # --------------------------------------------------------------------------
    #
    def __str__(self):

        return str([self.uid, self.resource, self.state])


    # --------------------------------------------------------------------------
    #
    def _default_state_cb(self, pilot, state=None):


        uid   = self.uid
        state = self.state

<<<<<<< HEAD
        self._log.info("[Callback]: pilot %s state: %s.", uid, state)

        if state == rps.FAILED and self._exit_on_error:
            self._log.error("[Callback]: pilot '%s' failed (exit)", uid)
            raise RuntimeError('pilot %s failed - fatal!' % uid)
=======
        if self.state == rps.FAILED and self._exit_on_error:
            self._log.error("[Callback]: pilot '%s' failed - exit", self.uid)

            # There are different ways to tell main...
            ru.cancel_main_thread('int')
          # raise RuntimeError('pilot %s failed - fatal!' % self.uid)
          # import sys
          # sys.exit()
>>>>>>> 43b51b2c


    # --------------------------------------------------------------------------
    #
    def _update(self, pilot_dict):
        '''
        This will update the facade object after state changes etc, and is
        invoked by whatever component receiving that updated information.

        Return True if state changed, False otherwise
        '''

        if pilot_dict['uid'] != self.uid:
<<<<<<< HEAD
            self._log.error('incorrect uid: %s / %s',
                            pilot_dict['uid'], self.uid)
=======
            self._log.error('invalid uid: %s / %s', pilot_dict['uid'], self.uid)
>>>>>>> 43b51b2c

        assert(pilot_dict['uid'] == self.uid), 'update called on wrong instance'

        # NOTE: this method relies on state updates to arrive in order and
        #       without gaps.
        current = self.state
        target  = pilot_dict['state']

        if target not in [rps.FAILED, rps.CANCELED]:

<<<<<<< HEAD
            # ensure valid state transition
            state_diff = rps._pilot_state_value(target) - \
                         rps._pilot_state_value(current)
            if state_diff != 1:
                raise RuntimeError('%s: invalid state transition %s -> %s',
                                   self.uid, current, target)
=======
            cur_state_val = rps._pilot_state_value(current)
            tgt_state_val = rps._pilot_state_value(target)
            assert(tgt_state_val - cur_state_val), 'invalid state transition'
>>>>>>> 43b51b2c

        self._state = target

        # keep all information around
        self._pilot_dict = copy.deepcopy(pilot_dict)

        # invoke pilot specific callbacks
<<<<<<< HEAD
        # FIXME: this iteration needs to be thread-locked
        for cb_name, cb_val in self._callbacks[rpc.PILOT_STATE].iteritems():
=======
        # FIXME: this iteration needs to be thread-locked!
        for _,cb_val in self._callbacks[rpc.PILOT_STATE].iteritems():
>>>>>>> 43b51b2c

            cb      = cb_val['cb']
            cb_data = cb_val['cb_data']

            self._log.debug('%s calls cb %s', self.uid, cb)

<<<<<<< HEAD
            if cb_data: cb([self], cb_data)
            else      : cb([self])
=======
            if cb_data: cb(self, self.state, cb_data)
            else      : cb(self, self.state)
>>>>>>> 43b51b2c

        # ask pmgr to invoke any global callbacks
        self._pmgr._call_pilot_callbacks(self)


    # --------------------------------------------------------------------------
    #
    def as_dict(self):
        '''
        Returns a Python dictionary representation of the object.
        '''

        ret = {'session':          self.session.uid,
               'pmgr':             self.pmgr.uid,
               'uid':              self.uid,
               'type':             'pilot',
               'state':            self.state,
               'log':              self.log,
               'stdout':           self.stdout,
               'stderr':           self.stderr,
               'resource':         self.resource,
               'resource_sandbox': str(self._resource_sandbox),
               'pilot_sandbox':    str(self._pilot_sandbox),
               'client_sandbox':   str(self._client_sandbox),
               'js_url':           str(self._pilot_jsurl),
               'js_hop':           str(self._pilot_jshop),
               'description':      self.description,  # this is a deep copy
               'resource_details': self.resource_details
              }

        return ret


    # --------------------------------------------------------------------------
    #
    @property
    def session(self):
        '''
        Returns the pilot's session.

        **Returns:**
            * A :class:`Session`.
        '''

        return self._session


    # --------------------------------------------------------------------------
    #
    @property
    def pmgr(self):
        '''
        Returns the pilot's manager.

        **Returns:**
            * A :class:`PilotManager`.
        '''

        return self._pmgr


    # -------------------------------------------------------------------------
    #
    @property
    def resource_details(self):
        '''
        Returns agent level resource information
        '''

        return self._pilot_dict.get('resource_details')


    # --------------------------------------------------------------------------
    #
    @property
    def uid(self):
        '''
        Returns the pilot's unique identifier.

        The uid identifies the pilot within a :class:`PilotManager`.

        **Returns:**
            * A unique identifier (string).
        '''

        return self._uid


    # --------------------------------------------------------------------------
    #
    @property
    def state(self):
        '''
        Returns the current state of the pilot.

        **Returns:**
            * state (string enum)
        '''

        return self._state


    # --------------------------------------------------------------------------
    #
    @property
    def log(self):
        '''
        Returns a list of human readable [timestamp, string] tuples describing
        various events during the pilot's lifetime.  Those strings are not
        normative, only informative!

        **Returns:**
            * log (list of [timestamp, string] tuples)
        '''

        return self._pilot_dict.get('log')


    # --------------------------------------------------------------------------
    #
    @property
    def stdout(self):
        '''
        Returns a snapshot of the pilot's STDOUT stream.

        If this property is queried before the pilot has reached
        'DONE' or 'FAILED' state it will return None.

        .. warning: This can be inefficient.  Output may be incomplete and/or
           filtered.

        **Returns:**
            * stdout (string)
        '''

        return self._pilot_dict.get('stdout')


    # --------------------------------------------------------------------------
    #
    @property
    def stderr(self):
        '''
        Returns a snapshot of the pilot's STDERR stream.

        If this property is queried before the pilot has reached
        'DONE' or 'FAILED' state it will return None.

        .. warning: This can be inefficient.  Output may be incomplete and/or
           filtered.

        **Returns:**
            * stderr (string)
        '''

        return self._pilot_dict.get('stderr')


    # --------------------------------------------------------------------------
    #
    @property
    def resource(self):
        '''
        Returns the resource tag of this pilot.

        **Returns:**
            * A resource tag (string)
        '''

        return self._descr.get('resource')


    # --------------------------------------------------------------------------
    #
    @property
    def pilot_sandbox(self):
        '''
        Returns the full sandbox URL of this pilot, if that is already
        known, or 'None' otherwise.

        **Returns:**
            * A string
        '''

        # NOTE: The pilot has a sandbox property, containing the full sandbox
        #       path, which is used by the pmgr to stage data back and forth.
        #       However, the full path as visible from the pmgr side might not
        #       be what the agent is seeing, specifically in the case of
        #       non-shared filesystems (OSG).  The agent thus uses
        #       `$PWD` as sandbox, with the assumption that this will
        #       get mapped to whatever is here returned as sandbox URL.
        #
        #       There is thus implicit knowledge shared between the RP client
        #       and the RP agent that `$PWD` *is* the sandbox!  The same
        #       implicitly also holds for the staging area, which is relative
        #       to the pilot sandbox.
        if self._pilot_sandbox:
            return str(self._pilot_sandbox)


    @property
    def resource_sandbox(self):
        return self._resource_sandbox


    @property
    def client_sandbox(self):
        return self._client_sandbox


    # --------------------------------------------------------------------------
    #
    @property
    def description(self):
        '''
        Returns the description the pilot was started with, as a dictionary.

        **Returns:**
            * description (dict)
        '''

        return copy.deepcopy(self._descr)


    # --------------------------------------------------------------------------
    #
    def register_callback(self, cb, metric=rpc.PILOT_STATE, cb_data=None):
        '''
        Registers a callback function that is triggered every time the
        pilot's state changes.

        All callback functions need to have the same signature::

            def cb(obj, state)

        where ``object`` is a handle to the object that triggered the callback
        and ``state`` is the new state of that object.  If 'cb_data' is given,
        then the 'cb' signature changes to

            def cb(obj, state, cb_data)

        and 'cb_data' are passed along.

        '''

        if metric not in rpc.PMGR_METRICS :
<<<<<<< HEAD
            raise ValueError ("invalid pmgr metric '%s'" % metric)
=======
            raise ValueError ("Metric '%s' not available on pmgr" % metric)
>>>>>>> 43b51b2c

        with self._cb_lock:
            cb_name = cb.__name__
            self._callbacks[metric][cb_name] = {'cb'      : cb,
                                                'cb_data' : cb_data}


    # --------------------------------------------------------------------------
    #
    def unregister_callback(self, cb, metric=rpc.PILOT_STATE):

        if metric and metric not in rpc.UMGR_METRICS :
<<<<<<< HEAD
            raise ValueError ("invalid pmgr metric '%s'" % metric)
=======
            raise ValueError ("Metric '%s' not available on pmgr" % metric)
>>>>>>> 43b51b2c

        if   not metric                  : metrics = rpc.PMGR_METRICS
        elif not isinstance(metric, list): metrics = [metric]
        else                             : metrics = metric

        with self._cb_lock:

            for metric in metrics:

                if cb: to_delete = [cb.__name__]
                else : to_delete = self._callbacks[metric].keys()

                for cb_name in to_delete:

                    if cb_name not in self._callbacks[metric]:
                        raise ValueError("unknown callback '%s'" % cb_name)

                    del(self._callbacks[metric][cb_name])


    # --------------------------------------------------------------------------
    #
    def wait(self, state=None, timeout=None):
        '''
        Returns when the pilot reaches a specific state or
        when an optional timeout is reached.

        **Arguments:**

            * **state** [`list of strings`]
              The state(s) that pilot has to reach in order for the
              call to return.

              By default `wait` waits for the pilot to reach a **final**
              state, which can be one of the following:

              * :data:`radical.pilot.states.DONE`
              * :data:`radical.pilot.states.FAILED`
              * :data:`radical.pilot.states.CANCELED`

            * **timeout** [`float`]
              Optional timeout in seconds before the call returns regardless
              whether the pilot has reached the desired state or not.  The
              default value **None** never times out.  '''

        if   not state                  : states = rps.FINAL
        elif not isinstance(state, list): states = [state]
        else                            : states = state


        if self.state in rps.FINAL:
            # we will never see another state progression.  Raise an error
            # (unless we waited for this)
            if self.state in states:
                return

            # FIXME: do we want a raise here, really?  This introduces a race,
            #        really, on application level
            # raise RuntimeError("can't wait on a pilot in final state")
            return self.state

        start_wait = time.time()
        while self.state not in states:

            time.sleep(0.1)
            if timeout and (timeout <= (time.time() - start_wait)):
                break

            if self._pmgr._terminate.is_set():
                break

        return self.state


    # --------------------------------------------------------------------------
    #
    def cancel(self):
        '''
        Cancel the pilot.
<<<<<<< HEAD
        """
=======
        '''
>>>>>>> 43b51b2c

        # clean connection cache
        try:
            for key in self._cache:
                self._cache[key].close()
            self._cache = dict()
<<<<<<< HEAD
        except Exception:
=======

        except:
>>>>>>> 43b51b2c
            pass

        self._pmgr.cancel_pilots(self.uid)


    # --------------------------------------------------------------------------
    #
    def stage_in(self, directives):
        '''
        Stages the content of the staging directive into the pilot's
        staging area
        '''

        # This staging request is actually served by the pmgr *launching*
        # component, because that already has a channel open to the target
        # resource which we can reuse.  We might eventually implement or
        # interface to a dedicated data movement service though.

        # send the staging request to the pmg launcher
        self._pmgr._pilot_staging_input(self.as_dict(), directives)


# ------------------------------------------------------------------------------
<|MERGE_RESOLUTION|>--- conflicted
+++ resolved
@@ -3,9 +3,10 @@
 __license__   = "MIT"
 
 
+import sys
 import copy
 import time
-import threading
+import threading     as mt
 
 import radical.utils as ru
 
@@ -20,13 +21,8 @@
     A ComputePilot represent a resource overlay on a local or remote resource.
 
     .. note:: A ComputePilot cannot be created directly. The factory method
-<<<<<<< HEAD
-              :meth:`radical.pilot.PilotManager.submit_pilots` has to be used
-              instead.
-=======
               :meth:`radical.pilot.PilotManager.submit_pilots` has to be
               used instead.
->>>>>>> 43b51b2c
 
         **Example**::
 
@@ -40,12 +36,6 @@
               pilot = pm.submit_pilots(pd)
     '''
 
-<<<<<<< HEAD
-                      pilot = pm.submit_pilots(pd)
-    """
-
-=======
->>>>>>> 43b51b2c
     # --------------------------------------------------------------------------
     # In terms of implementation, a Pilot is not much more than a dict whose
     # content are dynamically updated to reflect the state progression through
@@ -80,7 +70,7 @@
         self._pilot_dict = dict()
         self._callbacks  = dict()
         self._cache      = dict()    # cache of SAGA dir handles
-        self._cb_lock    = threading.RLock()
+        self._cb_lock    = mt.RLock()
 
         # pilot failures can trigger app termination
         self._exit_on_error = self._descr.get('exit_on_error')
@@ -134,22 +124,16 @@
         uid   = self.uid
         state = self.state
 
-<<<<<<< HEAD
         self._log.info("[Callback]: pilot %s state: %s.", uid, state)
 
         if state == rps.FAILED and self._exit_on_error:
             self._log.error("[Callback]: pilot '%s' failed (exit)", uid)
-            raise RuntimeError('pilot %s failed - fatal!' % uid)
-=======
-        if self.state == rps.FAILED and self._exit_on_error:
-            self._log.error("[Callback]: pilot '%s' failed - exit", self.uid)
 
             # There are different ways to tell main...
-            ru.cancel_main_thread('int')
+          # ru.cancel_main_thread('int')
           # raise RuntimeError('pilot %s failed - fatal!' % self.uid)
           # import sys
-          # sys.exit()
->>>>>>> 43b51b2c
+            sys.exit()
 
 
     # --------------------------------------------------------------------------
@@ -163,12 +147,7 @@
         '''
 
         if pilot_dict['uid'] != self.uid:
-<<<<<<< HEAD
-            self._log.error('incorrect uid: %s / %s',
-                            pilot_dict['uid'], self.uid)
-=======
             self._log.error('invalid uid: %s / %s', pilot_dict['uid'], self.uid)
->>>>>>> 43b51b2c
 
         assert(pilot_dict['uid'] == self.uid), 'update called on wrong instance'
 
@@ -179,18 +158,12 @@
 
         if target not in [rps.FAILED, rps.CANCELED]:
 
-<<<<<<< HEAD
             # ensure valid state transition
             state_diff = rps._pilot_state_value(target) - \
                          rps._pilot_state_value(current)
             if state_diff != 1:
                 raise RuntimeError('%s: invalid state transition %s -> %s',
                                    self.uid, current, target)
-=======
-            cur_state_val = rps._pilot_state_value(current)
-            tgt_state_val = rps._pilot_state_value(target)
-            assert(tgt_state_val - cur_state_val), 'invalid state transition'
->>>>>>> 43b51b2c
 
         self._state = target
 
@@ -198,26 +171,16 @@
         self._pilot_dict = copy.deepcopy(pilot_dict)
 
         # invoke pilot specific callbacks
-<<<<<<< HEAD
-        # FIXME: this iteration needs to be thread-locked
-        for cb_name, cb_val in self._callbacks[rpc.PILOT_STATE].iteritems():
-=======
         # FIXME: this iteration needs to be thread-locked!
         for _,cb_val in self._callbacks[rpc.PILOT_STATE].iteritems():
->>>>>>> 43b51b2c
 
             cb      = cb_val['cb']
             cb_data = cb_val['cb_data']
 
             self._log.debug('%s calls cb %s', self.uid, cb)
 
-<<<<<<< HEAD
             if cb_data: cb([self], cb_data)
             else      : cb([self])
-=======
-            if cb_data: cb(self, self.state, cb_data)
-            else      : cb(self, self.state)
->>>>>>> 43b51b2c
 
         # ask pmgr to invoke any global callbacks
         self._pmgr._call_pilot_callbacks(self)
@@ -464,11 +427,7 @@
         '''
 
         if metric not in rpc.PMGR_METRICS :
-<<<<<<< HEAD
             raise ValueError ("invalid pmgr metric '%s'" % metric)
-=======
-            raise ValueError ("Metric '%s' not available on pmgr" % metric)
->>>>>>> 43b51b2c
 
         with self._cb_lock:
             cb_name = cb.__name__
@@ -481,11 +440,7 @@
     def unregister_callback(self, cb, metric=rpc.PILOT_STATE):
 
         if metric and metric not in rpc.UMGR_METRICS :
-<<<<<<< HEAD
             raise ValueError ("invalid pmgr metric '%s'" % metric)
-=======
-            raise ValueError ("Metric '%s' not available on pmgr" % metric)
->>>>>>> 43b51b2c
 
         if   not metric                  : metrics = rpc.PMGR_METRICS
         elif not isinstance(metric, list): metrics = [metric]
@@ -565,23 +520,15 @@
     def cancel(self):
         '''
         Cancel the pilot.
-<<<<<<< HEAD
-        """
-=======
-        '''
->>>>>>> 43b51b2c
+        '''
 
         # clean connection cache
         try:
             for key in self._cache:
                 self._cache[key].close()
             self._cache = dict()
-<<<<<<< HEAD
-        except Exception:
-=======
 
         except:
->>>>>>> 43b51b2c
             pass
 
         self._pmgr.cancel_pilots(self.uid)
