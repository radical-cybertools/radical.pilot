--- conflicted
+++ resolved
@@ -215,13 +215,7 @@
                     # really really need a db connection...
                     raise ValueError("incomplete DBURL '%s' no db name!" % self._dburl)
 
-<<<<<<< HEAD
-        # initialize profiling
-        self._prof = self._get_profiler(self._cfg['owner'])
-=======
-        # initialize profiling, but make sure profile ends up in our logdir
         self._prof = ru.Profiler(self._cfg['owner'], path=self._logdir)
->>>>>>> 2c92e513
 
         if not self._reconnected:
             self._prof.prof('session_start', uid=self._uid)
@@ -451,12 +445,8 @@
         if self._closed:
             return
 
-<<<<<<< HEAD
         self._log.report.info('closing session %s' % self._uid)
-        self._log.debug("session %s closing" % (str(self._uid)))
-=======
         self._log.debug("session %s closing", self._uid)
->>>>>>> 2c92e513
         self._prof.prof("session_close", uid=self._uid)
 
         # set defaults
@@ -514,22 +504,12 @@
         # after all is said and done, we attempt to download the pilot log- and
         # profiles, if so wanted
         if download:
-<<<<<<< HEAD
-            time.sleep(5)
-            self._prof.prof("session_fetch_start", uid=self._uid)
-            self.fetch_json()
-            self.fetch_profiles()
-            self.fetch_logfiles()
-=======
-
-          # self._prof.prof("session_fetch_sync", uid=self._uid)
             self._prof.prof("session_fetch_start", uid=self._uid)
             self._log.debug('start download')
             tgt = os.getcwd()
             self.fetch_json    (tgt='%s/%s' % (tgt, self.uid))
             self.fetch_profiles(tgt=tgt)
             self.fetch_logfiles(tgt=tgt)
->>>>>>> 2c92e513
             self._prof.prof("session_fetch_stop", uid=self._uid)
 
         self._log.report.info('<<session lifetime: %.1fs' % (self.closed - self.created))
