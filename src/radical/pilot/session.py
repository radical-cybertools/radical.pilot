--- conflicted
+++ resolved
@@ -273,13 +273,10 @@
     #
     def is_valid(self, term=True):
 
-<<<<<<< HEAD
-=======
         # don't check validity during termination
         if self._closed:
             return True
 
->>>>>>> 1d2fc610
         # if we check any manager or agent, it will likely also check the
         # session in turn.  We break that loop here.
         self._valid_iter += 1
