--- conflicted
+++ resolved
@@ -332,14 +332,7 @@
             return
 
         # primary sessions have a component manager which also manages
-<<<<<<< HEAD
-        # heartbeat.  'self._cmgr.close()` should be called during
-        # termination
-=======
         # heartbeat.  'self._cmgr.close()` should be called during termination
-        import pprint
-        self._log.debug('cmgr cfg: %s', pprint.pformat(self._cfg))
->>>>>>> eff025b2
         self._cmgr = rpu.ComponentManager(self._cfg)
         self._cmgr.start_bridges()
         self._cmgr.start_components()
