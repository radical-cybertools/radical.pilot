--- conflicted
+++ resolved
@@ -53,12 +53,7 @@
 
     #---------------------------------------------------------------------------
     #
-<<<<<<< HEAD
     def __init__ (self, database_url=None, database_name=None, name=None):
-=======
-    def __init__ (self, database_url=None, database_name="radicalpilot",
-                  uid=None, name=None):
->>>>>>> 7118f9a9
         """Creates a new session.
 
         If called without a uid, a new Session instance is created and 
@@ -101,24 +96,12 @@
         self._debug_helper = ru.DebugHelper ()
 
         # Dictionaries holding all manager objects created during the session.
-<<<<<<< HEAD
-        self._pilot_manager_objects = list()
-        self._unit_manager_objects  = list()
-
-        # Create a new process registry. All objects belonging to this 
-        # session will register their worker processes (if they have any)
-        # in this registry. This makes it easier to shut down things in 
-        # a more coordinate fashion. 
-        self._process_registry = _ProcessRegistry()
-=======
         self._pilot_manager_objects = dict()
         self._unit_manager_objects  = dict()
->>>>>>> 7118f9a9
 
         # The resource configuration dictionary associated with the session.
         self._resource_configs = {}
 
-<<<<<<< HEAD
         if  not database_url:
             database_url = os.getenv ("RADICAL_PILOT_DBURL", None)
 
@@ -136,19 +119,6 @@
             self._dburl.path = database_name # defaults to 'radicalpilot'
 
         logger.info("using database %s" % self._dburl)
-=======
-        self._database_url  = ru.Url(database_url)
-
-        if  not str(self._database_url) :
-            self._database_url = ru.Url(os.getenv ("RADICAL_PILOT_DBURL", ""))
-
-        if  not str(self._database_url) :
-            raise PilotException ("no database URL (set RADICAL_PILOT_DBURL)")  
-
-        if database_name:
-            self._database_url.path = database_name
-
-        logger.info("using database url  %s" % self._database_url)
 
         # ----------------------------------------------------------------------
         # create new session
@@ -157,28 +127,28 @@
 
             if name :
                 self._name = name
-                self.uid   = name
-              # self.uid   = ru.generate_id ('rp.session.'+name+'.%(item_counter)06d', mode=ru.ID_CUSTOM)
+                self._uid  = name
+              # self._uid  = ru.generate_id ('rp.session.'+name+'.%(item_counter)06d', mode=ru.ID_CUSTOM)
             else :
-                self.uid   = ru.generate_id ('rp.session', mode=ru.ID_PRIVATE)
-                self._name = self.uid
-
-
-            self._dbs, self._created, self._connection_info = \
-                    dbSession.new(sid     = self.uid,
-                                  name    = self._name,
-                                  db_url  = self._database_url)
-
-            logger.info("New Session created%s." % str(self))
+                self._uid  = ru.generate_id ('rp.session', mode=ru.ID_PRIVATE)
+                self._name = self._uid
+
+
+            self._dbs = dbSession(sid   = self._uid,
+                                  name  = self._name,
+                                  dburl = self._dburl)
+        
+            self._dburl  = self._dbs._dburl
+
+            logger.info("New Session created: %s." % str(self))
 
         except Exception, ex:
             logger.exception ('session create failed')
             raise PilotException("Couldn't create new session (database URL '%s' incorrect?): %s" \
-                            % (self._database_url, ex))  
+                            % (self._dburl, ex))  
 
         # initialize profiling
-        rpu.prof_init('%s' % self.uid, uid=self.uid)
->>>>>>> 7118f9a9
+        rpu.prof_init('%s' % self._uid)
 
         # Loading all "default" resource configurations
         module_path  = os.path.dirname(os.path.abspath(__file__))
@@ -224,35 +194,7 @@
         default_aliases = "%s/configs/resource_aliases.json" % module_path
         self._resource_aliases = ru.read_json_str (default_aliases)['aliases']
 
-<<<<<<< HEAD
-        # create a new session
-        try:
-            if name :
-                self._name = name
-                self._uid  = name
-              # self._uid  = ru.generate_id ('rp.session.'+name+'.%(item_counter)06d', mode=ru.ID_CUSTOM)
-            else :
-                self._uid  = ru.generate_id ('rp.session', mode=ru.ID_PRIVATE)
-                self._name = self._uid
-
-
-            self._dbs = dbSession(sid   = self._uid,
-                                  name  = self._name,
-                                  dburl = self._dburl)
-        
-            self._dburl  = self._dbs._dburl.path[1:]
-            self._dbname = self._dbs._dburl.path[1:]
-
-
-            logger.info("New Session created%s." % str(self))
-
-        except Exception, ex:
-            logger.exception ('session create failed')
-            raise PilotException("Couldn't create new session (database URL '%s' incorrect?): %s" \
-                            % (self._dburl, ex))  
-=======
-        rpu.prof('configs parsed', uid=self.uid)
->>>>>>> 7118f9a9
+        rpu.prof('configs parsed', uid=self._uid)
 
 
     #---------------------------------------------------------------------------
@@ -286,10 +228,8 @@
               or doesn't exist. 
         """
 
-        logger.debug("session %s closing" % (str(self.uid)))
-        rpu.prof("close", uid=self.uid)
-
-        uid = self.uid
+        logger.debug("session %s closing" % (str(self._uid)))
+        rpu.prof("close", uid=self._uid)
 
         if not self._valid:
             raise RuntimeError("Session object already closed.")
@@ -315,22 +255,22 @@
             terminate = True
 
         for pmgr_uid, pmgr in self._pilot_manager_objects.iteritems():
-            logger.debug("session %s closes   pmgr   %s" % (str(self.uid), pmgr_uid))
+            logger.debug("session %s closes   pmgr   %s" % (str(self._uid), pmgr_uid))
             pmgr.close (terminate=terminate)
-            logger.debug("session %s closed   pmgr   %s" % (str(self.uid), pmgr_uid))
+            logger.debug("session %s closed   pmgr   %s" % (str(self._uid), pmgr_uid))
 
         for umgr_uid, umgr in self._unit_manager_objects.iteritems():
-            logger.debug("session %s closes   umgr   %s" % (str(self.uid), umgr._uid))
+            logger.debug("session %s closes   umgr   %s" % (str(self._uid), umgr._uid))
             umgr.close()
-            logger.debug("session %s closed   umgr   %s" % (str(self.uid), umgr._uid))
+            logger.debug("session %s closed   umgr   %s" % (str(self._uid), umgr._uid))
 
         if  cleanup :
-            rpu.prof("cleaning", uid=self.uid)
+            rpu.prof("cleaning", uid=self._uid)
             self._destroy_db_entry()
-            rpu.prof("cleaned", uid=self.uid)
-
-        logger.debug("session %s closed" % (str(self.uid)))
-        rpu.prof("closed", uid=self.uid)
+            rpu.prof("cleaned", uid=self._uid)
+
+        logger.debug("session %s closed" % (str(self._uid)))
+        rpu.prof("closed", uid=self._uid)
 
         self._valid = False
 
@@ -341,18 +281,10 @@
         """Returns a Python dictionary representation of the object.
         """
         object_dict = {
-            "uid"           : self.uid,
-<<<<<<< HEAD
+            "uid"           : self._uid,
             "created"       : self._dbs.created,
             "connected"     : self._dbs.connected,
             "database_url"  : self._dbs.dburl
-=======
-            "created"       : self._created,
-            "connected"     : self._connected ,
-            "database_name" : self._connection_info.dbname,
-            "database_auth" : self._connection_info.dbauth,
-            "database_url"  : self._connection_info.dburl
->>>>>>> 7118f9a9
         }
         return object_dict
 
@@ -377,12 +309,6 @@
 
     #---------------------------------------------------------------------------
     #
-    @property
-    def dbname(self):
-        return self._dbs.dbname
-
-    #---------------------------------------------------------------------------
-    #
     def get_db(self):
         return self._dbs.get_db()
 
@@ -403,13 +329,9 @@
     def created(self):
         """Returns the UTC date and time the session was created.
         """
-<<<<<<< HEAD
-        self._assert_obj_is_valid()
+        self._is_valid()
         return self._dbs.created
-=======
-        self._is_valid()
-        return self._created
->>>>>>> 7118f9a9
+
 
     #---------------------------------------------------------------------------
     #
@@ -418,13 +340,8 @@
         """Returns the most recent UTC date and time the session was
         reconnected to.
         """
-<<<<<<< HEAD
-        self._assert_obj_is_valid()
+        self._is_valid()
         return self._dbs.connected 
-=======
-        self._is_valid()
-        return self._connected 
->>>>>>> 7118f9a9
 
 
     #---------------------------------------------------------------------------
@@ -441,9 +358,8 @@
               or doesn't exist. 
         """
         self._is_valid()
-
         self._dbs.delete()
-        logger.info("Deleted session %s from database." % self.uid)
+        logger.info("Deleted session %s from database." % self._uid)
 
 
     #---------------------------------------------------------------------------
@@ -650,11 +566,11 @@
     # -------------------------------------------------------------------------
     #
     def fetch_profiles (self, target=None):
-        return rpu.fetch_profiles (self.uid, dburl=self._database_url, target=target)
+        return rpu.fetch_profiles (self._uid, dburl=self._dburl, target=target)
 
 
     # -------------------------------------------------------------------------
     #
     def fetch_json (self, target=None):
-        return rpu.fetch_json (self.uid, dburl=self._database_url, target=target)
-
+        return rpu.fetch_json (self._uid, dburl=self._dburl, target=target)
+
