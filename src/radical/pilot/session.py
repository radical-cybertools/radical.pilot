
__copyright__ = "Copyright 2013-2016, http://radical.rutgers.edu"
__license__   = "MIT"

import os
import copy
import time

from typing import Optional

import threading        as mt

import radical.utils    as ru

from . import constants as rpc
from . import utils     as rpu

from .proxy           import Proxy
from .resource_config import ResourceConfig, ENDPOINTS_DEFAULT


try   : LOG_ENABLED = ru.zmq.utils.LOG_ENABLED
except: LOG_ENABLED = False


# ------------------------------------------------------------------------------
#
class _CloseOptions(ru.TypedDict):
    """Options and validation for Session.close().

    Arguments:
        download (bool, optional): Fetch pilot profiles and database entries.
            (Default False.)
        terminate (bool, optional): Shut down all pilots associated with the
            session. (Default True.)

    """

    _check = True

    _schema = {
        'download' : bool,
        'terminate': bool,
        'cleanup'  : bool  # FIXME: to be removed
    }

    _defaults = {
        'download' : False,
        'terminate': True,
        'cleanup'  : True  # FIXME: to be removed
    }


# ------------------------------------------------------------------------------
#
class Session(object):
    """Root of RP object hierarchy for an application instance.

    A Session is the root object of all RP objects in an application instance:
    it holds :class:`radical.pilot.PilotManager` and
    :class:`radical.pilot.TaskManager` instances which in turn hold
    :class:`radical.pilot.Pilot` and :class:`radical.pilot.Task`
    instances, and several other components which operate on those stateful
    entities.
    """

    # the reporter is an application-level singleton
    _reporter = None

    # a session has one of three possible roles:
    #   - primary: the session is the first explicit session instance created in
    #     an RP application.
    #   - agent: the session is the first session instance created in an RP
    #     agent.
    #   - default: any other session instance, for example such as created by
    #     components in the client or agent module.
    _PRIMARY = 'primary'
    _AGENT_0 = 'agent_0'
    _AGENT_N = 'agent_n'
    _CLIENT  = 'client'
    _DEFAULT = 'default'


    # --------------------------------------------------------------------------
    #
    def __init__(self, proxy_url: Optional[str ] = None,
                       uid      : Optional[str ] = None,
                       cfg      : Optional[dict] = None,
                       _role    : Optional[str ] = _PRIMARY,
                       _reg_addr: Optional[str ] = None,
                       **close_options):
        """Create a new session.

        A new Session instance is created and stored in the database.

        Any RP Session will require an RP Proxy to facilitate communication
        between the client machine (i.e., the host where the application created
        this Session instance) and the target resource (i.e., the host where the
        pilot agent/s is/are running and where the workload is being executed).

        A `proxy_url` can be specified which then must point to an RP Proxy
        Service instance which this session can use to establish a communication
        proxy.  If `proxy_url` is not specified, the session will check for the
        environment variables `RADICAL_PILOT_PROXY_URL` and will interpret it as
        such above.  If that information is not available, the session will
        instantiate a proxy service on the local host.  Note that any proxy
        service instantiated by the session itself will be terminated once the
        session instance is closed or goes out of scope and is thus garbage
        collected and as such should not be used by other session instances.

        Note: an RP proxy will have to be accessible by both the client and the
              target hosts to facilitate communication between both parties.
              That implies access to the respective ports.  Proxies started by
              the session itself will use the first port larger than 10.000
              which is found to be free.

        Arguments:

            proxy_url (str, optional): proxy service URL - points to an RP
              proxy service which is used to establish an RP communication proxy
              for this session.

            uid (str, optional): Create a session with this UID.  Session UIDs
                MUST be unique - otherwise they will lead to communication
                conflicts, resulting in undefined behaviours.

            cfg (str | dict, optional): a named or instantiated configuration
                to be used for the session.

            _role (`bool`): only `PRIMARY` sessions created by the original
                application process (via `rp.Session()`), will create proxies
                and Registry Services.  `AGENT` sessions will also create
                a Registry but no proxies.  `CLIENT` sessions will be limited to
                allow client interactions with RP components.
                All other `DEFAULT` session instances are instantiated
                internally in processes spawned (directly or indirectly) by the
                initial session, for example in some of it's components, or by
                the RP agent.  Those sessions will inherit the original session
                ID, but will not attempt to create a new proxies or registries.

            **close_options (optional): If additional key word arguments are
                provided, they will be used as the default arguments to
                Session.close(). This can be useful when the Session is used as
                a Python context manager, such that close() is called
                automatically at the end of a ``with`` block.

            _reg_addr (str, optional): Non-primary sessions will connect to the
                registry at that endpoint and pull session config and resource
                configurations from there.
        """
        self._t_start = time.time()

        self._role          = _role
        self._uid           = uid
        self._cfg           = ru.Config(cfg=cfg)
        self._proxy_url     = proxy_url
        self._proxy_cfg     = None
        self._closed        = False
        self._created       = time.time()
        self._to_stop       = list()
        self._close_options = _CloseOptions(close_options)
        self._close_options.verify()

        self._proxy        = None    # proxy server instance
        self._proxy_client = None    # proxy client instance
        self._reg          = None    # registry client instance
        self._pmgrs        = dict()  # map IDs to pmgr instances
        self._tmgrs        = dict()  # map IDs to tmgr instances
        self._cmgr         = None    # only primary sessions have a cmgr
        self._rm           = None    # resource manager (agent_0 sessions)

        if _reg_addr:

            if self._cfg.reg_addr:
                if self._cfg.reg_addr != _reg_addr:
                    raise ValueError('session config and ctor arg mismatch')
            else:
                self._cfg.reg_addr = _reg_addr

        # this session is either living in the client application or lives in
        # the scope of a pilot.  In the latter case we expect `RP_PILOT_ID` to
        # be set - we derive the session module scope from that env variable.
        self._module = os.environ.get('RP_PILOT_ID', 'client')

        # non-primary sessions need a uid!
        if self._role != self._PRIMARY and not self._uid:
            raise ValueError('non-primary session needs UID (%s)' % self._role)

        # initialization is different for each session type
        # NOTE: we could refactor this to session sub-classes
        if   self._role == self._PRIMARY: self._init_primary()
        elif self._role == self._AGENT_0: self._init_agent_0()
        elif self._role == self._AGENT_N: self._init_agent_n()
        elif self._role == self._CLIENT : self._init_client()
        else                            : self._init_default()

        # cache sandboxes etc.
        self._cache_lock = ru.RLock()
        self._cache      = {'endpoint_fs'      : dict(),
                            'resource_sandbox' : dict(),
                            'session_sandbox'  : dict(),
                            'pilot_sandbox'    : dict(),
                            'client_sandbox'   : self._cfg.client_sandbox,
                            'js_shells'        : dict(),
                            'fs_dirs'          : dict()}

        # at this point we have a bridge connection, logger, etc, and are done
        self._prof.prof('session_ok', uid=self._uid)

        if self._role == self._PRIMARY:
            self._rep.ok('>>ok\n')

        assert self._reg


    # --------------------------------------------------------------------------
    #
    def _init_primary(self):

        assert self._role == self._PRIMARY

        # The primary session
        #   - reads session config files
        #   - reads resource config files
        #   - starts the client side registry service
        #   - pushes the configs into that registry
        #   - pushes bridge and component configs into that registry
        #   - starts a ZMQ proxy (or ensures one is up and running)

        # if user did not set a uid, we need to generate a new ID
        if not self._uid:
            self._uid = ru.generate_id('rp.session', mode=ru.ID_PRIVATE)

        # we still call `_init_cfg` to complete missing config settings
        # FIXME: completion only needed by `PRIMARY`
        self._init_cfg_from_scratch()

        # primary sessions create a registry service
        self._start_registry()
        self._connect_registry()

        # only primary sessions start and initialize the proxy service
        self._start_proxy()

        # push the session config into the registry
        self._publish_cfg()

        # start bridges and components
        self._start_components()

        # primary session hooks into the control pubsub
        bcfg = self._reg['bridges.%s' % rpc.CONTROL_PUBSUB]
        self._ctrl_pub = ru.zmq.Publisher(channel=rpc.CONTROL_PUBSUB,
                                          url=bcfg['addr_pub'],
                                          log=self._log,
                                          prof=self._prof)
        self._ctrl_sub = ru.zmq.Subscriber(channel=rpc.CONTROL_PUBSUB,
                                           url=bcfg['addr_sub'],
                                           log=self._log,
                                           prof=self._prof,
                                           cb=self._control_cb,
                                           topic=rpc.CONTROL_PUBSUB)

        # crosswire local channels and proxy channels
        self._crosswire_proxy()

        self.dump('init')


    # --------------------------------------------------------------------------
    #
    def _control_cb(self, topic, msg):

        self._log.debug('==== control msg: %s', msg)

        cmd = msg.get('cmd')
        arg = msg.get('arg')

        if not cmd:
            return

        if cmd == 'dump':
            self.dump(arg.get('name'))


    # --------------------------------------------------------------------------
    #
    def _init_agent_0(self):

        # The agent_0 session expects the `cfg` parameter to contain the
        # complete agent config!
        #
        #   - starts the agent side registry service
        #   - separates
        #     - session config (== agent config)
        #     - bridge configs
        #     - component configs
        #     - resource config
        #   - pushes them all into the registry
        #   - connects to the ZMQ proxy for client/agent communication
        #   - start agent components

        assert self._role == self._AGENT_0

        self._init_cfg_from_dict()
        self._start_registry()
        self._connect_registry()
        self._connect_proxy()
        self._publish_cfg()
        self._init_rm()
        self._start_components()
        self._crosswire_proxy()

      # self._reg.dump(self._role)


    # --------------------------------------------------------------------------
    #
    def _init_agent_n(self):

        # The agent_n session fetch their config from agent_0 registry
        #
        #   - connect to registry
        #   - fetch config from registry
        #   - start agent bridges and components

        assert self._role == self._AGENT_N

        # the config passed to the session c'tor is the *agent* config - keep it
        a_cfg = self._cfg

        self._connect_registry()
        self._init_cfg_from_registry()

        # merge the agent's config into the session config
        self._cfg.bridges    = ru.Config(cfg=a_cfg.get('bridges',    {}))
        self._cfg.components = ru.Config(cfg=a_cfg.get('components', {}))

        self._start_components()


    # --------------------------------------------------------------------------
    #
    def _init_client(self):

        # clients connect to an existing registry (owned by the `primary`
        # session or `agent_0`) and load config settings from there.

        assert self._role == self._CLIENT

        self._connect_registry()
        self._init_cfg_from_registry()


    # --------------------------------------------------------------------------
    #
    def _init_default(self):

        # sub-agents and components connect to an existing registry (owned by
        # the `primary` session or `agent_0`) and load config settings from
        # there.

        assert self._role == self._DEFAULT

        self._connect_registry()
        self._init_cfg_from_registry()


    # --------------------------------------------------------------------------
    #
    def _start_registry(self):

        # make sure that no other registry is used
        if self.reg_addr:
            raise ValueError('cannot start registry when providing `reg_addr`')

        self._reg_service = ru.zmq.Registry(uid='%s.reg' % self._uid,
                                            path=self._cfg.path)
        self._reg_service.start()

        self._cfg.reg_addr = self._reg_service.addr


    # --------------------------------------------------------------------------
    #
    def _connect_registry(self):

        if not self.reg_addr:
            raise ValueError('session needs a registry address')

        self._reg = ru.zmq.RegistryClient(url=self.reg_addr)


    # --------------------------------------------------------------------------
    #
    def _init_cfg_from_scratch(self):

        # A primary session will at this point have a registry client connected
        # to its registry service.  Further, self._cfg will either be a config
        # name to be read from disk (`session_<cfg_name>.json`), or a dictionary
        # with a specific, user provided config.  From this information clean up
        # `self._cfg` and store it in the registry.  Also read resource configs
        # and store the in the registry as well.

        # NOTE: `cfg_name` and `cfg` are overloaded, the user cannot point to
        #       a predefined config and amend it at the same time.  This might
        #       be ok for the session, but introduces an API inconsistency.

        cfg_name = 'default'
        if isinstance(self._cfg, str):
            cfg_name  = self._cfg
            self._cfg = None

        # load the named config, merge provided config
        self._cfg = ru.Config('radical.pilot.session', name=cfg_name,
                                                       cfg=self._cfg)

        rcfgs = ru.Config('radical.pilot.resource', name='*', expand=False)
        self._rcfgs = ru.Config()

        for site in rcfgs:
            self._rcfgs[site] = ru.Config()
            for res, rcfg in rcfgs[site].items():
                self._rcfgs[site][res] = ResourceConfig(rcfg)


        self._rcfg  = ru.Config()  # the local resource config, if known

        # set essential config values for *this* specific session
        self._cfg['sid'] = self._uid

        pwd = os.getcwd()

        if self._cfg.base:
            self._cfg.base = os.path.abspath(self._cfg.base)
        else:
            self._cfg.base = pwd

        if self._cfg.path:
            self._cfg.path = os.path.abspath(self._cfg.path)
        else:
            self._cfg.path = '%s/%s' % (self._cfg.base, self._cfg.sid)

        if self._cfg.client_sandbox:
            self._cfg.client_sandbox = os.path.abspath(self._cfg.client_sandbox)
        else:
            self._cfg.client_sandbox = pwd

        # change RU defaults to point logfiles etc. to the session sandbox
        def_cfg             = ru.DefaultConfig()
        def_cfg.log_dir     = self._cfg.path
        def_cfg.report_dir  = self._cfg.path
        def_cfg.profile_dir = self._cfg.path

        self._prof = self._get_profiler(name=self._uid)
        self._rep  = self._get_reporter(name=self._uid)
        self._log  = self._get_logger  (name=self._uid,
                                        level=self._cfg.get('log_lvl'),
                                        debug=self._cfg.get('debug_lvl'))

        self._log_version()

        self._prof.prof('session_start', uid=self._uid)

        self._rep.info ('<<new session: ')
        self._rep.plain('[%s]' % self._uid)


    # --------------------------------------------------------------------------
    #
    def _log_version(self):

        from . import version        as rp_version
        from . import version_detail as rp_version_detail

        self._log.info('Session(%s, %s)', self._uid, self._role)
        self._log.info('radical.pilot version: %s (%s)', rp_version,
                                                         rp_version_detail)
        self._log.info('radical.utils version: %s (%s)', ru.version,
                                                         ru.version_detail)


    # --------------------------------------------------------------------------
    #
    def _init_cfg_from_dict(self):

        # A agent_0 session will read the configuration from agent_0.cfg and
        # pass it to the session.

        assert self._role == self._AGENT_0

        self._cfg = ru.Config(cfg=self._cfg)

        # we only have one resource config for the current resource
        self._rcfg  = ru.Config(cfg=self._cfg.resource_cfg)  # local config
        self._rcfgs = ru.Config()

        del self._cfg['resource_cfg']

        # set essential config values for *this* specific session
        pwd = os.getcwd()

        if self._cfg.base:
            self._cfg.base = os.path.abspath(self._cfg.base)
        else:
            self._cfg.base = pwd

        if self._cfg.path:
            self._cfg.path = os.path.abspath(self._cfg.path)
        else:
            self._cfg.path = pwd

        # change RU defaults to point logfiles etc. to the session sandbox
        def_cfg             = ru.DefaultConfig()
        def_cfg.log_dir     = self._cfg.path
        def_cfg.report_dir  = self._cfg.path
        def_cfg.profile_dir = self._cfg.path

        self._prof = self._get_profiler(name=self._uid)
        self._rep  = self._get_reporter(name=self._uid)
        self._log  = self._get_logger  (name=self._uid,
                                        level=self._cfg.get('log_lvl'),
                                        debug=self._cfg.get('debug_lvl'))

        self._log_version()

        self._prof.prof('session_start', uid=self._uid)


    # --------------------------------------------------------------------------
    #
    def _init_cfg_from_registry(self):

        # fetch config settings from the registry
        self._cfg   = ru.Config(cfg=self._reg['cfg'])
        self._rcfg  = ru.Config(cfg=self._reg['rcfg'])
        self._rcfgs = ru.Config(cfg=self._reg['rcfgs'])

        # change RU defaults to point logfiles etc. to the session sandbox
        # NOTE: this is racey: the first session in this process will win
        def_cfg             = ru.DefaultConfig()
        def_cfg.log_dir     = self._cfg.path
        def_cfg.report_dir  = self._cfg.path
        def_cfg.profile_dir = self._cfg.path

        self._prof = self._get_profiler(name=self._uid)
        self._rep  = self._get_reporter(name=self._uid)
        self._log  = self._get_logger  (name=self._uid,
                                        level=self._cfg.get('log_lvl'),
                                        debug=self._cfg.get('debug_lvl'))

        self._log_version()

        self._prof.prof('session_start', uid=self._uid)


    # --------------------------------------------------------------------------
    #
    def _publish_cfg(self):

        # The primary session and agent_0 push their configs into the registry.
        # NOTE: proxy channels populate the registrie's `bridges` section

        assert self._role in [self._PRIMARY, self._AGENT_0]

        # push proxy, bridges, and components subsections separately
        flat_cfg = copy.deepcopy(self._cfg)

        del flat_cfg['bridges']
        del flat_cfg['components']

        self._reg['cfg']        = flat_cfg
        self._reg['bridges']    = self._cfg.bridges  # proxy bridges
        self._reg['components'] = {}

        # if we have proxy channels, publish them in the bridges configs too
        if self._proxy_cfg:
            for channel in self._proxy_cfg:
                self._reg['bridges.%s' % channel] = self._proxy_cfg[channel]

        # primary sessions publish all known resource configs under `rcfgs`, the
        # agent_0 only publishes the *current* resource config under `rcfg`.
        if self._role == self._PRIMARY:
            self._reg['rcfg']  = dict()
            self._reg['rcfgs'] = self._rcfgs

        elif self._role == self._AGENT_0:
            self._reg['rcfg']  = self._rcfg
            self._reg['rcfgs'] = dict()


    # --------------------------------------------------------------------------
    #
    def _start_proxy(self):

        # A primary session will start a ZMQ proxy via which agents can connect
        # to the client.  It is also possible a proxy already exists and a proxy
        # address was passed to the ctor - in that case we will, obviously, not
        # start a proxy but just make sure the given one is being used.

        assert self._role == self._PRIMARY

        # check if an external proxy was epcified for the session.
        if self._proxy_url:
            self._log.debug('use proxy at %s' % self._proxy_url)
            return

       # check if an external proxy was specified in the environment
        elif 'RADICAL_PILOT_PROXY_URL' in os.environ:
            self._proxy_url = os.environ['RADICAL_PILOT_PROXY_URL']
            self._log.debug('found proxy at %s' % self._proxy_url)

        # no luck - start an embedded proxy
        else:
            self._proxy_event  = mt.Event()
            self._proxy_thread = mt.Thread(target=self._run_proxy)
            self._proxy_thread.daemon = True
            self._proxy_thread.start()

            self._proxy_event.wait()


        assert self._proxy_url

        # the proxy url becomes part of the session cfg
        self._cfg.proxy_url = self._proxy_url

        self._rep.info ('<<zmq proxy  : ')
        self._rep.plain('[%s]' % self._proxy_url)

        # configure proxy channels
        try:
            self._proxy_client = ru.zmq.Client(url=self._cfg.proxy_url, log=self._log)
            self._proxy_cfg = self._proxy_client.request('register', {'sid':self._uid})

        except:
            self._log.exception('%s: failed to start proxy', self._role)
            raise


    # --------------------------------------------------------------------------
    #
    def _connect_proxy(self):

        assert self._role == self._AGENT_0

        # make sure we have a proxy address to use
        assert self._cfg.proxy_url

        # query the proxy service to fetch proxy cfg created by primary session
        self._proxy_client = ru.zmq.Client(url=self._cfg.proxy_url)
        self._proxy_cfg = self._proxy_client.request('lookup', {'sid': self._uid})
        self._log.debug('proxy response: %s', self._proxy_cfg)


    # ----------------------------------------------------------------------
    def crosswire_pubsub(self, src, tgt, from_proxy):

        # we only forward messages which have either no origin set (in this case
        # this method sets the origin), or whose origin is the same as
        # configured when crosswiring the channels (either 'client' or the pilot
        # ID).  Also, the messages need to have the `forward` flag set.

        path = self._cfg.path
        reg  = self._reg

        url_sub = reg['bridges.%s.addr_sub' % src.lower()]
        url_pub = reg['bridges.%s.addr_pub' % tgt.lower()]

        if LOG_ENABLED:
            self._log.debug_5('XXX cfg fwd for topic:%s to %s', src, tgt)
            self._log.debug_5('XXX cfg fwd for %s to %s', url_sub, url_pub)

        publisher = ru.zmq.Publisher(channel=tgt, path=path, url=url_pub,
                                     log=self._log, prof=self._prof)

        def pubsub_fwd(topic, msg):

            if 'origin' not in msg:
                msg['origin'] = self._module

            if from_proxy:

                # all messages *from* the proxy are forwarded - but not the ones
                # which originated in *this* module in the first place.

                if msg['origin'] == self._module:
                    if LOG_ENABLED:
                        self._log.debug_9('XXX >=! fwd %s to topic:%s: %s',
                                          src, tgt, msg)
                    return

                if LOG_ENABLED:
                    self._log.debug_9('XXX >=> fwd %s to topic:%s: %s',
                                      src, tgt, msg)
                publisher.put(tgt, msg)

            else:

                # only forward messages which have the respective flag set
                if not msg.get('fwd'):
                    if LOG_ENABLED:
                        self._log.debug_9('XXX =>! fwd %s to %s: %s [%s - %s]',
                                          src, tgt, msg, msg['origin'],
                                          self._module)
                    return

                # only forward all messages which originated in *this* module.
                if not msg['origin'] == self._module:
                    if LOG_ENABLED:
                        self._log.debug_9('XXX =>| fwd %s to topic:%s: %s',
                                          src, tgt, msg)
                    return

                self._log.debug_9('XXX =>> fwd %s to topic:%s: %s', src, tgt, msg)

                # avoid message loops (forward only once)
                msg['fwd'] = False

                if LOG_ENABLED:
                    self._log.debug_3('XXX =>> fwd %s to topic:%s: %s',
                                      src, tgt, msg)
                publisher.put(tgt, msg)


        sub = ru.zmq.Subscriber(channel=src, topic=src, path=path,
                                cb=pubsub_fwd, url=url_sub,
                                log=self._log, prof=self._prof)

        self._to_stop.append(sub)


    # --------------------------------------------------------------------------
    #
    def _crosswire_proxy(self):

        # - forward local ctrl  pubsub messages to proxy control pubsub
        # - forward local state pubsub messages to proxy state   pubsub
        # - forward local task  queue  messages to proxy task    queue
        #
        # - forward proxy ctrl  pubsub messages to local control pubsub
        # - forward proxy state pubsub messages to local state   pubsub
        # - forward proxy task  queue  messages to local task    queue
        #
        # The local task queue endpoints differ for primary session and agent_0
        #
        # - primary:
        #   - forward from AGENT_STAGING_INPUT_PENDING_QUEUE
        #   - forward to   TMGR_STAGING_OUTPUT_PENDING_QUEUE
        #
        # - agent_0:
        #   - forward to   AGENT_STAGING_INPUT_PENDING_QUEUE
        #   - forward from TMGR_STAGING_OUTPUT_PENDING_QUEUE
        #
        # NOTE: the primary session task queues don't live in the session itself
        #       but are owned by the task manager instead - it will trigger the
        #       crosswire once the queues are created.

        assert self._role in [self._PRIMARY, self._AGENT_0]

        self.crosswire_pubsub(src=rpc.CONTROL_PUBSUB,
                              tgt=rpc.PROXY_CONTROL_PUBSUB,
                              from_proxy=False)
        self.crosswire_pubsub(src=rpc.PROXY_CONTROL_PUBSUB,
                              tgt=rpc.CONTROL_PUBSUB,
                              from_proxy=True)

        self.crosswire_pubsub(src=rpc.STATE_PUBSUB,
                              tgt=rpc.PROXY_STATE_PUBSUB,
                              from_proxy=False)
        self.crosswire_pubsub(src=rpc.PROXY_STATE_PUBSUB,
                              tgt=rpc.STATE_PUBSUB,
                              from_proxy=True)


    # --------------------------------------------------------------------------
    #
    def _init_rm(self):

        # import locally to avoid circular imports
        from .agent.resource_manager import ResourceManager

        rname    = self._rcfg.resource_manager
        self._rm = ResourceManager.create(name=rname,
                                          cfg=self._cfg,
                                          rcfg=self._rcfg,
                                          log=self._log, prof=self._prof)


    # --------------------------------------------------------------------------
    #
    def get_rm(self):

        return self._rm


    # --------------------------------------------------------------------------
    #
    def _start_components(self):

        assert self._role in [self._PRIMARY, self._AGENT_0, self._AGENT_N]

        # primary sessions and agents have a component manager
        # 'self._cmgr.close()` should be called during termination
        self._cmgr = rpu.ComponentManager(self.uid, self.reg_addr, self._uid)
        self._cmgr.start_bridges(self._cfg.bridges)
        self._cmgr.start_components(self._cfg.components)


    # --------------------------------------------------------------------------
    # context manager `with` clause
    #
    def __enter__(self):
        return self

    def __exit__(self, exc_type, exc_value, traceback):
        self.close()


    # --------------------------------------------------------------------------
    #
<<<<<<< HEAD
    def dump(self):

        self._reg.dump()

        for tmgr in self._tmgrs.values():
            tmgr.dump()

        for pmgr in self._pmgrs.values():
            pmgr.dump()
=======
    def dump(self, name=None):

        self._reg.dump(name)

        for tmgr in self._tmgrs.values():
            tmgr.dump(name)

        for pmgr in self._pmgrs.values():
            pmgr.dump(name)
>>>>>>> 7471bef5


    # --------------------------------------------------------------------------
    #
    def close(self, **kwargs):
        """Close the session.

        All subsequent attempts access objects attached to the session will
        result in an error. If cleanup is set to True, the session data is
        removed from the database.

        Arguments:
            terminate (bool, optional): Shut down all pilots associated with the
                session.
            download (bool, optional): Fetch pilot profiles and database
                entries.
        """

        # close only once
        if self._closed:
            return

        if self._role == self._PRIMARY:
            self._rep.info('closing session %s' % self._uid)

        self._log.debug("session %s closing", self._uid)
        self._prof.prof("session_close", uid=self._uid)

        # Merge kwargs with current defaults stored in self._close_options
        self._close_options.update(kwargs)
        self._close_options.verify()

        # to call for `_verify` method and to convert attributes
        # to their types if needed (but None value will stay if it is set)

        options = self._close_options

        if options.terminate:

            # terminate all components
            if self._role == self._PRIMARY:
                self._ctrl_pub.put(rpc.CONTROL_PUBSUB, {'cmd': 'terminate',
                                                        'arg': None,
                                                        'fwd': True})

        for tmgr_uid, tmgr in self._tmgrs.items():
            self._log.debug("session %s closes tmgr   %s", self._uid, tmgr_uid)
            tmgr.close()
            self._log.debug("session %s closed tmgr   %s", self._uid, tmgr_uid)

        for pmgr_uid, pmgr in self._pmgrs.items():
            self._log.debug("session %s closes pmgr   %s", self._uid, pmgr_uid)
            pmgr.close(terminate=options.terminate)
            self._log.debug("session %s closed pmgr   %s", self._uid, pmgr_uid)

        if self._cmgr:
            self._cmgr.close()

        if self._proxy_client:

            if self._role == self._PRIMARY:
                try:
                    self._log.debug('session %s closes service', self._uid)
                    self._proxy_client.request('unregister', {'sid': self._uid})
                except:
                    pass

            if self._role in [self._PRIMARY, self._AGENT_0]:
                self._proxy_client.close()
                self._proxy_client = None

        if self._proxy:

            if self._role in [self._PRIMARY, self._AGENT_0]:

                self._proxy.stop()
                self._proxy.wait()
                self._proxy = None

        self._log.debug("session %s closed", self._uid)
        self._prof.prof("session_stop", uid=self._uid)
        self._prof.close()

        self._closed = True

        # after all is said and done, we attempt to download the pilot log- and
        # profiles, if so wanted
        if options.download:

            self._prof.prof("session_fetch_start", uid=self._uid)
            self._log.debug('start download')
            tgt = self._cfg.base
            self.fetch_profiles(tgt=tgt)
            self.fetch_logfiles(tgt=tgt)

            self._prof.prof("session_fetch_stop", uid=self._uid)

        if self._role == self._PRIMARY:

            # stop registry
            self._reg.dump()
            self._reg.close()
            self._reg_service.stop()

            self._ctrl_sub.stop()

            self._t_stop = time.time()
            self._rep.info('<<session lifetime: %.1fs'
                          % (self._t_stop - self._t_start))
            self._rep.ok('>>ok\n')


        for thing in self._to_stop:
            thing.stop()


    # --------------------------------------------------------------------------
    #
    def _run_proxy(self):

        self._proxy = Proxy(path=self._cfg.path)

        try:
            self._proxy.start()

            self._proxy_url = self._proxy.addr
            self._proxy_event.set()

            # run forever until process is interrupted or killed
            self._proxy.wait()

        finally:
            self._proxy.stop()


    # --------------------------------------------------------------------------
    #
    def as_dict(self):
        """Returns a Python dictionary representation of the object."""

        object_dict = {
            'uid'      : self._uid,
            'proxy_url': str(self.proxy_url),
            'cfg'      : copy.deepcopy(self._cfg)
        }
        return object_dict


    # --------------------------------------------------------------------------
    #
    @property
    def reg_addr(self):
        return self._cfg.reg_addr


    # --------------------------------------------------------------------------
    #
    @property
    def uid(self):
        return self._uid


    # --------------------------------------------------------------------------
    #
    @property
    def path(self):
        return self._cfg.path


    # --------------------------------------------------------------------------
    #
    @property
    def base(self):
        return self._cfg.base


    # --------------------------------------------------------------------------
    #
    @property
    def proxy_url(self):
        return self._cfg.proxy_url


    # --------------------------------------------------------------------------
    #
    @property
    def cfg(self):
        return self._cfg


    # --------------------------------------------------------------------------
    #
    @property
    def rcfgs(self):
        return self._rcfgs


    # --------------------------------------------------------------------------
    #
    @property
    def rcfg(self):
        return self._rcfg


    # --------------------------------------------------------------------------
    #
    @property
    def cmgr(self):
        return self._cmgr


    # --------------------------------------------------------------------------
    #
    def _get_logger(self, name, level=None, debug=None):
        """Get the Logger instance.

        This is a thin wrapper around `ru.Logger()` which makes sure that
        log files end up in a separate directory with the name of `session.uid`.
        """
        log = ru.Logger(name=name, ns='radical.pilot', path=self._cfg.path,
                         targets=['.'], level=level, debug=debug)

        return log


    # --------------------------------------------------------------------------
    #
    def _get_reporter(self, name):
        """Get the Reporter instance.

        This is a thin wrapper around `ru.Reporter()` which makes sure that
        log files end up in a separate directory with the name of `session.uid`.
        """

        if not self._reporter:

            enabled = ru.get_env_ns('report', 'radical.pilot', 'false').lower()

            if enabled in ['1', 'true', 'on']:
                enabled = True
            else:
                enabled = False

            self._reporter = ru.Reporter(name=name, ns='radical.pilot',
                                         path=self._cfg.path, enabled=enabled)
        return self._reporter


    # --------------------------------------------------------------------------
    #
    def _get_profiler(self, name):
        """Get the Profiler instance.

        This is a thin wrapper around `ru.Profiler()` which makes sure that
        log files end up in a separate directory with the name of `session.uid`.
        """

        prof = ru.Profiler(name=name, ns='radical.pilot', path=self._cfg.path)

        return prof


    # --------------------------------------------------------------------------
    #
    def inject_metadata(self, metadata):
        """Insert (experiment) metadata into an active session.

        RP stack version info always get added.
        """

        if not isinstance(metadata, dict):
            raise Exception("Session metadata should be a dict!")

        # FIXME MONGODB: to json
      # if self._dbs and self._dbs._c:
      #     self._dbs._c.update({'type'  : 'session',
      #                          "uid"   : self.uid},
      #                         {"$push" : {"metadata": metadata}})


    # --------------------------------------------------------------------------
    #
    def _register_pmgr(self, pmgr):

        self._pmgrs[pmgr.uid] = pmgr


  # # --------------------------------------------------------------------------
  # #
  # def _reconnect_pmgr(self, pmgr):
  #
  #     if not self._dbs.get_pmgrs(pmgr_ids=pmgr.uid):
  #         raise ValueError('could not reconnect to pmgr %s' % pmgr.uid)
  #
  #     self._pmgrs[pmgr.uid] = pmgr
  #
  #
    # --------------------------------------------------------------------------
    #
    def list_pilot_managers(self):
        """Get PilotManager instances.

        Lists the unique identifiers of all :class:`radical.pilot.PilotManager`
        instances associated with this session.

        Returns:
            list[str]: A list of :class:`radical.pilot.PilotManager` uids.

        """

        return list(self._pmgrs.keys())


    # --------------------------------------------------------------------------
    #
    def get_pilot_managers(self, pmgr_uids=None):
        """Get known PilotManager(s).

        Arguments:
            pmgr_uids (str | Iterable[str], optional): uids of the PilotManagers
                we want.

        Returns:
            radical.pilot.PilotManager | list[radical.pilot.PilotManager]: One
                or more `radical.pilot.PilotManager` objects.

        """

        return_scalar = False
        if isinstance(pmgr_uids, str):
            pmgr_uids     = [pmgr_uids]
            return_scalar = True

        if pmgr_uids: pmgrs = [self._pmgrs[uid] for uid in pmgr_uids]
        else        : pmgrs =  list(self._pmgrs.values())

        if return_scalar: return pmgrs[0]
        else            : return pmgrs


    # --------------------------------------------------------------------------
    #
    def _register_tmgr(self, tmgr):

        self._tmgrs[tmgr.uid] = tmgr


  # # --------------------------------------------------------------------------
  # #
  # def _reconnect_tmgr(self, tmgr):
  #
  #     if not self._dbs.get_tmgrs(tmgr_ids=tmgr.uid):
  #         raise ValueError('could not reconnect to tmgr %s' % tmgr.uid)
  #
  #     self._tmgrs[tmgr.uid] = tmgr
  #
  #
    # --------------------------------------------------------------------------
    #
    def list_task_managers(self):
        """Get TaskManager identifiers.

        Lists the unique identifiers of all :class:`radical.pilot.TaskManager`
        instances associated with this session.

        Returns:
            list[str]: A list of :class:`radical.pilot.TaskManager` uids.

        """

        return list(self._tmgrs.keys())


    # --------------------------------------------------------------------------
    #
    def get_task_managers(self, tmgr_uids=None):
        """Get known TaskManager(s).

        Arguments:
            tmgr_uids (str | list[str]): uids of the TaskManagers we want

        Returns:
            radical.pilot.TaskManager | list[radical.pilot.TaskManager]:
                One or more `radical.pilot.TaskManager` objects.

        """

        return_scalar = False
        if not isinstance(tmgr_uids, list):
            tmgr_uids     = [tmgr_uids]
            return_scalar = True

        if tmgr_uids: tmgrs = [self._tmgrs[uid] for uid in tmgr_uids]
        else        : tmgrs =  list(self._tmgrs.values())

        if return_scalar: return tmgrs[0]
        else            : return tmgrs


    # --------------------------------------------------------------------------
    #
    def list_resources(self):
        """Get list of known resource labels.

        Returns a list of known resource labels which can be used in a pilot
        description.
        """

        resources = list()
        for domain in self._rcfgs:
            for host in self._rcfgs[domain]:
                resources.append('%s.%s' % (domain, host))

        return sorted(resources)


    # --------------------------------------------------------------------------
    #
    def get_resource_config(self, resource, schema=None):
        """Returns a dictionary of the requested resource config."""

        site, res = resource.split('.', 1)
        if site not in self._rcfgs:
            raise RuntimeError("Resource site '%s' is unknown." % site)

        if res not in self._rcfgs[site]:
            raise RuntimeError("Resource label '%s' unknown." % res)

        if not schema:
            schema = self._rcfgs[site][res]['default_schema']

        if not schema:
            from_dict = self._rcfgs[site][res]
            from_dict.label = resource
            return ResourceConfig(from_dict=from_dict)

        if schema not in self._rcfgs[site][res]['schemas']:
            raise RuntimeError("schema %s unknown for resource %s"
                              % (schema, resource))

        rcfg = ResourceConfig(from_dict=self._rcfgs[site][res])
        scfg = rcfg['schemas'][schema]

        ru.dict_merge(rcfg, scfg, ru.OVERWRITE)

        if 'resource_manager' in rcfg:
            # import locally to avoid circular imports
            from .agent.resource_manager import ResourceManager

            rm = ResourceManager.get_manager(rcfg['resource_manager'])
            if rm and rm.batch_started():
                rcfg.update(ENDPOINTS_DEFAULT)

        rcfg.label = resource

        rcfg.verify()

        return rcfg



    # --------------------------------------------------------------------------
    #
    def fetch_profiles(self, tgt=None):

        return rpu.fetch_profiles(self._uid, tgt=tgt, skip_existing=True,
                                  rep=self._rep)


    # --------------------------------------------------------------------------
    #
    def fetch_logfiles(self, tgt=None):

        return rpu.fetch_logfiles(self._uid, tgt=tgt, skip_existing=True,
                                  rep=self._rep)


    # --------------------------------------------------------------------------
    #
    def _get_client_sandbox(self):
        """Client sandbox path.

        For the session in the client application, this is `os.getcwd()`.  For
        the session in any other component, specifically in pilot components,
        the client sandbox needs to be read from the session config (or pilot
        config).  The latter is not yet implemented, so the pilot can not yet
        interpret client sandboxes.  Since pilot-side staging to and from the
        client sandbox is not yet supported anyway, this seems acceptable
        (FIXME).
        """

        return self._cache['client_sandbox']


    # --------------------------------------------------------------------------
    #
    def _get_resource_sandbox(self, pilot):
        """Global RP sandbox.

        For a given pilot dict, determine the global RP sandbox, based on the
        pilot's 'resource' attribute.
        """

        # FIXME: this should get 'resource, schema=None' as parameters

        resource = pilot['description'].get('resource')
        schema   = pilot['description'].get('access_schema')

        if not resource:
            raise ValueError('Cannot get pilot sandbox w/o resource target')

        # the global sandbox will be the same for all pilots on any resource, so
        # we cache it
        with self._cache_lock:

            if resource not in self._cache['resource_sandbox']:

                # cache miss -- determine sandbox and fill cache
                rcfg   = self.get_resource_config(resource, schema)
                fs_url = ru.Url(rcfg['filesystem_endpoint'])

                # Get the sandbox from either the pilot_desc or resource conf
                sandbox_raw = pilot['description'].get('sandbox')
                if not sandbox_raw:
                    sandbox_raw = rcfg.get('default_remote_workdir', "$PWD")


                # we may need to replace pat elements with data from the pilot
                # description
                if '%' in sandbox_raw:
                    # expand from pilot description
                    expand = dict()
                    for k, v in pilot['description'].items():
                        if v is None:
                            v = ''
                        if k == 'project':
                            if '_' in v and 'ornl' in resource:
                                v = v.split('_')[0]
                            elif '-' in v and 'ncsa' in resource:
                                v = v.split('-')[0]
                        expand['pd.%s' % k] = v
                        if isinstance(v, str):
                            expand['pd.%s' % k.upper()] = v.upper()
                            expand['pd.%s' % k.lower()] = v.lower()
                        else:
                            expand['pd.%s' % k.upper()] = v
                            expand['pd.%s' % k.lower()] = v
                    sandbox_raw = sandbox_raw % expand


                # If the sandbox contains expandables, we need to resolve those
                # remotely.
                #
                # NOTE: this will only work for (gsi)ssh or similar shell
                #       based access mechanisms
                if '$' not in sandbox_raw:
                    # no need to expand further
                    sandbox_base = sandbox_raw

                else:
                    # FIXME "remote sandbox expansion not yet supported"
                    out, err, ret = ru.sh_callout(' echo "WORKDIR: %s"' %
                                                 sandbox_raw, shell=True)
                    if ret or 'WORKDIR:' not in out:
                        raise RuntimeError("workdir expansion failed: %s [%s]"
                                           % (out, err))

                    sandbox_base = out.split(":")[1].strip()
                    self._log.debug("sandbox base %s", sandbox_base)

                # at this point we have determined the remote 'pwd' - the
                # global sandbox is relative to it.
                fs_url.path = "%s/radical.pilot.sandbox" % sandbox_base

                # before returning, keep the URL string in cache
                self._cache['resource_sandbox'][resource] = fs_url

            return self._cache['resource_sandbox'][resource]


    # --------------------------------------------------------------------------
    #
    def _get_session_sandbox(self, pilot):

        # FIXME: this should get 'resource, schema=None' as parameters

        resource = pilot['description'].get('resource')

        if not resource:
            raise ValueError('Cannot get session sandbox w/o resource target')

        with self._cache_lock:

            if resource not in self._cache['session_sandbox']:

                # cache miss
                resource_sandbox      = self._get_resource_sandbox(pilot)
                session_sandbox       = ru.Url(resource_sandbox)
                session_sandbox.path += '/%s' % self.uid

                self._cache['session_sandbox'][resource] = session_sandbox

            return self._cache['session_sandbox'][resource]


    # --------------------------------------------------------------------------
    #
    def _get_pilot_sandbox(self, pilot):

        # FIXME: this should get 'pid, resource, schema=None' as parameters

        pilot_sandbox = pilot.get('pilot_sandbox')
        if str(pilot_sandbox):
            return ru.Url(pilot_sandbox)

        pid = pilot['uid']
        with self._cache_lock:

            if pid not in self._cache['pilot_sandbox']:

                # cache miss
                session_sandbox     = self._get_session_sandbox(pilot)
                pilot_sandbox       = ru.Url(session_sandbox)
                pilot_sandbox.path += '/%s/' % pilot['uid']

                self._cache['pilot_sandbox'][pid] = pilot_sandbox

            return self._cache['pilot_sandbox'][pid]


    # --------------------------------------------------------------------------
    #
    def _get_endpoint_fs(self, pilot):

        # FIXME: this should get 'resource, schema=None' as parameters

        resource = pilot['description'].get('resource')

        if not resource:
            raise ValueError("Can't get fs-endpoint w/o resource target")

        with self._cache_lock:

            if resource not in self._cache['endpoint_fs']:

                # cache miss
                resource_sandbox  = self._get_resource_sandbox(pilot)
                endpoint_fs       = ru.Url(resource_sandbox)
                endpoint_fs.path  = ''

                self._cache['endpoint_fs'][resource] = endpoint_fs

            return self._cache['endpoint_fs'][resource]


    # --------------------------------------------------------------------------
    #
    def _get_task_sandbox(self, task, pilot):

        # If a sandbox is specified in the task description, then interpret
        # relative paths as relativet to the pilot sandbox.

        # task sandboxes are cached in the task dict
        task_sandbox = task.get('task_sandbox')
        if task_sandbox:
            return task_sandbox

        # specified in description?
        if not task_sandbox:
            sandbox  = task['description'].get('sandbox')
            if sandbox:
                task_sandbox = ru.Url(self._get_pilot_sandbox(pilot))
                if sandbox[0] == '/':
                    task_sandbox.path = sandbox
                else:
                    task_sandbox.path += '/%s/' % sandbox

        # default
        if not task_sandbox:
            task_sandbox = ru.Url(self._get_pilot_sandbox(pilot))
            task_sandbox.path += "/%s/" % task['uid']

        # cache
        task['task_sandbox'] = str(task_sandbox)

        return task_sandbox


    # --------------------------------------------------------------------------
    #
    def _get_jsurl(self, pilot):
        """Get job service endpoint and hop URL for pilot's target resource."""

        resrc   = pilot['description']['resource']
        schema  = pilot['description']['access_schema']
        rcfg    = self.get_resource_config(resrc, schema)

        js_url  = ru.Url(rcfg.get('job_manager_endpoint'))
        js_hop  = ru.Url(rcfg.get('job_manager_hop') or js_url)

        # make sure the js_hop url points to an interactive access
        # TODO: this is an unreliable heuristics - we should require the js_hop
        #       URL to be specified in the resource configs.
        if   '+gsissh' in js_hop.schema or \
             'gsissh+' in js_hop.schema    : js_hop.schema = 'gsissh'
        elif '+ssh'    in js_hop.schema or \
             'ssh+'    in js_hop.schema    : js_hop.schema = 'ssh'
        else                               : js_hop.schema = 'fork'

        return js_url, js_hop


# ------------------------------------------------------------------------------
<|MERGE_RESOLUTION|>--- conflicted
+++ resolved
@@ -819,17 +819,6 @@
 
     # --------------------------------------------------------------------------
     #
-<<<<<<< HEAD
-    def dump(self):
-
-        self._reg.dump()
-
-        for tmgr in self._tmgrs.values():
-            tmgr.dump()
-
-        for pmgr in self._pmgrs.values():
-            pmgr.dump()
-=======
     def dump(self, name=None):
 
         self._reg.dump(name)
@@ -839,7 +828,6 @@
 
         for pmgr in self._pmgrs.values():
             pmgr.dump(name)
->>>>>>> 7471bef5
 
 
     # --------------------------------------------------------------------------
