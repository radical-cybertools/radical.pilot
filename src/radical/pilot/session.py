
__copyright__ = "Copyright 2013-2016, http://radical.rutgers.edu"
__license__   = "MIT"


import os
import copy
import glob
import time
import threading      as mt

<<<<<<< HEAD
import radical.utils  as ru
import radical.saga   as rs
=======

import radical.saga                 as rs
import radical.saga.utils.pty_shell as rsup

import radical.utils        as ru
>>>>>>> 06ecb352

from .utils           import ComponentManager
from .utils           import fetch_profiles, fetch_logfiles, fetch_json 
from .client          import Client


rsup = rs.utils.pty_shell


# ------------------------------------------------------------------------------
#
class Session(rs.Session):
    '''
    An `rp.Session` is the RP API handle to, well, an radical pilot session,
    which manages configuration and lifetime of pilot and unit managers, and
    thus also of pilots and units.  Closing a session will clean up all objects
    managed by that session.
    '''

    # the reporter is an process-level singleton
    _reporter = None

    # We keep a static typemap for component startup. If we ever want to
    # become reeeealy fancy, we can derive that typemap from rp module
    # inspection.
    #
    # --------------------------------------------------------------------------
    #
    def __init__(self, uid=None, _cfg=None):
        '''
        Creates a new session.  A new Session instance is created and 
        stored in the database.

        **Arguments:**

            * **uid**   (`string`): Create a session with this UID.  
        **Returns:**
            * A new Session instance.
        '''

        self._uid         = uid
        self._cfg         = _cfg

        self._client      = None
        self._cmgr        = None

        self._t_start     = time.time()
        self._valid       = True
        self._closed      = False
        self._valid_iter  = 0  # detect recursive calls of `is_valid()`

        # Only one session gets created without a configuration: the one
        # instantiated by the application.  This is the only one which will hold
        # a client module, which manages client side communication bridges and
        # components.
        #
        # FIXME: this is a sign of an inverted hierarchy: the *module* should
        #        have a *session*, not the way around.  We leave this for now, 
        #        to keep the API stabie.
        create_client = False

        self._resource_cfgs = ru.Config(module='radical.pilot', name='resource_*')
        self._session_cfgs  = ru.Config(module='radical.pilot', name='session_*')
        self._agent_cfgs    = ru.Config(module='radical.pilot', name='agent_*')
        self._umgr_cfgs     = ru.Config(module='radical.pilot', name='umgr_*')
        self._pmgr_cfgs     = ru.Config(module='radical.pilot', name='pmgr_*')

        if isinstance(_cfg, dict):
            # this is an agent session which already has a config
            self._cfg = _cfg

        else:
            # this is a client session - create client instance
            if not _cfg:
                _cfg = 'default'
            self._cfg = self._session_cfgs[_cfg]
            create_client = True


        # similarrly, we only create a component manager if we have any
        # components or units to start and manage
        create_cmgr = False
        if self._cfg.get('bridges') or self._cfg.get('components'):
            create_cmgr = True

        # cache for bridge addresses
        # FIXME: this should be a simple, distributed key/val store with locking
        #        and transactions.
        self._addresses = dict()

        # fall back to config data where possible
        # sanity check on parameters
        if not self._uid: 
            self._uid = self._cfg.get('uid')

        if not self._uid:
            # generate new uid, reset all other ID counters
            # FIXME: this will screw up counters for *concurrent* sessions, 
            #        as the ID generation is managed in a process singleton.
            self._uid = ru.generate_id('rp.session',  mode=ru.ID_PRIVATE)
            ru.reset_id_counters(prefix='rp.session', reset_all_others=True)

        # The session's sandbox is either configured (agent side),
        # or falls back to `./$SID` (client).
        if 'sandbox' in self._cfg:
            # agent sets the sandbox
            self._sandbox = self._cfg['sandbox']

        else:
            self._sandbox = './%s/' % self.uid
            self._cfg['sandbox'] = self._sandbox

        if 'uid'   not in self._cfg: self._cfg['uid']   = self._uid 
        if 'owner' not in self._cfg: self._cfg['owner'] = self._uid 

        # FIXME: this is wrong for the pilot
        ru_def = ru.DefaultConfig()
        ru_def['ns']          = 'radical'
        ru_def['log_dir']     = self._sandbox
        ru_def['profile_dir'] = self._sandbox

        self._prof = ru.Profiler(name=self._cfg['owner'])
        self._rep  = ru.Reporter(name=self._cfg['owner'])
        self._log  = ru.Logger  (name=self._cfg['owner'])

        # now we have config and uid - initialize base class (saga session)
        rs.Session.__init__(self, uid=self._uid)

        # prepare to handle resource configs
        self._cache       = dict()  # cache sandboxes etc.
        self._cache_lock  = mt.RLock()

        self._cache['resource_sandbox'] = dict()
        self._cache['session_sandbox']  = dict()
        self._cache['pilot_sandbox']    = dict()
        self._client_sandbox = os.getcwd()  ## different in agent, use cfg?

        if create_client:

            # create a client instance
            self._client = Client(self)

            # inform client application
            self._prof.prof('session_start', uid=self._uid)
            self._rep.info ('<<new session: ')
            self._rep.plain('[%s]' % self._uid)
            self._rep.info ('<<database   : ')

            self._rec = os.environ.get('RADICAL_PILOT_RECORD_SESSION')
            if self._rec:

                # create recording path and record session
                self._rec = "%s/%s" % (self._rec, self._uid)
                os.system('mkdir -p %s' % self._rec)
                ru.write_json(self._cfg, "%s/session.json" % self._rec)
                self._log.info("recording session in %s" % self._rec)


        if create_cmgr:
            self._cmgr = ComponentManager(self, self._cfg, self.uid)

        # done!
        if create_client:
            self._rep.ok('>>ok\n')


    # --------------------------------------------------------------------------
    # Allow Session to function as a context manager in a `with` clause
    def __enter__(self):
        return self


    # --------------------------------------------------------------------------
    # Allow Session to function as a context manager in a `with` clause
    def __exit__(self, type, value, traceback):

        # FIXME: use cleanup_on_close, terminate_on_close attributes
        self.close()


    # --------------------------------------------------------------------------
    #
    def is_valid(self, term=True):

        # don't check validity during termination
        if self._closed:
            return True

        # if we check any manager or agent, it will likely also check the
        # session in turn.  We break that loop here.
        self._valid_iter += 1

        try:
            if self._valid_iter >= 2:
                # we are too deep - abort this line or tests
                return True

            if self._valid:
                if self._client:
                    if not self._client.is_valid():
                        self._valid = False

        finally:
            pass

        if not self._valid and term:
            self._log.warn("session %s is invalid" % self.uid)
            self.close()
          # raise RuntimeError("session %s is invalid" % self.uid)

        return self._valid


    # --------------------------------------------------------------------------
    #
    def close(self, cleanup=False, terminate=True, download=False):
        """Closes the session.

        All subsequent attempts access objects attached to the session will 
        result in an error. If cleanup is set to True (default) the session
        data is removed from the database.

        **Arguments:**
            * **cleanup** (`bool`):   Remove session from MongoDB (implies
                                      terminate)
            * **terminate** (`bool`): Shut down all pilots associated with the
                                      session. 
        """

        # close only once
        if self._closed:
            return

        self._rep.info('closing session %s' % self._uid)
        self._log.debug("session %s closing", self._uid)
        self._prof.prof("session_close", uid=self._uid)

        if  cleanup:
            # cleanup implies terminate
            terminate = True

        if self._cmgr  : self._cmgr.close()
        if self._client: self._client.close(terminate=terminate,
                                            cleanup=cleanup)

        self._log.debug("session %s closed (delete=%s)", self._uid, cleanup)
        self._prof.prof("session_stop", uid=self._uid)
        self._prof.close()

        self._closed = True
        self._valid  = False

        # after all is said and done, we attempt to download the pilot log- and
        # profiles, if so wanted
        if download:

            self._prof.prof("session_fetch_start", uid=self._uid)
            self._log.debug('start download')
            tgt = os.getcwd()

            try:
                self.fetch_json(tgt='%s/%s' % (tgt, self.uid))
                self.fetch_profiles(tgt=tgt)
                self.fetch_logfiles(tgt=tgt)
            except:
                self._log.error('download failed')

            self._prof.prof("session_fetch_stop", uid=self._uid)

        now = time.time()
        self._rep.info('<<session lifetime: %.1fs' % (now - self._t_start))
        self._rep.ok('>>ok\n')


    # --------------------------------------------------------------------------
    #
    @property
    def uid(self):
        return self._uid


    # --------------------------------------------------------------------------
    #
    @property
    def created(self):
        '''
        Returns the UTC date and time the session was created.
        '''
        # FIXME
        return None


    # --------------------------------------------------------------------------
    #
    @property
    def closed(self):
        '''
        Returns the time of closing
        '''
        # FIXME
        return None


    # -------------------------------------------------------------------------
    #
    def fetch_profiles(self, tgt=None, fetch_client=False):

        return fetch_profiles(self._uid, tgt=tgt, session=self)


    # -------------------------------------------------------------------------
    #
    def fetch_logfiles(self, tgt=None, fetch_client=False):

        return fetch_logfiles(self._uid, tgt=tgt, session=self)


    # -------------------------------------------------------------------------
    #
    def fetch_json(self, tgt=None, fetch_client=False):

        return fetch_json(self._uid, tgt=tgt, session=self)


    # --------------------------------------------------------------------------
    #
    def insert_metadata(self, metadata):

        # FIXME
        self.is_valid()


    # --------------------------------------------------------------------------
    #
    def _register_pmgr(self, pmgr):

        self.is_valid()
        assert(self._client)
        return self._client.register_pmgr(pmgr)


    # --------------------------------------------------------------------------
    #
    def list_pilot_managers(self):

        self.is_valid()
        assert(self._client)
        return self._client.list_pmgrs()


    # --------------------------------------------------------------------------
    #
    def get_pilot_managers(self, pmgr_uids=None):

        self.is_valid()
        assert(self._client)
        return self._client.get_pmgrs(pmgr_uids)


    # --------------------------------------------------------------------------
    #
    def _register_umgr(self, umgr):

        self.is_valid()
        assert(self._client)
        return self._client.register_umgr(umgr)


    # --------------------------------------------------------------------------
    #
    def list_unit_managers(self):

        self.is_valid()
        assert(self._client)
        return self._client.list_umgrs()


    # --------------------------------------------------------------------------
    #
    def get_unit_managers(self, umgr_uids=None):

        self.is_valid()
        assert(self._client)
        return self._client.get_umgrs(umgr_uids)


    # -------------------------------------------------------------------------
    #
    def list_resources(self):
        '''
        Returns a list of known resource labels which can be used in a pilot
        description.  Not that resource aliases won't be listed.
        '''

        ret = list()

        for site in self._resource_cfgs:
            for host in self._resource_cfgs[site]:
                ret.append('%s.%s' % (site, host))

        return ret


    # -------------------------------------------------------------------------
    #
    def get_resource_config(self, descr):
        '''
        Returns a dictionary of the resource config matching the resource
        defined in the given pilot description, specialized by the access and
        system parameters of the description.

        The returned dict will have three sections: resource, access and system.
        '''

        self.is_valid()

        ret = dict()

        resource = descr['resource']
        access   = descr.get('access')
        system   = descr.get('system')

        aliases = self._resource_cfgs.get('aliases', dict())
        if  resource in aliases:
            self._log.warning("using alias '%s' for deprecated resource '%s'"
                              % (aliases[resource], resource))
            resource = aliases[resource]

        if '.' not in resource:
            raise RuntimeError("malformed resource '%s' (site.host)" % resource)

        site, host = resource.split('.', 1)

        if site not in self._resource_cfgs:
            raise RuntimeError("Site '%s' not configured." % site)

        if host not in self._resource_cfgs[site]:
            raise RuntimeError("Host '%s' not configured." % host)

        cfg = self._resource_cfgs[site][host]

        if not access: access = cfg['access'].get('default', 'default')
        if not system: system = cfg['system'].get('default', 'default')

        if access not in cfg['access']:
            raise RuntimeError("Access '%s' not configured" % access)

        if system not in cfg['system']:
            raise RuntimeError("system '%s' not configured" % system)

        ret['resource'] = copy.deepcopy(cfg['resource'])
        ret['access'  ] = copy.deepcopy(cfg['access'][access])
        ret['system'  ] = copy.deepcopy(cfg['system'][system])

        ret['resource']['label'] = resource

        return ret


    # -------------------------------------------------------------------------
    #
    def get_agent_config(self, descr, rcfg):
        '''
        Returns a dictionary of the agent config matching the
        given pilot description and resource config.

        The returned dict will have three sections: layout, config and tuning.
        '''

        self.is_valid()

        acfgs  = self._agent_cfgs

        # configs defined by pilot description?
        layout = descr.get('layout')
        config = descr.get('config')
        tuning = descr.get('tuning')

        # cfgs preferred by resource config?
        if not layout: rcfg['resource'].get('agent_layout')
        if not config: rcfg['resource'].get('agent_config')
        if not tuning: rcfg['resource'].get('agent_tuning')

        # fallback to default cfgs
        if not layout: layout = acfgs['layout']['default']
        if not config: config = acfgs['config']['default']
        if not tuning: tuning = acfgs['tuning']['default']

        # resolve named cfgs (string) to actual dicts, if needed
        if isinstance(layout, basestring): layout = acfgs['layout'][layout]
        if isinstance(config, basestring): config = acfgs['config'][config]
        if isinstance(tuning, basestring): tuning = acfgs['tuning'][tuning]

        ret = copy.deepcopy({'layout': layout,
                             'config': config,
                             'tuning': tuning})

        return ret


    # -------------------------------------------------------------------------
    #
    def get_client_sandbox(self):
        '''
        For the session in the client application, this is os.getcwd().  For the
        session in any other component, specifically in pilot components, the
        client sandbox needs to be read from the session config (or pilot
        config).  The latter is not yet implemented, so the pilot can not yet
        interpret client sandboxes.  Since pilot-side stagting to and from the
        client sandbox is not yet supported anyway, this seems acceptable
        (FIXME).
        '''

        return self._client_sandbox


    # -------------------------------------------------------------------------
    #
    def get_resource_sandbox(self, pilot):
        """
        for a given pilot dict, determine the global RP sandbox, based on the
        pilot's 'resource' attribute.
        """

        self.is_valid()

        # FIXME: this should get 'resource, schema=None' as parameters

        resource = pilot['description']['resource']

        if not resource:
            raise ValueError('Cannot get pilot sandbox w/o resource target')

        # the global sandbox will be the same for all pilots on any resource, so
        # we cache it
        with self._cache_lock:

            if resource not in self._cache['resource_sandbox']:

                # cache miss -- determine sandbox and fill cache
                rcfg   = self.get_resource_config(pilot['description'])
                fs_url = rs.Url(rcfg['access']['filesystem'])

                # Get the sandbox from either the pilot_desc or resource conf
                sandbox_raw = pilot['description'].get('sandbox')
                if not sandbox_raw:
                    sandbox_raw = rcfg.get('default_sandbox_base', "$PWD")
                    sandbox_raw = rcfg.get('default_remote_workdir', "$PWD")

                # If the sandbox contains expandables, we need to resolve those remotely.
                # NOTE: Note that this will only work for (gsi)ssh or shell based access mechanisms
                if '$' not in sandbox_raw and '`' not in sandbox_raw:
                    # no need to expand further
                    sandbox_base = sandbox_raw

                else:
                    js_url  = rs.Url(rcfg['access']['job_manager'])
                    schemas = js_url.schema.split('+')

                    if   'ssh'    in schemas: js_url.schema = 'ssh'
                    elif 'gsissh' in schemas: js_url.schema = 'gsissh'
                    elif 'fork'   in schemas: js_url.schema = 'fork'
                    elif len(schemas) == 1  : js_url.schema = 'fork'  # local
                    else: raise Exception("unsupported schema: %s" % js_url)

                    self._log.debug("rsup.PTYShell('%s')", js_url)
                    shell = rsup.PTYShell(js_url, self)

                    ret, out, err = shell.run_sync(' echo "WORKDIR: %s"'
                                                   % sandbox_raw)
                    if ret == 0 and 'WORKDIR:' in out:
                        sandbox_base = out.split(":")[1].strip()
                        self._log.debug("sandbox base %s: '%s'",
                                        js_url, sandbox_base)
                    else:
                        raise RuntimeError("Couldn't get remote workdir.")

                # we have determined the remote 'pwd' - the global sandbox
                # is relative to it.
                fs_url.path = "%s/radical.pilot.sandbox" % sandbox_base

                # before returning, keep the URL string in cache
                self._cache['resource_sandbox'][resource] = fs_url

            return self._cache['resource_sandbox'][resource]


    # --------------------------------------------------------------------------
    #
    def get_session_sandbox(self, pilot=None):

        self.is_valid()

        if pilot is None:
            return self._sandbox


        # FIXME: this should get 'resource, schema=None' as parameters
        resource = pilot['description'].get('resource')

        if not resource:
            raise ValueError('Cannot get session sandbox w/o resource target')

        with self._cache_lock:

            if resource not in self._cache['session_sandbox']:

                # cache miss
                resource_sandbox      = self.get_resource_sandbox(pilot)
                session_sandbox       = rs.Url(resource_sandbox)
                session_sandbox.path += '/%s' % self.uid

                self._cache['session_sandbox'][resource] = session_sandbox

            return self._cache['session_sandbox'][resource]


    # --------------------------------------------------------------------------
    #
    def get_pilot_sandbox(self, pilot):

        self.is_valid()

        # FIXME: this should get 'pid, resource, schema=None' as parameters

        self.is_valid()

        pilot_sandbox = pilot.get('pilot_sandbox')
        if str(pilot_sandbox):
            return rs.Url(pilot_sandbox)

        pid = pilot['uid']
        with self._cache_lock:
            if  pid in self._cache['pilot_sandbox']:
                return self._cache['pilot_sandbox'][pid]

        # cache miss
        session_sandbox     = self.get_session_sandbox(pilot)
        pilot_sandbox       = rs.Url(session_sandbox)
        pilot_sandbox.path += '/%s/' % pilot['uid']

        with self._cache_lock:
            self._cache['pilot_sandbox'][pid] = pilot_sandbox

        return pilot_sandbox


    # --------------------------------------------------------------------------
    #
    def get_unit_sandbox(self, unit, pilot):

        self.is_valid()

        # we don't cache unit sandboxes, they are just a string concat.
        pilot_sandbox = self.get_pilot_sandbox(pilot)
        return "%s/%s/" % (pilot_sandbox, unit['uid'])


    # --------------------------------------------------------------------------
    #
    def get_jsurl(self, pilot):
        '''
        get job service endpoint and hop URL for the pilot's target resource.
        '''

        self.is_valid()

        rcfg   = self.get_resource_config(pilot['description'])

        js_url = rs.Url(rcfg.get('job_manager'))
        js_hop = rs.Url(rcfg.get('job_manager_hop', js_url))

        # make sure the js_hop url points to an interactive access
        # TODO: this is an unreliable heuristics - we should require the js_hop
        #       URL to be specified in the resource configs.
        if   '+gsissh' in js_hop.schema or \
             'gsissh+' in js_hop.schema    : js_hop.schema = 'gsissh'
        elif '+ssh'    in js_hop.schema or \
             'ssh+'    in js_hop.schema    : js_hop.schema = 'ssh'
        else                               : js_hop.schema = 'fork'

        return js_url, js_hop


    # --------------------------------------------------------------------------
    #
    def get_address_fname(self, name):
        '''
        return name of the address file for the named queue or pubsub channel
        otherwise
        '''

        fnames = ['%s/%s.url' % (self._sandbox, name), 
                  '%s/%s.url' % (os.getcwd(),   name)]

        for fname in fnames:

            if os.path.isfile(fname):
                return fname

        return None


    # --------------------------------------------------------------------------
    #
    def get_address(self, name):
        '''
        return in and out address for the named bridge, if known - None
        otherwise
        '''
        if name in self._addresses:
            return self._addresses[name]

        addr  = dict()
        fname = self.get_address_fname(name)

        if not fname:
            raise ValueError('no addresses found for %s' % name)

        with open(fname, 'r') as fin:
            for line in fin.readlines():
                key, val = line.split()
                if key in ['PUB', 'PUT']: addr[key] = val
                if key in ['SUB', 'GET']: addr[key] = val

        assert(len(addr) == 2), 'malformed url file %s' % fname

        return addr


    # --------------------------------------------------------------------------
    #
    @staticmethod
    def autopilot(user, passwd):

        import github3
        import random

        labels = 'type:autopilot'
        titles = ['+++ Out of Cheese Error +++',
                  '+++ Redo From Start! +++',
                  '+++ Mr. Jelly! Mr. Jelly! +++',
                  '+++ Melon melon melon',
                  '+++ Wahhhhhhh! Mine! +++',
                  '+++ Divide By Cucumber Error +++',
                  '+++ Please Reinstall Universe And Reboot +++',
                  '+++ Whoops! Here comes the cheese! +++',
                  '+++ End of Cheese Error +++',
                  '+++ Can Not Find Drive Z: +++',
                  '+++ Unknown Application Error +++',
                  '+++ Please Reboot Universe +++',
                  '+++ Year Of The Sloth +++',
                  '+++ error of type 5307 has occured +++',
                  '+++ Eternal domain error +++',
                  '+++ Error at Address Number 6, Treacle Mine Road +++']

        def excuse():
            cmd_fetch  = "telnet bofh.jeffballard.us 666 2>&1 "
            cmd_filter = "grep 'Your excuse is:' | cut -f 2- -d :"
            out        = ru.sh_callout("%s | %s" % (cmd_fetch, cmd_filter),
                                       shell=True)[0]
            return out.strip()


        github = github3.login(user, passwd)
        repo   = github.repository("radical-cybertools", "radical.pilot")

        title = 'autopilot: %s' % titles[random.randint(0, len(titles) - 1)]

        print '----------------------------------------------------'
        print 'autopilot'

        for issue in repo.issues(labels=labels, state='open'):
            if issue.title == title:
                reply = 'excuse: %s' % excuse()
                issue.create_comment(reply)
                print '  resolve: %s' % reply
                return

        # issue not found - create
        body  = 'problem: %s' % excuse()
        issue = repo.create_issue(title=title, body=body, labels=[labels],
                                  assignee=user)
        print '  issue  : %s' % title
        print '  problem: %s' % body
        print '----------------------------------------------------'


# -----------------------------------------------------------------------------
<|MERGE_RESOLUTION|>--- conflicted
+++ resolved
@@ -9,23 +9,15 @@
 import time
 import threading      as mt
 
-<<<<<<< HEAD
 import radical.utils  as ru
 import radical.saga   as rs
-=======
-
-import radical.saga                 as rs
+import radical.saga   as rs
+
 import radical.saga.utils.pty_shell as rsup
-
-import radical.utils        as ru
->>>>>>> 06ecb352
 
 from .utils           import ComponentManager
 from .utils           import fetch_profiles, fetch_logfiles, fetch_json 
 from .client          import Client
-
-
-rsup = rs.utils.pty_shell
 
 
 # ------------------------------------------------------------------------------
