
__copyright__ = "Copyright 2013-2016, http://radical.rutgers.edu"
__license__   = "MIT"

# the session needs to get rid of child process handles after forks, as Python's
# multiprocessing module does not allow to check for child process health from
# processes which did not originally spawn the children.  For htis we use
# `at_fork`, which monkeypatches `os.fork()` to support prepare, parent and
# child hooks.  We then register a child hook during session initialization.
#
# Since the monkeypatch needs to be applies before `os` is imported, we do that
# right here, in the (probably vain) hope that os was not imported before.  If
# it was, at_fork will raise an error.
#


import os
import sys
import copy
import time
import glob
import copy
import pprint
import threading

import radical.utils        as ru
import saga                 as rs
import saga.utils.pty_shell as rsup

from . import utils         as rpu
from . import states        as rps
from . import constants     as rpc
from . import types         as rpt

from .unit_manager    import UnitManager
from .pilot_manager   import PilotManager
from .resource_config import ResourceConfig
from .db              import DBSession

from .utils import version_detail as rp_version_detail


# ------------------------------------------------------------------------------
#
class Session(rs.Session):
    """
    A Session encapsulates a RADICAL-Pilot instance and is the *root* object

    A Session holds :class:`radical.pilot.PilotManager` and
    :class:`radical.pilot.UnitManager` instances which in turn hold
    :class:`radical.pilot.ComputePilot` and :class:`radical.pilot.ComputeUnit`
    instances.
    """

    # the reporter is an applicataion-level singleton
    _reporter = None

    # We keep a static typemap for component startup. If we ever want to
    # become reeeealy fancy, we can derive that typemap from rp module
    # inspection.
    #
    # --------------------------------------------------------------------------
    #
    def __init__(self, dburl=None, uid=None, cfg=None, _connect=True):
        """
        Creates a new session.  A new Session instance is created and 
        stored in the database.

        **Arguments:**
            * **dburl** (`string`): The MongoDB URL.  If none is given,
              RP uses the environment variable RADICAL_PILOT_DBURL.  If that is
              not set, an error will be raises.

            * **uid** (`string`): Create a session with this UID.  
              *Only use this when you know what you are doing!*

        **Returns:**
            * A new Session instance.

        **Raises:**
            * :class:`radical.pilot.DatabaseError`

        """

        if os.uname()[0] == 'Darwin':
            # on MacOS, we are running out of file descriptors soon.  The code
            # below attempts to increase the limit of open files - but any error
            # is silently ignored, so this is an best-effort, no guarantee.  We
            # leave responsibility for system limits with the user.
            try:
                import resource
                limits    = list(resource.getrlimit(resource.RLIMIT_NOFILE))
                limits[0] = 512
                resource.setrlimit(resource.RLIMIT_NOFILE, limits)
            except:
                pass

        self._dh          = ru.DebugHelper()
        self._valid       = True
        self._closed      = False
        self._valid_iter  = 0  # detect recursive calls of `is_valid()`

        # class state
        self._dbs         = None
        self._uid         = None
        self._dburl       = None
        self._reconnected = False

        self._cache       = dict()  # cache sandboxes etc.
        self._cache_lock  = threading.RLock()

        self._cache['resource_sandbox'] = dict()
        self._cache['session_sandbox']  = dict()
        self._cache['pilot_sandbox']    = dict()

        # before doing anything else, set up the debug helper for the lifetime
        # of the session.
        self._debug_helper = ru.DebugHelper()

        # Dictionaries holding all manager objects created during the session.
        # NOTE: should this also include agents?
        self._pmgrs      = dict()
        self._umgrs      = dict()
        self._bridges    = list()
        self._components = list()

        # FIXME: we work around some garbage collection issues we don't yet
        #        understand: instead of relying on the GC to eventually collect
        #        some stuff, we actively free those on `session.close()`, at
        #        least for the current process.  Usually, all resources get
        #        nicely collected on process termination - but not when we
        #        create many sessions (one after the other) in the same
        #        application instance (ie. the same process).  This workarounf
        #        takes care of that use case.
        #        The clean solution would be to ensure clean termination
        #        sequence, something which I seem to be unable to implement...
        #        :/
        self._to_close   = list()
        self._to_stop    = list()
        self._to_destroy = list()

        # cache the client sandbox
        # FIXME: this needs to be overwritten if configured differently in the
        #        session config, as should be the case for any agent side
        #        session instance.
        self._client_sandbox = os.getcwd()

        # The resource configuration dictionary associated with the session.
        self._resource_configs = {}

        # if a config is given, us its values:
        if cfg:
            self._cfg = copy.deepcopy(cfg)
        else:
            # otherwise we need a config
            self._cfg = ru.read_json("%s/configs/session_%s.json" \
                    % (os.path.dirname(__file__),
                       os.environ.get('RADICAL_PILOT_SESSION_CFG', 'default')))

        # fall back to config data where possible
        # sanity check on parameters
        if not uid : 
            uid = self._cfg.get('session_id')

        if uid:
            self._uid         = uid
            self._reconnected = True
        else:
            # generate new uid, reset all other ID counters
            # FIXME: this will screw up counters for *concurrent* sessions, 
            #        as the ID generation is managed in a process singleton.
            self._uid = ru.generate_id('rp.session',  mode=ru.ID_PRIVATE)
            ru.reset_id_counters(prefix='rp.session', reset_all_others=True)

        if not self._cfg.get('session_id'): self._cfg['session_id'] = self._uid 
        if not self._cfg.get('owner')     : self._cfg['owner']      = self._uid 
        if not self._cfg.get('logdir')    : self._cfg['logdir']     = '%s/%s' \
                                                     % (os.getcwd(), self._uid)

        self._logdir = self._cfg['logdir']
        self._prof   = self._get_profiler(name=self._cfg['owner'])
        self._rep    = self._get_reporter(name=self._cfg['owner'])
        self._log    = self._get_logger  (name=self._cfg['owner'],
                                          level=self._cfg.get('debug'))

        if _connect:

            # we need a dburl to connect to.
            if not dburl:
                dburl = os.environ.get("RADICAL_PILOT_DBURL")

            if not dburl:
                dburl = self._cfg.get('default_dburl')

            if not dburl:
                dburl = self._cfg.get('dburl')

            if not dburl:
                # we forgive missing dburl on reconnect, but not otherwise
                raise RuntimeError("no database URL (set RADICAL_PILOT_DBURL)")  


        self._dburl = ru.Url(dburl)
        self._cfg['dburl'] = str(self._dburl)

        # now we have config and uid - initialize base class (saga session)
        rs.Session.__init__(self, uid=self._uid)


        # ----------------------------------------------------------------------
        # create new session
        if _connect:
            self._log.info("using database %s" % self._dburl)

            # if the database url contains a path element, we interpret that as
            # database name (without the leading slash)
            if  not self._dburl.path         or \
                self._dburl.path[0]   != '/' or \
                len(self._dburl.path) <=  1  :
                if not uid:
                    # we fake reconnnect if no DB is available -- but otherwise we
                    # really really need a db connection...
                    raise ValueError("incomplete DBURL '%s' no db name!" % self._dburl)

        if not self._reconnected:
            self._prof.prof('session_start', uid=self._uid)
            self._rep.info ('<<new session: ')
            self._rep.plain('[%s]' % self._uid)
            self._rep.info ('<<database   : ')
            self._rep.plain('[%s]' % self._dburl)

        self._load_resource_configs()

        self._rec = os.environ.get('RADICAL_PILOT_RECORD_SESSION')
        if self._rec:
            # NOTE: Session recording cannot handle reconnected sessions, yet.
            #       We thus turn it off here with a warning
            if self._reconnected:
                self._log.warn("no session recording on reconnected session")

            else:
                # append session ID to recording path
                self._rec = "%s/%s" % (self._rec, self._uid)

                # create recording path and record session
                os.system('mkdir -p %s' % self._rec)
                ru.write_json({'dburl': str(self.dburl)}, 
                              "%s/session.json" % self._rec)
                self._log.info("recording session in %s" % self._rec)


        # create/connect database handle
        try:
            self._dbs = DBSession(sid=self.uid, dburl=str(self._dburl),
                                  cfg=self._cfg, logger=self._log, 
                                  connect=_connect)

            # from here on we should be able to close the session again
            self._log.info("New Session created: %s." % self.uid)

        except Exception, ex:
            self._rep.error(">>err\n")
            self._log.exception('session create failed')
            raise RuntimeError("Couldn't create new session (database URL '%s' incorrect?): %s" \
                            % (dburl, ex))  

        # the session must not carry bridge and component handles across forks
        ru.atfork(self._atfork_prepare, self._atfork_parent, self._atfork_child)

        # if bridges and components are specified in the config, start them
        ruc = rpu.Component
        self._bridges    = ruc.start_bridges   (self._cfg, self, self._log)
        self._components = ruc.start_components(self._cfg, self, self._log)
        self.is_valid()

        # at this point we have a DB connection, logger, etc, and can record
        # some metadata
        self._log.info('radical.pilot version: %s' % rp_version_detail)
        self._log.info('radical.saga  version: %s' % rs.version_detail)
        self._log.info('radical.utils version: %s' % ru.version_detail)

        py_version_detail = sys.version.replace("\n", " ")
        self.inject_metadata({'radical_stack' : {'rp': rp_version_detail,
                                                 'rs': rs.version_detail,
                                                 'ru': ru.version_detail,
                                                 'py': py_version_detail}})


        # FIXME: make sure the above code results in a usable session on
        #        reconnect
        self._rep.ok('>>ok\n')


    # --------------------------------------------------------------------------
    #
    def _atfork_prepare(self): 
        pass

    def _atfork_parent(self) :
        pass

    def _atfork_child(self)  : 
        self._components = list()
        self._bridges    = list()
        self._to_close   = list()
        self._to_stop    = list()
        self._to_destroy = list()

    
    # --------------------------------------------------------------------------
    # Allow Session to function as a context manager in a `with` clause
    def __enter__(self):
        return self


    # --------------------------------------------------------------------------
    # Allow Session to function as a context manager in a `with` clause
    def __exit__(self, type, value, traceback):

        # FIXME: use cleanup_on_close, terminate_on_close attributes
        self.close()


    # --------------------------------------------------------------------------
    #
    def is_valid(self, term=True):

        # don't check validity during termination
        if self._closed:
            return True

        # if we check any manager or agent, it will likely also check the
        # session in turn.  We break that loop here.
        self._valid_iter += 1

        try:
            if self._valid_iter >= 2:
                # we are too deep - abort this line or tests
                return True

            if self._valid:
                for _,umgr in self._umgrs.iteritems():
                    if not umgr.is_valid(term):
                        self._valid = False
                        break

            if self._valid:
                for _,pmgr in self._pmgrs.iteritems():
                    if not pmgr.is_valid(term):
                        self._valid = False
                        break

            if self._valid:
                for bridge in self._bridges:
                    if not bridge.is_valid(term):
                        self._valid = False
                        break

            if self._valid:
                for component in self._components:
                    if not component.is_valid(term):
                        self._valid = False
                        break

        finally:
            pass

        if not self._valid and term:
            self._log.warn("session %s is invalid" % self.uid)
            self.close()
          # raise RuntimeError("session %s is invalid" % self.uid)

        return self._valid


    # --------------------------------------------------------------------------
    #
    def _load_resource_configs(self):

        self.is_valid()

        self._prof.prof('config_parser_start', uid=self._uid)

        # Loading all "default" resource configurations
        module_path  = os.path.dirname(os.path.abspath(__file__))
        default_cfgs = "%s/configs/resource_*.json" % module_path
        config_files = glob.glob(default_cfgs)

        for config_file in config_files:

            try:
                self._log.info("Load resource configurations from %s" % config_file)
                rcs = ResourceConfig.from_file(config_file)
            except Exception as e:
                self._log.exception("skip config file %s: %s" % (config_file, e))
                raise RuntimeError('config error (%s) - abort' % e)

            for rc in rcs:
                self._log.info("Load resource configurations for %s" % rc)
                self._resource_configs[rc] = rcs[rc].as_dict() 
                self._log.debug('read rcfg for %s (%s)', 
                        rc, self._resource_configs[rc].get('cores_per_node'))

        home         = os.environ.get('HOME', '')
        user_cfgs    = "%s/.radical/pilot/configs/resource_*.json" % home
        config_files = glob.glob(user_cfgs)

        for config_file in config_files:

            try:
                rcs = ResourceConfig.from_file(config_file)
            except Exception as e:
                self._log.exception("skip config file %s: %s" % (config_file, e))
                raise RuntimeError('config error (%s) - abort' % e)

            for rc in rcs:
                self._log.info("Load resource configurations for %s" % rc)

                if rc in self._resource_configs:
                    # config exists -- merge user config into it
                    ru.dict_merge(self._resource_configs[rc],
                                  rcs[rc].as_dict(),
                                  policy='overwrite')
                else:
                    # new config -- add as is
                    self._resource_configs[rc] = rcs[rc].as_dict() 

                self._log.debug('fix  rcfg for %s (%s)', 
                        rc, self._resource_configs[rc].get('cores_per_node'))

        default_aliases = "%s/configs/resource_aliases.json" % module_path
        self._resource_aliases = ru.read_json_str(default_aliases)['aliases']

        # check if we have aliases to merge
        usr_aliases = '%s/.radical/pilot/configs/resource_aliases.json' % home
        if os.path.isfile(usr_aliases):
            ru.dict_merge(self._resource_aliases,
                          ru.read_json_str(usr_aliases).get('aliases', {}),
                          policy='overwrite')

        self._prof.prof('config_parser_stop', uid=self._uid)


    # --------------------------------------------------------------------------
    #
    def close(self, cleanup=False, terminate=True, download=False):
        """Closes the session.

        All subsequent attempts access objects attached to the session will 
        result in an error. If cleanup is set to True (default) the session
        data is removed from the database.

        **Arguments:**
            * **cleanup** (`bool`): Remove session from MongoDB (implies * terminate)
            * **terminate** (`bool`): Shut down all pilots associated with the session. 

        **Raises:**
            * :class:`radical.pilot.IncorrectState` if the session is closed
              or doesn't exist. 
        """

        # close only once
        if self._closed:
            return

        self._log.report.info('closing session %s' % self._uid)
        self._log.debug("session %s closing", self._uid)
        self._prof.prof("session_close", uid=self._uid)

        # set defaults
        if cleanup   == None: cleanup   = True
        if terminate == None: terminate = True

        if  cleanup:
            # cleanup implies terminate
            terminate = True

        for umgr_uid,umgr in self._umgrs.iteritems():
            self._log.debug("session %s closes umgr   %s", self._uid, umgr_uid)
            umgr.close()
            self._log.debug("session %s closed umgr   %s", self._uid, umgr_uid)

        for pmgr_uid,pmgr in self._pmgrs.iteritems():
            self._log.debug("session %s closes pmgr   %s", self._uid, pmgr_uid)
            pmgr.close(terminate=terminate)
            self._log.debug("session %s closed pmgr   %s", self._uid, pmgr_uid)

        for comp in self._components:
            self._log.debug("session %s closes comp   %s", self._uid, comp.uid)
            comp.stop()
            comp.join()
            self._log.debug("session %s closed comp   %s", self._uid, comp.uid)

        for bridge in self._bridges:
            self._log.debug("session %s closes bridge %s", self._uid, bridge.uid)
            bridge.stop()
            bridge.join()
            self._log.debug("session %s closed bridge %s", self._uid, bridge.uid)

        if self._dbs:
            self._log.debug("session %s closes db (%s)", self._uid, cleanup)
            self._dbs.close(delete=cleanup)

        self._log.debug("session %s closed (delete=%s)", self._uid, cleanup)
        self._prof.prof("session_stop", uid=self._uid)
        self._prof.close()

        # support GC
        for x in self._to_close: 
            try:    x.close()
            except: pass
        for x in self._to_stop:
            try:    x.stop()
            except: pass
        for x in self._to_destroy:
            try:    x.destroy()
            except: pass

        self._closed = True
        self._valid = False

        # after all is said and done, we attempt to download the pilot log- and
        # profiles, if so wanted
        if download:

            self._prof.prof("session_fetch_start", uid=self._uid)
            self._log.debug('start download')
            tgt = os.getcwd()
            self.fetch_json    (tgt='%s/%s' % (tgt, self.uid))
            self.fetch_profiles(tgt=tgt)
            self.fetch_logfiles(tgt=tgt)

            self._prof.prof("session_fetch_stop", uid=self._uid)

        self._rep.info('<<session lifetime: %.1fs' % (self.closed - self.created))
        self._rep.ok('>>ok\n')


    # --------------------------------------------------------------------------
    #
    def as_dict(self):
        """Returns a Python dictionary representation of the object.
        """

        self.is_valid()

        object_dict = {
            "uid"       : self._uid,
            "created"   : self.created,
            "connected" : self.connected,
            "closed"    : self.closed,
            "dburl"     : str(self.dburl),
            "cfg"       : copy.deepcopy(self._cfg)
        }
        return object_dict


    # --------------------------------------------------------------------------
    #
    def __str__(self):
        """Returns a string representation of the object.
        """
        return str(self.as_dict())


    # --------------------------------------------------------------------------
    #
    @property
    def uid(self):
        return self._uid


    # --------------------------------------------------------------------------
    #
    @property
    def logdir(self):
        return self._logdir


    # --------------------------------------------------------------------------
    #
    @property
    def dburl(self):
        return self._dburl


    # --------------------------------------------------------------------------
    #
    def get_db(self):

        self.is_valid()

        if self._dbs: return self._dbs.get_db()
        else        : return None


    
    # --------------------------------------------------------------------------
    #
    @property
    def created(self):
        """Returns the UTC date and time the session was created.
        """
        if self._dbs: return self._dbs.created
        else        : return None


    # --------------------------------------------------------------------------
    #
    @property
    def connected(self):
        """Returns the most recent UTC date and time the session was
        reconnected to.
        """
        if self._dbs: return self._dbs.connected
        else        : return None


    # -------------------------------------------------------------------------
    #
    @property
    def is_connected(self):

        self.is_valid()

        return self._dbs.is_connected


    # --------------------------------------------------------------------------
    #
    @property
    def closed(self):
        """
        Returns the time of closing
        """
        if self._dbs: return self._dbs.closed
        else        : return None


    # --------------------------------------------------------------------------
    #
    def _get_logger(self, name, level=None):
        """
        This is a thin wrapper around `ru.Logger()` which makes sure that
<<<<<<< HEAD
        log files end up in a separate directory with the name of `session.uid`.
        """

        return ru.Logger(name=name, ns='radical.pilot', targets=['.'], 
                         path=self._logdir, level=level)


    # --------------------------------------------------------------------------
    #
    def _get_reporter(self, name):
        """
        This is a thin wrapper around `ru.Reporter()` which makes sure that
        log files end up in a separate directory with the name of `session.uid`.
        """

        if not self._reporter:
            self._reporter = ru.Reporter(name=name, ns='radical.pilot',
                                         targets=['stdout'], path=self._logdir)
        return self._reporter

=======
        log files end up in a separate directory with the name of `session.uid`.
        """

        log = ru.Logger(name=name, ns='radical.pilot', targets=['.'], 
                        path=self._logdir, level=level)
>>>>>>> 78a9d9ee

    # --------------------------------------------------------------------------
    #
    def _get_profiler(self, name):
        """
        This is a thin wrapper around `ru.Profiler()` which makes sure that
        log files end up in a separate directory with the name of `session.uid`.
        """

        prof = ru.Profiler(name=name, ns='radical.pilot', path=self._logdir)

        return prof


    # --------------------------------------------------------------------------
    #
    def _get_reporter(self, name):
        """
        This is a thin wrapper around `ru.Reporter()` which makes sure that
        log files end up in a separate directory with the name of `session.uid`.
        """

        if not self._reporter:
            self._reporter = ru.Reporter(name=name, ns='radical.pilot',
                                         targets=['stdout'], path=self._logdir)
        return self._reporter


    # --------------------------------------------------------------------------
    #
    def _get_profiler(self, name):
        """
        This is a thin wrapper around `ru.Profiler()` which makes sure that
        log files end up in a separate directory with the name of `session.uid`.
        """

        prof = ru.Profiler(name=name, ns='radical.pilot', path=self._logdir)

        return prof


    # --------------------------------------------------------------------------
    #
    def inject_metadata(self, metadata):
        """
        Insert (experiment) metadata into an active session
        RP stack version info always get added.
        """

        self.is_valid()

        if not isinstance(metadata, dict):
            raise Exception("Session metadata should be a dict!")

        self._dbs._c.update({'type'  : 'session', 
                             "uid"   : self.uid},
                            {"$push" : {"metadata": metadata}})


    # --------------------------------------------------------------------------
    #
    def _register_pmgr(self, pmgr):

        self.is_valid()

        self._dbs.insert_pmgr(pmgr.as_dict())
        self._pmgrs[pmgr.uid] = pmgr


    # --------------------------------------------------------------------------
    #
    def list_pilot_managers(self):
        """
        Lists the unique identifiers of all :class:`radical.pilot.PilotManager` 
        instances associated with this session.

        **Returns:**
            * A list of :class:`radical.pilot.PilotManager` uids (`list` of `strings`).
        """

        self.is_valid()
        return self._pmgrs.keys()


    # --------------------------------------------------------------------------
    #
    def get_pilot_managers(self, pmgr_uids=None):
        """ 
        returns known PilotManager(s).

        **Arguments:**

            * **pmgr_uids** [`string`]: 
              unique identifier of the PilotManager we want

        **Returns:**
            * One or more [:class:`radical.pilot.PilotManager`] objects.
        """

        self.is_valid()

        return_scalar = False
        if not isinstance(pmgr_uids, list):
            pmgr_uids     = [pmgr_uids]
            return_scalar = True

        if pmgr_uids: pmgrs = [self._pmgrs[uid] for uid in pmgr_uids]
        else        : pmgrs =  self._pmgrs.values()

        if return_scalar: return pmgrs[0]
        else            : return pmgrs


    # --------------------------------------------------------------------------
    #
    def _register_umgr(self, umgr):

        self.is_valid()

        self._dbs.insert_umgr(umgr.as_dict())
        self._umgrs[umgr.uid] = umgr


    # --------------------------------------------------------------------------
    #
    def list_unit_managers(self):
        """
        Lists the unique identifiers of all :class:`radical.pilot.UnitManager` 
        instances associated with this session.

        **Returns:**
            * A list of :class:`radical.pilot.UnitManager` uids (`list` of `strings`).
        """

        self.is_valid()
        return self._umgrs.keys()


    # --------------------------------------------------------------------------
    #
    def get_unit_managers(self, umgr_uids=None):
        """ 
        returns known UnitManager(s).

        **Arguments:**

            * **umgr_uids** [`string`]: 
              unique identifier of the UnitManager we want

        **Returns:**
            * One or more [:class:`radical.pilot.UnitManager`] objects.
        """

        self.is_valid()

        return_scalar = False
        if not isinstance(umgr_uids, list):
            umgr_uids     = [umgr_uids]
            return_scalar = True

        if umgr_uids: umgrs = [self._umgrs[uid] for uid in umgr_uids]
        else        : umgrs =  self._umgrs.values()

        if return_scalar: return umgrs[0]
        else            : return umgrs


    # -------------------------------------------------------------------------
    #
    def list_resources(self):
        '''
        Returns a list of known resource labels which can be used in a pilot
        description.  Not that resource aliases won't be listed.
        '''

        return sorted(self._resource_configs.keys())


    # -------------------------------------------------------------------------
    #
    def add_resource_config(self, resource_config):
        """Adds a new :class:`radical.pilot.ResourceConfig` to the PilotManager's 
           dictionary of known resources, or accept a string which points to
           a configuration file.

           For example::

                  rc = radical.pilot.ResourceConfig(label="mycluster")
                  rc.job_manager_endpoint = "ssh+pbs://mycluster
                  rc.filesystem_endpoint  = "sftp://mycluster
                  rc.default_queue        = "private"
                  rc.bootstrapper         = "default_bootstrapper.sh"

                  pm = radical.pilot.PilotManager(session=s)
                  pm.add_resource_config(rc)

                  pd = radical.pilot.ComputePilotDescription()
                  pd.resource = "mycluster"
                  pd.cores    = 16
                  pd.runtime  = 5 # minutes

                  pilot = pm.submit_pilots(pd)
        """

        self.is_valid()

        if isinstance(resource_config, basestring):

            # let exceptions fall through
            rcs = ResourceConfig.from_file(resource_config)

            for rc in rcs:
                self._log.info("Loaded resource configurations for %s" % rc)
                self._resource_configs[rc] = rcs[rc].as_dict() 
                self._log.debug('add  rcfg for %s (%s)', 
                        rc, self._resource_configs[rc].get('cores_per_node'))

        else:
            self._resource_configs[resource_config.label] = resource_config.as_dict()
            self._log.debug('Add  rcfg for %s (%s)', 
                    resource_config.label, 
                    self._resource_configs[resource_config.label].get('cores_per_node'))

    # -------------------------------------------------------------------------
    #
    def get_resource_config(self, resource, schema=None):
        """
        Returns a dictionary of the requested resource config
        """

        self.is_valid()

        if  resource in self._resource_aliases:
            self._log.warning("using alias '%s' for deprecated resource key '%s'" \
                              % (self._resource_aliases[resource], resource))
            resource = self._resource_aliases[resource]

        if  resource not in self._resource_configs:
            raise RuntimeError("Resource '%s' is not known." % resource)

        resource_cfg = copy.deepcopy(self._resource_configs[resource])
        self._log.debug('get rcfg 1 for %s (%s)',  resource, resource_cfg.get('cores_per_node'))

        if  not schema:
            if 'schemas' in resource_cfg:
                schema = resource_cfg['schemas'][0]

        if  schema:
            if  schema not in resource_cfg:
                raise RuntimeError("schema %s unknown for resource %s" \
                                  % (schema, resource))

            for key in resource_cfg[schema]:
                # merge schema specific resource keys into the
                # resource config
                resource_cfg[key] = resource_cfg[schema][key]

        self._log.debug('get rcfg 2 for %s (%s)',  resource, resource_cfg.get('cores_per_node'))

        return resource_cfg


    # -------------------------------------------------------------------------
    #
    def fetch_profiles(self, tgt=None, fetch_client=False):

        return rpu.fetch_profiles(self._uid, dburl=self.dburl, tgt=tgt, 
                                  session=self)


    # -------------------------------------------------------------------------
    #
    def fetch_logfiles(self, tgt=None, fetch_client=False):

        return rpu.fetch_logfiles(self._uid, dburl=self.dburl, tgt=tgt, 
                                  session=self)


    # -------------------------------------------------------------------------
    #
    def fetch_json(self, tgt=None, fetch_client=False):

        return rpu.fetch_json(self._uid, dburl=self.dburl, tgt=tgt,
                              session=self)



    # -------------------------------------------------------------------------
    #
    def _get_client_sandbox(self):
        """
        For the session in the client application, this is os.getcwd().  For the
        session in any other component, specifically in pilot components, the
        client sandbox needs to be read from the session config (or pilot
        config).  The latter is not yet implemented, so the pilot can not yet
        interpret client sandboxes.  Since pilot-side stagting to and from the
        client sandbox is not yet supported anyway, this seems acceptable
        (FIXME).
        """

        return self._client_sandbox


    # -------------------------------------------------------------------------
    #
    def _get_resource_sandbox(self, pilot):
        """
        for a given pilot dict, determine the global RP sandbox, based on the
        pilot's 'resource' attribute.
        """

        self.is_valid()

        # FIXME: this should get 'resource, schema=None' as parameters

        resource = pilot['description'].get('resource')
        schema   = pilot['description'].get('access_schema')

        if not resource:
            raise ValueError('Cannot get pilot sandbox w/o resource target')

        # the global sandbox will be the same for all pilots on any resource, so
        # we cache it
        with self._cache_lock:

            if resource not in self._cache['resource_sandbox']:

                # cache miss -- determine sandbox and fill cache
                rcfg   = self.get_resource_config(resource, schema)
                fs_url = rs.Url(rcfg['filesystem_endpoint'])

                # Get the sandbox from either the pilot_desc or resource conf
                sandbox_raw = pilot['description'].get('sandbox')
                if not sandbox_raw:
                    sandbox_raw = rcfg.get('default_remote_workdir', "$PWD")
        
                # If the sandbox contains expandables, we need to resolve those remotely.
                # NOTE: Note that this will only work for (gsi)ssh or shell based access mechanisms
                if '$' not in sandbox_raw and '`' not in sandbox_raw:
                    # no need to expand further
                    sandbox_base = sandbox_raw

                else:
                    js_url = rs.Url(rcfg['job_manager_endpoint'])
        
                    if 'ssh' in js_url.schema.split('+'):
                        js_url.schema = 'ssh'
                    elif 'gsissh' in js_url.schema.split('+'):
                        js_url.schema = 'gsissh'
                    elif 'fork' in js_url.schema.split('+'):
                        js_url.schema = 'fork'
                    elif '+' not in js_url.schema:
                        # For local access to queueing systems use fork
                        js_url.schema = 'fork'
                    else:
                        raise Exception("unsupported access schema: %s" % js_url.schema)
        
                    self._log.debug("rsup.PTYShell('%s')", js_url)
                    shell = rsup.PTYShell(js_url, self)
        
                    ret, out, err = shell.run_sync(' echo "WORKDIR: %s"' % sandbox_raw)
                    if ret == 0 and 'WORKDIR:' in out:
                        sandbox_base = out.split(":")[1].strip()
                        self._log.debug("sandbox base %s: '%s'", js_url, sandbox_base)
                    else:
                        raise RuntimeError("Couldn't get remote working directory.")
        
                # at this point we have determined the remote 'pwd' - the global sandbox
                # is relative to it.
                fs_url.path = "%s/radical.pilot.sandbox" % sandbox_base
        
                # before returning, keep the URL string in cache
                self._cache['resource_sandbox'][resource] = fs_url

            return self._cache['resource_sandbox'][resource]


    # --------------------------------------------------------------------------
    #
    def _get_session_sandbox(self, pilot):

        self.is_valid()

        # FIXME: this should get 'resource, schema=None' as parameters

        resource = pilot['description'].get('resource')

        if not resource:
            raise ValueError('Cannot get session sandbox w/o resource target')

        with self._cache_lock:

            if resource not in self._cache['session_sandbox']:

                # cache miss
                resource_sandbox      = self._get_resource_sandbox(pilot)
                session_sandbox       = rs.Url(resource_sandbox)
                session_sandbox.path += '/%s' % self.uid

                self._cache['session_sandbox'][resource] = session_sandbox

            return self._cache['session_sandbox'][resource]


    # --------------------------------------------------------------------------
    #
    def _get_pilot_sandbox(self, pilot):

        self.is_valid()

        # FIXME: this should get 'pid, resource, schema=None' as parameters

        self.is_valid()

        pilot_sandbox = pilot.get('pilot_sandbox')
        if str(pilot_sandbox):
            return rs.Url(pilot_sandbox)

        pid = pilot['uid']
        with self._cache_lock:
            if  pid in self._cache['pilot_sandbox']:
                return self._cache['pilot_sandbox'][pid]

        # cache miss
        session_sandbox     = self._get_session_sandbox(pilot)
        pilot_sandbox       = rs.Url(session_sandbox)
        pilot_sandbox.path += '/%s/' % pilot['uid']

        with self._cache_lock:
            self._cache['pilot_sandbox'][pid] = pilot_sandbox

        return pilot_sandbox


    # --------------------------------------------------------------------------
    #
    def _get_unit_sandbox(self, unit, pilot):

        self.is_valid()

        # we don't cache unit sandboxes, they are just a string concat.
        pilot_sandbox = self._get_pilot_sandbox(pilot)
        return "%s/%s/" % (pilot_sandbox, unit['uid'])


    # --------------------------------------------------------------------------
    #
    def _get_jsurl(self, pilot):
        '''
        get job service endpoint and hop URL for the pilot's target resource.
        '''

        self.is_valid()

        resrc   = pilot['description']['resource']
        schema  = pilot['description']['access_schema']
        rcfg    = self.get_resource_config(resrc, schema)

        js_url  = rs.Url(rcfg.get('job_manager_endpoint'))
        js_hop  = rs.Url(rcfg.get('job_manager_hop', js_url))

        # make sure the js_hop url points to an interactive access
        if '+gsissh' in js_hop.schema or \
           'gsissh+' in js_hop.schema    : js_hop.schema = 'gsissh'
        if '+ssh'    in js_hop.schema or \
           'ssh+'    in js_hop.schema    : js_hop.schema = 'ssh'

        return js_url, js_hop


    # --------------------------------------------------------------------------
    #
    @staticmethod
    def autopilot(user, passwd):

        import github3
        import random

        labels = 'type:autopilot'
        titles = ['+++ Out of Cheese Error +++',
                  '+++ Redo From Start! +++',
                  '+++ Mr. Jelly! Mr. Jelly! +++',
                  '+++ Melon melon melon',
                  '+++ Wahhhhhhh! Mine! +++',
                  '+++ Divide By Cucumber Error +++',
                  '+++ Please Reinstall Universe And Reboot +++',
                  '+++ Whoops! Here comes the cheese! +++',
                  '+++ End of Cheese Error +++',
                  '+++ Can Not Find Drive Z: +++',
                  '+++ Unknown Application Error +++',
                  '+++ Please Reboot Universe +++',
                  '+++ Year Of The Sloth +++',
                  '+++ error of type 5307 has occured +++',
                  '+++ Eternal domain error +++',
                  '+++ Error at Address Number 6, Treacle Mine Road +++']

        def excuse():
            cmd_fetch  = "telnet bofh.jeffballard.us 666 2>&1 "
            cmd_filter = "grep 'Your excuse is:' | cut -f 2- -d :"
            out        = ru.sh_callout("%s | %s" % (cmd_fetch, cmd_filter),
                                       shell=True)[0]
            return out.strip()


        github = github3.login(user, passwd)
        repo   = github.repository("radical-cybertools", "radical.pilot")

        title = 'autopilot: %s' % titles[random.randint(0, len(titles)-1)]

        print '----------------------------------------------------'
        print 'autopilot'

        for issue in repo.issues(labels=labels, state='open'):
            if issue.title == title:
                reply = 'excuse: %s' % excuse()
                issue.create_comment(reply)
                print '  resolve: %s' % reply
                return

        # issue not found - create
        body  = 'problem: %s' % excuse()
        issue = repo.create_issue(title=title, body=body, labels=[labels],
                                  assignee=user)
        print '  issue  : %s' % title
        print '  problem: %s' % body
        print '----------------------------------------------------'


# -----------------------------------------------------------------------------
<|MERGE_RESOLUTION|>--- conflicted
+++ resolved
@@ -642,7 +642,6 @@
     def _get_logger(self, name, level=None):
         """
         This is a thin wrapper around `ru.Logger()` which makes sure that
-<<<<<<< HEAD
         log files end up in a separate directory with the name of `session.uid`.
         """
 
@@ -658,18 +657,9 @@
         log files end up in a separate directory with the name of `session.uid`.
         """
 
-        if not self._reporter:
-            self._reporter = ru.Reporter(name=name, ns='radical.pilot',
-                                         targets=['stdout'], path=self._logdir)
-        return self._reporter
-
-=======
-        log files end up in a separate directory with the name of `session.uid`.
-        """
-
-        log = ru.Logger(name=name, ns='radical.pilot', targets=['.'], 
-                        path=self._logdir, level=level)
->>>>>>> 78a9d9ee
+        return ru.Reporter(name=name, ns='radical.pilot', targets=['stdout'],
+                           path=self._logdir)
+
 
     # --------------------------------------------------------------------------
     #
