
__copyright__ = "Copyright 2013-2016, http://radical.rutgers.edu"
__license__   = "MIT"


import os
import copy
import glob
import time
import threading as mt

import radical.utils        as ru
import saga                 as rs
import saga.utils.pty_shell as rsup

<<<<<<< HEAD
from . import utils         as rpu
from . import states        as rps
from . import constants     as rpc
from . import types         as rpt

from .unit_manager    import UnitManager
from .pilot_manager   import PilotManager
from .db              import DBSession

from .utils import version_detail as rp_version_detail
=======
from .                import utils   as rpu
from .                import db
from .client          import Client
from .resource_config import ResourceConfig
>>>>>>> ce8b5026


# ------------------------------------------------------------------------------
#
class Session(rs.Session):
    '''
    An `rp.Session` is the RP API handle to, well, an radical pilot session,
    which manages configuration and lifetime of pilot and unit managers, and
    thus also of pilots and units.  Closing a session will clean up all objects
    managed by that session.
    '''

    # the reporter is an process-level singleton
    _reporter = None

    # We keep a static typemap for component startup. If we ever want to
    # become reeeealy fancy, we can derive that typemap from rp module
    # inspection.
    #
    # --------------------------------------------------------------------------
    #
    def __init__(self, uid=None, dburl=None, _cfg=None):
        '''
        Creates a new session.  A new Session instance is created and 
        stored in the database.

        **Arguments:**

            * **uid**   (`string`): Create a session with this UID.  
            * **dburl** (`string`): connect to the DB on this URL.  If not
                                    specified, use the `dburl` entry in the
                                    session config, or `$RADICA_PILOT_DBURL`.
        **Returns:**
            * A new Session instance.
        '''

        self._uid         = uid
        self._cfg         = _cfg

        self._client      = None
        self._cmgr        = None

        self._t_start     = time.time()
        self._valid       = True
        self._closed      = False
        self._valid_iter  = 0  # detect recursive calls of `is_valid()`

        if not self._cfg:
            self._cfg = dict()

        # Only one session gets created without a configuration: the one
        # instantiated by the application.  This is the only one which will hold
        # a client module, which manages client side communication bridges and
        # components.
        #
        # FIXME: this is a sign of an inverted hierarchy: it looks like a client
        #        should have a session, not the way around.  We leave this for
        #        now for API stability...
        create_client = False

        if not self._cfg:
            # read the default (or other) session config, and create a client
            self._cfg = ru.read_json("%s/configs/session_%s.json"
                      % (os.path.dirname(__file__),
                         os.environ.get('RADICAL_PILOT_SESSION_CFG','default')))
            create_client = True


        # similarrly, we only create a component manager if we have any
        # components or units to start and manage
        create_cmgr = False
        if self._cfg.get('bridges') or self._cfg.get('components'):
            create_cmgr = True


        # we always need a dburl, even if this session does not itself
        # connect to the DB (we connect opportunistically)
        if not dburl: dburl = self._cfg.get('dburl')
        if not dburl: dburl = os.environ.get("RADICAL_PILOT_DBURL") 
        if not dburl: raise ValueError("no db URL (set RADICAL_PILOT_DBURL)")  

        self._cfg['dburl'] = dburl

        # fall back to config data where possible
        # sanity check on parameters
        if not self._uid: 
            self._uid = self._cfg.get('session_id')

        if not self._uid:
            # generate new uid, reset all other ID counters
            # FIXME: this will screw up counters for *concurrent* sessions, 
            #        as the ID generation is managed in a process singleton.
            self._uid = ru.generate_id('rp.session',  mode=ru.ID_PRIVATE)
            ru.reset_id_counters(prefix='rp.session', reset_all_others=True)

        # The session's sandbox is either configured (agent side),
        # or falls back to `./$SID` (client).
        if 'session_sandbox' in self._cfg:
            self._sandbox = self._cfg['session_sandbox']

        else:
            self._sandbox = './%s/' % self.uid
            self._cfg['session_sandbox'] = self._sandbox

        if not self._cfg.get('session_id'): self._cfg['session_id'] = self._uid 
        if not self._cfg.get('owner')     : self._cfg['owner']      = self._uid 
        if not self._cfg.get('logdir')    : self._cfg['logdir']     = self._sandbox

        self._logdir = self._cfg['logdir']
        self._prof   = self.get_profiler(name=self._cfg['owner'])
        self._rep    = self.get_reporter(name=self._cfg['owner'])
        self._log    = self.get_logger  (name=self._cfg['owner'],
                                         level=self._cfg.get('debug'))

        # now we have config and uid - initialize base class (saga session)
        rs.Session.__init__(self, uid=self._uid)

        # prepare to handle resource configs
        self._rcfgs       = None
        self._cache       = dict()  # cache sandboxes etc.
        self._cache_lock  = mt.RLock()

        self._cache['resource_sandbox'] = dict()
        self._cache['session_sandbox']  = dict()
        self._cache['pilot_sandbox']    = dict()
        self._client_sandbox = os.getcwd()  ## different in agent, use cfg?

        if create_client:

            # create a client instance
            self._client = Client(self)

            # inform client application
            self._prof.prof('session_start', uid=self._uid)
            self._rep.info ('<<new session: ')
            self._rep.plain('[%s]' % self._uid)
            self._rep.info ('<<database   : ')
            self._rep.plain('[%s]' % self.dburl)

            # only the client session connects to the DB
            self._db = db.DB(self, cfg=self._cfg)

            self._rec = os.environ.get('RADICAL_PILOT_RECORD_SESSION')
            if self._rec:

                # create recording path and record session
                self._rec = "%s/%s" % (self._rec, self._uid)
                os.system('mkdir -p %s' % self._rec)
                ru.write_json(self._cfg, "%s/session.json" % self._rec)
                self._log.info("recording session in %s" % self._rec)


        if create_cmgr:
            self._cmgr = rpu.ComponentManager(self, self._cfg)

        # done!
        if create_client:
            self._rep.ok('>>ok\n')


    # --------------------------------------------------------------------------
    # Allow Session to function as a context manager in a `with` clause
    def __enter__(self):
        return self


    # --------------------------------------------------------------------------
    # Allow Session to function as a context manager in a `with` clause
    def __exit__(self, type, value, traceback):

        # FIXME: use cleanup_on_close, terminate_on_close attributes
        self.close()


    # --------------------------------------------------------------------------
    #
    def is_valid(self, term=True):

        # don't check validity during termination
        if self._closed:
            return True

        # if we check any manager or agent, it will likely also check the
        # session in turn.  We break that loop here.
        self._valid_iter += 1

        try:
            if self._valid_iter >= 2:
                # we are too deep - abort this line or tests
                return True

            if self._valid:
                if self._client:
                    if not self._client.is_valid():
                        self._valid = False

        finally:
            pass

        if not self._valid and term:
            self._log.warn("session %s is invalid" % self.uid)
            self.close()
          # raise RuntimeError("session %s is invalid" % self.uid)

        return self._valid


    # --------------------------------------------------------------------------
    #
<<<<<<< HEAD
    def _load_resource_configs(self):

        self.is_valid()

        self._prof.prof('config_parser_start', uid=self._uid)

        # Loading all "default" resource configurations
        module_path  = os.path.dirname(os.path.abspath(__file__))
        default_cfgs = "%s/configs/resource_*.json" % module_path
        config_files = glob.glob(default_cfgs)

        for config_file in config_files:

            try:
                self._log.info("Load resource configurations from %s" % config_file)
                rcs = self._read_resource_configs(config_file)
            except Exception as e:
                self._log.exception("skip config file %s: %s" % (config_file, e))
                raise RuntimeError('config error (%s) - abort' % e)

            for rc in rcs:
                self._log.info("Load resource configurations for %s" % rc)
                self._resource_configs[rc] = rcs[rc]
                self._log.debug('read rcfg for %s (%s)', 
                        rc, self._resource_configs[rc].get('cores_per_node'))

        home         = os.environ.get('HOME', '')
        user_cfgs    = "%s/.radical/pilot/configs/resource_*.json" % home
        config_files = glob.glob(user_cfgs)

        for config_file in config_files:

            try:
                rcs = self._read_resource_configs(config_file)
            except Exception as e:
                self._log.exception("skip config file %s: %s" % (config_file, e))
                raise RuntimeError('config error (%s) - abort' % e)

            for rc in rcs:
                self._log.info("Load resource configurations for %s" % rc)

                if rc in self._resource_configs:
                    # config exists -- merge user config into it
                    ru.dict_merge(self._resource_configs[rc],
                                  rcs[rc],
                                  policy='overwrite')
                else:
                    # new config -- add as is
                    self._resource_configs[rc] = rcs[rc]

                self._log.debug('fix  rcfg for %s (%s)', 
                        rc, self._resource_configs[rc].get('cores_per_node'))

        default_aliases = "%s/configs/resource_aliases.json" % module_path
        self._resource_aliases = ru.read_json_str(default_aliases)['aliases']

        # check if we have aliases to merge
        usr_aliases = '%s/.radical/pilot/configs/resource_aliases.json' % home
        if os.path.isfile(usr_aliases):
            ru.dict_merge(self._resource_aliases,
                          ru.read_json_str(usr_aliases).get('aliases', {}),
                          policy='overwrite')

        self._prof.prof('config_parser_stop', uid=self._uid)


    # --------------------------------------------------------------------------
    #
    def _read_resource_configs(self, cfg):

        ret  = dict()
        base = os.path.basename(cfg)

        if base.startswith('resource_'): base = base[ 9:]
        if base.endswith('.json')      : base = base[:-5]

        for k,v in ru.read_json(cfg).iteritems():
            label = '%s.%s' % (base, k)
            ret[label] = v

        return ret


    # --------------------------------------------------------------------------
    #
=======
>>>>>>> ce8b5026
    def close(self, cleanup=False, terminate=True, download=False):
        """Closes the session.

        All subsequent attempts access objects attached to the session will 
        result in an error. If cleanup is set to True (default) the session
        data is removed from the database.

        **Arguments:**
            * **cleanup** (`bool`):   Remove session from MongoDB (implies
                                      terminate)
            * **terminate** (`bool`): Shut down all pilots associated with the
                                      session. 
        """

        # close only once
        if self._closed:
            return

        self._rep.info('closing session %s' % self._uid)
        self._log.debug("session %s closing", self._uid)
        self._prof.prof("session_close", uid=self._uid)

        if  cleanup:
            # cleanup implies terminate
            terminate = True

        if self._cmgr  : self._cmgr.close()
        if self._client: self._client.close(terminate=terminate,
                                            cleanup=cleanup)

        self._log.debug("session %s closed (delete=%s)", self._uid, cleanup)
        self._prof.prof("session_stop", uid=self._uid)
        self._prof.close()

        if self._db:
            self._db.close(delete=cleanup)

        self._closed = True
        self._valid = False

        # after all is said and done, we attempt to download the pilot log- and
        # profiles, if so wanted
        if download:

            self._prof.prof("session_fetch_start", uid=self._uid)
            self._log.debug('start download')
            tgt = os.getcwd()

            try:
                self.fetch_json(tgt='%s/%s' % (tgt, self.uid))
                self.fetch_profiles(tgt=tgt)
                self.fetch_logfiles(tgt=tgt)
            except:
                self._log.error('download failed')

            self._prof.prof("session_fetch_stop", uid=self._uid)

        now = time.time()
        self._rep.info('<<session lifetime: %.1fs' % (now - self._t_start))
        self._rep.ok('>>ok\n')


    # --------------------------------------------------------------------------
    #
    @property
    def uid(self):
        return self._uid


    # --------------------------------------------------------------------------
    #
    @property
    def logdir(self):
        return self._logdir


    # --------------------------------------------------------------------------
    #
    @property
    def dburl(self):
        return self._cfg['dburl']


    # --------------------------------------------------------------------------
    #
    @property
    def created(self):
        '''
        Returns the UTC date and time the session was created.
        '''
        if self._client:
            return self._client._db.created
        return None


    # --------------------------------------------------------------------------
    #
    @property
    def closed(self):
        '''
        Returns the time of closing
        '''
        if self._client:
            return self._client._db.closed
        return None


    # --------------------------------------------------------------------------
    #
    def get_logger(self, name, level=None):
        """
        This is a thin wrapper around `ru.Logger()` which makes sure that
        log files end up in a separate directory with the name of `session.uid`.
        """
        return ru.Logger(name=name, ns='radical.pilot', targets=['.'], 
                         path=self._logdir, level=level)


    # --------------------------------------------------------------------------
    #
    def get_reporter(self, name):
        """
        This is a thin wrapper around `ru.Reporter()` which makes sure that
        log files end up in a separate directory with the name of `session.uid`.
        """

        if not self._reporter:
            self._reporter = ru.Reporter(name=name, ns='radical.pilot',
                                         targets=['stdout'], path=self._logdir)
        return self._reporter


    # --------------------------------------------------------------------------
    #
    def get_profiler(self, name):
        """
        This is a thin wrapper around `ru.Profiler()` which makes sure that
        log files end up in a separate directory with the name of `session.uid`.
        """

        prof = ru.Profiler(name=name, ns='radical.pilot', path=self._logdir)

        return prof


    # -------------------------------------------------------------------------
    #
    def fetch_profiles(self, tgt=None, fetch_client=False):

        return rpu.fetch_profiles(self._uid, dburl=self._cfg['dburl'], tgt=tgt, 
                                  session=self)


    # -------------------------------------------------------------------------
    #
    def fetch_logfiles(self, tgt=None, fetch_client=False):

        return rpu.fetch_logfiles(self._uid, dburl=self._cfg['dburl'], tgt=tgt, 
                                  session=self)


    # -------------------------------------------------------------------------
    #
    def fetch_json(self, tgt=None, fetch_client=False):

        return rpu.fetch_json(self._uid, dburl=self._cfg['dburl'], tgt=tgt,
                              session=self)


    # --------------------------------------------------------------------------
    #
    def insert_metadata(self, metadata):

        self.is_valid()
        assert(self._db)
        return self._db.insert_metadata(metadata)


    # --------------------------------------------------------------------------
    #
    def _register_pmgr(self, pmgr):

        self.is_valid()
        assert(self._client)
        return self._client.register_pmgr(pmgr)


    # --------------------------------------------------------------------------
    #
    def list_pilot_managers(self):

        self.is_valid()
        assert(self._client)
        return self._client.list_pmgrs()


    # --------------------------------------------------------------------------
    #
    def get_pilot_managers(self, pmgr_uids=None):

        self.is_valid()
        assert(self._client)
        return self._client.get_pmgrs(pmgr_uids)


    # --------------------------------------------------------------------------
    #
    def _register_umgr(self, umgr):

        self.is_valid()
        assert(self._client)
        return self._client.register_umgr(umgr)


    # --------------------------------------------------------------------------
    #
    def list_unit_managers(self):

        self.is_valid()
        assert(self._client)
        return self._client.list_umgrs()


    # --------------------------------------------------------------------------
    #
    def get_unit_managers(self, umgr_uids=None):

        self.is_valid()
        assert(self._client)
        return self._client.get_umgrs(umgr_uids)


    # -------------------------------------------------------------------------
    #
    def list_resources(self):
        '''
        Returns a list of known resource labels which can be used in a pilot
        description.  Not that resource aliases won't be listed.
        '''

        self.load_resource_configs()

        return sorted(self._rcfgs.keys())


    # --------------------------------------------------------------------------
    #
    def load_resource_configs(self):

        self.is_valid()

        if self._rcfgs is not None:
            return

        self._prof.prof('config_parser_start', uid=self._uid)

        # Loading all "default" resource configurations
        self._rcfgs  = dict()
        module_path  = os.path.dirname(os.path.abspath(__file__))
        default_cfgs = "%s/configs/resource_*.json" % module_path
        config_files = glob.glob(default_cfgs)

        for config_file in config_files:

            try:
                self._log.info("Load resource configs from %s" % config_file)
                rcs = ResourceConfig.from_file(config_file)
            except Exception as e:
                self._log.exception("skip config file %s: %s" % (config_file, e))
                raise RuntimeError('config error (%s) - abort' % e)

            for rc in rcs:
                self._log.info("Load resource configurations for %s" % rc)
                self._rcfgs[rc] = rcs[rc].as_dict() 
                self._log.debug('read rcfg for %s (%s)', 
                        rc, self._rcfgs[rc].get('cores_per_node'))

        home         = os.environ.get('HOME', '')
        user_cfgs    = "%s/.radical/pilot/configs/resource_*.json" % home
        config_files = glob.glob(user_cfgs)

        for config_file in config_files:

            try:
                rcs = ResourceConfig.from_file(config_file)
            except Exception as e:
                self._log.exception("skip config file %s: %s" % (config_file, e))
                raise RuntimeError('config error (%s) - abort' % e)

            for rc in rcs:
                self._log.info("Load resource configurations for %s" % rc)

                if rc in self._rcfgs:
                    # config exists -- merge user config into it
                    ru.dict_merge(self._rcfgs[rc],
                                  rcs[rc].as_dict(),
                                  policy='overwrite')
                else:
                    # new config -- add as is
                    self._rcfgs[rc] = rcs[rc].as_dict() 

                self._log.debug('fix  rcfg for %s (%s)', 
                        rc, self._rcfgs[rc].get('cores_per_node'))

        default_aliases = "%s/configs/resource_aliases.json" % module_path
        self._resource_aliases = ru.read_json_str(default_aliases)['aliases']

        # check if we have aliases to merge
        usr_aliases = '%s/.radical/pilot/configs/resource_aliases.json' % home
        if os.path.isfile(usr_aliases):
            ru.dict_merge(self._resource_aliases,
                          ru.read_json_str(usr_aliases).get('aliases', {}),
                          policy='overwrite')

        self._prof.prof('config_parser_stop', uid=self._uid)


    # -------------------------------------------------------------------------
    #
<<<<<<< HEAD
=======
    def add_resource_config(self, resource_config):
        """Adds a new :class:`radical.pilot.ResourceConfig` to the PilotManager's 
           dictionary of known resources, or accept a string which points to
           a configuration file.

           For example::

                  rc = radical.pilot.ResourceConfig(label="mycluster")
                  rc.job_manager_endpoint = "ssh+pbs://mycluster
                  rc.filesystem_endpoint  = "sftp://mycluster
                  rc.default_queue        = "private"
                  rc.bootstrapper         = "default_bootstrapper.sh"

                  pm = radical.pilot.PilotManager(session=s)
                  pm.add_resource_config(rc)

                  pd = radical.pilot.ComputePilotDescription()
                  pd.resource = "mycluster"
                  pd.cores    = 16
                  pd.runtime  = 5 # minutes

                  pilot = pm.submit_pilots(pd)
        """

        self.is_valid()

        if isinstance(resource_config, basestring):

            # let exceptions fall through
            rcs = ResourceConfig.from_file(resource_config)

            for rc in rcs:
                self._log.info("Loaded resource configurations for %s" % rc)
                self._rcfgs[rc] = rcs[rc].as_dict() 
                self._log.debug('add  rcfg for %s (%s)', 
                        rc, self._rcfgs[rc].get('cores_per_node'))

        else:
            self._rcfgs[resource_config.label] = resource_config.as_dict()
            self._log.debug('Add  rcfg for %s (%s)', 
                    resource_config.label, 
                    self._rcfgs[resource_config.label].get('cores_per_node'))

    # -------------------------------------------------------------------------
    #
>>>>>>> ce8b5026
    def get_resource_config(self, resource, schema=None):
        """
        Returns a dictionary of the requested resource config
        """

        self.is_valid()
        self.load_resource_configs()

        if  resource in self._resource_aliases:
            self._log.warning("using alias '%s' for deprecated resource key '%s'" \
                              % (self._resource_aliases[resource], resource))
            resource = self._resource_aliases[resource]

        if  resource not in self._rcfgs:
            raise RuntimeError("Resource '%s' is not known." % resource)

        resource_cfg = copy.deepcopy(self._rcfgs[resource])
        self._log.debug('get rcfg 1 for %s (%s)',  
                        resource, resource_cfg.get('cores_per_node'))

        if  not schema:
            if 'schemas' in resource_cfg:
                schema = resource_cfg['schemas'][0]

        if  schema:
            if  schema not in resource_cfg:
                raise RuntimeError("schema %s unknown for resource %s" \
                                  % (schema, resource))

            for key in resource_cfg[schema]:
                # merge schema specific resource keys into the
                # resource config
                resource_cfg[key] = resource_cfg[schema][key]

        self._log.debug('get rcfg 2 for %s (%s)',
                        resource, resource_cfg.get('cores_per_node'))

        return resource_cfg



    # -------------------------------------------------------------------------
    #
    def get_client_sandbox(self):
        """
        For the session in the client application, this is os.getcwd().  For the
        session in any other component, specifically in pilot components, the
        client sandbox needs to be read from the session config (or pilot
        config).  The latter is not yet implemented, so the pilot can not yet
        interpret client sandboxes.  Since pilot-side stagting to and from the
        client sandbox is not yet supported anyway, this seems acceptable
        (FIXME).
        """

        return self._client_sandbox


    # -------------------------------------------------------------------------
    #
    def get_resource_sandbox(self, pilot):
        """
        for a given pilot dict, determine the global RP sandbox, based on the
        pilot's 'resource' attribute.
        """

        self.is_valid()
        self.load_resource_configs()

        # FIXME: this should get 'resource, schema=None' as parameters

        resource = pilot['description'].get('resource')
        schema   = pilot['description'].get('access_schema')

        if not resource:
            raise ValueError('Cannot get pilot sandbox w/o resource target')

        # the global sandbox will be the same for all pilots on any resource, so
        # we cache it
        with self._cache_lock:

            if resource not in self._cache['resource_sandbox']:

                # cache miss -- determine sandbox and fill cache
                rcfg   = self.get_resource_config(resource, schema)
                fs_url = rs.Url(rcfg['filesystem_endpoint'])

                # Get the sandbox from either the pilot_desc or resource conf
                sandbox_raw = pilot['description'].get('sandbox')
                if not sandbox_raw:
<<<<<<< HEAD
                    sandbox_raw = rcfg.get('default_sandbox_base', "$PWD")
        
=======
                    sandbox_raw = rcfg.get('default_remote_workdir', "$PWD")

>>>>>>> ce8b5026
                # If the sandbox contains expandables, we need to resolve those remotely.
                # NOTE: Note that this will only work for (gsi)ssh or shell based access mechanisms
                if '$' not in sandbox_raw and '`' not in sandbox_raw:
                    # no need to expand further
                    sandbox_base = sandbox_raw

                else:
                    js_url = rs.Url(rcfg['job_manager_endpoint'])

                    if 'ssh' in js_url.schema.split('+'):
                        js_url.schema = 'ssh'
                    elif 'gsissh' in js_url.schema.split('+'):
                        js_url.schema = 'gsissh'
                    elif 'fork' in js_url.schema.split('+'):
                        js_url.schema = 'fork'
                    elif '+' not in js_url.schema:
                        # For local access to queueing systems use fork
                        js_url.schema = 'fork'
                    else:
                        raise Exception("unsupported schema: %s" % js_url.schema)

                    self._log.debug("rsup.PTYShell('%s')", js_url)
                    shell = rsup.PTYShell(js_url, self)

                    ret, out, err = shell.run_sync(' echo "WORKDIR: %s"'
                                                   % sandbox_raw)
                    if ret == 0 and 'WORKDIR:' in out:
                        sandbox_base = out.split(":")[1].strip()
                        self._log.debug("sandbox base %s: '%s'",
                                        js_url, sandbox_base)
                    else:
                        raise RuntimeError("Couldn't get remote workdir.")

                # we have determined the remote 'pwd' - the global sandbox
                # is relative to it.
                fs_url.path = "%s/radical.pilot.sandbox" % sandbox_base

                # before returning, keep the URL string in cache
                self._cache['resource_sandbox'][resource] = fs_url

            return self._cache['resource_sandbox'][resource]


    # --------------------------------------------------------------------------
    #
    def get_session_sandbox(self, pilot=None):

        self.is_valid()

        if pilot is None:
            return self._sandbox


        self.load_resource_configs()

        # FIXME: this should get 'resource, schema=None' as parameters
        resource = pilot['description'].get('resource')

        if not resource:
            raise ValueError('Cannot get session sandbox w/o resource target')

        with self._cache_lock:

            if resource not in self._cache['session_sandbox']:

                # cache miss
                resource_sandbox      = self.get_resource_sandbox(pilot)
                session_sandbox       = rs.Url(resource_sandbox)
                session_sandbox.path += '/%s' % self.uid

                self._cache['session_sandbox'][resource] = session_sandbox

            return self._cache['session_sandbox'][resource]


    # --------------------------------------------------------------------------
    #
    def get_pilot_sandbox(self, pilot):

        self.is_valid()
        self.load_resource_configs()

        # FIXME: this should get 'pid, resource, schema=None' as parameters

        self.is_valid()

        pilot_sandbox = pilot.get('pilot_sandbox')
        if str(pilot_sandbox):
            return rs.Url(pilot_sandbox)

        pid = pilot['uid']
        with self._cache_lock:
            if  pid in self._cache['pilot_sandbox']:
                return self._cache['pilot_sandbox'][pid]

        # cache miss
        session_sandbox     = self.get_session_sandbox(pilot)
        pilot_sandbox       = rs.Url(session_sandbox)
        pilot_sandbox.path += '/%s/' % pilot['uid']

        with self._cache_lock:
            self._cache['pilot_sandbox'][pid] = pilot_sandbox

        return pilot_sandbox


    # --------------------------------------------------------------------------
    #
    def get_unit_sandbox(self, unit, pilot):

        self.is_valid()
        self.load_resource_configs()

        # we don't cache unit sandboxes, they are just a string concat.
        pilot_sandbox = self.get_pilot_sandbox(pilot)
        return "%s/%s/" % (pilot_sandbox, unit['uid'])


    # --------------------------------------------------------------------------
    #
    def get_jsurl(self, pilot):
        '''
        get job service endpoint and hop URL for the pilot's target resource.
        '''

        self.is_valid()
        self.load_resource_configs()

        resrc   = pilot['description']['resource']
        schema  = pilot['description']['access_schema']
        rcfg    = self.get_resource_config(resrc, schema)

        js_url  = rs.Url(rcfg.get('job_manager_endpoint'))
        js_hop  = rs.Url(rcfg.get('job_manager_hop', js_url))

        # make sure the js_hop url points to an interactive access
        # TODO: this is an unreliable heuristics - we should require the js_hop
        #       URL to be specified in the resource configs.
        if   '+gsissh' in js_hop.schema or \
             'gsissh+' in js_hop.schema    : js_hop.schema = 'gsissh'
        elif '+ssh'    in js_hop.schema or \
             'ssh+'    in js_hop.schema    : js_hop.schema = 'ssh'
        else                               : js_hop.schema = 'fork'

        return js_url, js_hop


    # --------------------------------------------------------------------------
    #
    @staticmethod
    def autopilot(user, passwd):

        import github3
        import random

        labels = 'type:autopilot'
        titles = ['+++ Out of Cheese Error +++',
                  '+++ Redo From Start! +++',
                  '+++ Mr. Jelly! Mr. Jelly! +++',
                  '+++ Melon melon melon',
                  '+++ Wahhhhhhh! Mine! +++',
                  '+++ Divide By Cucumber Error +++',
                  '+++ Please Reinstall Universe And Reboot +++',
                  '+++ Whoops! Here comes the cheese! +++',
                  '+++ End of Cheese Error +++',
                  '+++ Can Not Find Drive Z: +++',
                  '+++ Unknown Application Error +++',
                  '+++ Please Reboot Universe +++',
                  '+++ Year Of The Sloth +++',
                  '+++ error of type 5307 has occured +++',
                  '+++ Eternal domain error +++',
                  '+++ Error at Address Number 6, Treacle Mine Road +++']

        def excuse():
            cmd_fetch  = "telnet bofh.jeffballard.us 666 2>&1 "
            cmd_filter = "grep 'Your excuse is:' | cut -f 2- -d :"
            out        = ru.sh_callout("%s | %s" % (cmd_fetch, cmd_filter),
                                       shell=True)[0]
            return out.strip()


        github = github3.login(user, passwd)
        repo   = github.repository("radical-cybertools", "radical.pilot")

        title = 'autopilot: %s' % titles[random.randint(0, len(titles) - 1)]

        print '----------------------------------------------------'
        print 'autopilot'

        for issue in repo.issues(labels=labels, state='open'):
            if issue.title == title:
                reply = 'excuse: %s' % excuse()
                issue.create_comment(reply)
                print '  resolve: %s' % reply
                return

        # issue not found - create
        body  = 'problem: %s' % excuse()
        issue = repo.create_issue(title=title, body=body, labels=[labels],
                                  assignee=user)
        print '  issue  : %s' % title
        print '  problem: %s' % body
        print '----------------------------------------------------'


# -----------------------------------------------------------------------------
<|MERGE_RESOLUTION|>--- conflicted
+++ resolved
@@ -13,7 +13,6 @@
 import saga                 as rs
 import saga.utils.pty_shell as rsup
 
-<<<<<<< HEAD
 from . import utils         as rpu
 from . import states        as rps
 from . import constants     as rpc
@@ -24,12 +23,13 @@
 from .db              import DBSession
 
 from .utils import version_detail as rp_version_detail
-=======
+
+# ----------
+
 from .                import utils   as rpu
 from .                import db
 from .client          import Client
 from .resource_config import ResourceConfig
->>>>>>> ce8b5026
 
 
 # ------------------------------------------------------------------------------
@@ -239,94 +239,6 @@
 
     # --------------------------------------------------------------------------
     #
-<<<<<<< HEAD
-    def _load_resource_configs(self):
-
-        self.is_valid()
-
-        self._prof.prof('config_parser_start', uid=self._uid)
-
-        # Loading all "default" resource configurations
-        module_path  = os.path.dirname(os.path.abspath(__file__))
-        default_cfgs = "%s/configs/resource_*.json" % module_path
-        config_files = glob.glob(default_cfgs)
-
-        for config_file in config_files:
-
-            try:
-                self._log.info("Load resource configurations from %s" % config_file)
-                rcs = self._read_resource_configs(config_file)
-            except Exception as e:
-                self._log.exception("skip config file %s: %s" % (config_file, e))
-                raise RuntimeError('config error (%s) - abort' % e)
-
-            for rc in rcs:
-                self._log.info("Load resource configurations for %s" % rc)
-                self._resource_configs[rc] = rcs[rc]
-                self._log.debug('read rcfg for %s (%s)', 
-                        rc, self._resource_configs[rc].get('cores_per_node'))
-
-        home         = os.environ.get('HOME', '')
-        user_cfgs    = "%s/.radical/pilot/configs/resource_*.json" % home
-        config_files = glob.glob(user_cfgs)
-
-        for config_file in config_files:
-
-            try:
-                rcs = self._read_resource_configs(config_file)
-            except Exception as e:
-                self._log.exception("skip config file %s: %s" % (config_file, e))
-                raise RuntimeError('config error (%s) - abort' % e)
-
-            for rc in rcs:
-                self._log.info("Load resource configurations for %s" % rc)
-
-                if rc in self._resource_configs:
-                    # config exists -- merge user config into it
-                    ru.dict_merge(self._resource_configs[rc],
-                                  rcs[rc],
-                                  policy='overwrite')
-                else:
-                    # new config -- add as is
-                    self._resource_configs[rc] = rcs[rc]
-
-                self._log.debug('fix  rcfg for %s (%s)', 
-                        rc, self._resource_configs[rc].get('cores_per_node'))
-
-        default_aliases = "%s/configs/resource_aliases.json" % module_path
-        self._resource_aliases = ru.read_json_str(default_aliases)['aliases']
-
-        # check if we have aliases to merge
-        usr_aliases = '%s/.radical/pilot/configs/resource_aliases.json' % home
-        if os.path.isfile(usr_aliases):
-            ru.dict_merge(self._resource_aliases,
-                          ru.read_json_str(usr_aliases).get('aliases', {}),
-                          policy='overwrite')
-
-        self._prof.prof('config_parser_stop', uid=self._uid)
-
-
-    # --------------------------------------------------------------------------
-    #
-    def _read_resource_configs(self, cfg):
-
-        ret  = dict()
-        base = os.path.basename(cfg)
-
-        if base.startswith('resource_'): base = base[ 9:]
-        if base.endswith('.json')      : base = base[:-5]
-
-        for k,v in ru.read_json(cfg).iteritems():
-            label = '%s.%s' % (base, k)
-            ret[label] = v
-
-        return ret
-
-
-    # --------------------------------------------------------------------------
-    #
-=======
->>>>>>> ce8b5026
     def close(self, cleanup=False, terminate=True, download=False):
         """Closes the session.
 
@@ -646,54 +558,6 @@
 
     # -------------------------------------------------------------------------
     #
-<<<<<<< HEAD
-=======
-    def add_resource_config(self, resource_config):
-        """Adds a new :class:`radical.pilot.ResourceConfig` to the PilotManager's 
-           dictionary of known resources, or accept a string which points to
-           a configuration file.
-
-           For example::
-
-                  rc = radical.pilot.ResourceConfig(label="mycluster")
-                  rc.job_manager_endpoint = "ssh+pbs://mycluster
-                  rc.filesystem_endpoint  = "sftp://mycluster
-                  rc.default_queue        = "private"
-                  rc.bootstrapper         = "default_bootstrapper.sh"
-
-                  pm = radical.pilot.PilotManager(session=s)
-                  pm.add_resource_config(rc)
-
-                  pd = radical.pilot.ComputePilotDescription()
-                  pd.resource = "mycluster"
-                  pd.cores    = 16
-                  pd.runtime  = 5 # minutes
-
-                  pilot = pm.submit_pilots(pd)
-        """
-
-        self.is_valid()
-
-        if isinstance(resource_config, basestring):
-
-            # let exceptions fall through
-            rcs = ResourceConfig.from_file(resource_config)
-
-            for rc in rcs:
-                self._log.info("Loaded resource configurations for %s" % rc)
-                self._rcfgs[rc] = rcs[rc].as_dict() 
-                self._log.debug('add  rcfg for %s (%s)', 
-                        rc, self._rcfgs[rc].get('cores_per_node'))
-
-        else:
-            self._rcfgs[resource_config.label] = resource_config.as_dict()
-            self._log.debug('Add  rcfg for %s (%s)', 
-                    resource_config.label, 
-                    self._rcfgs[resource_config.label].get('cores_per_node'))
-
-    # -------------------------------------------------------------------------
-    #
->>>>>>> ce8b5026
     def get_resource_config(self, resource, schema=None):
         """
         Returns a dictionary of the requested resource config
@@ -783,13 +647,9 @@
                 # Get the sandbox from either the pilot_desc or resource conf
                 sandbox_raw = pilot['description'].get('sandbox')
                 if not sandbox_raw:
-<<<<<<< HEAD
                     sandbox_raw = rcfg.get('default_sandbox_base', "$PWD")
-        
-=======
                     sandbox_raw = rcfg.get('default_remote_workdir', "$PWD")
 
->>>>>>> ce8b5026
                 # If the sandbox contains expandables, we need to resolve those remotely.
                 # NOTE: Note that this will only work for (gsi)ssh or shell based access mechanisms
                 if '$' not in sandbox_raw and '`' not in sandbox_raw:
