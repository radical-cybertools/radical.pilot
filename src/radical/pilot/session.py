
__copyright__ = "Copyright 2013-2016, http://radical.rutgers.edu"
__license__   = "MIT"


import os
import copy
import glob
import time
import threading      as mt

<<<<<<< HEAD
import radical.utils  as ru
import radical.saga   as rs
=======

import radical.saga                 as rs
import radical.saga.utils.pty_shell as rsup

import radical.utils        as ru
>>>>>>> ee91e4bd

from .utils           import ComponentManager
from .utils           import fetch_profiles, fetch_logfiles, fetch_json 
from .client          import Client


rsup = rs.utils.pty_shell


# ------------------------------------------------------------------------------
#
class Session(rs.Session):
    '''
    An `rp.Session` is the RP API handle to, well, an radical pilot session,
    which manages configuration and lifetime of pilot and unit managers, and
    thus also of pilots and units.  Closing a session will clean up all objects
    managed by that session.
    '''

    # the reporter is an process-level singleton
    _reporter = None

    # We keep a static typemap for component startup. If we ever want to
    # become reeeealy fancy, we can derive that typemap from rp module
    # inspection.
    #
    # --------------------------------------------------------------------------
    #
    def __init__(self, uid=None, _cfg=None):
        '''
        Creates a new session.  A new Session instance is created and 
        stored in the database.

        **Arguments:**

            * **uid**   (`string`): Create a session with this UID.  
        **Returns:**
            * A new Session instance.
        '''

        self._uid         = uid
        self._cfg         = _cfg

        self._client      = None
        self._cmgr        = None

        self._t_start     = time.time()
        self._valid       = True
        self._closed      = False
        self._valid_iter  = 0  # detect recursive calls of `is_valid()`

        # Only one session gets created without a configuration: the one
        # instantiated by the application.  This is the only one which will hold
        # a client module, which manages client side communication bridges and
        # components.
        #
        # FIXME: this is a sign of an inverted hierarchy: the *module* should
        #        have a *session*, not the way around.  We leave this for now, 
        #        to keep the API stabie.
        create_client = False

        self._resource_cfgs = ru.Config(module='radical.pilot', name='resource_*')
        self._session_cfgs  = ru.Config(module='radical.pilot', name='session_*')
        self._agent_cfgs    = ru.Config(module='radical.pilot', name='agent_*')
        self._umgr_cfgs     = ru.Config(module='radical.pilot', name='umgr_*')
        self._pmgr_cfgs     = ru.Config(module='radical.pilot', name='pmgr_*')

        if isinstance(_cfg, dict):
            # this is an agent session which already has a config
            self._cfg = _cfg

        else:
            # this is a client session - create client instance
            if not _cfg:
                _cfg = 'default'
            self._cfg = self._session_cfgs[_cfg]
            create_client = True


        # similarrly, we only create a component manager if we have any
        # components or units to start and manage
        create_cmgr = False
        if self._cfg.get('bridges') or self._cfg.get('components'):
            create_cmgr = True

        # cache for bridge addresses
        # FIXME: this should be a simple, distributed key/val store with locking
        #        and transactions.
        self._addresses = dict()

        # fall back to config data where possible
        # sanity check on parameters
        if not self._uid: 
            self._uid = self._cfg.get('uid')

        if not self._uid:
            # generate new uid, reset all other ID counters
            # FIXME: this will screw up counters for *concurrent* sessions, 
            #        as the ID generation is managed in a process singleton.
            self._uid = ru.generate_id('rp.session',  mode=ru.ID_PRIVATE)
            ru.reset_id_counters(prefix='rp.session', reset_all_others=True)

        # The session's sandbox is either configured (agent side),
        # or falls back to `./$SID` (client).
        if 'sandbox' in self._cfg:
            # agent sets the sandbox
            self._sandbox = self._cfg['sandbox']

        else:
            self._sandbox = './%s/' % self.uid
            self._cfg['sandbox'] = self._sandbox

        if 'uid'   not in self._cfg: self._cfg['uid']   = self._uid 
        if 'owner' not in self._cfg: self._cfg['owner'] = self._uid 

        # FIXME: this is wrong for the pilot
        ru_def = ru.DefaultConfig()
        ru_def['ns']          = 'radical'
        ru_def['log_dir']     = self._sandbox
        ru_def['profile_dir'] = self._sandbox

        self._prof = ru.Profiler(name=self._cfg['owner'])
        self._rep  = ru.Reporter(name=self._cfg['owner'])
        self._log  = ru.Logger  (name=self._cfg['owner'])

        # now we have config and uid - initialize base class (saga session)
        rs.Session.__init__(self, uid=self._uid)

        # prepare to handle resource configs
        self._cache       = dict()  # cache sandboxes etc.
        self._cache_lock  = mt.RLock()

        self._cache['resource_sandbox'] = dict()
        self._cache['session_sandbox']  = dict()
        self._cache['pilot_sandbox']    = dict()
        self._client_sandbox = os.getcwd()  ## different in agent, use cfg?

        if create_client:

            # create a client instance
            self._client = Client(self)

            # inform client application
            self._prof.prof('session_start', uid=self._uid)
            self._rep.info ('<<new session: ')
            self._rep.plain('[%s]' % self._uid)
            self._rep.info ('<<database   : ')

            self._rec = os.environ.get('RADICAL_PILOT_RECORD_SESSION')
            if self._rec:

                # create recording path and record session
                self._rec = "%s/%s" % (self._rec, self._uid)
                os.system('mkdir -p %s' % self._rec)
                ru.write_json(self._cfg, "%s/session.json" % self._rec)
                self._log.info("recording session in %s" % self._rec)


        if create_cmgr:
            self._cmgr = ComponentManager(self, self._cfg, self.uid)

        # done!
        if create_client:
            self._rep.ok('>>ok\n')


    # --------------------------------------------------------------------------
    # Allow Session to function as a context manager in a `with` clause
    def __enter__(self):
        return self


    # --------------------------------------------------------------------------
    # Allow Session to function as a context manager in a `with` clause
    def __exit__(self, type, value, traceback):

        # FIXME: use cleanup_on_close, terminate_on_close attributes
        self.close()


    # --------------------------------------------------------------------------
    #
    def is_valid(self, term=True):

        # don't check validity during termination
        if self._closed:
            return True

        # if we check any manager or agent, it will likely also check the
        # session in turn.  We break that loop here.
        self._valid_iter += 1

        try:
            if self._valid_iter >= 2:
                # we are too deep - abort this line or tests
                return True

            if self._valid:
                if self._client:
                    if not self._client.is_valid():
                        self._valid = False

        finally:
            pass

        if not self._valid and term:
            self._log.warn("session %s is invalid" % self.uid)
            self.close()
          # raise RuntimeError("session %s is invalid" % self.uid)

        return self._valid


    # --------------------------------------------------------------------------
    #
    def close(self, cleanup=False, terminate=True, download=False):
        """Closes the session.

        All subsequent attempts access objects attached to the session will 
        result in an error. If cleanup is set to True (default) the session
        data is removed from the database.

        **Arguments:**
            * **cleanup** (`bool`):   Remove session from MongoDB (implies
                                      terminate)
            * **terminate** (`bool`): Shut down all pilots associated with the
                                      session. 
        """

        # close only once
        if self._closed:
            return

        self._rep.info('closing session %s' % self._uid)
        self._log.debug("session %s closing", self._uid)
        self._prof.prof("session_close", uid=self._uid)

        if  cleanup:
            # cleanup implies terminate
            terminate = True

        if self._cmgr  : self._cmgr.close()
        if self._client: self._client.close(terminate=terminate,
                                            cleanup=cleanup)

        self._log.debug("session %s closed (delete=%s)", self._uid, cleanup)
        self._prof.prof("session_stop", uid=self._uid)
        self._prof.close()

        self._closed = True
        self._valid  = False

        # after all is said and done, we attempt to download the pilot log- and
        # profiles, if so wanted
        if download:

            self._prof.prof("session_fetch_start", uid=self._uid)
            self._log.debug('start download')
            tgt = os.getcwd()

            try:
                self.fetch_json(tgt='%s/%s' % (tgt, self.uid))
                self.fetch_profiles(tgt=tgt)
                self.fetch_logfiles(tgt=tgt)
            except:
                self._log.error('download failed')

            self._prof.prof("session_fetch_stop", uid=self._uid)

        now = time.time()
        self._rep.info('<<session lifetime: %.1fs' % (now - self._t_start))
        self._rep.ok('>>ok\n')


    # --------------------------------------------------------------------------
    #
    @property
    def uid(self):
        return self._uid


    # --------------------------------------------------------------------------
    #
    @property
    def created(self):
        '''
        Returns the UTC date and time the session was created.
        '''
        # FIXME
        return None


    # --------------------------------------------------------------------------
    #
    @property
    def closed(self):
        '''
        Returns the time of closing
        '''
        # FIXME
        return None


    # -------------------------------------------------------------------------
    #
    def fetch_profiles(self, tgt=None, fetch_client=False):

        return fetch_profiles(self._uid, tgt=tgt, session=self)


    # -------------------------------------------------------------------------
    #
    def fetch_logfiles(self, tgt=None, fetch_client=False):

        return fetch_logfiles(self._uid, tgt=tgt, session=self)


    # -------------------------------------------------------------------------
    #
    def fetch_json(self, tgt=None, fetch_client=False):

        return fetch_json(self._uid, tgt=tgt, session=self)


    # --------------------------------------------------------------------------
    #
    def insert_metadata(self, metadata):

        # FIXME
        self.is_valid()


    # --------------------------------------------------------------------------
    #
    def _register_pmgr(self, pmgr):

        self.is_valid()
        assert(self._client)
        return self._client.register_pmgr(pmgr)


    # --------------------------------------------------------------------------
    #
    def list_pilot_managers(self):

        self.is_valid()
        assert(self._client)
        return self._client.list_pmgrs()


    # --------------------------------------------------------------------------
    #
    def get_pilot_managers(self, pmgr_uids=None):

        self.is_valid()
        assert(self._client)
        return self._client.get_pmgrs(pmgr_uids)


    # --------------------------------------------------------------------------
    #
    def _register_umgr(self, umgr):

        self.is_valid()
        assert(self._client)
        return self._client.register_umgr(umgr)


    # --------------------------------------------------------------------------
    #
    def list_unit_managers(self):

        self.is_valid()
        assert(self._client)
        return self._client.list_umgrs()


    # --------------------------------------------------------------------------
    #
    def get_unit_managers(self, umgr_uids=None):

        self.is_valid()
        assert(self._client)
        return self._client.get_umgrs(umgr_uids)


    # -------------------------------------------------------------------------
    #
    def list_resources(self):
        '''
        Returns a list of known resource labels which can be used in a pilot
        description.  Not that resource aliases won't be listed.
        '''

        ret = list()

        for site in self._resource_cfgs:
            for host in self._resource_cfgs[site]:
                ret.append('%s.%s' % (site, host))

        return ret


    # -------------------------------------------------------------------------
    #
    def get_resource_config(self, descr):
        '''
        Returns a dictionary of the resource config matching the resource
        defined in the given pilot description, specialized by the access and
        system parameters of the description.

        The returned dict will have three sections: resource, access and system.
        '''

        self.is_valid()

        ret = dict()

        resource = descr['resource']
        access   = descr.get('access')
        system   = descr.get('system')

        aliases = self._resource_cfgs.get('aliases', dict())
        if  resource in aliases:
            self._log.warning("using alias '%s' for deprecated resource '%s'"
                              % (aliases[resource], resource))
            resource = aliases[resource]

        if '.' not in resource:
            raise RuntimeError("malformed resource '%s' (site.host)" % resource)

        site, host = resource.split('.', 1)

        if site not in self._resource_cfgs:
            raise RuntimeError("Site '%s' not configured." % site)

        if host not in self._resource_cfgs[site]:
            raise RuntimeError("Host '%s' not configured." % host)

        cfg = self._resource_cfgs[site][host]

        if not access: access = cfg['access'].get('default', 'default')
        if not system: system = cfg['system'].get('default', 'default')

        if access not in cfg['access']:
            raise RuntimeError("Access '%s' not configured" % access)

        if system not in cfg['system']:
            raise RuntimeError("system '%s' not configured" % system)

        ret['resource'] = copy.deepcopy(cfg['resource'])
        ret['access'  ] = copy.deepcopy(cfg['access'][access])
        ret['system'  ] = copy.deepcopy(cfg['system'][system])

        ret['resource']['label'] = resource

        return ret


    # -------------------------------------------------------------------------
    #
    def get_agent_config(self, descr, rcfg):
        '''
        Returns a dictionary of the agent config matching the
        given pilot description and resource config.

        The returned dict will have three sections: layout, config and tuning.
        '''

        self.is_valid()

        acfgs  = self._agent_cfgs

        # configs defined by pilot description?
        layout = descr.get('layout')
        config = descr.get('config')
        tuning = descr.get('tuning')

        # cfgs preferred by resource config?
        if not layout: rcfg['resource'].get('agent_layout')
        if not config: rcfg['resource'].get('agent_config')
        if not tuning: rcfg['resource'].get('agent_tuning')

        # fallback to default cfgs
        if not layout: layout = acfgs['layout']['default']
        if not config: config = acfgs['config']['default']
        if not tuning: tuning = acfgs['tuning']['default']

        # resolve named cfgs (string) to actual dicts, if needed
        if isinstance(layout, basestring): layout = acfgs['layout'][layout]
        if isinstance(config, basestring): config = acfgs['config'][config]
        if isinstance(tuning, basestring): tuning = acfgs['tuning'][tuning]

        ret = copy.deepcopy({'layout': layout,
                             'config': config,
                             'tuning': tuning})

        return ret


    # -------------------------------------------------------------------------
    #
    def get_client_sandbox(self):
        '''
        For the session in the client application, this is os.getcwd().  For the
        session in any other component, specifically in pilot components, the
        client sandbox needs to be read from the session config (or pilot
        config).  The latter is not yet implemented, so the pilot can not yet
        interpret client sandboxes.  Since pilot-side stagting to and from the
        client sandbox is not yet supported anyway, this seems acceptable
        (FIXME).
        '''

        return self._client_sandbox


    # -------------------------------------------------------------------------
    #
    def get_resource_sandbox(self, pilot):
        """
        for a given pilot dict, determine the global RP sandbox, based on the
        pilot's 'resource' attribute.
        """

        self.is_valid()

        # FIXME: this should get 'resource, schema=None' as parameters

        resource = pilot['description']['resource']

        if not resource:
            raise ValueError('Cannot get pilot sandbox w/o resource target')

        # the global sandbox will be the same for all pilots on any resource, so
        # we cache it
        with self._cache_lock:

            if resource not in self._cache['resource_sandbox']:

                # cache miss -- determine sandbox and fill cache
                rcfg   = self.get_resource_config(pilot['description'])
                fs_url = rs.Url(rcfg['access']['filesystem'])

                # Get the sandbox from either the pilot_desc or resource conf
                sandbox_raw = pilot['description'].get('sandbox')
                if not sandbox_raw:
                    sandbox_raw = rcfg.get('default_sandbox_base', "$PWD")
                    sandbox_raw = rcfg.get('default_remote_workdir', "$PWD")

                # If the sandbox contains expandables, we need to resolve those remotely.
                # NOTE: Note that this will only work for (gsi)ssh or shell based access mechanisms
                if '$' not in sandbox_raw and '`' not in sandbox_raw:
                    # no need to expand further
                    sandbox_base = sandbox_raw

                else:
                    js_url  = rs.Url(rcfg['access']['job_manager'])
                    schemas = js_url.schema.split('+')

                    if   'ssh'    in schemas: js_url.schema = 'ssh'
                    elif 'gsissh' in schemas: js_url.schema = 'gsissh'
                    elif 'fork'   in schemas: js_url.schema = 'fork'
                    elif len(schemas) == 1  : js_url.schema = 'fork'  # local
                    else: raise Exception("unsupported schema: %s" % js_url)

                    self._log.debug("rsup.PTYShell('%s')", js_url)
                    shell = rsup.PTYShell(js_url, self)

                    ret, out, err = shell.run_sync(' echo "WORKDIR: %s"'
                                                   % sandbox_raw)
                    if ret == 0 and 'WORKDIR:' in out:
                        sandbox_base = out.split(":")[1].strip()
                        self._log.debug("sandbox base %s: '%s'",
                                        js_url, sandbox_base)
                    else:
                        raise RuntimeError("Couldn't get remote workdir.")

                # we have determined the remote 'pwd' - the global sandbox
                # is relative to it.
                fs_url.path = "%s/radical.pilot.sandbox" % sandbox_base

                # before returning, keep the URL string in cache
                self._cache['resource_sandbox'][resource] = fs_url

            return self._cache['resource_sandbox'][resource]


    # --------------------------------------------------------------------------
    #
    def get_session_sandbox(self, pilot=None):

        self.is_valid()

        if pilot is None:
            return self._sandbox


        # FIXME: this should get 'resource, schema=None' as parameters
        resource = pilot['description'].get('resource')

        if not resource:
            raise ValueError('Cannot get session sandbox w/o resource target')

        with self._cache_lock:

            if resource not in self._cache['session_sandbox']:

                # cache miss
                resource_sandbox      = self.get_resource_sandbox(pilot)
                session_sandbox       = rs.Url(resource_sandbox)
                session_sandbox.path += '/%s' % self.uid

                self._cache['session_sandbox'][resource] = session_sandbox

            return self._cache['session_sandbox'][resource]


    # --------------------------------------------------------------------------
    #
    def get_pilot_sandbox(self, pilot):

        self.is_valid()

        # FIXME: this should get 'pid, resource, schema=None' as parameters

        self.is_valid()

        pilot_sandbox = pilot.get('pilot_sandbox')
        if str(pilot_sandbox):
            return rs.Url(pilot_sandbox)

        pid = pilot['uid']
        with self._cache_lock:
            if  pid in self._cache['pilot_sandbox']:
                return self._cache['pilot_sandbox'][pid]

        # cache miss
        session_sandbox     = self.get_session_sandbox(pilot)
        pilot_sandbox       = rs.Url(session_sandbox)
        pilot_sandbox.path += '/%s/' % pilot['uid']

        with self._cache_lock:
            self._cache['pilot_sandbox'][pid] = pilot_sandbox

        return pilot_sandbox


    # --------------------------------------------------------------------------
    #
    def get_unit_sandbox(self, unit, pilot):

        self.is_valid()

        # we don't cache unit sandboxes, they are just a string concat.
        pilot_sandbox = self.get_pilot_sandbox(pilot)
        return "%s/%s/" % (pilot_sandbox, unit['uid'])


    # --------------------------------------------------------------------------
    #
    def get_jsurl(self, pilot):
        '''
        get job service endpoint and hop URL for the pilot's target resource.
        '''

        self.is_valid()

        rcfg   = self.get_resource_config(pilot['description'])

        js_url = rs.Url(rcfg.get('job_manager'))
        js_hop = rs.Url(rcfg.get('job_manager_hop', js_url))

        # make sure the js_hop url points to an interactive access
        # TODO: this is an unreliable heuristics - we should require the js_hop
        #       URL to be specified in the resource configs.
        if   '+gsissh' in js_hop.schema or \
             'gsissh+' in js_hop.schema    : js_hop.schema = 'gsissh'
        elif '+ssh'    in js_hop.schema or \
             'ssh+'    in js_hop.schema    : js_hop.schema = 'ssh'
        else                               : js_hop.schema = 'fork'

        return js_url, js_hop


    # --------------------------------------------------------------------------
    #
    def get_address_fname(self, name):
        '''
        return name of the address file for the named queue or pubsub channel
        otherwise
        '''

        fnames = ['%s/%s.url' % (self._sandbox, name), 
                  '%s/%s.url' % (os.getcwd(),   name)]

        for fname in fnames:

            if os.path.isfile(fname):
                return fname

        return None


    # --------------------------------------------------------------------------
    #
    def get_address(self, name):
        '''
        return in and out address for the named bridge, if known - None
        otherwise
        '''
        if name in self._addresses:
            return self._addresses[name]

        addr  = dict()
        fname = self.get_address_fname(name)

        if not fname:
            raise ValueError('no addresses found for %s' % name)

        with open(fname, 'r') as fin:
            for line in fin.readlines():
                key, val = line.split()
                if key in ['PUB', 'PUT']: addr[key] = val
                if key in ['SUB', 'GET']: addr[key] = val

        assert(len(addr) == 2), 'malformed url file %s' % fname

        return addr


    # --------------------------------------------------------------------------
    #
    @staticmethod
    def autopilot(user, passwd):

        import github3
        import random

        labels = 'type:autopilot'
        titles = ['+++ Out of Cheese Error +++',
                  '+++ Redo From Start! +++',
                  '+++ Mr. Jelly! Mr. Jelly! +++',
                  '+++ Melon melon melon',
                  '+++ Wahhhhhhh! Mine! +++',
                  '+++ Divide By Cucumber Error +++',
                  '+++ Please Reinstall Universe And Reboot +++',
                  '+++ Whoops! Here comes the cheese! +++',
                  '+++ End of Cheese Error +++',
                  '+++ Can Not Find Drive Z: +++',
                  '+++ Unknown Application Error +++',
                  '+++ Please Reboot Universe +++',
                  '+++ Year Of The Sloth +++',
                  '+++ error of type 5307 has occured +++',
                  '+++ Eternal domain error +++',
                  '+++ Error at Address Number 6, Treacle Mine Road +++']

        def excuse():
            cmd_fetch  = "telnet bofh.jeffballard.us 666 2>&1 "
            cmd_filter = "grep 'Your excuse is:' | cut -f 2- -d :"
            out        = ru.sh_callout("%s | %s" % (cmd_fetch, cmd_filter),
                                       shell=True)[0]
            return out.strip()


        github = github3.login(user, passwd)
        repo   = github.repository("radical-cybertools", "radical.pilot")

        title = 'autopilot: %s' % titles[random.randint(0, len(titles) - 1)]

        print '----------------------------------------------------'
        print 'autopilot'

        for issue in repo.issues(labels=labels, state='open'):
            if issue.title == title:
                reply = 'excuse: %s' % excuse()
                issue.create_comment(reply)
                print '  resolve: %s' % reply
                return

        # issue not found - create
        body  = 'problem: %s' % excuse()
        issue = repo.create_issue(title=title, body=body, labels=[labels],
                                  assignee=user)
        print '  issue  : %s' % title
        print '  problem: %s' % body
        print '----------------------------------------------------'


# -----------------------------------------------------------------------------
<|MERGE_RESOLUTION|>--- conflicted
+++ resolved
@@ -5,27 +5,16 @@
 
 import os
 import copy
-import glob
 import time
-import threading      as mt
-
-<<<<<<< HEAD
-import radical.utils  as ru
-import radical.saga   as rs
-=======
-
+import threading as mt
+
+import radical.utils                as ru
 import radical.saga                 as rs
 import radical.saga.utils.pty_shell as rsup
-
-import radical.utils        as ru
->>>>>>> ee91e4bd
 
 from .utils           import ComponentManager
 from .utils           import fetch_profiles, fetch_logfiles, fetch_json 
 from .client          import Client
-
-
-rsup = rs.utils.pty_shell
 
 
 # ------------------------------------------------------------------------------
@@ -80,20 +69,22 @@
         #        to keep the API stabie.
         create_client = False
 
-        self._resource_cfgs = ru.Config(module='radical.pilot', name='resource_*')
-        self._session_cfgs  = ru.Config(module='radical.pilot', name='session_*')
-        self._agent_cfgs    = ru.Config(module='radical.pilot', name='agent_*')
-        self._umgr_cfgs     = ru.Config(module='radical.pilot', name='umgr_*')
-        self._pmgr_cfgs     = ru.Config(module='radical.pilot', name='pmgr_*')
+        self._resource_cfgs = ru.Config('radical.pilot', name='resource_*.json')
+        self._session_cfgs  = ru.Config('radical.pilot', name='session_*.json')
+        self._agent_cfgs    = ru.Config('radical.pilot', name='agent_*.json')
+        self._umgr_cfgs     = ru.Config('radical.pilot', name='umgr_*.json')
+        self._pmgr_cfgs     = ru.Config('radical.pilot', name='pmgr_*.json')
 
         if isinstance(_cfg, dict):
             # this is an agent session which already has a config
             self._cfg = _cfg
+            print 'get app cfg %s' % _cfg
 
         else:
             # this is a client session - create client instance
             if not _cfg:
                 _cfg = 'default'
+            print 'get session cfg %s [%s]' % (_cfg, self._session_cfgs.keys())
             self._cfg = self._session_cfgs[_cfg]
             create_client = True
 
