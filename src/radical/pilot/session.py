--- conflicted
+++ resolved
@@ -44,46 +44,7 @@
     # --------------------------------------------------------------------------
     #
     def __init__(self, dburl=None, uid=None, cfg=None, _primary=True,
-<<<<<<< HEAD
                        _reg_addr=None,  **close_options):
-        '''
-        Creates a new session.  A new Session instance is created and
-        stored in the database.
-
-        **Arguments:**
-            * **dburl** (`string`): The MongoDB URL.  If none is given,
-              RP uses the environment variable RADICAL_PILOT_DBURL.  If that is
-              not set, an error will be raised.
-
-            * **cfg** (`str` or `dict`): a named or instantiated configuration
-              to be used for the session.
-
-            * **uid** (`string`): Create a session with this UID.  Session UIDs
-              MUST be unique - otherwise they will lead to conflicts in the
-              underlying database, resulting in undefined behaviours (or worse).
-
-            * **_primary** (`bool`): only sessions created by the original
-              application process (via `rp.Session()`, will connect to the  DB.
-              Secondary session instances are instantiated internally in
-              processes spawned (directly or indirectly) by the initial session,
-              for example in some of it's components.  A secondary session will
-              inherit the original session ID, but will not attempt to create
-              a new DB collection - if such a DB connection is needed, the
-              component needs to establish that on its own.
-
-            * **_reg_addr** (`bool`): primary sessions will always run
-              a registry service, and the registry's address will be passed to
-              non-primary sessions.  If no such address is passed, a registry
-              will be started even if the session is not a primary one.  That
-              will, for example, happen on the root session of `agent.0`.
-
-        If additional key word arguments are provided, they will be used as the
-        default arguments to Session.close(). (This can be useful when the
-        Session is used as a Python context manager, such that close() is called
-        automatically at the end of a ``with`` block.)
-        '''
-=======
-                 **close_options):
         """Create a new session.
 
         A new Session instance is created and stored in the database.
@@ -92,11 +53,14 @@
             dburl (str, optional):: The MongoDB URL.  If none is given,
                 RP uses the environment variable RADICAL_PILOT_DBURL.  If that is
                 not set, an error will be raised.
-            cfg (str | dict, optional): a named or instantiated configuration
-                to be used for the session.
+
             uid (str, optional): Create a session with this UID.  Session UIDs
                 MUST be unique - otherwise they will lead to conflicts in the
                 underlying database, resulting in undefined behaviours (or worse).
+
+            cfg (str | dict, optional): a named or instantiated configuration
+                to be used for the session.
+
             _primary (bool, optional): only sessions created by the original
                 application process (via `rp.Session()`, will connect to the  DB.
                 Secondary session instances are instantiated internally in
@@ -105,6 +69,13 @@
                 inherit the original session ID, but will not attempt to create
                 a new DB collection - if such a DB connection is needed, the
                 component needs to establish that on its own.
+
+            _reg_addr (`str`): primary sessions will always run a registry
+                service, and the registry's address will be passed to
+                non-primary sessions.  If no such address is passed, a registry
+                will be started even if the session is not a primary one.  That
+                will, for example, happen on the root session of `agent.0`.
+
             **close_options: If additional key word arguments are provided, they
                 will be used as the default arguments to Session.close(). (This
                 can be useful when the Session is used as a Python context
@@ -112,7 +83,7 @@
                 a ``with`` block.)
 
         """
->>>>>>> dfb1afac
+
         self._close_options = _CloseOptions(close_options)
         # NOTE: `name` and `cfg` are overloaded, the user cannot point to
         #       a predefined config and amend it at the same time.  This might
