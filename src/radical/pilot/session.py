
__copyright__ = "Copyright 2013-2016, http://radical.rutgers.edu"
__license__   = "MIT"

import os
import copy
import time

from typing import Optional

import threading        as mt

import radical.utils    as ru

from . import constants as rpc
from . import utils     as rpu

from .messages        import HeartbeatMessage
from .proxy           import Proxy
from .resource_config import ResourceConfig, ENDPOINTS_DEFAULT


# ------------------------------------------------------------------------------
#
class _CloseOptions(ru.TypedDict):
    """Options and validation for Session.close().

    Arguments:
        download (bool, optional): Fetch pilot profiles and database entries.
            (Default False.)
        terminate (bool, optional): Shut down all pilots associated with the
            session. (Default True.)

    """

    _check = True

    _schema = {
        'download' : bool,
        'terminate': bool,
        'cleanup'  : bool  # FIXME: to be removed
    }

    _defaults = {
        'download' : False,
        'terminate': True,
        'cleanup'  : True  # FIXME: to be removed
    }


# ------------------------------------------------------------------------------
#
class Session(object):
    """Root of RP object hierarchy for an application instance.

    A Session is the root object of all RP objects in an application instance:
    it holds :class:`radical.pilot.PilotManager` and
    :class:`radical.pilot.TaskManager` instances which in turn hold
    :class:`radical.pilot.Pilot` and :class:`radical.pilot.Task`
    instances, and several other components which operate on those stateful
    entities.
    """

    # In that role, the session will create a special pubsub channel `heartbeat`
    # which is used by all components in its hierarchy to exchange heartbeat
    # messages.  Those messages are used to watch component health - if
    # a (parent or child) component fails to send heartbeats for a certain
    # amount of time, it is considered dead and the process tree will terminate.
    # That heartbeat management is implemented in the `ru.Heartbeat` class.
    # Only primary sessions instantiate a heartbeat channel (i.e., only the root
    # sessions of RP client or agent modules), but all components need to call
    # the sessions `heartbeat()` method at regular intervals.

    # the reporter is an application-level singleton
    _reporter = None

    # a session has one of three possible roles:
    #   - primary: the session is the first explicit session instance created in
    #     an RP application.
    #   - agent: the session is the first session instance created in an RP
    #     agent.
    #   - default: any other session instance, for example such as created by
    #     components in the client or agent module.
    _PRIMARY = 'primary'
    _AGENT_0 = 'agent_0'
    _AGENT_N = 'agent_n'
    _DEFAULT = 'default'


    # --------------------------------------------------------------------------
    #
    def __init__(self, proxy_url: Optional[str ] = None,
                       uid      : Optional[str ] = None,
                       cfg      : Optional[dict] = None,
                       _role    : Optional[str ] = _PRIMARY,
                       _reg_addr: Optional[str ] = None,
                       **close_options):
        """Create a new session.

        A new Session instance is created and stored in the database.

        Any RP Session will require an RP Proxy to facilitate communication
        between the client machine (i.e., the host where the application created
        this Session instance) and the target resource (i.e., the host where the
        pilot agent/s is/are running and where the workload is being executed).

        A `proxy_url` can be specified which then must point to an RP Proxy
        Service instance which this session can use to establish a communication
        proxy.  If `proxy_url` is not specified, the session will check for the
        environment variables `RADICAL_PILOT_PROXY_URL` and will interpret it as
        such above.  If that information is not available, the session will
        instantiate a proxy service on the local host.  Note that any proxy
        service instantiated by the session itself will be terminated once the
        session instance is closed or goes out of scope and is thus garbage
        collected and as such should not be used by other session instances.

        Note: an RP proxy will have to be accessible by both the client and the
              target hosts to facilitate communication between both parties.
              That implies access to the respective ports.  Proxies started by
              the session itself will use the first port larger than 10.000
              which is found to be free.

        Arguments:

            proxy_url (str, optional): proxy service URL - points to an RP
              proxy service which is used to establish an RP communication proxy
              for this session.

            uid (str, optional): Create a session with this UID.  Session UIDs
                MUST be unique - otherwise they will lead to communication
                conflicts, resulting in undefined behaviours.

            cfg (str | dict, optional): a named or instantiated configuration
                to be used for the session.

            _role (`bool`): only `PRIMARY` sessions created by the original
                application process (via `rp.Session()`), will create proxies
                and Registry Services.  `AGENT` sessions will also create
                a Registry but no proxies.  All other `DEFAULT` session
                instances are instantiated internally in processes spawned
                (directly or indirectly) by the initial session, for example in
                some of it's components, or by the RP agent.  Those sessions
                will inherit the original session ID, but will not attempt to
                create a new proxies or registries.

            **close_options (optional): If additional key word arguments are
                provided, they will be used as the default arguments to
                Session.close(). This can be useful when the Session is used as
                a Python context manager, such that close() is called
                automatically at the end of a ``with`` block.

            _reg_addr (str, optional): Non-primary sessions will connect to the
                registry at that endpoint and pull session config and resource
                configurations from there.
        """
        self._t_start = time.time()

        self._role          = _role
        self._uid           = uid
        self._cfg           = ru.Config(cfg=cfg)
        self._reg_addr      = _reg_addr
        self._proxy_url     = proxy_url
        self._proxy_cfg     = None
        self._closed        = False
        self._created       = time.time()
        self._close_options = _CloseOptions(close_options)
        self._close_options.verify()

        self._proxy    = None    # proxy client instance
        self._reg      = None    # registry client instance
        self._pmgrs    = dict()  # map IDs to pmgr instances
        self._tmgrs    = dict()  # map IDs to tmgr instances
        self._cmgr     = None    # only primary sessions have a cmgr
        self._rm       = None    # resource manager (agent_0 sessions)
        self._hb       = None    # heartbeat monitor

        # this session is either living in the client application or lives in
        # the scope of a pilot.  In the latter case we expect `RP_PILOT_ID` to
        # be set - we derive the session module scope from that env variable.
        self._module = os.environ.get('RP_PILOT_ID', 'client')

        # non-primary sessions need a uid!
        if self._role != self._PRIMARY and not self._uid:
            raise ValueError('non-primary session needs UID (%s)' % self._role)

        # initialization is different for each session type
        # NOTE: we could refactor this to session sub-classes
        if   self._role == self._PRIMARY: self._init_primary()
        elif self._role == self._AGENT_0: self._init_agent_0()
        elif self._role == self._AGENT_N: self._init_agent_n()
        else                            : self._init_default()

        # cache sandboxes etc.
        self._cache_lock = ru.RLock()
        self._cache      = {'endpoint_fs'      : dict(),
                            'resource_sandbox' : dict(),
                            'session_sandbox'  : dict(),
                            'pilot_sandbox'    : dict(),
                            'client_sandbox'   : self._cfg.client_sandbox,
                            'js_shells'        : dict(),
                            'fs_dirs'          : dict()}

        # at this point we have a bridge connection, logger, etc, and are done
        self._prof.prof('session_ok', uid=self._uid)

        if self._role == self._PRIMARY:
            self._rep.ok('>>ok\n')

        assert(self._reg)


    # --------------------------------------------------------------------------
    #
    def _init_primary(self):

        assert self._role == self._PRIMARY

        # The primary session
        #   - reads session config files
        #   - reads resource config files
        #   - starts the client side registry service
        #   - pushes the configs into that registry
        #   - pushes bridge and component configs into that registry
        #   - starts a ZMQ proxy (or ensures one is up and running)

        # if user did not set a uid, we need to generate a new ID
        if not self._uid:
            self._uid = ru.generate_id('rp.session', mode=ru.ID_PRIVATE)

        # we still call `_init_cfg` to complete missing config settings
        # FIXME: completion only needed by `PRIMARY`
        self._init_cfg_from_scratch()

        # primary sessions create a registry service
        self._start_registry()
        self._connect_registry()

        # only primary sessions start and initialize the proxy service
        self._start_proxy()

        # start heartbeat channel
        self._start_heartbeat()

        # push the session config into the registry
        self._publish_cfg()

        # start bridges and components
        self._start_components()

        time.sleep(1)

        # primary session hooks into the control pubsub
        bcfg = self._reg['bridges.%s' % rpc.CONTROL_PUBSUB]
        self._ctrl_pub = ru.zmq.Publisher(channel=rpc.CONTROL_PUBSUB,
                                          url=bcfg['addr_pub'],
                                          log=self._log,
                                          prof=self._prof)

        # crosswire local channels and proxy channels
        self._crosswire_proxy()


    # --------------------------------------------------------------------------
    #
    def _init_agent_0(self):

        # The agent_0 session expects the `cfg` parameter to contain the
        # complete agent config!
        #
        #   - starts the agent side registry service
        #   - separates
        #     - session config (== agent config)
        #     - bridge configs
        #     - component configs
        #     - resource config
        #   - pushes them all into the registry
        #   - connects to the ZMQ proxy for client/agent communication
        #   - start agent components

        assert self._role == self._AGENT_0

        self._init_cfg_from_dict()
        self._start_registry()
        self._connect_registry()
        self._connect_proxy()
        self._start_heartbeat()
        self._publish_cfg()
        self._init_rm()
        self._start_components()
        self._crosswire_proxy()


    # --------------------------------------------------------------------------
    #
    def _init_agent_n(self):

        # The agent_n session fetch their config from agent_0 registry
        #
        #   - connect to registry
        #   - fetch config from registry
        #   - start agent bridges and components

        assert self._role == self._AGENT_N

        # the config passed to the session c'tor is the *agent* config - keep it
        a_cfg = self._cfg

        self._connect_registry()
        self._init_cfg_from_registry()

        # merge the agent's config into the session config
        self._cfg.bridges    = ru.Config(cfg=a_cfg.get('bridges',    {}))
        self._cfg.components = ru.Config(cfg=a_cfg.get('components', {}))

        self._start_components()


    # --------------------------------------------------------------------------
    #
    def _init_default(self):

        # sub-agents and components connect to an existing registry (owned by
        # the `primary` session or `agent_0`) and load config settings from
        # there.

        assert self._role == self._DEFAULT

        self._connect_registry()
        self._init_cfg_from_registry()


    # --------------------------------------------------------------------------
    #
    def _start_registry(self):

        # make sure that no other registry is used
        if self._reg_addr:
            raise ValueError('cannot start registry when providing `reg_addr`')

        self._reg_service = ru.zmq.Registry(uid='%s.reg' % self._uid,
                                            path=self._cfg.path)
        self._reg_service.start()

        self._cfg.reg_addr = self._reg_service.addr


    # --------------------------------------------------------------------------
    #
    def _connect_registry(self):

        if not self._cfg.reg_addr:
            self._cfg.reg_addr = self._reg_addr

        if not self._cfg.reg_addr:
            raise ValueError('session needs a registry address')

        self._reg = ru.zmq.RegistryClient(url=self._cfg.reg_addr)


    # --------------------------------------------------------------------------
    #
    def _init_cfg_from_scratch(self):

        # A primary session will at this point have a registry client connected
        # to its registry service.  Further, self._cfg will either be a config
        # name to be read from disk (`session_<cfg_name>.json`), or a dictionary
        # with a specific, user provided config.  From this information clean up
        # `self._cfg` and store it in the registry.  Also read resource configs
        # and store the in the registry as well.

        # NOTE: `cfg_name` and `cfg` are overloaded, the user cannot point to
        #       a predefined config and amend it at the same time.  This might
        #       be ok for the session, but introduces an API inconsistency.

        cfg_name = 'default'
        if isinstance(self._cfg, str):
            cfg_name  = self._cfg
            self._cfg = None

        # load the named config, merge provided config
        self._cfg = ru.Config('radical.pilot.session', name=cfg_name,
                                                       cfg=self._cfg)

        rcfgs = ru.Config('radical.pilot.resource', name='*', expand=False)
        self._rcfgs = ru.Config()

        for site in rcfgs:
            self._rcfgs[site] = ru.Config()
            for res, rcfg in rcfgs[site].items():
                self._rcfgs[site][res] = ResourceConfig(rcfg)


        self._rcfg  = ru.Config()  # the local resource config, if known

        # set essential config values for *this* specific session
        self._cfg['sid'] = self._uid

        pwd = os.getcwd()

        if self._cfg.base:
            self._cfg.base = os.path.abspath(self._cfg.base)
        else:
            self._cfg.base = pwd

        if self._cfg.path:
            self._cfg.path = os.path.abspath(self._cfg.path)
        else:
            self._cfg.path = '%s/%s' % (self._cfg.base, self._cfg.sid)

        if self._cfg.client_sandbox:
            self._cfg.client_sandbox = os.path.abspath(self._cfg.client_sandbox)
        else:
            self._cfg.client_sandbox = pwd

        # change RU defaults to point logfiles etc. to the session sandbox
        def_cfg             = ru.DefaultConfig()
        def_cfg.log_dir     = self._cfg.path
        def_cfg.report_dir  = self._cfg.path
        def_cfg.profile_dir = self._cfg.path

        self._prof = self._get_profiler(name=self._uid)
        self._rep  = self._get_reporter(name=self._uid)
        self._log  = self._get_logger  (name=self._uid,
                                        level=self._cfg.get('log_lvl'),
                                        debug=self._cfg.get('debug_lvl'))

        from . import version_detail as rp_version_detail
        self._log.info('radical.pilot version: %s', rp_version_detail)
        self._log.info('radical.utils version: %s', ru.version_detail)

        self._prof.prof('session_start', uid=self._uid)

        self._rep.info ('<<new session: ')
        self._rep.plain('[%s]' % self._uid)


    # --------------------------------------------------------------------------
    #
    def _init_cfg_from_dict(self):

        # A agent_0 session will read the configuration from agent_0.cfg and
        # pass it to the session.

        assert self._role == self._AGENT_0

        self._cfg = ru.Config(cfg=self._cfg)

        # we only have one resource config for the current resource
        self._rcfg  = ru.Config(cfg=self._cfg.resource_cfg)  # local config
        self._rcfgs = ru.Config()

        del self._cfg['resource_cfg']

        # set essential config values for *this* specific session
        pwd = os.getcwd()

        if self._cfg.base:
            self._cfg.base = os.path.abspath(self._cfg.base)
        else:
            self._cfg.base = pwd

        if self._cfg.path:
            self._cfg.path = os.path.abspath(self._cfg.path)
        else:
            self._cfg.path = pwd

        # change RU defaults to point logfiles etc. to the session sandbox
        def_cfg             = ru.DefaultConfig()
        def_cfg.log_dir     = self._cfg.path
        def_cfg.report_dir  = self._cfg.path
        def_cfg.profile_dir = self._cfg.path

        self._prof = self._get_profiler(name=self._uid)
        self._rep  = self._get_reporter(name=self._uid)
        self._log  = self._get_logger  (name=self._uid,
                                        level=self._cfg.get('log_lvl'),
                                        debug=self._cfg.get('debug_lvl'))

        from . import version_detail as rp_version_detail
        self._log.info('radical.pilot version: %s', rp_version_detail)
        self._log.info('radical.utils version: %s', ru.version_detail)

        self._prof.prof('session_start', uid=self._uid)


    # --------------------------------------------------------------------------
    #
    def _init_cfg_from_registry(self):

        # fetch config settings from the registry
        self._cfg   = ru.Config(cfg=self._reg['cfg'])
        self._rcfg  = ru.Config(cfg=self._reg['rcfg'])
        self._rcfgs = ru.Config(cfg=self._reg['rcfgs'])

        # change RU defaults to point logfiles etc. to the session sandbox
        # NOTE: this is racey: the first session in this process will win
        def_cfg             = ru.DefaultConfig()
        def_cfg.log_dir     = self._cfg.path
        def_cfg.report_dir  = self._cfg.path
        def_cfg.profile_dir = self._cfg.path

        self._prof = self._get_profiler(name=self._uid)
        self._rep  = self._get_reporter(name=self._uid)
        self._log  = self._get_logger  (name=self._uid,
                                        level=self._cfg.get('log_lvl'),
                                        debug=self._cfg.get('debug_lvl'))

        from . import version_detail as rp_version_detail
        self._log.info('radical.pilot version: %s', rp_version_detail)
        self._log.info('radical.utils version: %s', ru.version_detail)

        self._log.debug('Session(%s, %s)', self._uid, self._role)
        self._prof.prof('session_start', uid=self._uid)


    # --------------------------------------------------------------------------
    #
    def _start_heartbeat(self):

        # only primary and agent_0 sessions manage heartbeats
        assert self._role in [self._PRIMARY, self._AGENT_0]

        # start the embedded heartbeat pubsub bridge
        self._hb_pubsub = ru.zmq.PubSub('heartbeat_pubsub',
                                        cfg={'uid'    : 'heartbeat_pubsub',
                                             'type'   : 'pubsub',
                                             'log_lvl': 'debug',
                                             'path'   : self._cfg.path})
        self._hb_pubsub.start()
        time.sleep(1)

        # re-enable the test below if timing issues crop up
      # ru.zmq.test_pubsub(self._hb_pubsub.channel,
      #                    self._hb_pubsub.addr_pub,
      #                    self._hb_pubsub.addr_sub),

        # fill 'cfg.heartbeat' section
        self._cfg.heartbeat.addr_pub = str(self._hb_pubsub.addr_pub)
        self._cfg.heartbeat.addr_sub = str(self._hb_pubsub.addr_sub)

        # create a publisher for that channel to publish own heartbeat
        self._hb_pub = ru.zmq.Publisher(channel='heartbeat_pubsub',
                                        url=self._cfg.heartbeat.addr_pub,
                                        log=self._log,
                                        prof=self._prof)


        # --------------------------------------
        # start the heartbeat monitor, but first
        # define its callbacks
        def _hb_beat_cb():
            # called on every heartbeat: cfg.heartbeat.interval`
            # publish own heartbeat
            self._hb_pub.put('heartbeat', HeartbeatMessage(uid=self._uid))

            # also update proxy heartbeat
            if self._proxy:
                self._proxy.request('heartbeat', {'sid': self._uid})
        # --------------------------------------

        # --------------------------------------
        # called when some entity misses
        # heartbeats: `cfg.heartbeat.timeout`
        def _hb_term_cb(hb_uid):
            if self._cmgr:
                self._cmgr.close()
            return False
        # --------------------------------------

        # create heartbeat manager which monitors all components in this session
      # self._log.debug('hb %s from session', self._uid)
        self._hb = ru.Heartbeat(uid=self._uid,
                                timeout=self._cfg.heartbeat.timeout,
                                interval=self._cfg.heartbeat.interval,
                                beat_cb=_hb_beat_cb,
                                term_cb=_hb_term_cb,
                                log=self._log)
        self._hb.start()

        # --------------------------------------
        # subscribe to heartbeat msgs and inform
        # self._hb about every heartbeat
        def _hb_msg_cb(topic, msg):

            hb_msg = HeartbeatMessage(from_dict=msg)

            if hb_msg.uid != self._uid:
                self._hb.beat(uid=hb_msg.uid)
        # --------------------------------------

        ru.zmq.Subscriber(channel='heartbeat_pubsub',
                          topic='heartbeat',
                          url=self._cfg.heartbeat.addr_sub,
                          cb=_hb_msg_cb,
                          log=self._log,
                          prof=self._prof)


    # --------------------------------------------------------------------------
    #
    def _publish_cfg(self):

        # The primary session and agent_0 push their configs into the registry.
        # NOTE: proxy channels populate the registrie's `bridges` section

        assert self._role in [self._PRIMARY, self._AGENT_0]

        # push proxy, bridges, components and heartbeat subsections separately
        flat_cfg = copy.deepcopy(self._cfg)

        del flat_cfg['heartbeat']
        del flat_cfg['bridges']
        del flat_cfg['components']

        self._reg['cfg']        = flat_cfg
        self._reg['heartbeat']  = self._cfg.heartbeat
        self._reg['bridges']    = self._cfg.bridges  # proxy bridges
        self._reg['components'] = {}

        # if we have proxy channels, publish them in the bridges configs too
        if self._proxy_cfg:
            for channel in self._proxy_cfg:
                self._reg['bridges.%s' % channel] = self._proxy_cfg[channel]

        # primary sessions publish all known resource configs under `rcfgs`, the
        # agent_0 only publishes the *current* resource config under `rcfg`.
        if self._role == self._PRIMARY:
            self._reg['rcfg']  = dict()
            self._reg['rcfgs'] = self._rcfgs

        elif self._role == self._AGENT_0:
            self._reg['rcfg']  = self._rcfg
            self._reg['rcfgs'] = dict()


    # --------------------------------------------------------------------------
    #
    def _start_proxy(self):

        # A primary session will start a ZMQ proxy via which agents can connect
        # to the client.  It is also possible a proxy already exists and a proxy
        # address was passed to the ctor - in that case we will, obviously, not
        # start a proxy but just make sure the given one is being used.

        assert self._role == self._PRIMARY

        # check if an external proxy was epcified for the session.
        if self._proxy_url:
            self._log.debug('use proxy at %s' % self._proxy_url)
            return

       # check if an external proxy was specified in the environment
        elif 'RADICAL_PILOT_PROXY_URL' in os.environ:
            self._proxy_url = os.environ['RADICAL_PILOT_PROXY_URL']
            self._log.debug('found proxy at %s' % self._proxy_url)

        # no luck - start an embedded proxy
        else:
            self._proxy_event  = mt.Event()
            self._proxy_thread = mt.Thread(target=self._run_proxy)
            self._proxy_thread.daemon = True
            self._proxy_thread.start()

            self._proxy_event.wait()


        assert self._proxy_url

        # the proxy url becomes part of the session cfg
        self._cfg.proxy_url = self._proxy_url

        self._rep.info ('<<zmq proxy  : ')
        self._rep.plain('[%s]' % self._proxy_url)

        # configure proxy channels
        try:
            self._proxy = ru.zmq.Client(url=self._cfg.proxy_url)
            self._proxy_cfg = self._proxy.request('register', {'sid':self._uid})

        except:
            self._log.exception('%s: failed to start proxy', self._role)
            raise


    # --------------------------------------------------------------------------
    #
    def _connect_proxy(self):

        assert self._role == self._AGENT_0

        # make sure we have a proxy address to use
        assert self._cfg.proxy_url

        # query the proxy service to fetch proxy cfg created by primary session
        self._proxy = ru.zmq.Client(url=self._cfg.proxy_url)
        self._proxy_cfg = self._proxy.request('lookup', {'sid': self._uid})
        self._log.debug('proxy response: %s', self._proxy_cfg)


    # ----------------------------------------------------------------------
    def crosswire_pubsub(self, src, tgt, from_proxy):

        # we only forward messages which have either no origin set (in this case
        # this method sets the origin), or whose origin is the same as
        # configured when crosswiring the channels (either 'client' or the pilot
        # ID).  Also, the messages need to have the `forward` flag set.

        path = self._cfg.path
        reg  = self._reg

        url_sub = reg['bridges.%s.addr_sub' % src.lower()]
        url_pub = reg['bridges.%s.addr_pub' % tgt.lower()]

<<<<<<< HEAD
        self._log.debug_9('XXX cfg fwd for topic:%s to %s', src, tgt)
        self._log.debug_9('XXX cfg fwd for %s to %s', url_sub, url_pub)
=======
      # self._log.debug('XXX cfg fwd for topic:%s to %s', src, tgt)
      # self._log.debug('XXX cfg fwd for %s to %s', url_sub, url_pub)
>>>>>>> a36a02b7

        publisher = ru.zmq.Publisher(channel=tgt, path=path, url=url_pub,
                                     log=self._log, prof=self._prof)

        def pubsub_fwd(topic, msg):

            if 'origin' not in msg:
                msg['origin'] = self._module

            if from_proxy:

                # all messages *from* the proxy are forwarded - but not the ones
                # which originated in *this* module in the first place.

                if msg['origin'] == self._module:
                    self._log.debug_9('XXX >=! fwd %s to topic:%s: %s', src, tgt, msg)
                    return

                self._log.debug_9('XXX >=> fwd %s to topic:%s: %s', src, tgt, msg)
                publisher.put(tgt, msg)

            else:

                # only forward messages which have the respective flag set
                if not msg.get('fwd'):
                    self._log.debug_9('XXX =>! fwd %s to %s: %s [%s - %s]', src,
                                      tgt, msg, msg['origin'], self._module)
                    return

                # only forward all messages which originated in *this* module.
                if not msg['origin'] == self._module:
                    self._log.debug_9('XXX =>| fwd %s to topic:%s: %s', src, tgt, msg)
                    return

<<<<<<< HEAD
                self._log.debug_9('XXX =>> fwd %s to topic:%s: %s', src, tgt, msg)
=======
                # avoid message loops (forward only once)
                msg['fwd'] = False

              # self._log.debug('XXX =>> fwd %s to topic:%s: %s', src, tgt, msg)
>>>>>>> a36a02b7
                publisher.put(tgt, msg)


        ru.zmq.Subscriber(channel=src, topic=src, path=path, cb=pubsub_fwd,
                          url=url_sub, log=self._log, prof=self._prof)


    # --------------------------------------------------------------------------
    #
    def _crosswire_proxy(self):

        # - forward local ctrl  pubsub messages to proxy control pubsub
        # - forward local state pubsub messages to proxy state   pubsub
        # - forward local task  queue  messages to proxy task    queue
        #
        # - forward proxy ctrl  pubsub messages to local control pubsub
        # - forward proxy state pubsub messages to local state   pubsub
        # - forward proxy task  queue  messages to local task    queue
        #
        # The local task queue endpoints differ for primary session and agent_0
        #
        # - primary:
        #   - forward from AGENT_STAGING_INPUT_PENDING_QUEUE
        #   - forward to   TMGR_STAGING_OUTPUT_PENDING_QUEUE
        #
        # - agent_0:
        #   - forward to   AGENT_STAGING_INPUT_PENDING_QUEUE
        #   - forward from TMGR_STAGING_OUTPUT_PENDING_QUEUE
        #
        # NOTE: the primary session task queues don't live in the session itself
        #       but are owned by the task manager instead - it will trigger the
        #       crosswire once the queues are created.

        assert self._role in [self._PRIMARY, self._AGENT_0]

        self.crosswire_pubsub(src=rpc.CONTROL_PUBSUB,
                              tgt=rpc.PROXY_CONTROL_PUBSUB,
                              from_proxy=False)
        self.crosswire_pubsub(src=rpc.PROXY_CONTROL_PUBSUB,
                              tgt=rpc.CONTROL_PUBSUB,
                              from_proxy=True)

        self.crosswire_pubsub(src=rpc.STATE_PUBSUB,
                              tgt=rpc.PROXY_STATE_PUBSUB,
                              from_proxy=False)
        self.crosswire_pubsub(src=rpc.PROXY_STATE_PUBSUB,
                              tgt=rpc.STATE_PUBSUB,
                              from_proxy=True)


    # --------------------------------------------------------------------------
    #
    def _init_rm(self):

        # import locally to avoid circular imports
        from .agent.resource_manager import ResourceManager

        rname    = self._rcfg.resource_manager
        self._rm = ResourceManager.create(name=rname,
                                          cfg=self._cfg,
                                          rcfg=self._rcfg,
                                          log=self._log, prof=self._prof)

        import pprint
        self._log.debug(pprint.pformat(self._rm.info))


    # --------------------------------------------------------------------------
    #
    def get_rm(self):

        return self._rm


    # --------------------------------------------------------------------------
    #
    def _start_components(self):

        assert self._role in [self._PRIMARY, self._AGENT_0, self._AGENT_N]

        # primary sessions and agents have a component manager which also
        # manages heartbeat.  'self._cmgr.close()` should be called during
        # termination
        self._cmgr = rpu.ComponentManager(self.uid, self.reg_addr, self._uid)
        self._cmgr.start_bridges(self._cfg.bridges)
        self._cmgr.start_components(self._cfg.components)


    # --------------------------------------------------------------------------
    # context manager `with` clause
    #
    def __enter__(self):
        return self

    def __exit__(self, exc_type, exc_value, traceback):
        self.close()


    # --------------------------------------------------------------------------
    #
    def close(self, **kwargs):
        """Close the session.

        All subsequent attempts access objects attached to the session will
        result in an error. If cleanup is set to True, the session data is
        removed from the database.

        Arguments:
            terminate (bool, optional): Shut down all pilots associated with the
                session.
            download (bool, optional): Fetch pilot profiles and database
                entries.
        """

        # close only once
        if self._closed:
            return

        if self._role == self._PRIMARY:
            self._rep.info('closing session %s' % self._uid)

        self._log.debug("session %s closing", self._uid)
        self._prof.prof("session_close", uid=self._uid)

        # Merge kwargs with current defaults stored in self._close_options
        self._close_options.update(kwargs)
        self._close_options.verify()

        # to call for `_verify` method and to convert attributes
        # to their types if needed (but None value will stay if it is set)

        options = self._close_options

        if options.terminate:
            # terminate all components
            if self._role == self._PRIMARY:
                self._ctrl_pub.put(rpc.CONTROL_PUBSUB, {'cmd': 'terminate',
                                                        'arg': None})

        for tmgr_uid, tmgr in self._tmgrs.items():
            self._log.debug("session %s closes tmgr   %s", self._uid, tmgr_uid)
            tmgr.close()
            self._log.debug("session %s closed tmgr   %s", self._uid, tmgr_uid)

        for pmgr_uid, pmgr in self._pmgrs.items():
            self._log.debug("session %s closes pmgr   %s", self._uid, pmgr_uid)
            pmgr.close(terminate=options.terminate)
            self._log.debug("session %s closed pmgr   %s", self._uid, pmgr_uid)

        if self._cmgr:
            self._cmgr.close()

        # stop heartbeats
        if self._hb:
            self._hb.stop()
            self._hb_pubsub.stop()

        if self._proxy:

            if self._role == self._PRIMARY:
                try:
                    self._log.debug('session %s closes service', self._uid)
                    self._proxy.request('unregister', {'sid': self._uid})
                except:
                    pass

            if self._role in [self._PRIMARY, self._AGENT_0]:
                self._proxy.close()
                self._proxy = None

        self._log.debug("session %s closed", self._uid)
        self._prof.prof("session_stop", uid=self._uid)
        self._prof.close()

        self._closed = True

        # after all is said and done, we attempt to download the pilot log- and
        # profiles, if so wanted
        if options.download:

            self._prof.prof("session_fetch_start", uid=self._uid)
            self._log.debug('start download')
            tgt = self._cfg.base
            self.fetch_profiles(tgt=tgt)
            self.fetch_logfiles(tgt=tgt)

            self._prof.prof("session_fetch_stop", uid=self._uid)

        if self._role == self._PRIMARY:

            # stop registry
            self._reg.close()
            self._reg_service.stop()  # this will dump registry

            self._t_stop = time.time()
            self._rep.info('<<session lifetime: %.1fs'
                          % (self._t_stop - self._t_start))
            self._rep.ok('>>ok\n')


    # --------------------------------------------------------------------------
    #
    def _run_proxy(self):

        proxy = Proxy(path=self._cfg.path)

        try:
            proxy.start()

            self._proxy_url = proxy.addr
            self._proxy_event.set()

            # run forever until process is interrupted or killed
            proxy.wait()

        finally:
            proxy.stop()
            proxy.wait()


    # --------------------------------------------------------------------------
    #
    def as_dict(self):
        """Returns a Python dictionary representation of the object."""

        object_dict = {
            'uid'      : self._uid,
            'proxy_url': str(self.proxy_url),
            'cfg'      : copy.deepcopy(self._cfg)
        }
        return object_dict


    # --------------------------------------------------------------------------
    #
    @property
    def reg_addr(self):
        return self._cfg.reg_addr


    # --------------------------------------------------------------------------
    #
    @property
    def uid(self):
        return self._uid


    # --------------------------------------------------------------------------
    #
    @property
    def path(self):
        return self._cfg.path


    # --------------------------------------------------------------------------
    #
    @property
    def base(self):
        return self._cfg.base


    # --------------------------------------------------------------------------
    #
    @property
    def proxy_url(self):
        return self._cfg.proxy_url


    # --------------------------------------------------------------------------
    #
    @property
    def cfg(self):
        return self._cfg


    # --------------------------------------------------------------------------
    #
    @property
    def rcfgs(self):
        return self._rcfgs


    # --------------------------------------------------------------------------
    #
    @property
    def rcfg(self):
        return self._rcfg


    # --------------------------------------------------------------------------
    #
    @property
    def cmgr(self):
        return self._cmgr


    # --------------------------------------------------------------------------
    #
    def _get_logger(self, name, level=None, debug=None):
        """Get the Logger instance.

        This is a thin wrapper around `ru.Logger()` which makes sure that
        log files end up in a separate directory with the name of `session.uid`.
        """
        log = ru.Logger(name=name, ns='radical.pilot', path=self._cfg.path,
                         targets=['.'], level=level, debug=debug)

        return log


    # --------------------------------------------------------------------------
    #
    def _get_reporter(self, name):
        """Get the Reporter instance.

        This is a thin wrapper around `ru.Reporter()` which makes sure that
        log files end up in a separate directory with the name of `session.uid`.
        """

        if not self._reporter:

            enabled = ru.get_env_ns('report', 'radical.pilot', 'false').lower()

            if enabled in ['1', 'true', 'on']:
                enabled = True
            else:
                enabled = False

            self._reporter = ru.Reporter(name=name, ns='radical.pilot',
                                         path=self._cfg.path, enabled=enabled)
        return self._reporter


    # --------------------------------------------------------------------------
    #
    def _get_profiler(self, name):
        """Get the Profiler instance.

        This is a thin wrapper around `ru.Profiler()` which makes sure that
        log files end up in a separate directory with the name of `session.uid`.
        """

        prof = ru.Profiler(name=name, ns='radical.pilot', path=self._cfg.path)

        return prof


    # --------------------------------------------------------------------------
    #
    def inject_metadata(self, metadata):
        """Insert (experiment) metadata into an active session.

        RP stack version info always get added.
        """

        if not isinstance(metadata, dict):
            raise Exception("Session metadata should be a dict!")

        # FIXME MONGODB: to json
      # if self._dbs and self._dbs._c:
      #     self._dbs._c.update({'type'  : 'session',
      #                          "uid"   : self.uid},
      #                         {"$push" : {"metadata": metadata}})


    # --------------------------------------------------------------------------
    #
    def _register_pmgr(self, pmgr):

        self._pmgrs[pmgr.uid] = pmgr


  # # --------------------------------------------------------------------------
  # #
  # def _reconnect_pmgr(self, pmgr):
  #
  #     if not self._dbs.get_pmgrs(pmgr_ids=pmgr.uid):
  #         raise ValueError('could not reconnect to pmgr %s' % pmgr.uid)
  #
  #     self._pmgrs[pmgr.uid] = pmgr
  #
  #
    # --------------------------------------------------------------------------
    #
    def list_pilot_managers(self):
        """Get PilotManager instances.

        Lists the unique identifiers of all :class:`radical.pilot.PilotManager`
        instances associated with this session.

        Returns:
            list[str]: A list of :class:`radical.pilot.PilotManager` uids.

        """

        return list(self._pmgrs.keys())


    # --------------------------------------------------------------------------
    #
    def get_pilot_managers(self, pmgr_uids=None):
        """Get known PilotManager(s).

        Arguments:
            pmgr_uids (str | Iterable[str], optional): uids of the PilotManagers
                we want.

        Returns:
            radical.pilot.PilotManager | list[radical.pilot.PilotManager]: One
                or more `radical.pilot.PilotManager` objects.

        """

        return_scalar = False
        if isinstance(pmgr_uids, str):
            pmgr_uids     = [pmgr_uids]
            return_scalar = True

        if pmgr_uids: pmgrs = [self._pmgrs[uid] for uid in pmgr_uids]
        else        : pmgrs =  list(self._pmgrs.values())

        if return_scalar: return pmgrs[0]
        else            : return pmgrs


    # --------------------------------------------------------------------------
    #
    def _register_tmgr(self, tmgr):

        self._tmgrs[tmgr.uid] = tmgr


  # # --------------------------------------------------------------------------
  # #
  # def _reconnect_tmgr(self, tmgr):
  #
  #     if not self._dbs.get_tmgrs(tmgr_ids=tmgr.uid):
  #         raise ValueError('could not reconnect to tmgr %s' % tmgr.uid)
  #
  #     self._tmgrs[tmgr.uid] = tmgr
  #
  #
    # --------------------------------------------------------------------------
    #
    def list_task_managers(self):
        """Get TaskManager identifiers.

        Lists the unique identifiers of all :class:`radical.pilot.TaskManager`
        instances associated with this session.

        Returns:
            list[str]: A list of :class:`radical.pilot.TaskManager` uids.

        """

        return list(self._tmgrs.keys())


    # --------------------------------------------------------------------------
    #
    def get_task_managers(self, tmgr_uids=None):
        """Get known TaskManager(s).

        Arguments:
            tmgr_uids (str | list[str]): uids of the TaskManagers we want

        Returns:
            radical.pilot.TaskManager | list[radical.pilot.TaskManager]:
                One or more `radical.pilot.TaskManager` objects.

        """

        return_scalar = False
        if not isinstance(tmgr_uids, list):
            tmgr_uids     = [tmgr_uids]
            return_scalar = True

        if tmgr_uids: tmgrs = [self._tmgrs[uid] for uid in tmgr_uids]
        else        : tmgrs =  list(self._tmgrs.values())

        if return_scalar: return tmgrs[0]
        else            : return tmgrs


    # --------------------------------------------------------------------------
    #
    def list_resources(self):
        """Get list of known resource labels.

        Returns a list of known resource labels which can be used in a pilot
        description.
        """

        resources = list()
        for domain in self._rcfgs:
            for host in self._rcfgs[domain]:
                resources.append('%s.%s' % (domain, host))

        return sorted(resources)


    # --------------------------------------------------------------------------
    #
    def get_resource_config(self, resource, schema=None):
        """Returns a dictionary of the requested resource config."""

        site, res = resource.split('.', 1)
        if site not in self._rcfgs:
            raise RuntimeError("Resource site '%s' is unknown." % site)

        if res not in self._rcfgs[site]:
            raise RuntimeError("Resource label '%s' unknown." % res)

        if not schema:
            schema = self._rcfgs[site][res]['default_schema']

        if not schema:
            from_dict = self._rcfgs[site][res]
            from_dict.label = resource
            return ResourceConfig(from_dict=from_dict)

        if schema not in self._rcfgs[site][res]['schemas']:
            raise RuntimeError("schema %s unknown for resource %s"
                              % (schema, resource))

        rcfg = ResourceConfig(from_dict=self._rcfgs[site][res])
        scfg = rcfg['schemas'][schema]

        ru.dict_merge(rcfg, scfg, ru.OVERWRITE)

        if 'resource_manager' in rcfg:
            # import locally to avoid circular imports
            from .agent.resource_manager import ResourceManager

            rm = ResourceManager.get_manager(rcfg['resource_manager'])
            if rm and rm.batch_started():
                rcfg.update(ENDPOINTS_DEFAULT)

        rcfg.label = resource

        rcfg.verify()

        return rcfg



    # --------------------------------------------------------------------------
    #
    def fetch_profiles(self, tgt=None):

        return rpu.fetch_profiles(self._uid, tgt=tgt, skip_existing=True,
                                  rep=self._rep)


    # --------------------------------------------------------------------------
    #
    def fetch_logfiles(self, tgt=None):

        return rpu.fetch_logfiles(self._uid, tgt=tgt, skip_existing=True,
                                  rep=self._rep)


    # --------------------------------------------------------------------------
    #
    def _get_client_sandbox(self):
        """Client sandbox path.

        For the session in the client application, this is `os.getcwd()`.  For
        the session in any other component, specifically in pilot components,
        the client sandbox needs to be read from the session config (or pilot
        config).  The latter is not yet implemented, so the pilot can not yet
        interpret client sandboxes.  Since pilot-side staging to and from the
        client sandbox is not yet supported anyway, this seems acceptable
        (FIXME).
        """

        return self._cache['client_sandbox']


    # --------------------------------------------------------------------------
    #
    def _get_resource_sandbox(self, pilot):
        """Global RP sandbox.

        For a given pilot dict, determine the global RP sandbox, based on the
        pilot's 'resource' attribute.
        """

        # FIXME: this should get 'resource, schema=None' as parameters

        resource = pilot['description'].get('resource')
        schema   = pilot['description'].get('access_schema')

        if not resource:
            raise ValueError('Cannot get pilot sandbox w/o resource target')

        # the global sandbox will be the same for all pilots on any resource, so
        # we cache it
        with self._cache_lock:

            if resource not in self._cache['resource_sandbox']:

                # cache miss -- determine sandbox and fill cache
                rcfg   = self.get_resource_config(resource, schema)
                fs_url = ru.Url(rcfg['filesystem_endpoint'])

                # Get the sandbox from either the pilot_desc or resource conf
                sandbox_raw = pilot['description'].get('sandbox')
                if not sandbox_raw:
                    sandbox_raw = rcfg.get('default_remote_workdir', "$PWD")


                # we may need to replace pat elements with data from the pilot
                # description
                if '%' in sandbox_raw:
                    # expand from pilot description
                    expand = dict()
                    for k, v in pilot['description'].items():
                        if v is None:
                            v = ''
                        if k == 'project':
                            if '_' in v and 'ornl' in resource:
                                v = v.split('_')[0]
                            elif '-' in v and 'ncsa' in resource:
                                v = v.split('-')[0]
                        expand['pd.%s' % k] = v
                        if isinstance(v, str):
                            expand['pd.%s' % k.upper()] = v.upper()
                            expand['pd.%s' % k.lower()] = v.lower()
                        else:
                            expand['pd.%s' % k.upper()] = v
                            expand['pd.%s' % k.lower()] = v
                    sandbox_raw = sandbox_raw % expand


                # If the sandbox contains expandables, we need to resolve those
                # remotely.
                #
                # NOTE: this will only work for (gsi)ssh or similar shell
                #       based access mechanisms
                if '$' not in sandbox_raw:
                    # no need to expand further
                    sandbox_base = sandbox_raw

                else:
                    # FIXME "remote sandbox expansion not yet supported"
                    out, err, ret = ru.sh_callout(' echo "WORKDIR: %s"' %
                                                 sandbox_raw, shell=True)
                    if ret or 'WORKDIR:' not in out:
                        raise RuntimeError("workdir expansion failed: %s [%s]"
                                           % (out, err))

                    sandbox_base = out.split(":")[1].strip()
                    self._log.debug("sandbox base %s", sandbox_base)

                # at this point we have determined the remote 'pwd' - the
                # global sandbox is relative to it.
                fs_url.path = "%s/radical.pilot.sandbox" % sandbox_base

                # before returning, keep the URL string in cache
                self._cache['resource_sandbox'][resource] = fs_url

            return self._cache['resource_sandbox'][resource]


    # --------------------------------------------------------------------------
    #
    def _get_session_sandbox(self, pilot):

        # FIXME: this should get 'resource, schema=None' as parameters

        resource = pilot['description'].get('resource')

        if not resource:
            raise ValueError('Cannot get session sandbox w/o resource target')

        with self._cache_lock:

            if resource not in self._cache['session_sandbox']:

                # cache miss
                resource_sandbox      = self._get_resource_sandbox(pilot)
                session_sandbox       = ru.Url(resource_sandbox)
                session_sandbox.path += '/%s' % self.uid

                self._cache['session_sandbox'][resource] = session_sandbox

            return self._cache['session_sandbox'][resource]


    # --------------------------------------------------------------------------
    #
    def _get_pilot_sandbox(self, pilot):

        # FIXME: this should get 'pid, resource, schema=None' as parameters

        pilot_sandbox = pilot.get('pilot_sandbox')
        if str(pilot_sandbox):
            return ru.Url(pilot_sandbox)

        pid = pilot['uid']
        with self._cache_lock:

            if pid not in self._cache['pilot_sandbox']:

                # cache miss
                session_sandbox     = self._get_session_sandbox(pilot)
                pilot_sandbox       = ru.Url(session_sandbox)
                pilot_sandbox.path += '/%s/' % pilot['uid']

                self._cache['pilot_sandbox'][pid] = pilot_sandbox

            return self._cache['pilot_sandbox'][pid]


    # --------------------------------------------------------------------------
    #
    def _get_endpoint_fs(self, pilot):

        # FIXME: this should get 'resource, schema=None' as parameters

        resource = pilot['description'].get('resource')

        if not resource:
            raise ValueError("Can't get fs-endpoint w/o resource target")

        with self._cache_lock:

            if resource not in self._cache['endpoint_fs']:

                # cache miss
                resource_sandbox  = self._get_resource_sandbox(pilot)
                endpoint_fs       = ru.Url(resource_sandbox)
                endpoint_fs.path  = ''

                self._cache['endpoint_fs'][resource] = endpoint_fs

            return self._cache['endpoint_fs'][resource]


    # --------------------------------------------------------------------------
    #
    def _get_task_sandbox(self, task, pilot):

        # If a sandbox is specified in the task description, then interpret
        # relative paths as relativet to the pilot sandbox.

        # task sandboxes are cached in the task dict
        task_sandbox = task.get('task_sandbox')
        if task_sandbox:
            return task_sandbox

        # specified in description?
        if not task_sandbox:
            sandbox  = task['description'].get('sandbox')
            if sandbox:
                task_sandbox = ru.Url(self._get_pilot_sandbox(pilot))
                if sandbox[0] == '/':
                    task_sandbox.path = sandbox
                else:
                    task_sandbox.path += '/%s/' % sandbox

        # default
        if not task_sandbox:
            task_sandbox = ru.Url(self._get_pilot_sandbox(pilot))
            task_sandbox.path += "/%s/" % task['uid']

        # cache
        task['task_sandbox'] = str(task_sandbox)

        return task_sandbox


    # --------------------------------------------------------------------------
    #
    def _get_jsurl(self, pilot):
        """Get job service endpoint and hop URL for pilot's target resource."""

        resrc   = pilot['description']['resource']
        schema  = pilot['description']['access_schema']
        rcfg    = self.get_resource_config(resrc, schema)

        js_url  = ru.Url(rcfg.get('job_manager_endpoint'))
        js_hop  = ru.Url(rcfg.get('job_manager_hop') or js_url)

        # make sure the js_hop url points to an interactive access
        # TODO: this is an unreliable heuristics - we should require the js_hop
        #       URL to be specified in the resource configs.
        if   '+gsissh' in js_hop.schema or \
             'gsissh+' in js_hop.schema    : js_hop.schema = 'gsissh'
        elif '+ssh'    in js_hop.schema or \
             'ssh+'    in js_hop.schema    : js_hop.schema = 'ssh'
        else                               : js_hop.schema = 'fork'

        return js_url, js_hop


# ------------------------------------------------------------------------------
<|MERGE_RESOLUTION|>--- conflicted
+++ resolved
@@ -711,13 +711,8 @@
         url_sub = reg['bridges.%s.addr_sub' % src.lower()]
         url_pub = reg['bridges.%s.addr_pub' % tgt.lower()]
 
-<<<<<<< HEAD
-        self._log.debug_9('XXX cfg fwd for topic:%s to %s', src, tgt)
-        self._log.debug_9('XXX cfg fwd for %s to %s', url_sub, url_pub)
-=======
-      # self._log.debug('XXX cfg fwd for topic:%s to %s', src, tgt)
-      # self._log.debug('XXX cfg fwd for %s to %s', url_sub, url_pub)
->>>>>>> a36a02b7
+        self._log.debug_5('XXX cfg fwd for topic:%s to %s', src, tgt)
+        self._log.debug_5('XXX cfg fwd for %s to %s', url_sub, url_pub)
 
         publisher = ru.zmq.Publisher(channel=tgt, path=path, url=url_pub,
                                      log=self._log, prof=self._prof)
@@ -752,14 +747,11 @@
                     self._log.debug_9('XXX =>| fwd %s to topic:%s: %s', src, tgt, msg)
                     return
 
-<<<<<<< HEAD
                 self._log.debug_9('XXX =>> fwd %s to topic:%s: %s', src, tgt, msg)
-=======
+
                 # avoid message loops (forward only once)
                 msg['fwd'] = False
 
-              # self._log.debug('XXX =>> fwd %s to topic:%s: %s', src, tgt, msg)
->>>>>>> a36a02b7
                 publisher.put(tgt, msg)
 
 
