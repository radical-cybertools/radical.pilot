--- conflicted
+++ resolved
@@ -1027,14 +1027,12 @@
         """Get known PilotManager(s).
 
         Arguments:
-<<<<<<< HEAD
-            pmgr_uids (str | list[str]): uids of the PilotManagers we want.
-=======
-            pmgr_uids (str | Iterable[str], optional): Unique identifier of the PilotManager(s) we want.
->>>>>>> 3059eb8a
+            pmgr_uids (str | Iterable[str], optional): uids of the PilotManagers
+                we want.
 
         Returns:
-            radical.pilot.PilotManager | list[radical.pilot.PilotManager]: One or more `radical.pilot.PilotManager` objects.
+            radical.pilot.PilotManager | list[radical.pilot.PilotManager]: One
+                or more `radical.pilot.PilotManager` objects.
 
         """
 
