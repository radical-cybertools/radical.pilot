--- conflicted
+++ resolved
@@ -911,13 +911,8 @@
             if resource not in self._cache['session_sandbox']:
 
                 # cache miss
-<<<<<<< HEAD
-                resource_sandbox = self._get_resource_sandbox(pilot)
-                session_sandbox  = rs.Url(resource_sandbox)
-=======
                 resource_sandbox      = self._get_resource_sandbox(pilot)
                 session_sandbox       = rs.Url(resource_sandbox)
->>>>>>> f44bbd11
                 session_sandbox.path += '/%s' % self.uid
 
                 with self._cache_lock:
