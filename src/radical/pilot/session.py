--- conflicted
+++ resolved
@@ -168,38 +168,6 @@
         self._created       = time.time()
         self._close_options = _CloseOptions(close_options)
         self._close_options.verify()
-<<<<<<< HEAD
-
-        self._proxy    = None    # proxy client instance
-        self._reg      = None    # registry client instance
-        self._pmgrs    = dict()  # map IDs to pmgr instances
-        self._tmgrs    = dict()  # map IDs to tmgr instances
-        self._cmgr     = None    # only primary sessions have a cmgr
-
-        # this session is either living in the client applicatio or lives in the
-        # scope of a pilot.  In the latter case we expect `RP_PILOT_ID` to be
-        # set - we derive the session module scope from that env variable.
-        self._module = os.environ.get('RP_PILOT_ID', 'client')
-
-        # non-primary sessions need a uid!
-        if self._role != self._PRIMARY and not self._uid:
-            raise ValueError('non-primary session needs UID (%s)' % self._role)
-
-        # initialization is different for each session type
-        # NOTE: we could refactor this to session sub-classes
-        if self._role == self._PRIMARY:
-
-            # if user did not set a uid, we need to generate a new ID
-            if not self._uid:
-                self._uid = ru.generate_id('rp.session', mode=ru.ID_PRIVATE)
-
-            self._init_primary()
-
-
-        elif self._role == self._AGENT_0:
-
-            self._init_agent_0()
-=======
 
         self._proxy    = None    # proxy client instance
         self._reg      = None    # registry client instance
@@ -440,15 +408,14 @@
 
         if not self._cfg.client_sandbox:
             self._cfg.client_sandbox = pwd
->>>>>>> ef06deb3
-
-
-        elif self._role == self._AGENT_N:
-
-<<<<<<< HEAD
-            self._init_agent_n()
-
-=======
+
+
+        # change RU defaults to point logfiles etc. to the session sandbox
+        def_cfg             = ru.DefaultConfig()
+        def_cfg.log_dir     = self._cfg.path
+        def_cfg.report_dir  = self._cfg.path
+        def_cfg.profile_dir = self._cfg.path
+
         self._prof = self._get_profiler(name=self._uid)
         self._rep  = self._get_reporter(name=self._uid)
         self._log  = self._get_logger  (name=self._uid,
@@ -503,16 +470,13 @@
         self._log  = self._get_logger  (name=self._uid,
                                         level=self._cfg.get('log_lvl'),
                                         debug=self._cfg.get('debug_lvl'))
->>>>>>> ef06deb3
-
-        else:
-
-            self._init_default()
-
-<<<<<<< HEAD
-=======
+
+        from . import version_detail as rp_version_detail
+        self._log.info('radical.pilot version: %s', rp_version_detail)
+        self._log.info('radical.saga  version: %s', rs.version_detail)
+        self._log.info('radical.utils version: %s', ru.version_detail)
+
         self._prof.prof('session_start', uid=self._uid)
->>>>>>> ef06deb3
 
 
     # --------------------------------------------------------------------------
@@ -542,227 +506,6 @@
         self._log.info('radical.saga  version: %s', rs.version_detail)
         self._log.info('radical.utils version: %s', ru.version_detail)
 
-<<<<<<< HEAD
-        # at this point we have a bridge connection, logger, etc, and are done
-        self._prof.prof('session_ok', uid=self._uid)
-
-        if self._role == self._PRIMARY:
-            self._rep.ok('>>ok\n')
-
-        assert(self._reg)
-
-
-    # --------------------------------------------------------------------------
-    #
-    def _init_primary(self):
-
-        # The primary session
-        #   - reads session config files
-        #   - reads resource config files
-        #   - starts the client side registry service
-        #   - pushes the configs into that registry
-        #   - pushes bridge and component configs into that registry
-        #   - starts a ZMQ proxy (or ensures one is up and running)
-
-        # we still call `_init_cfg` to complete missing config settings
-        # FIXME: completion only needed by `PRIMARY`
-        self._init_cfg_from_scratch()
-
-        # primary sessions create a registry service
-        self._start_registry()
-        self._connect_registry()
-
-        # only primary sessions start and initialize the proxy service
-        self._start_proxy()
-
-        # start heartbeat channel
-        self._start_heartbeat()
-
-        # push the session config into the registry
-        self._publish_cfg()
-
-        # start bridges and components
-        self._start_components()
-
-        # primary session hooks into the control pubsub
-        bcfg = self._reg['bridges.%s' % rpc.CONTROL_PUBSUB]
-        self._ctrl_pub = ru.zmq.Publisher(channel=rpc.CONTROL_PUBSUB,
-                                          url=bcfg['addr_pub'],
-                                          log=self._log,
-                                          prof=self._prof)
-
-        # crosswire local channels and proxy channels
-        self._crosswire_proxy()
-
-
-    # --------------------------------------------------------------------------
-    #
-    def _init_agent_0(self):
-
-        # The agent_0 session expects the `cfg` parameter to contain the
-        # complete agent config!
-        #
-        #   - starts the agent side registry service
-        #   - separates
-        #     - session config (== agent config)
-        #     - bridge configs
-        #     - component configs
-        #     - resource config
-        #   - pushes them all into the registry
-        #   - connects to the ZMQ proxy for client/agent communication
-        #   - start agent components
-
-        self._init_cfg_from_dict()
-        self._start_registry()
-        self._connect_registry()
-        self._connect_proxy()
-        self._start_heartbeat()
-        self._publish_cfg()
-        self._start_components()
-        self._crosswire_proxy()
-
-
-    # --------------------------------------------------------------------------
-    #
-    def _init_agent_n(self):
-
-        # The agent_n session fetch their config from agent_0 registry
-        #
-        #   - connect to registry
-        #   - fetch config from registry
-        #   - start agent components
-
-        self._connect_registry()
-        self._init_cfg_from_registry()
-        self._start_components()
-
-
-    # --------------------------------------------------------------------------
-    #
-    def _init_default(self):
-
-        # sub-agents and components connect to an existing registry (owned by
-        # the `primary` session or `agent_0`) and load config settings from
-        # there.
-
-        self._connect_registry()
-        self._init_cfg_from_registry()
-
-
-    # --------------------------------------------------------------------------
-    #
-    def _start_registry(self):
-
-        # make sure that no other registry is used
-        if self._reg_addr:
-            raise ValueError('cannot start registry when providing `reg_addr`')
-
-        self._reg_service = ru.zmq.Registry(uid='%s.reg' % self._uid,
-                                            path=self._cfg.path)
-        self._reg_service.start()
-
-        self._cfg.reg_addr = self._reg_service.addr
-
-
-    # --------------------------------------------------------------------------
-    #
-    def _connect_registry(self):
-
-        if not self._cfg.reg_addr:
-            self._cfg.reg_addr = self._reg_addr
-
-        if not self._cfg.reg_addr:
-            raise ValueError('session needs a registry address')
-
-        self._reg = ru.zmq.RegistryClient(url=self._cfg.reg_addr)
-
-
-    # --------------------------------------------------------------------------
-    #
-    def _init_cfg_from_scratch(self):
-
-        # A primary session will at this point have a registry client connected
-        # to its registry service.  Further, self._cfg will either be a config
-        # name to be read from disk (`session_<cfg_name>.json`), or a dictionary
-        # with a specific, user provided config.  From this information clean up
-        # `self._cfg` and store it in the registry.  Also read resource configs
-        # and store the in the registry as well.
-
-        # NOTE: `cfg_name` and `cfg` are overloaded, the user cannot point to
-        #       a predefined config and amend it at the same time.  This might
-        #       be ok for the session, but introduces an API inconsistency.
-
-        cfg_name = 'default'
-        if isinstance(self._cfg, str):
-            cfg_name  = self._cfg
-            self._cfg = None
-
-        # load the named config, merge provided config
-        self._cfg = ru.Config('radical.pilot.session', name=cfg_name,
-                                                       cfg=self._cfg)
-
-        rcfgs = ru.Config('radical.pilot.resource', name='*', expand=False)
-        rcfgs_ext = {}
-
-        for site in rcfgs:
-            rcfgs_ext[site] = {}
-            for res, rcfg in rcfgs[site].items():
-                rcfgs_ext[site][res] = {
-                    'default_schema': rcfg['default_schema'],
-                    'schemas'       : rcfg.get('schemas', {})
-                }
-                for schema in rcfg.get('schemas', {}):
-                    while isinstance(rcfg['schemas'][schema], str):
-                        tgt = rcfg['schemas'][schema]
-                        rcfg['schemas'][schema] = rcfg['schemas'][tgt]
-                for schema in rcfg.get('schemas', {}):
-                    rcfgs_ext[site][res][schema] = rcfgs[site][res].as_dict()
-                    ru.dict_merge(rcfgs_ext[site][res][schema],
-                                  rcfgs[site][res]['schemas'][schema])
-                    del rcfgs_ext[site][res][schema]['default_schema']
-
-        for site in rcfgs_ext:
-            for res, rcfg in rcfgs_ext[site].items():
-                for schema in rcfg.get('schemas', {}):
-                    rd = ResourceDescription(from_dict=rcfg[schema])
-                    rd.verify()
-
-        self._rcfgs = ru.Config(from_dict=rcfgs_ext)
-        self._rcfg  = ru.Config()  # the local resource config, if known
-
-        # set essential config values for *this* specific session
-        self._cfg['sid'] = self._uid
-
-        pwd = os.getcwd()
-
-        if not self._cfg.base:
-            self._cfg.base = pwd
-
-        if not self._cfg.path:
-            self._cfg.path = '%s/%s' % (self._cfg.base, self._cfg.sid)
-
-        if not self._cfg.client_sandbox:
-            self._cfg.client_sandbox = pwd
-
-
-        # change RU defaults to point logfiles etc. to the session sandbox
-        def_cfg             = ru.DefaultConfig()
-        def_cfg.log_dir     = self._cfg.path
-        def_cfg.report_dir  = self._cfg.path
-        def_cfg.profile_dir = self._cfg.path
-
-        self._prof = self._get_profiler(name=self._uid)
-        self._rep  = self._get_reporter(name=self._uid)
-        self._log  = self._get_logger  (name=self._uid,
-                                        level=self._cfg.get('debug'))
-
-        from . import version_detail as rp_version_detail
-        self._log.info('radical.pilot version: %s', rp_version_detail)
-        self._log.info('radical.saga  version: %s', rs.version_detail)
-        self._log.info('radical.utils version: %s', ru.version_detail)
-
-        self._prof.prof('session_start', uid=self._uid)
-=======
         self._log.debug('Session(%s, %s)', self._uid, self._role)
         self._prof.prof('session_start', uid=self._uid)
 
@@ -852,175 +595,6 @@
     # --------------------------------------------------------------------------
     #
     def _publish_cfg(self):
->>>>>>> ef06deb3
-
-        # The primary session and agent_0 push their configs into the registry.
-        # NOTE: proxy channels populate the registrie's `bridges` section
-
-        assert self._role in [self._PRIMARY, self._AGENT_0]
-
-<<<<<<< HEAD
-
-    # --------------------------------------------------------------------------
-    #
-    def _init_cfg_from_dict(self):
-
-        # A agent_0 session will read the configuration from agent_0.cfg and
-        # pass it to the session.
-
-        assert self._role == self._AGENT_0
-
-        self._cfg = ru.Config(cfg=self._cfg)
-
-        # we only have one resource config for the current resource
-        self._rcfg  = ru.Config(cfg=self._cfg.resource_cfg)  # local config
-        self._rcfgs = ru.Config()
-
-        del self._cfg['resource_cfg']
-
-        # set essential config values for *this* specific session
-        pwd = os.getcwd()
-
-        if not self._cfg.base:
-            self._cfg.base = pwd
-
-        if not self._cfg.path:
-            self._cfg.path = pwd
-
-        # change RU defaults to point logfiles etc. to the session sandbox
-        def_cfg             = ru.DefaultConfig()
-        def_cfg.log_dir     = self._cfg.path
-        def_cfg.report_dir  = self._cfg.path
-        def_cfg.profile_dir = self._cfg.path
-
-        self._prof = self._get_profiler(name=self._uid)
-        self._rep  = self._get_reporter(name=self._uid)
-        self._log  = self._get_logger  (name=self._uid,
-                                        level=self._cfg.get('debug'))
-
-        from . import version_detail as rp_version_detail
-        self._log.info('radical.pilot version: %s', rp_version_detail)
-        self._log.info('radical.saga  version: %s', rs.version_detail)
-        self._log.info('radical.utils version: %s', ru.version_detail)
-
-        self._prof.prof('session_start', uid=self._uid)
-
-
-    # --------------------------------------------------------------------------
-    #
-    def _init_cfg_from_registry(self):
-
-        # fetch config settings from the registry
-        self._cfg   = ru.Config(cfg=self._reg['cfg'])
-        self._rcfg  = ru.Config(cfg=self._reg['rcfg'])
-        self._rcfgs = ru.Config(cfg=self._reg['rcfgs'])
-
-        # change RU defaults to point logfiles etc. to the session sandbox
-        # NOTE: this is racey: the first session in this process will win
-        def_cfg             = ru.DefaultConfig()
-        def_cfg.log_dir     = self._cfg.path
-        def_cfg.report_dir  = self._cfg.path
-        def_cfg.profile_dir = self._cfg.path
-
-        self._prof = self._get_profiler(name=self._uid)
-        self._rep  = self._get_reporter(name=self._uid)
-        self._log  = self._get_logger  (name=self._uid,
-                                        level=self._cfg.get('debug'))
-
-        from . import version_detail as rp_version_detail
-        self._log.info('radical.pilot version: %s', rp_version_detail)
-        self._log.info('radical.saga  version: %s', rs.version_detail)
-        self._log.info('radical.utils version: %s', ru.version_detail)
-
-        self._log.debug('Session(%s, %s)', self._uid, self._role)
-        self._prof.prof('session_start', uid=self._uid)
-
-
-    # --------------------------------------------------------------------------
-    #
-    def _start_heartbeat(self):
-
-        # only primary and agent_0 sessions manage heartbeats
-        assert self._role in [self._PRIMARY, self._AGENT_0]
-
-        # start the embedded heartbeat pubsub bridge
-        self._hb_pubsub = ru.zmq.PubSub('heartbeat_pubsub',
-                                        cfg={'uid'    : 'heartbeat_pubsub',
-                                             'type'   : 'pubsub',
-                                             'log_lvl': 'debug',
-                                             'path'   : self._cfg.path})
-        self._hb_pubsub.start()
-        time.sleep(1)
-
-        ru.zmq.test_pubsub(self._hb_pubsub.channel,
-                           self._hb_pubsub.addr_pub,
-                           self._hb_pubsub.addr_sub),
-
-        # fill 'cfg.heartbeat' section
-        self._cfg.heartbeat.addr_pub = str(self._hb_pubsub.addr_pub)
-        self._cfg.heartbeat.addr_sub = str(self._hb_pubsub.addr_sub)
-
-        # create a publisher for that channel to publish own heartbeat
-        self._hb_pub = ru.zmq.Publisher(channel='heartbeat_pubsub',
-                                        url=self._cfg.heartbeat.addr_pub,
-                                        log=self._log,
-                                        prof=self._prof)
-
-
-        # --------------------------------------
-        # start the heartbeat monitor, but first
-        # define its callbacks
-        def _hb_beat_cb():
-            # called on every heartbeat: cfg.heartbeat.interval`
-            # publish own heartbeat
-            self._hb_pub.put('heartbeat', HeartbeatMessage(uid=self._uid))
-
-            # also update proxy heartbeat
-            if self._proxy:
-                self._proxy.request('heartbeat', {'sid': self._uid})
-        # --------------------------------------
-
-        # --------------------------------------
-        # called when some entity misses
-        # heartbeats: `cfg.heartbeat.timeout`
-        def _hb_term_cb(hb_uid):
-            if self._cmgr:
-                self._cmgr.close()
-            return False
-        # --------------------------------------
-
-        # create heartbeat manager which monitors all components in this session
-      # self._log.debug('=== hb %s from session', self._uid)
-        self._hb = ru.Heartbeat(uid=self._uid,
-                                timeout=self._cfg.heartbeat.timeout,
-                                interval=self._cfg.heartbeat.interval,
-                                beat_cb=_hb_beat_cb,
-                                term_cb=_hb_term_cb,
-                                log=self._log)
-        self._hb.start()
-
-        # --------------------------------------
-        # subscribe to heartbeat msgs and inform
-        # self._hb about every heartbeat
-        def _hb_msg_cb(topic, msg):
-
-            hb_msg = HeartbeatMessage(from_dict=msg)
-
-            if hb_msg.uid != self._uid:
-                self._hb.beat(uid=hb_msg.uid)
-        # --------------------------------------
-
-        ru.zmq.Subscriber(channel='heartbeat_pubsub',
-                          topic='heartbeat',
-                          url=self._cfg.heartbeat.addr_sub,
-                          cb=_hb_msg_cb,
-                          log=self._log,
-                          prof=self._prof)
-
-
-    # --------------------------------------------------------------------------
-    #
-    def _publish_cfg(self):
 
         # The primary session and agent_0 push their configs into the registry.
         # NOTE: proxy channels populate the registrie's `bridges` section
@@ -1071,52 +645,6 @@
             self._log.debug('use proxy at %s' % self._proxy_url)
             return
 
-=======
-        # push proxy, bridges, components and heartbeat subsections separately
-        flat_cfg = copy.deepcopy(self._cfg)
-
-        del flat_cfg['heartbeat']
-        del flat_cfg['bridges']
-        del flat_cfg['components']
-
-        self._reg['cfg']        = flat_cfg
-        self._reg['heartbeat']  = self._cfg.heartbeat
-        self._reg['bridges']    = self._cfg.bridges  # proxy bridges
-        self._reg['components'] = {}
-
-        # if we have proxy channels, publish them in the bridges configs too
-        if self._proxy_cfg:
-            for channel in self._proxy_cfg:
-                self._reg['bridges.%s' % channel] = self._proxy_cfg[channel]
-
-        # primary sessions publish all known resource configs under `rcfgs`, the
-        # agent_0 only publishes the *current* resource config under `rcfg`.
-        if self._role == self._PRIMARY:
-            self._reg['rcfg']  = dict()
-            self._reg['rcfgs'] = self._rcfgs
-
-        elif self._role == self._AGENT_0:
-            self._reg['rcfg']  = self._rcfg
-            self._reg['rcfgs'] = dict()
-
-
-    # --------------------------------------------------------------------------
-    #
-    def _start_proxy(self):
-
-        # A primary session will start a ZMQ proxy via which agents can connect
-        # to the client.  It is also possible a proxy already exists and a proxy
-        # address was passed to the ctor - in that case we will, obviously, not
-        # start a proxy but just make sure the given one is being used.
-
-        assert self._role == self._PRIMARY
-
-        # check if an external proxy is being used.  If so we are done.
-        if self._proxy_url:
-            self._log.debug('use proxy at %s' % self._proxy_url)
-            return
-
->>>>>>> ef06deb3
         self._proxy_url = os.environ.get('RADICAL_PILOT_PROXY_URL')
         if self._proxy_url:
             self._log.debug('found proxy at %s' % self._proxy_url)
@@ -1161,7 +689,6 @@
         self._proxy_cfg = self._proxy.request('lookup', {'sid': self._uid})
         self._log.debug('proxy response: %s', self._proxy_cfg)
 
-<<<<<<< HEAD
 
     # ----------------------------------------------------------------------
     def crosswire_pubsub(self, src, tgt, from_proxy):
@@ -1200,46 +727,6 @@
               # self._log.debug('XXX >=> fwd %s to topic:%s: %s', src, tgt, msg)
                 publisher.put(tgt, msg)
 
-=======
-
-    # ----------------------------------------------------------------------
-    def crosswire_pubsub(self, src, tgt, from_proxy):
-
-        # we only forward messages which have either no origin set (in this case
-        # this method sets the origin), or whose origin is the same as
-        # configured when crosswiring the channels (either 'client' or the pilot
-        # ID).  Also, the messages need to have the `forward` flag set.
-
-        path = self._cfg.path
-        reg  = self._reg
-
-        url_sub = reg['bridges.%s.addr_sub' % src.lower()]
-        url_pub = reg['bridges.%s.addr_pub' % tgt.lower()]
-
-        self._log.debug('XXX cfg fwd for topic:%s to %s', src, tgt)
-        self._log.debug('XXX cfg fwd for %s to %s', url_sub, url_pub)
-
-        publisher = ru.zmq.Publisher(channel=tgt, path=path, url=url_pub,
-                                     log=self._log, prof=self._prof)
-
-        def pubsub_fwd(topic, msg):
-
-            if 'origin' not in msg:
-                msg['origin'] = self._module
-
-            if from_proxy:
-
-                # all messages *from* the proxy are forwarded - but not the ones
-                # which originated in *this* module in the first place.
-
-                if msg['origin'] == self._module:
-                  # self._log.debug('XXX >=! fwd %s to topic:%s: %s', src, tgt, msg)
-                    return
-
-              # self._log.debug('XXX >=> fwd %s to topic:%s: %s', src, tgt, msg)
-                publisher.put(tgt, msg)
-
->>>>>>> ef06deb3
             else:
 
                 # only forward messages which have the respective flag set
@@ -1391,7 +878,6 @@
         self._hb_pubsub.stop()
 
         if self._proxy:
-<<<<<<< HEAD
 
             if self._role == self._PRIMARY:
                 try:
@@ -1400,16 +886,6 @@
                 except:
                     pass
 
-=======
-
-            if self._role == self._PRIMARY:
-                try:
-                    self._log.debug('session %s closes service', self._uid)
-                    self._proxy.request('unregister', {'sid': self._uid})
-                except:
-                    pass
-
->>>>>>> ef06deb3
             if self._role in [self._PRIMARY, self._AGENT_0]:
                 self._proxy.close()
                 self._proxy = None
@@ -1526,8 +1002,6 @@
     @property
     def rcfgs(self):
         return self._rcfgs
-<<<<<<< HEAD
-=======
 
 
     # --------------------------------------------------------------------------
@@ -1535,22 +1009,11 @@
     @property
     def rcfg(self):
         return self._rcfg
->>>>>>> ef06deb3
 
 
     # --------------------------------------------------------------------------
     #
     @property
-<<<<<<< HEAD
-    def rcfg(self):
-        return self._rcfg
-
-
-    # --------------------------------------------------------------------------
-    #
-    @property
-=======
->>>>>>> ef06deb3
     def cmgr(self):
         return self._cmgr
 
