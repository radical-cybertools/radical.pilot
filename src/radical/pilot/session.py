# pylint: disable=protected-access,unused-argument

__copyright__ = "Copyright 2013-2016, http://radical.rutgers.edu"
__license__   = "MIT"

import os
import sys
import copy

import radical.utils                as ru
import radical.saga                 as rs
import radical.saga.filesystem      as rsfs
import radical.saga.utils.pty_shell as rsup

from .db        import DBSession
from .          import utils as rpu


# ------------------------------------------------------------------------------
#
class Session(rs.Session):
    '''
    A Session is the root object of all RP objects in an application instance:
    it holds :class:`radical.pilot.PilotManager` and
    :class:`radical.pilot.TaskManager` instances which in turn hold
    :class:`radical.pilot.Pilot` and :class:`radical.pilot.Task`
    instances, and several other components which operate on those stateful
    entities.
    '''

    # In that role, the session will create a special pubsub channel `heartbeat`
    # which is used by all components in its hierarchy to exchange heartbeat
    # messages.  Those messages are used to watch component health - if
    # a (parent or child) component fails to send heartbeats for a certain
    # amount of time, it is considered dead and the process tree will terminate.
    # That heartbeat management is implemented in the `ru.Heartbeat` class.
    # Only primary sessions instantiate a heartbeat channel (i.e., only the root
    # sessions of RP client or agent modules), but all components need to call
    # the sessions `heartbeat()` method at regular intervals.

    # the reporter is an applicataion-level singleton
    _reporter = None

    # --------------------------------------------------------------------------
    #
    def __init__(self, dburl=None, uid=None, cfg=None, _primary=True,
                 **close_options):
        '''
        Creates a new session.  A new Session instance is created and
        stored in the database.

        **Arguments:**
            * **dburl** (`string`): The MongoDB URL.  If none is given,
              RP uses the environment variable RADICAL_PILOT_DBURL.  If that is
              not set, an error will be raised.

            * **cfg** (`str` or `dict`): a named or instantiated configuration
              to be used for the session.

            * **uid** (`string`): Create a session with this UID.  Session UIDs
              MUST be unique - otherwise they will lead to conflicts in the
              underlying database, resulting in undefined behaviours (or worse).

            * **_primary** (`bool`): only sessions created by the original
              application process (via `rp.Session()`, will connect to the  DB.
              Secondary session instances are instantiated internally in
              processes spawned (directly or indirectly) by the initial session,
              for example in some of it's components.  A secondary session will
              inherit the original session ID, but will not attempt to create
              a new DB collection - if such a DB connection is needed, the
              component needs to establish that on its own.

        If additional key word arguments are provided, they will be used as the
        default arguments to Session.close(). (This can be useful when the
        Session is used as a Python context manager, such that close() is called
        automatically at the end of a ``with`` block.)
        '''
        self._close_options = _CloseOptions(close_options)
        # NOTE: `name` and `cfg` are overloaded, the user cannot point to
        #       a predefined config and amend it at the same time.  This might
        #       be ok for the session, but introduces a minor API inconsistency.
        name = 'default'
        if isinstance(cfg, str):
            name = cfg
            cfg  = None

        self._dbs     = None
        self._closed  = False
        self._primary = _primary

        self._pmgrs   = dict()  # map IDs to pmgr instances
        self._tmgrs   = dict()  # map IDs to tmgr instances
        self._cmgr    = None    # only primary sessions have a cmgr

        self._cfg     = ru.Config('radical.pilot.session',  name=name, cfg=cfg)
        self._rcfgs   = ru.Config('radical.pilot.resource', name='*', expand=False)

        if _primary:

            pwd = os.getcwd()

            if not self._cfg.sid:
                if uid:
                    self._cfg.sid = uid
                else:
                    self._cfg.sid = ru.generate_id('rp.session',
                                                   mode=ru.ID_PRIVATE)
            if not self._cfg.base:
                self._cfg.base = pwd

            if not self._cfg.path:
                self._cfg.path = '%s/%s' % (self._cfg.base, self._cfg.sid)

            if not self._cfg.client_sandbox:
                self._cfg.client_sandbox = pwd

        else:
            for k in ['sid', 'base', 'path']:
                assert(k in self._cfg), 'non-primary session misses %s' % k

        # change RU defaults to point logfiles etc. to the session sandbox
        def_cfg             = ru.DefaultConfig()
        def_cfg.log_dir     = self._cfg.path
        def_cfg.report_dir  = self._cfg.path
        def_cfg.profile_dir = self._cfg.path

        self._uid  = self._cfg.sid

        self._prof = self._get_profiler(name=self._uid)
        self._rep  = self._get_reporter(name=self._uid)
        self._log  = self._get_logger  (name=self._uid,
                                       level=self._cfg.get('debug'))

        from . import version_detail as rp_version_detail
        self._log.info('radical.pilot version: %s' % rp_version_detail)
        self._log.info('radical.saga  version: %s' % rs.version_detail)
        self._log.info('radical.utils version: %s' % ru.version_detail)

        self._prof.prof('session_start', uid=self._uid, msg=int(_primary))

        # now we have config and uid - initialize base class (saga session)
        rs.Session.__init__(self, uid=self._uid)

        # cache sandboxes etc.
        self._cache_lock = ru.RLock()
        self._cache      = {'resource_sandbox' : dict(),
                            'session_sandbox'  : dict(),
                            'pilot_sandbox'    : dict(),
                            'client_sandbox'   : self._cfg.client_sandbox,
                            'js_shells'        : dict(),
                            'fs_dirs'          : dict()}

        if _primary:
            self._initialize_primary(dburl)

        # at this point we have a DB connection, logger, etc, and are done
        self._prof.prof('session_ok', uid=self._uid, msg=int(_primary))


    # --------------------------------------------------------------------------
    def _initialize_primary(self, dburl):

        self._rep.info ('<<new session: ')
        self._rep.plain('[%s]' % self._uid)

        # create db connection - need a dburl to connect to
        if not dburl: dburl = self._cfg.dburl
        if not dburl: dburl = self._cfg.default_dburl
        if not dburl: raise RuntimeError("no db URL (set RADICAL_PILOT_DBURL)")

        self._cfg.dburl = dburl

        dburl_no_passwd = ru.Url(dburl)
        if dburl_no_passwd.get_password():
            dburl_no_passwd.set_password('****')

        self._rep.info ('<<database   : ')
        self._rep.plain('[%s]'    % dburl_no_passwd)
        self._log.info('dburl %s' % dburl_no_passwd)

        # create/connect database handle on primary sessions
        try:
            self._dbs = DBSession(sid=self.uid, dburl=dburl,
                                  cfg=self._cfg, log=self._log)

            py_version_detail = sys.version.replace("\n", " ")
            from . import version_detail as rp_version_detail

            self.inject_metadata({'radical_stack':
                                         {'rp': rp_version_detail,
                                          'rs': rs.version_detail,
                                          'ru': ru.version_detail,
                                          'py': py_version_detail}})
        except Exception as e:
            self._rep.error(">>err\n")
            self._log.exception('session create failed [%s]' %
                    dburl_no_passwd)
            raise RuntimeError ('session create failed [%s]' %
                    dburl_no_passwd) from e

        # primary sessions have a component manager which also manages
        # heartbeat.  'self._cmgr.close()` should be called during termination
        self._cmgr = rpu.ComponentManager(self._cfg)
        self._cmgr.start_bridges()
        self._cmgr.start_components()

        # expose the cmgr's heartbeat channel to anyone who wants to use it
        self._cfg.heartbeat = self._cmgr.cfg.heartbeat

        self._rec = False
        if self._cfg.record:

            # append session ID to recording path
            self._rec = "%s/%s" % (self._rec, self._uid)

            # create recording path and record session
            os.system('mkdir -p %s' % self._rec)
            ru.write_json({'dburl': str(self.dburl)},
                          "%s/session.json" % self._rec)
            self._log.info("recording session in %s" % self._rec)

        self._rep.ok('>>ok\n')


    # --------------------------------------------------------------------------
    # context manager `with` clause
    #
    def __enter__(self):
        return self

    def __exit__(self, exc_type, exc_value, traceback):
        self.close()


    # --------------------------------------------------------------------------
    #
    def close(self, **kwargs):
        '''
        Closes the session.  All subsequent attempts access objects attached to
        the session will result in an error. If cleanup is set to True,
        the session data is removed from the database.

        **Arguments:**
            * **cleanup**   (`bool`):
              Remove session from MongoDB (implies * terminate)
            * **terminate** (`bool`):
              Shut down all pilots associated with the session.
            * **download** (`bool`):
              Fetch pilot profiles and database entries.

        '''

        # close only once
        if self._closed:
            return

        self._rep.info('closing session %s' % self._uid)
        self._log.debug("session %s closing", self._uid)
        self._prof.prof("session_close", uid=self._uid)

        # Merge kwargs with current defaults stored in self._close_options
        self._close_options.update(kwargs)
        self._close_options.verify()

        # to call for `_verify` method and to convert attributes
        # to their types if needed (but None value will stay if it is set)

        options = self._close_options

        for tmgr_uid, tmgr in self._tmgrs.items():
            self._log.debug("session %s closes tmgr   %s", self._uid, tmgr_uid)
            tmgr.close()
            self._log.debug("session %s closed tmgr   %s", self._uid, tmgr_uid)

        for pmgr_uid, pmgr in self._pmgrs.items():
            self._log.debug("session %s closes pmgr   %s", self._uid, pmgr_uid)
            pmgr.close(terminate=options.terminate)
            self._log.debug("session %s closed pmgr   %s", self._uid, pmgr_uid)

        if self._cmgr:
            self._cmgr.close()

        if self._dbs:
            self._log.debug("session %s closes db (%s)", self._uid, options.cleanup)
            self._dbs.close(delete=options.cleanup)

        self._log.debug("session %s closed (delete=%s)", self._uid, options.cleanup)
        self._prof.prof("session_stop", uid=self._uid)
        self._prof.close()

        self._closed = True

        # after all is said and done, we attempt to download the pilot log- and
        # profiles, if so wanted
        if options.download:

            self._prof.prof("session_fetch_start", uid=self._uid)
            self._log.debug('start download')
            tgt = os.getcwd()
            self.fetch_json    (tgt='%s/%s' % (tgt, self.uid))
            self.fetch_profiles(tgt=tgt)
            self.fetch_logfiles(tgt=tgt)

            self._prof.prof("session_fetch_stop", uid=self._uid)

        self._rep.info('<<session lifetime: %.1fs' % (self.closed - self.created))
        self._rep.ok('>>ok\n')


    # --------------------------------------------------------------------------
    #
    def as_dict(self):
        '''
        Returns a Python dictionary representation of the object.
        '''

        object_dict = {
            "uid"       : self._uid,
            "created"   : self.created,
            "connected" : self.connected,
            "closed"    : self.closed,
            "dburl"     : str(self.dburl),
            "cfg"       : copy.deepcopy(self._cfg)
        }
        return object_dict


    # --------------------------------------------------------------------------
    #
    def __str__(self):
        '''Returns a string representation of the object.
        '''
        return str(self.as_dict())


    # --------------------------------------------------------------------------
    #
    @property
    def uid(self):
        return self._uid


    # --------------------------------------------------------------------------
    #
    @property
    def base(self):
        return self._cfg.base


    # --------------------------------------------------------------------------
    #
    @property
    def path(self):
        return self._cfg.path


    # --------------------------------------------------------------------------
    #
    @property
    def dburl(self):
        return self._cfg.dburl


    # --------------------------------------------------------------------------
    #
    def get_db(self):

        if self._dbs: return self._dbs.get_db()
        else        : return None


    # --------------------------------------------------------------------------
    #
    @property
    def primary(self):
        return self._primary


    # --------------------------------------------------------------------------
    #
    @property
    def cfg(self):
        return self._cfg


    # --------------------------------------------------------------------------
    #
    @property
    def cmgr(self):
        assert(self._primary)
        return self._cmgr


    # --------------------------------------------------------------------------
    #
    @property
    def created(self):
        '''Returns the UTC date and time the session was created.
        '''
        if self._dbs: return self._dbs.created
        else        : return None


    # --------------------------------------------------------------------------
    #
    @property
    def connected(self):
        '''
        Return time when the session connected to the DB
        '''

        if self._dbs: return self._dbs.connected
        else        : return None


    # --------------------------------------------------------------------------
    #
    @property
    def is_connected(self):

        return self._dbs.is_connected


    # --------------------------------------------------------------------------
    #
    @property
    def closed(self):
        '''
        Returns the time of closing
        '''
        if self._dbs: return self._dbs.closed
        else        : return None


    # --------------------------------------------------------------------------
    #
    def _get_logger(self, name, level=None):
        '''
        This is a thin wrapper around `ru.Logger()` which makes sure that
        log files end up in a separate directory with the name of `session.uid`.
        '''
        return ru.Logger(name=name, ns='radical.pilot', path=self._cfg.path,
                         targets=['.'], level=level)


    # --------------------------------------------------------------------------
    #
    def _get_reporter(self, name):
        '''
        This is a thin wrapper around `ru.Reporter()` which makes sure that
        log files end up in a separate directory with the name of `session.uid`.
        '''

        if not self._reporter:
            self._reporter = ru.Reporter(name=name, ns='radical.pilot',
                                         path=self._cfg.path)
        return self._reporter


    # --------------------------------------------------------------------------
    #
    def _get_profiler(self, name):
        '''
        This is a thin wrapper around `ru.Profiler()` which makes sure that
        log files end up in a separate directory with the name of `session.uid`.
        '''

        prof = ru.Profiler(name=name, ns='radical.pilot', path=self._cfg.path)

        return prof


    # --------------------------------------------------------------------------
    #
    def inject_metadata(self, metadata):
        '''
        Insert (experiment) metadata into an active session
        RP stack version info always get added.
        '''

        if not isinstance(metadata, dict):
            raise Exception("Session metadata should be a dict!")

        if self._dbs and self._dbs._c:
            self._dbs._c.update({'type'  : 'session',
                                 "uid"   : self.uid},
                                {"$push" : {"metadata": metadata}})


    # --------------------------------------------------------------------------
    #
    def _register_pmgr(self, pmgr):

        self._dbs.insert_pmgr(pmgr.as_dict())
        self._pmgrs[pmgr.uid] = pmgr


    # --------------------------------------------------------------------------
    #
    def list_pilot_managers(self):
        '''
        Lists the unique identifiers of all :class:`radical.pilot.PilotManager`
        instances associated with this session.

        **Returns:**
            * A list of :class:`radical.pilot.PilotManager` uids
              (`list` of `strings`).
        '''

        return list(self._pmgrs.keys())


    # --------------------------------------------------------------------------
    #
    def get_pilot_managers(self, pmgr_uids=None):
        '''
        returns known PilotManager(s).

        **Arguments:**

            * **pmgr_uids** [`string`]:
              unique identifier of the PilotManager we want

        **Returns:**
            * One or more [:class:`radical.pilot.PilotManager`] objects.
        '''

        return_scalar = False
        if not isinstance(pmgr_uids, list):
            pmgr_uids     = [pmgr_uids]
            return_scalar = True

        if pmgr_uids: pmgrs = [self._pmgrs[uid] for uid in pmgr_uids]
        else        : pmgrs =  list(self._pmgrs.values())

        if return_scalar: return pmgrs[0]
        else            : return pmgrs


    # --------------------------------------------------------------------------
    #
    def _register_tmgr(self, tmgr):

        self._dbs.insert_tmgr(tmgr.as_dict())
        self._tmgrs[tmgr.uid] = tmgr


    # --------------------------------------------------------------------------
    #
    def list_task_managers(self):
        '''
        Lists the unique identifiers of all :class:`radical.pilot.TaskManager`
        instances associated with this session.

        **Returns:**
            * A list of :class:`radical.pilot.TaskManager` uids (`list` of `strings`).
        '''

        return list(self._tmgrs.keys())


    # --------------------------------------------------------------------------
    #
    def get_task_managers(self, tmgr_uids=None):
        '''
        returns known TaskManager(s).

        **Arguments:**

            * **tmgr_uids** [`string`]:
              unique identifier of the TaskManager we want

        **Returns:**
            * One or more [:class:`radical.pilot.TaskManager`] objects.
        '''

        return_scalar = False
        if not isinstance(tmgr_uids, list):
            tmgr_uids     = [tmgr_uids]
            return_scalar = True

        if tmgr_uids: tmgrs = [self._tmgrs[uid] for uid in tmgr_uids]
        else        : tmgrs =  list(self._tmgrs.values())

        if return_scalar: return tmgrs[0]
        else            : return tmgrs


    # --------------------------------------------------------------------------
    #
    def list_resources(self):
        '''
        Returns a list of known resource labels which can be used in a pilot
        description.
        '''

        resources = list()
        for domain in self._rcfgs:
            for host in self._rcfgs[domain]:
                resources.append('%s.%s' % (domain, host))

        return sorted(resources)


    # --------------------------------------------------------------------------
    #
    def get_resource_config(self, resource, schema=None):
        '''
        Returns a dictionary of the requested resource config
        '''

        domain, host = resource.split('.', 1)
        if domain not in self._rcfgs:
            raise RuntimeError("Resource domain '%s' is unknown." % domain)

        if host not in self._rcfgs[domain]:
            raise RuntimeError("Resource host '%s' unknown." % host)

        resource_cfg = copy.deepcopy(self._rcfgs[domain][host])

        if  not schema:
            if 'schemas' in resource_cfg:
                schema = resource_cfg['schemas'][0]

        if  schema:
            if  schema not in resource_cfg:
                raise RuntimeError("schema %s unknown for resource %s"
                                  % (schema, resource))

            for key in resource_cfg[schema]:
                # merge schema specific resource keys into the
                # resource config
                resource_cfg[key] = resource_cfg[schema][key]

        resource_cfg.label = resource
        return resource_cfg


    # --------------------------------------------------------------------------
    #
    def fetch_profiles(self, tgt=None, fetch_client=False):

        return rpu.fetch_profiles(self._uid, dburl=self.dburl, tgt=tgt,
                                  session=self)


    # --------------------------------------------------------------------------
    #
    def fetch_logfiles(self, tgt=None, fetch_client=False):

        return rpu.fetch_logfiles(self._uid, dburl=self.dburl, tgt=tgt,
                                  session=self)


    # --------------------------------------------------------------------------
    #
    def fetch_json(self, tgt=None, fetch_client=False):

        return rpu.fetch_json(self._uid, dburl=self.dburl, tgt=tgt,
                              session=self)


    # --------------------------------------------------------------------------
    #
    def _get_client_sandbox(self):
        '''
        For the session in the client application, this is os.getcwd().  For the
        session in any other component, specifically in pilot components, the
        client sandbox needs to be read from the session config (or pilot
        config).  The latter is not yet implemented, so the pilot can not yet
        interpret client sandboxes.  Since pilot-side stagting to and from the
        client sandbox is not yet supported anyway, this seems acceptable
        (FIXME).
        '''

        return self._cache['client_sandbox']


    # --------------------------------------------------------------------------
    #
    def _get_resource_sandbox(self, pilot):
        '''
        for a given pilot dict, determine the global RP sandbox, based on the
        pilot's 'resource' attribute.
        '''

        # FIXME: this should get 'resource, schema=None' as parameters

        resource = pilot['description'].get('resource')
        schema   = pilot['description'].get('access_schema')

        if not resource:
            raise ValueError('Cannot get pilot sandbox w/o resource target')

        # the global sandbox will be the same for all pilots on any resource, so
        # we cache it
        with self._cache_lock:

            if resource not in self._cache['resource_sandbox']:

                # cache miss -- determine sandbox and fill cache
                rcfg   = self.get_resource_config(resource, schema)
                fs_url = rs.Url(rcfg['filesystem_endpoint'])

                # Get the sandbox from either the pilot_desc or resource conf
                sandbox_raw = pilot['description'].get('sandbox')
                if not sandbox_raw:
                    sandbox_raw = rcfg.get('default_remote_workdir', "$PWD")


                # we may need to replace pat elements with data from the pilot
                # description
                if '%' in sandbox_raw:
                    # expand from pilot description
                    expand = dict()
                    for k,v in pilot['description'].items():
                        if v is None:
                            v = ''
                        expand['pd.%s' % k] = v
                        if isinstance(v, str):
                            expand['pd.%s' % k.upper()] = v.upper()
                            expand['pd.%s' % k.lower()] = v.lower()
                        else:
                            expand['pd.%s' % k.upper()] = v
                            expand['pd.%s' % k.lower()] = v
                    sandbox_raw = sandbox_raw % expand

                if '_' in sandbox_raw and 'ornl' in resource:
                    sandbox_raw = sandbox_raw.split('_')[0]

                # If the sandbox contains expandables, we need to resolve those
                # remotely.
                #
                # NOTE: this will only work for (gsi)ssh or similar shell
                #       based access mechanisms
                if '$' not in sandbox_raw:
                    # no need to expand further
                    sandbox_base = sandbox_raw

                else:
                    shell = self.get_js_shell(resource, schema)
                    ret, out, _ = shell.run_sync(' echo "WORKDIR: %s"' %
                                                 sandbox_raw)
                    if ret or 'WORKDIR:' not in out:
                        raise RuntimeError("Couldn't get remote workdir.")

                    sandbox_base = out.split(":")[1].strip()
                    self._log.debug("sandbox base %s", sandbox_base)

                # at this point we have determined the remote 'pwd' - the
                # global sandbox is relative to it.
                fs_url.path = "%s/radical.pilot.sandbox" % sandbox_base

                # before returning, keep the URL string in cache
                self._cache['resource_sandbox'][resource] = fs_url

            return self._cache['resource_sandbox'][resource]


    # --------------------------------------------------------------------------
    #
    def get_js_shell(self, resource, schema):

        if resource not in self._cache['js_shells']:
            self._cache['js_shells'][resource] = dict()

        if schema not in self._cache['js_shells'][resource]:

            rcfg   = self.get_resource_config(resource, schema)

            js_url = rcfg['job_manager_endpoint']
            js_url = rcfg.get('job_manager_hop', js_url)
            js_url = rs.Url(js_url)

            elems  = js_url.schema.split('+')

            if   'ssh'    in elems: js_url.schema = 'ssh'
            elif 'gsissh' in elems: js_url.schema = 'gsissh'
            elif 'fork'   in elems: js_url.schema = 'fork'
            elif len(elems) == 1  : js_url.schema = 'fork'
            else: raise Exception("invalid schema: %s" % js_url.schema)

            if js_url.schema == 'fork':
                js_url.hostname = 'localhost'

            self._log.debug("rsup.PTYShell('%s')", js_url)
            shell = rsup.PTYShell(js_url, self)
            self._cache['js_shells'][resource][schema] = shell

        return self._cache['js_shells'][resource][schema]


    # --------------------------------------------------------------------------
    #
    def get_fs_dir(self, url):

        if url not in self._cache['fs_dirs']:
            self._cache['fs_dirs'][url] = rsfs.Directory(url,
                                               flags=rsfs.CREATE_PARENTS)

        return self._cache['fs_dirs'][url]


    # --------------------------------------------------------------------------
    #
    def _get_session_sandbox(self, pilot):

        # FIXME: this should get 'resource, schema=None' as parameters

        resource = pilot['description'].get('resource')

        if not resource:
            raise ValueError('Cannot get session sandbox w/o resource target')

        with self._cache_lock:

            if resource not in self._cache['session_sandbox']:

                # cache miss
                resource_sandbox      = self._get_resource_sandbox(pilot)
                session_sandbox       = rs.Url(resource_sandbox)
                session_sandbox.path += '/%s' % self.uid

                self._cache['session_sandbox'][resource] = session_sandbox

            return self._cache['session_sandbox'][resource]


    # --------------------------------------------------------------------------
    #
    def _get_pilot_sandbox(self, pilot):

        # FIXME: this should get 'pid, resource, schema=None' as parameters

        pilot_sandbox = pilot.get('pilot_sandbox')
        if str(pilot_sandbox):
            return rs.Url(pilot_sandbox)

        pid = pilot['uid']
        with self._cache_lock:
            if  pid in self._cache['pilot_sandbox']:
                return self._cache['pilot_sandbox'][pid]

        # cache miss
        session_sandbox     = self._get_session_sandbox(pilot)
        pilot_sandbox       = rs.Url(session_sandbox)
        pilot_sandbox.path += '/%s/' % pilot['uid']

        with self._cache_lock:
            self._cache['pilot_sandbox'][pid] = pilot_sandbox

        return pilot_sandbox


    # --------------------------------------------------------------------------
    #
    def _get_task_sandbox(self, task, pilot):

        # If a sandbox is specified in the task description, then interpret
        # relative paths as relativet to the pilot sandbox.

        # task sandboxes are cached in the task dict
        task_sandbox = task.get('task_sandbox')
        if task_sandbox:
            return task_sandbox

        # specified in description?
        if not task_sandbox:
            sandbox  = task['description'].get('sandbox')
            if sandbox:
                task_sandbox = ru.Url(self._get_pilot_sandbox(pilot))
                if sandbox[0] == '/':
                    task_sandbox.path = sandbox
                else:
                    task_sandbox.path += '/%s/' % sandbox

        # default
        if not task_sandbox:
            task_sandbox = ru.Url(self._get_pilot_sandbox(pilot))
            task_sandbox.path += "/%s/" % task['uid']

        # cache
        task['task_sandbox'] = str(task_sandbox)

        return task_sandbox


    # --------------------------------------------------------------------------
    #
    def _get_jsurl(self, pilot):
        '''
        get job service endpoint and hop URL for the pilot's target resource.
        '''

        resrc   = pilot['description']['resource']
        schema  = pilot['description']['access_schema']
        rcfg    = self.get_resource_config(resrc, schema)

        js_url  = rs.Url(rcfg.get('job_manager_endpoint'))
        js_hop  = rs.Url(rcfg.get('job_manager_hop', js_url))

        # make sure the js_hop url points to an interactive access
        # TODO: this is an unreliable heuristics - we should require the js_hop
        #       URL to be specified in the resource configs.
        if   '+gsissh' in js_hop.schema or \
             'gsissh+' in js_hop.schema    : js_hop.schema = 'gsissh'
        elif '+ssh'    in js_hop.schema or \
             'ssh+'    in js_hop.schema    : js_hop.schema = 'ssh'
        else                               : js_hop.schema = 'fork'

        return js_url, js_hop


    # --------------------------------------------------------------------------
    #
    @staticmethod
    def autopilot(user, passwd):

        try:
            import github3
        except ImportError:
            print('ERROR: github3 library is not available')
            return
        import random

        labels = 'type:autopilot'
        titles = ['+++ Out of Cheese Error +++',
                  '+++ Redo From Start! +++',
                  '+++ Mr. Jelly! Mr. Jelly! +++',
                  '+++ Melon melon melon',
                  '+++ Wahhhhhhh! Mine! +++',
                  '+++ Divide By Cucumber Error +++',
                  '+++ Please Reinstall Universe And Reboot +++',
                  '+++ Whoops! Here comes the cheese! +++',
                  '+++ End of Cheese Error +++',
                  '+++ Can Not Find Drive Z: +++',
                  '+++ Unknown Application Error +++',
                  '+++ Please Reboot Universe +++',
                  '+++ Year Of The Sloth +++',
                  '+++ error of type 5307 has occured +++',
                  '+++ Eternal domain error +++',
                  '+++ Error at Address Number 6, Treacle Mine Road +++']

        def excuse():
            cmd_fetch  = "telnet bofh.jeffballard.us 666 2>&1 "
            cmd_filter = "grep 'Your excuse is:' | cut -f 2- -d :"
            out        = ru.sh_callout("%s | %s" % (cmd_fetch, cmd_filter),
                                       shell=True)[0]
            return out.strip()

        github = github3.login(user, passwd)
        repo   = github.repository("radical-cybertools", "radical.pilot")

        title = 'autopilot: %s' % titles[random.randint(0, len(titles) - 1)]

        print('----------------------------------------------------')
        print('autopilot')

        for issue in repo.issues(labels=labels, state='open'):
            if issue.title == title:
                reply = 'excuse: %s' % excuse()
                issue.create_comment(reply)
                print('  resolve: %s' % reply)
                return

        # issue not found - create
        body  = 'problem: %s' % excuse()
        issue = repo.create_issue(title=title, body=body, labels=[labels],
                                  assignee=user)
        print('  issue  : %s' % title)
        print('  problem: %s' % body)
        print('----------------------------------------------------')


# ------------------------------------------------------------------------------
#
class _CloseOptions(ru.Munch):
    '''
    Options and validation for Session.close().

    **Arguments:**
        * **cleanup**   (`bool`):
          Remove session from MongoDB (implies * terminate). (default False)
        * **download** (`bool`):
          Fetch pilot profiles and database entries. (default False)
        * **terminate** (`bool`):
          Shut down all pilots associated with the session. (default True)
    '''

    _schema = {
        'cleanup'  : bool,
        'download' : bool,
        'terminate': bool
    }

    _defaults = {
        'cleanup'  : False,
        'download' : False,
        'terminate': True
    }


    # --------------------------------------------------------------------------
    #
    def _verify(self):

<<<<<<< HEAD
        if self.cleanup and not self.terminate:
=======
        if self.get('cleanup') and not self.get('terminate'):
>>>>>>> 205af480
            self.terminate = True


# ------------------------------------------------------------------------------
<|MERGE_RESOLUTION|>--- conflicted
+++ resolved
@@ -1004,11 +1004,7 @@
     #
     def _verify(self):
 
-<<<<<<< HEAD
-        if self.cleanup and not self.terminate:
-=======
         if self.get('cleanup') and not self.get('terminate'):
->>>>>>> 205af480
             self.terminate = True
 
 
