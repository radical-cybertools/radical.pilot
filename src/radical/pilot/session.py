
__copyright__ = "Copyright 2013-2016, http://radical.rutgers.edu"
__license__   = "MIT"

import os
import copy
import glob
import time

from typing import Optional

import threading as mt

import radical.utils                as ru
import radical.saga                 as rs
import radical.saga.filesystem      as rsfs
import radical.saga.utils.pty_shell as rsup

from .         import constants as rpc
from .         import utils     as rpu
from .proxy    import Proxy
from .messages import HeartbeatMessage


# ------------------------------------------------------------------------------
#
class _CloseOptions(ru.TypedDict):
    """Options and validation for Session.close().

    Arguments:
        download (bool, optional): Fetch pilot profiles and database entries.
            (Default False.)
        terminate (bool, optional): Shut down all pilots associated with the
            session. (Default True.)

    """

    _schema = {
        'download' : bool,
        'terminate': bool
    }

    _defaults = {
        'download' : False,
        'terminate': True
    }


    # --------------------------------------------------------------------------
    #
    def __init__(self, from_dict):

        super().__init__(from_dict)
        self._verify()

from .resource_description import ResourceDescription


# ------------------------------------------------------------------------------
#
class Session(rs.Session):
    """Root of RP object hierarchy for an application instance.

    A Session is the root object of all RP objects in an application instance:
    it holds :class:`radical.pilot.PilotManager` and
    :class:`radical.pilot.TaskManager` instances which in turn hold
    :class:`radical.pilot.Pilot` and :class:`radical.pilot.Task`
    instances, and several other components which operate on those stateful
    entities.
    """

    # In that role, the session will create a special pubsub channel `heartbeat`
    # which is used by all components in its hierarchy to exchange heartbeat
    # messages.  Those messages are used to watch component health - if
    # a (parent or child) component fails to send heartbeats for a certain
    # amount of time, it is considered dead and the process tree will terminate.
    # That heartbeat management is implemented in the `ru.Heartbeat` class.
    # Only primary sessions instantiate a heartbeat channel (i.e., only the root
    # sessions of RP client or agent modules), but all components need to call
    # the sessions `heartbeat()` method at regular intervals.

    # the reporter is an application-level singleton
    _reporter = None

    # a session has one of three possible roles:
    #   - primary: the session is the first explicit session instance created in
    #     an RP application.
    #   - agent: the session is the first session instance created in an RP
    #     agent.
    #   - default: any other session instance, for example such as created by
    #     components in the client or agent module.
    _PRIMARY = 'primary'
    _AGENT_0 = 'agent_0'
    _AGENT_N = 'agent_n'
    _DEFAULT = 'default'


    # --------------------------------------------------------------------------
    #
    def __init__(self, proxy_url: Optional[str ] = None,
                       uid      : Optional[str ] = None,
                       cfg      : Optional[dict] = None,
                       _role    : Optional[str ] = _PRIMARY,
                       _reg_addr: Optional[str ] = None,
                       **close_options):
        """Create a new session.

        A new Session instance is created and stored in the database.

        Any RP Session will require an RP Proxy to facilitate communication
        between the client machine (i.e., the host where the application created
        this Session instance) and the target resource (i.e., the host where the
        pilot agent/s is/are running and where the workload is being executed).

        A `proxy_url` can be specified which then must point to an RP Proxy
        Service instance which this session can use to establish a communication
        proxy.  If `proxy_url` is not specified, the session will check for the
        environment variables `RADICAL_PILOT_PROXY_URL` and will interpret it as
        such above.  If that information is not available, the session will
        instantiate a proxy service on the local host.  Note that any proxy
        service instantiated by the session itself will be terminated once the
        session instance is closed or goes out of scope and is thus garbage
        collected and as such should not be used by other session instances.

        Note: an RP proxy will have to be accessible by both the client and the
              target hosts to facilitate communication between both parties.
              That implies access to the respective ports.  Proxies started by
              the session itself will use the first port larger than 10.000
              which is found to be free.

        Arguments:

            proxy_url (str, optional): proxy service URL - points to an RP
              proxy service which is used to establish an RP communication proxy
              for this session.

            uid (str, optional): Create a session with this UID.  Session UIDs
                MUST be unique - otherwise they will lead to communication
                conflicts, resulting in undefined behaviours.

            cfg (str | dict, optional): a named or instantiated configuration
                to be used for the session.

            _role (`bool`): only `PRIMARY` sessions created by the original
                application process (via `rp.Session()`), will create proxies
                and Registry Services.  `AGENT` sessions will also create
                a Registry but no proxies.  All other `DEFAULT` session
                instances are instantiated internally in processes spawned
                (directly or indirectly) by the initial session, for example in
                some of it's components, or by the RP agent.  Those sessions
                will inherit the original session ID, but will not attempt to
                create a new proxies or registries.

            **close_options (optional): If additional key word arguments are
                provided, they will be used as the default arguments to
                Session.close(). This can be useful when the Session is used as
                a Python context manager, such that close() is called
                automatically at the end of a ``with`` block.

            _reg_addr (str, optional): Non-primary sessions will connect to the
                registry at that endpoint and pull session config and resource
                configurations from there.
        """
        self._t_start = time.time()

        self._role          = _role
        self._uid           = uid
        self._cfg           = ru.Config(cfg=cfg)
        self._reg_addr      = _reg_addr
        self._proxy_url     = proxy_url
        self._proxy_cfg     = None
        self._closed        = False
        self._created       = time.time()
        self._close_options = _CloseOptions(close_options)
        self._close_options.verify()

        self._proxy    = None    # proxy client instance
        self._reg      = None    # registry client instance
        self._pmgrs    = dict()  # map IDs to pmgr instances
        self._tmgrs    = dict()  # map IDs to tmgr instances
        self._cmgr     = None    # only primary sessions have a cmgr


        # this session is either living in the client applicatio or lives in the
        # scope of a pilot.  In the latter case we expect `RP_PILOT_ID` to be
        # set - we derive the session module scope from that env variable.
        self._module = os.environ.get('RP_PILOT_ID', 'client')


        # non-primary sessions need a uid!
        if self._role != self._PRIMARY and not self._uid:
            raise ValueError('non-primary session needs UID (%s)' % self._role)

        # initialization is different for each session type
        # NOTE: we could refactor this to session sub-classes
        if self._role == self._PRIMARY:

            # if user did not set a uid, we need to generate a new ID
            if not self._uid:
                self._uid = ru.generate_id('rp.session', mode=ru.ID_PRIVATE)

            self._init_primary()


        elif self._role == self._AGENT_0:

            self._init_agent_0()


        elif self._role == self._AGENT_N:

            self._init_agent_n()


        else:

            self._init_default()


        # now we have config and uid - initialize base class (saga session)
        rs.Session.__init__(self, uid=self._uid)

        # cache sandboxes etc.
        self._cache_lock = ru.RLock()
        self._cache      = {'endpoint_fs'      : dict(),
                            'resource_sandbox' : dict(),
                            'session_sandbox'  : dict(),
                            'pilot_sandbox'    : dict(),
                            'client_sandbox'   : self._cfg.client_sandbox,
                            'js_shells'        : dict(),
                            'fs_dirs'          : dict()}

        # at this point we have a bridge connection, logger, etc, and are done
        self._prof.prof('session_ok', uid=self._uid)

        if self._role == self._PRIMARY:
            self._rep.ok('>>ok\n')

        assert(self._reg)


    # --------------------------------------------------------------------------
    #
    def _init_primary(self):

        # The primary session
        #   - reads session config files
        #   - reads resource config files
        #   - starts the client side registry service
        #   - pushes the configs into that registry
        #   - pushes bridge and component configs into that registry
        #   - starts a ZMQ proxy (or ensures one is up and running)

        # we still call `_init_cfg` to complete missing config settings
        # FIXME: completion only needed by `PRIMARY`
        self._init_cfg_from_scratch()

        # primary sessions create a registry service
        self._start_registry()
        self._connect_registry()

        # only primary sessions start and initialize the proxy service
        self._start_proxy()

        # start heartbeat channel
        self._start_heartbeat()

        # push the session config into the registry
        self._publish_cfg()

        # start bridges and components
        self._start_components()

        # primary session hooks into the control pubsub
        bcfg = self._reg['bridges.%s' % rpc.CONTROL_PUBSUB]
        self._ctrl_pub = ru.zmq.Publisher(channel=rpc.CONTROL_PUBSUB,
                                          url=bcfg['addr_pub'],
                                          log=self._log,
                                          prof=self._prof)

        # crosswire local channels and proxy channels
        self._crosswire_proxy()


    # --------------------------------------------------------------------------
    #
    def _init_agent_0(self):

        # The agent_0 session expects the `cfg` parameter to contain the
        # complete agent config!
        #
        #   - starts the agent side registry service
        #   - separates
        #     - session config (== agent config)
        #     - bridge configs
        #     - component configs
        #     - resource config
        #   - pushes them all into the registry
        #   - connects to the ZMQ proxy for client/agent communication
        #   - start agent components

        self._init_cfg_from_dict()
        self._start_registry()
        self._connect_registry()
        self._connect_proxy()
        self._start_heartbeat()
        self._publish_cfg()
        self._start_components()
        self._crosswire_proxy()


    # --------------------------------------------------------------------------
    #
    def _init_agent_n(self):

        # The agent_n session fetch their config from agent_0 registry
        #
        #   - connect to registry
        #   - fetch config from registry
        #   - start agent components

        self._connect_registry()
        self._init_cfg_from_registry()
        self._start_components()


    # --------------------------------------------------------------------------
    #
    def _init_default(self):

<<<<<<< HEAD
        self._cfg     = ru.Config('radical.pilot.session',  name=name, cfg=cfg)
        self._rcfgs   = ru.Config()

        rcfgs = ru.Config('radical.pilot.resource', name='*', expand=False)

        for site in rcfgs:
            self._rcfgs[site] = ru.Config()
            for res,rcfg in rcfgs[site].items():
                self._rcfgs[site][res] = ru.Config()
                for schema in rcfg['schemas']:
                    self._rcfgs[site][res][schema] = ru.Config()
                    self._rcfgs[site][res][schema] = ru.Config(
                                                     from_dict=rcfgs[site][res])
                    ru.dict_merge(self._rcfgs[site][res][schema],
                                  rcfgs[site][res]['schemas'][schema])
                    del self._rcfgs[site][res][schema]['schemas']
=======
        # sub-agents and components connect to an existing registry (owned by
        # the `primary` session or `agent_0`) and load config settings from
        # there.
>>>>>>> f7e67494

        self._connect_registry()
        self._init_cfg_from_registry()


    # --------------------------------------------------------------------------
    #
    def _start_registry(self):

        # make sure that no other registry is used
        if self._reg_addr:
            raise ValueError('cannot start registry when providing `reg_addr`')

        self._reg_service = ru.zmq.Registry(uid='%s.reg' % self._uid,
                                            path=self._cfg.path)
        self._reg_service.start()

        self._cfg.reg_addr = self._reg_service.addr


    # --------------------------------------------------------------------------
    #
    def _connect_registry(self):

        if not self._cfg.reg_addr:
            self._cfg.reg_addr = self._reg_addr

        if not self._cfg.reg_addr:
            raise ValueError('session needs a registry address')

        self._reg = ru.zmq.RegistryClient(url=self._cfg.reg_addr)


    # --------------------------------------------------------------------------
    #
    def _init_cfg_from_scratch(self):

        # A primary session will at this point have a registry client connected
        # to its registry service.  Further, self._cfg will either be a config
        # name to be read from disk (`session_<cfg_name>.json`), or a dictionary
        # with a specific, user provided config.  From this information clean up
        # `self._cfg` and store it in the registry.  Also read resource configs
        # and store the in the registry as well.

        # NOTE: `cfg_name` and `cfg` are overloaded, the user cannot point to
        #       a predefined config and amend it at the same time.  This might
        #       be ok for the session, but introduces an API inconsistency.

        cfg_name = 'default'
        if isinstance(self._cfg, str):
            cfg_name  = self._cfg
            self._cfg = None

        # load the named config, merge provided config
        self._cfg = ru.Config('radical.pilot.session', name=cfg_name,
                                                       cfg=self._cfg)

        # load the resource configs
        self._rcfg  = ru.Config()  # the local resource config, if known
        self._rcfgs = ru.Config('radical.pilot.resource', name='*',
                                                          expand=False)
        # expand rcfgs for all schema options
        # FIXME: this is ugly
        for site in self._rcfgs:
            for res,rcfg in self._rcfgs[site].items():
                for schema in rcfg.get('schemas', []):
                    rd = ResourceDescription(from_dict=rcfg['schemas'][schema])
                    rd.verify()


        # set essential config values for *this* specific session
        self._cfg['sid'] = self._uid

        pwd = os.getcwd()

        if not self._cfg.base:
            self._cfg.base = pwd

        if not self._cfg.path:
            self._cfg.path = '%s/%s' % (self._cfg.base, self._cfg.sid)

        if not self._cfg.client_sandbox:
            self._cfg.client_sandbox = pwd


        # change RU defaults to point logfiles etc. to the session sandbox
        def_cfg             = ru.DefaultConfig()
        def_cfg.log_dir     = self._cfg.path
        def_cfg.report_dir  = self._cfg.path
        def_cfg.profile_dir = self._cfg.path

        self._prof = self._get_profiler(name=self._uid)
        self._rep  = self._get_reporter(name=self._uid)
        self._log  = self._get_logger  (name=self._uid,
                                        level=self._cfg.get('debug'))

        from . import version_detail as rp_version_detail
        self._log.info('radical.pilot version: %s', rp_version_detail)
        self._log.info('radical.saga  version: %s', rs.version_detail)
        self._log.info('radical.utils version: %s', ru.version_detail)

        self._prof.prof('session_start', uid=self._uid)

        self._rep.info ('<<new session: ')
        self._rep.plain('[%s]' % self._uid)


    # --------------------------------------------------------------------------
    #
    def _init_cfg_from_dict(self):

        # A agent_0 session will read the configuration from agent_0.cfg and
        # pass it to the session.

        assert self._role == self._AGENT_0

        self._cfg = ru.Config(cfg=self._cfg)

        # we only have one resource config for the current resource
        self._rcfg  = ru.Config(cfg=self._cfg.resource_cfg)  # local config
        self._rcfgs = ru.Config()

        del self._cfg['resource_cfg']

        # set essential config values for *this* specific session
        pwd = os.getcwd()

        if not self._cfg.base:
            self._cfg.base = pwd

        if not self._cfg.path:
            self._cfg.path = pwd

        # change RU defaults to point logfiles etc. to the session sandbox
        def_cfg             = ru.DefaultConfig()
        def_cfg.log_dir     = self._cfg.path
        def_cfg.report_dir  = self._cfg.path
        def_cfg.profile_dir = self._cfg.path

        self._prof = self._get_profiler(name=self._uid)
        self._rep  = self._get_reporter(name=self._uid)
        self._log  = self._get_logger  (name=self._uid,
                                        level=self._cfg.get('debug'))

        from . import version_detail as rp_version_detail
        self._log.info('radical.pilot version: %s', rp_version_detail)
        self._log.info('radical.saga  version: %s', rs.version_detail)
        self._log.info('radical.utils version: %s', ru.version_detail)

        self._prof.prof('session_start', uid=self._uid)


    # --------------------------------------------------------------------------
    #
    def _init_cfg_from_registry(self):

        # fetch config settings from the registry
        self._cfg   = ru.Config(cfg=self._reg['cfg'])
        self._rcfg  = ru.Config(cfg=self._reg['rcfg'])
        self._rcfgs = ru.Config(cfg=self._reg['rcfgs'])

        # change RU defaults to point logfiles etc. to the session sandbox
        # NOTE: this is racey: the first session in this process will win
        def_cfg             = ru.DefaultConfig()
        def_cfg.log_dir     = self._cfg.path
        def_cfg.report_dir  = self._cfg.path
        def_cfg.profile_dir = self._cfg.path

        self._prof = self._get_profiler(name=self._uid)
        self._rep  = self._get_reporter(name=self._uid)
        self._log  = self._get_logger  (name=self._uid,
                                        level=self._cfg.get('debug'))

        from . import version_detail as rp_version_detail
        self._log.info('radical.pilot version: %s', rp_version_detail)
        self._log.info('radical.saga  version: %s', rs.version_detail)
        self._log.info('radical.utils version: %s', ru.version_detail)

        self._log.debug('Session(%s, %s)', self._uid, self._role)
        self._prof.prof('session_start', uid=self._uid)


    # --------------------------------------------------------------------------
    #
    def _start_heartbeat(self):

        # only primary and agent_0 sessions manage heartbeats
        assert self._role in [self._PRIMARY, self._AGENT_0]

        # start the embedded heartbeat pubsub bridge
        self._hb_pubsub = ru.zmq.PubSub('heartbeat_pubsub',
                                        cfg={'uid'    : 'heartbeat_pubsub',
                                             'type'   : 'pubsub',
                                             'log_lvl': 'debug',
                                             'path'   : self._cfg.path})
        self._hb_pubsub.start()
        time.sleep(1)

        ru.zmq.test_pubsub(self._hb_pubsub.channel,
                           self._hb_pubsub.addr_pub,
                           self._hb_pubsub.addr_sub),

        # fill 'cfg.heartbeat' section
        self._cfg.heartbeat.addr_pub = str(self._hb_pubsub.addr_pub)
        self._cfg.heartbeat.addr_sub = str(self._hb_pubsub.addr_sub)

        # create a publisher for that channel to publish own heartbeat
        self._hb_pub = ru.zmq.Publisher(channel='heartbeat_pubsub',
                                        url=self._cfg.heartbeat.addr_pub,
                                        log=self._log,
                                        prof=self._prof)


        # --------------------------------------
        # start the heartbeat monitor, but first
        # define its callbacks
        def _hb_beat_cb():
            # called on every heartbeat: cfg.heartbeat.interval`
            # publish own heartbeat
            self._hb_pub.put('heartbeat', HeartbeatMessage(self._uid))

            # also update proxy heartbeat
            if self._proxy:
                self._proxy.request('heartbeat', {'sid': self._uid})
        # --------------------------------------

        # --------------------------------------
        # called when some entity misses
        # heartbeats: `cfg.heartbeat.timeout`
        def _hb_term_cb():
            if self._cmgr:
                self._cmgr.close()
            return False
        # --------------------------------------

        # create heartbeat manager which monitors all components in this session
        self._log.debug('=== hb %s from session', self._uid)
        self._hb = ru.Heartbeat(uid=self._uid,
                                timeout=self._cfg.heartbeat.timeout,
                                interval=self._cfg.heartbeat.interval,
                                beat_cb=_hb_beat_cb,
                                term_cb=_hb_term_cb,
                                log=self._log)
        self._hb.start()

        # --------------------------------------
        # subscribe to heartbeat msgs and inform
        # self._hb about every heartbeat
        def _hb_msg_cb(topic, msg):

            hb_msg = HeartbeatMessage(from_dict=msg)

            self._log.debug('msg: %s', msg)

            if hb_msg.uid != self._uid:
                self._hb.beat(uid=hb_msg.uid)
        # --------------------------------------

        ru.zmq.Subscriber(channel='heartbeat_pubsub',
                          topic='heartbeat',
                          url=self._cfg.heartbeat.addr_sub,
                          cb=_hb_msg_cb,
                          log=self._log,
                          prof=self._prof)


    # --------------------------------------------------------------------------
    #
    def _publish_cfg(self):

        # The primary session and agent_0 push their configs into the registry.
        # NOTE: proxy channels populate the registrie's `bridges` section

        assert self._role in [self._PRIMARY, self._AGENT_0]

        # push proxy, bridges, components and heartbeat subsections separately
        flat_cfg = copy.deepcopy(self._cfg)

        del flat_cfg['heartbeat']
        del flat_cfg['bridges']
        del flat_cfg['components']

        self._reg['cfg']        = flat_cfg
        self._reg['heartbeat']  = self._cfg.heartbeat
        self._reg['bridges']    = self._cfg.bridges  # proxy bridges
        self._reg['components'] = {}

        # if we have proxy channels, publish them in the bridges configs too
        if self._proxy_cfg:
            for channel in self._proxy_cfg:
                self._reg['bridges.%s' % channel] = self._proxy_cfg[channel]

        # primary sessions publish all known resource configs under `rcfgs`, the
        # agent_0 only publishes the *current* resource config under `rcfg`.
        if self._role == self._PRIMARY:
            self._reg['rcfg']  = dict()
            self._reg['rcfgs'] = self._rcfgs

        elif self._role == self._AGENT_0:
            self._reg['rcfg']  = self._rcfg
            self._reg['rcfgs'] = dict()


    # --------------------------------------------------------------------------
    #
    def _start_proxy(self):

        # A primary session will start a ZMQ proxy via which agents can connect
        # to the client.  It is also possible a proxy already exists and a proxy
        # address was passed to the ctor - in that case we will, obviously, not
        # start a proxy but just make sure the given one is being used.

        assert self._role == self._PRIMARY

        # check if an external proxy is being used.  If so we are done.
        if self._proxy_url:
            self._log.debug('use proxy at %s' % self._proxy_url)
            return

        self._proxy_url = os.environ.get('RADICAL_PILOT_PROXY_URL')
        if self._proxy_url:
            self._log.debug('found proxy at %s' % self._proxy_url)
            return

        # no luck - start an embedded proxy
        self._proxy_event  = mt.Event()
        self._proxy_thread = mt.Thread(target=self._run_proxy)
        self._proxy_thread.daemon = True
        self._proxy_thread.start()

        self._proxy_event.wait()
        assert self._proxy_url

        # the proxy url becomes part of the session cfg
        self._cfg.proxy_url = self._proxy_url

        self._rep.info ('<<zmq proxy  : ')
        self._rep.plain('[%s]' % self._proxy_url)

        # configure proxy channels
        try:
            self._proxy = ru.zmq.Client(url=self._cfg.proxy_url)
            self._proxy_cfg = self._proxy.request('register', {'sid':self._uid})

        except:
            self._log.exception('%s: failed to start proxy', self._role)
            raise


    # --------------------------------------------------------------------------
    #
    def _connect_proxy(self):

        assert self._role == self._AGENT_0

        # make sure we have a proxy address to use
        assert self._cfg.proxy_url

        # query the proxy service to fetch proxy cfg created by primary session
        self._proxy = ru.zmq.Client(url=self._cfg.proxy_url)
        self._proxy_cfg = self._proxy.request('lookup', {'sid': self._uid})
        self._log.debug('proxy response: %s', self._proxy_cfg)


    # ----------------------------------------------------------------------
    def crosswire_pubsub(self, src, tgt, from_proxy):

        # we only forward messages which have either no origin set (in this case
        # this method sets the origin), or whose origin is the same as
        # configured when crosswiring the channels (either 'client' or the pilot
        # ID).

        path = self._cfg.path
        reg  = self._reg

        url_sub = reg['bridges.%s.addr_sub' % src.lower()]
        url_pub = reg['bridges.%s.addr_pub' % tgt.lower()]

        self._log.debug('XXX cfg fwd for topic:%s to %s', src, tgt)
        self._log.debug('XXX cfg fwd for %s to %s', url_sub, url_pub)

        publisher = ru.zmq.Publisher(channel=tgt, path=path, url=url_pub,
                                     log=self._log, prof=self._prof)

        def pubsub_fwd(topic, msg):

            if 'origin' not in msg:
                msg['origin'] = self._module

          # self._log.debug('XXX =?= fwd %s to %s: %s [%s - %s]', src, tgt, msg,
          #                 msg['origin'], self._module)

            if from_proxy:

                # all messages *from* the proxy are forwarded - but not the ones
                # which orginated in *this* module in the first place

                if msg['origin'] == self._module:
                    self._log.debug('XXX =>! fwd %s to topic:%s: %s', src, tgt, msg)

                else:
                    self._log.debug('XXX =>> fwd %s to topic:%s: %s', src, tgt, msg)
                    publisher.put(tgt, msg)

            else:

                # *to* proxy: forward all messages which originated in *this*
                # module

                if msg['origin'] == self._module:
                    self._log.debug('XXX ==> fwd %s to topic:%s: %s', src, tgt, msg)
                    publisher.put(tgt, msg)

                else:
                    self._log.debug('XXX =!> fwd %s to topic:%s: %s', src, tgt, msg)

        ru.zmq.Subscriber(channel=src, topic=src, path=path, cb=pubsub_fwd,
                          url=url_sub, log=self._log, prof=self._prof)


    # --------------------------------------------------------------------------
    #
    def _crosswire_proxy(self):

        # - forward local ctrl messages to control proxy
        # - forward local state updates to state proxy
        # - forward local task queue to proxy task queue
        #
        # - forward proxy ctrl messages to local control pubsub
        # - forward proxy state updates to local state pubsub
        # - forward proxy task queue messages to local task queue
        #
        # The local task queue endpoints differ for primary session and agent_0
        #
        # - primary:
        #   - forward from AGENT_STAGING_INPUT_PENDING_QUEUE
        #   - forward to   TMGR_STAGING_OUTPUT_PENDING_QUEUE
        #
        # - agent_0:
        #   - forward to   AGENT_STAGING_INPUT_PENDING_QUEUE
        #   - forward from TMGR_STAGING_OUTPUT_PENDING_QUEUE
        #
        # NOTE: the primary session task queues don't live in the session itself
        #       but are owned by the task manager instead - it will trigger the
        #       crosswire once the queues are created.

        assert self._role in [self._PRIMARY, self._AGENT_0]

        self.crosswire_pubsub(src=rpc.CONTROL_PUBSUB,
                              tgt=rpc.PROXY_CONTROL_PUBSUB,
                              from_proxy=False)
        self.crosswire_pubsub(src=rpc.PROXY_CONTROL_PUBSUB,
                              tgt=rpc.CONTROL_PUBSUB,
                              from_proxy=True)

        self.crosswire_pubsub(src=rpc.STATE_PUBSUB,
                              tgt=rpc.PROXY_STATE_PUBSUB,
                              from_proxy=False)
        self.crosswire_pubsub(src=rpc.PROXY_STATE_PUBSUB,
                              tgt=rpc.STATE_PUBSUB,
                              from_proxy=True)


    # --------------------------------------------------------------------------
    #
    def _start_components(self):

        assert self._role in [self._PRIMARY, self._AGENT_0, self._AGENT_N]

        # primary sessions and agents have a component manager which also
        # manages heartbeat.  'self._cmgr.close()` should be called during
        # termination
        self._cmgr = rpu.ComponentManager(self.uid, self.reg_addr, self._uid)
        self._cmgr.start_bridges(self._cfg.bridges)
        self._cmgr.start_components(self._cfg.components)


    # --------------------------------------------------------------------------
    # context manager `with` clause
    #
    def __enter__(self):
        return self

    def __exit__(self, exc_type, exc_value, traceback):
        self.close()


    # --------------------------------------------------------------------------
    #
    def close(self, **kwargs):
        """Close the session.

        All subsequent attempts access objects attached to the session will
        result in an error. If cleanup is set to True, the session data is
        removed from the database.

        Arguments:
            terminate (bool, optional): Shut down all pilots associated with the
                session.
            download (bool, optional): Fetch pilot profiles and database
                entries.
        """

        # close only once
        if self._closed:
            return

        if self._role == self._PRIMARY:
            self._rep.info('closing session %s' % self._uid)

        self._log.debug("session %s closing", self._uid)
        self._prof.prof("session_close", uid=self._uid)

        # Merge kwargs with current defaults stored in self._close_options
        self._close_options.update(kwargs)
        self._close_options.verify()

        # to call for `_verify` method and to convert attributes
        # to their types if needed (but None value will stay if it is set)

        options = self._close_options

        if options.terminate:
            # terminate all components
            if self._role == self._PRIMARY:
                self._ctrl_pub.put(rpc.CONTROL_PUBSUB, {'cmd': 'terminate',
                                                        'arg': None})

        for tmgr_uid, tmgr in self._tmgrs.items():
            self._log.debug("session %s closes tmgr   %s", self._uid, tmgr_uid)
            tmgr.close()
            self._log.debug("session %s closed tmgr   %s", self._uid, tmgr_uid)

        for pmgr_uid, pmgr in self._pmgrs.items():
            self._log.debug("session %s closes pmgr   %s", self._uid, pmgr_uid)
            pmgr.close(terminate=options.terminate)
            self._log.debug("session %s closed pmgr   %s", self._uid, pmgr_uid)

        if self._cmgr:
            self._cmgr.close()

        if self._proxy:
            try:
                self._log.debug("session %s closes service", self._uid)
                self._proxy.request('unregister', {'sid': self._uid})
            except:
                pass

        self._log.debug("session %s closed", self._uid)
        self._prof.prof("session_stop", uid=self._uid)
        self._prof.close()

        self._closed = True

        # after all is said and done, we attempt to download the pilot log- and
        # profiles, if so wanted
        if options.download:

            self._prof.prof("session_fetch_start", uid=self._uid)
            self._log.debug('start download')
            tgt = self._cfg.base
          # # FIXME: MongoDB
          # self.fetch_json    (tgt='%s/%s' % (tgt, self.uid))
          # self.fetch_profiles(tgt=tgt)
          # self.fetch_logfiles(tgt=tgt)

            self._prof.prof("session_fetch_stop", uid=self._uid)

        if self._role == self._PRIMARY:

            # dump json
            self._reg.dump('registry')

            self._t_stop = time.time()
            self._rep.info('<<session lifetime: %.1fs'
                          % (self._t_stop - self._t_start))
            self._rep.ok('>>ok\n')


    # --------------------------------------------------------------------------
    #
    def _run_proxy(self):

        proxy = Proxy()

        try:
            proxy.start()

            self._proxy_url = proxy.addr
            self._proxy_event.set()

            # run forever until process is interrupted or killed
            proxy.wait()

        finally:
            proxy.stop()
            proxy.wait()


    # --------------------------------------------------------------------------
    #
    def as_dict(self):
        """Returns a Python dictionary representation of the object."""

        object_dict = {
            'uid'      : self._uid,
            'proxy_url': str(self.proxy_url),
            'cfg'      : copy.deepcopy(self._cfg)
        }
        return object_dict


    # --------------------------------------------------------------------------
    #
    @property
    def reg_addr(self):
        return self._cfg.reg_addr


    # --------------------------------------------------------------------------
    #
    @property
    def uid(self):
        return self._uid


    # --------------------------------------------------------------------------
    #
    @property
    def path(self):
        return self._cfg.path


    # --------------------------------------------------------------------------
    #
    @property
    def base(self):
        return self._cfg.base


    # --------------------------------------------------------------------------
    #
    @property
    def proxy_url(self):
        return self._cfg.proxy_url


    # --------------------------------------------------------------------------
    #
    @property
    def cfg(self):
        return self._cfg


    # --------------------------------------------------------------------------
    #
    @property
    def cmgr(self):
        return self._cmgr


    # --------------------------------------------------------------------------
    #
    def _get_logger(self, name, level=None):
        """Get the Logger instance.

        This is a thin wrapper around `ru.Logger()` which makes sure that
        log files end up in a separate directory with the name of `session.uid`.
        """
        return ru.Logger(name=name, ns='radical.pilot', path=self._cfg.path,
                         targets=['.'], level=level)


    # --------------------------------------------------------------------------
    #
    def _get_reporter(self, name):
        """Get the Reporter instance.

        This is a thin wrapper around `ru.Reporter()` which makes sure that
        log files end up in a separate directory with the name of `session.uid`.
        """

        if not self._reporter:
            self._reporter = ru.Reporter(name=name, ns='radical.pilot',
                                         path=self._cfg.path)
        return self._reporter


    # --------------------------------------------------------------------------
    #
    def _get_profiler(self, name):
        """Get the Profiler instance.

        This is a thin wrapper around `ru.Profiler()` which makes sure that
        log files end up in a separate directory with the name of `session.uid`.
        """

        prof = ru.Profiler(name=name, ns='radical.pilot', path=self._cfg.path)

        return prof


    # --------------------------------------------------------------------------
    #
    def inject_metadata(self, metadata):
        """Insert (experiment) metadata into an active session.

        RP stack version info always get added.
        """

        if not isinstance(metadata, dict):
            raise Exception("Session metadata should be a dict!")

        # FIXME MONGODB: to json
      # if self._dbs and self._dbs._c:
      #     self._dbs._c.update({'type'  : 'session',
      #                          "uid"   : self.uid},
      #                         {"$push" : {"metadata": metadata}})


    # --------------------------------------------------------------------------
    #
    def _register_pmgr(self, pmgr):

        self._pmgrs[pmgr.uid] = pmgr


  # # --------------------------------------------------------------------------
  # #
  # def _reconnect_pmgr(self, pmgr):
  #
  #     if not self._dbs.get_pmgrs(pmgr_ids=pmgr.uid):
  #         raise ValueError('could not reconnect to pmgr %s' % pmgr.uid)
  #
  #     self._pmgrs[pmgr.uid] = pmgr
  #
  #
    # --------------------------------------------------------------------------
    #
    def list_pilot_managers(self):
        """Get PilotManager instances.

        Lists the unique identifiers of all :class:`radical.pilot.PilotManager`
        instances associated with this session.

        Returns:
            list[str]: A list of :class:`radical.pilot.PilotManager` uids.

        """

        return list(self._pmgrs.keys())


    # --------------------------------------------------------------------------
    #
    def get_pilot_managers(self, pmgr_uids=None):
        """Get known PilotManager(s).

        Arguments:
            pmgr_uids (str | Iterable[str], optional): uids of the PilotManagers
                we want.

        Returns:
            radical.pilot.PilotManager | list[radical.pilot.PilotManager]: One
                or more `radical.pilot.PilotManager` objects.

        """

        return_scalar = False
        if isinstance(pmgr_uids, str):
            pmgr_uids     = [pmgr_uids]
            return_scalar = True

        if pmgr_uids: pmgrs = [self._pmgrs[uid] for uid in pmgr_uids]
        else        : pmgrs =  list(self._pmgrs.values())

        if return_scalar: return pmgrs[0]
        else            : return pmgrs


    # --------------------------------------------------------------------------
    #
    def _register_tmgr(self, tmgr):

        self._tmgrs[tmgr.uid] = tmgr


  # # --------------------------------------------------------------------------
  # #
  # def _reconnect_tmgr(self, tmgr):
  #
  #     if not self._dbs.get_tmgrs(tmgr_ids=tmgr.uid):
  #         raise ValueError('could not reconnect to tmgr %s' % tmgr.uid)
  #
  #     self._tmgrs[tmgr.uid] = tmgr
  #
  #
    # --------------------------------------------------------------------------
    #
    def list_task_managers(self):
        """Get TaskManager identifiers.

        Lists the unique identifiers of all :class:`radical.pilot.TaskManager`
        instances associated with this session.

        Returns:
            list[str]: A list of :class:`radical.pilot.TaskManager` uids.

        """

        return list(self._tmgrs.keys())


    # --------------------------------------------------------------------------
    #
    def get_task_managers(self, tmgr_uids=None):
        """Get known TaskManager(s).

        Arguments:
            tmgr_uids (str | list[str]): uids of the TaskManagers we want

        Returns:
            radical.pilot.TaskManager | list[radical.pilot.TaskManager]:
                One or more `radical.pilot.TaskManager` objects.

        """

        return_scalar = False
        if not isinstance(tmgr_uids, list):
            tmgr_uids     = [tmgr_uids]
            return_scalar = True

        if tmgr_uids: tmgrs = [self._tmgrs[uid] for uid in tmgr_uids]
        else        : tmgrs =  list(self._tmgrs.values())

        if return_scalar: return tmgrs[0]
        else            : return tmgrs


    # --------------------------------------------------------------------------
    #
    def list_resources(self):
        """Get list of known resource labels.

        Returns a list of known resource labels which can be used in a pilot
        description.
        """

        resources = list()
        for domain in self._rcfgs:
            for host in self._rcfgs[domain]:
                resources.append('%s.%s' % (domain, host))

        return sorted(resources)


    # --------------------------------------------------------------------------
    #
    def get_resource_config(self, resource, schema=None):
        """Returns a dictionary of the requested resource config."""

        domain, host = resource.split('.', 1)
        if domain not in self._rcfgs:
            raise RuntimeError("Resource domain '%s' is unknown." % domain)

        if host not in self._rcfgs[domain]:
            raise RuntimeError("Resource host '%s' unknown." % host)

        resource_cfg = copy.deepcopy(self._rcfgs[domain][host])

        if  not schema:
            if 'schemas' in resource_cfg:
                schema = resource_cfg['schemas'][0]

        if  schema:
            if  schema not in resource_cfg:
                raise RuntimeError("schema %s unknown for resource %s"
                                  % (schema, resource))

            for key in resource_cfg[schema]:
                # merge schema specific resource keys into the
                # resource config
                resource_cfg[key] = resource_cfg[schema][key]

        resource_cfg.label = resource
        return resource_cfg


  # # --------------------------------------------------------------------------
  # #
  # def fetch_json(self, tgt=None):
  #
  #     return rpu.fetch_json(self._uid, tgt=tgt, session=self,
  #                           skip_existing=True)
  #
  #
  # # --------------------------------------------------------------------------
  # #
  # def fetch_profiles(self, tgt=None):
  #
  #     return rpu.fetch_profiles(self._uid, tgt=tgt, session=self,
  #                               skip_existing=True)
  #
  #
  # # --------------------------------------------------------------------------
  # #
  # def fetch_logfiles(self, tgt=None):
  #
  #     return rpu.fetch_logfiles(self._uid, tgt=tgt, session=self,
  #                               skip_existing=True)
  #
  #
    # --------------------------------------------------------------------------
    #
    def _get_client_sandbox(self):
        """Client sandbox path.

        For the session in the client application, this is `os.getcwd()`.  For
        the session in any other component, specifically in pilot components,
        the client sandbox needs to be read from the session config (or pilot
        config).  The latter is not yet implemented, so the pilot can not yet
        interpret client sandboxes.  Since pilot-side staging to and from the
        client sandbox is not yet supported anyway, this seems acceptable
        (FIXME).
        """

        return self._cache['client_sandbox']


    # --------------------------------------------------------------------------
    #
    def _get_resource_sandbox(self, pilot):
        """Global RP sandbox.

        For a given pilot dict, determine the global RP sandbox, based on the
        pilot's 'resource' attribute.
        """

        # FIXME: this should get 'resource, schema=None' as parameters

        resource = pilot['description'].get('resource')
        schema   = pilot['description'].get('access_schema')

        if not resource:
            raise ValueError('Cannot get pilot sandbox w/o resource target')

        # the global sandbox will be the same for all pilots on any resource, so
        # we cache it
        with self._cache_lock:

            if resource not in self._cache['resource_sandbox']:

                # cache miss -- determine sandbox and fill cache
                rcfg   = self.get_resource_config(resource, schema)
                fs_url = rs.Url(rcfg['filesystem_endpoint'])

                # Get the sandbox from either the pilot_desc or resource conf
                sandbox_raw = pilot['description'].get('sandbox')
                if not sandbox_raw:
                    sandbox_raw = rcfg.get('default_remote_workdir', "$PWD")


                # we may need to replace pat elements with data from the pilot
                # description
                if '%' in sandbox_raw:
                    # expand from pilot description
                    expand = dict()
                    for k, v in pilot['description'].items():
                        if v is None:
                            v = ''
                        if k == 'project':
                            if '_' in v and 'ornl' in resource:
                                v = v.split('_')[0]
                            elif '-' in v and 'ncsa' in resource:
                                v = v.split('-')[0]
                        expand['pd.%s' % k] = v
                        if isinstance(v, str):
                            expand['pd.%s' % k.upper()] = v.upper()
                            expand['pd.%s' % k.lower()] = v.lower()
                        else:
                            expand['pd.%s' % k.upper()] = v
                            expand['pd.%s' % k.lower()] = v
                    sandbox_raw = sandbox_raw % expand


                # If the sandbox contains expandables, we need to resolve those
                # remotely.
                #
                # NOTE: this will only work for (gsi)ssh or similar shell
                #       based access mechanisms
                if '$' not in sandbox_raw:
                    # no need to expand further
                    sandbox_base = sandbox_raw

                else:
                    shell = self.get_js_shell(resource, schema)
                    ret, out, _ = shell.run_sync(' echo "WORKDIR: %s"' %
                                                 sandbox_raw)
                    if ret or 'WORKDIR:' not in out:
                        raise RuntimeError("Couldn't get remote workdir.")

                    sandbox_base = out.split(":")[1].strip()
                    self._log.debug("sandbox base %s", sandbox_base)

                # at this point we have determined the remote 'pwd' - the
                # global sandbox is relative to it.
                fs_url.path = "%s/radical.pilot.sandbox" % sandbox_base

                # before returning, keep the URL string in cache
                self._cache['resource_sandbox'][resource] = fs_url

            return self._cache['resource_sandbox'][resource]


    # --------------------------------------------------------------------------
    #
    def get_js_shell(self, resource, schema):

        if resource not in self._cache['js_shells']:
            self._cache['js_shells'][resource] = dict()

        if schema not in self._cache['js_shells'][resource]:

            rcfg   = self.get_resource_config(resource, schema)

            js_url = rcfg['job_manager_endpoint']
            js_url = rcfg.get('job_manager_hop', js_url)
            js_url = rs.Url(js_url)

            elems  = js_url.schema.split('+')

            if   'ssh'    in elems: js_url.schema = 'ssh'
            elif 'gsissh' in elems: js_url.schema = 'gsissh'
            elif 'fork'   in elems: js_url.schema = 'fork'
            elif len(elems) == 1  : js_url.schema = 'fork'
            else: raise Exception("invalid schema: %s" % js_url.schema)

            if js_url.schema == 'fork':
                js_url.host = 'localhost'

            self._log.debug("rsup.PTYShell('%s')", js_url)
            shell = rsup.PTYShell(js_url, self)
            self._cache['js_shells'][resource][schema] = shell

        return self._cache['js_shells'][resource][schema]


    # --------------------------------------------------------------------------
    #
    def get_fs_dir(self, url):

        if url not in self._cache['fs_dirs']:
            self._cache['fs_dirs'][url] = rsfs.Directory(url,
                                               flags=rsfs.CREATE_PARENTS)

        return self._cache['fs_dirs'][url]


    # --------------------------------------------------------------------------
    #
    def _get_session_sandbox(self, pilot):

        # FIXME: this should get 'resource, schema=None' as parameters

        resource = pilot['description'].get('resource')

        if not resource:
            raise ValueError('Cannot get session sandbox w/o resource target')

        with self._cache_lock:

            if resource not in self._cache['session_sandbox']:

                # cache miss
                resource_sandbox      = self._get_resource_sandbox(pilot)
                session_sandbox       = rs.Url(resource_sandbox)
                session_sandbox.path += '/%s' % self.uid

                self._cache['session_sandbox'][resource] = session_sandbox

            return self._cache['session_sandbox'][resource]


    # --------------------------------------------------------------------------
    #
    def _get_pilot_sandbox(self, pilot):

        # FIXME: this should get 'pid, resource, schema=None' as parameters

        pilot_sandbox = pilot.get('pilot_sandbox')
        if str(pilot_sandbox):
            return rs.Url(pilot_sandbox)

        pid = pilot['uid']
        with self._cache_lock:

            if pid not in self._cache['pilot_sandbox']:

                # cache miss
                session_sandbox     = self._get_session_sandbox(pilot)
                pilot_sandbox       = rs.Url(session_sandbox)
                pilot_sandbox.path += '/%s/' % pilot['uid']

                self._cache['pilot_sandbox'][pid] = pilot_sandbox

            return self._cache['pilot_sandbox'][pid]


    # --------------------------------------------------------------------------
    #
    def _get_endpoint_fs(self, pilot):

        # FIXME: this should get 'resource, schema=None' as parameters

        resource = pilot['description'].get('resource')

        if not resource:
            raise ValueError("Can't get fs-endpoint w/o resource target")

        with self._cache_lock:

            if resource not in self._cache['endpoint_fs']:

                # cache miss
                resource_sandbox  = self._get_resource_sandbox(pilot)
                endpoint_fs       = rs.Url(resource_sandbox)
                endpoint_fs.path  = ''

                self._cache['endpoint_fs'][resource] = endpoint_fs

            return self._cache['endpoint_fs'][resource]


    # --------------------------------------------------------------------------
    #
    def _get_task_sandbox(self, task, pilot):

        # If a sandbox is specified in the task description, then interpret
        # relative paths as relativet to the pilot sandbox.

        # task sandboxes are cached in the task dict
        task_sandbox = task.get('task_sandbox')
        if task_sandbox:
            return task_sandbox

        # specified in description?
        if not task_sandbox:
            sandbox  = task['description'].get('sandbox')
            if sandbox:
                task_sandbox = ru.Url(self._get_pilot_sandbox(pilot))
                if sandbox[0] == '/':
                    task_sandbox.path = sandbox
                else:
                    task_sandbox.path += '/%s/' % sandbox

        # default
        if not task_sandbox:
            task_sandbox = ru.Url(self._get_pilot_sandbox(pilot))
            task_sandbox.path += "/%s/" % task['uid']

        # cache
        task['task_sandbox'] = str(task_sandbox)

        return task_sandbox


    # --------------------------------------------------------------------------
    #
    def _get_jsurl(self, pilot):
        """Get job service endpoint and hop URL for pilot's target resource."""

        resrc   = pilot['description']['resource']
        schema  = pilot['description']['access_schema']
        rcfg    = self.get_resource_config(resrc, schema)

        js_url  = rs.Url(rcfg.get('job_manager_endpoint'))
        js_hop  = rs.Url(rcfg.get('job_manager_hop', js_url))

        # make sure the js_hop url points to an interactive access
        # TODO: this is an unreliable heuristics - we should require the js_hop
        #       URL to be specified in the resource configs.
        if   '+gsissh' in js_hop.schema or \
             'gsissh+' in js_hop.schema    : js_hop.schema = 'gsissh'
        elif '+ssh'    in js_hop.schema or \
             'ssh+'    in js_hop.schema    : js_hop.schema = 'ssh'
        else                               : js_hop.schema = 'fork'

        return js_url, js_hop


# ------------------------------------------------------------------------------
<|MERGE_RESOLUTION|>--- conflicted
+++ resolved
@@ -180,12 +180,10 @@
         self._tmgrs    = dict()  # map IDs to tmgr instances
         self._cmgr     = None    # only primary sessions have a cmgr
 
-
         # this session is either living in the client applicatio or lives in the
         # scope of a pilot.  In the latter case we expect `RP_PILOT_ID` to be
         # set - we derive the session module scope from that env variable.
         self._module = os.environ.get('RP_PILOT_ID', 'client')
-
 
         # non-primary sessions need a uid!
         if self._role != self._PRIMARY and not self._uid:
@@ -328,10 +326,68 @@
     #
     def _init_default(self):
 
-<<<<<<< HEAD
-        self._cfg     = ru.Config('radical.pilot.session',  name=name, cfg=cfg)
-        self._rcfgs   = ru.Config()
-
+        # sub-agents and components connect to an existing registry (owned by
+        # the `primary` session or `agent_0`) and load config settings from
+        # there.
+
+        self._connect_registry()
+        self._init_cfg_from_registry()
+
+
+    # --------------------------------------------------------------------------
+    #
+    def _start_registry(self):
+
+        # make sure that no other registry is used
+        if self._reg_addr:
+            raise ValueError('cannot start registry when providing `reg_addr`')
+
+        self._reg_service = ru.zmq.Registry(uid='%s.reg' % self._uid,
+                                            path=self._cfg.path)
+        self._reg_service.start()
+
+        self._cfg.reg_addr = self._reg_service.addr
+
+
+    # --------------------------------------------------------------------------
+    #
+    def _connect_registry(self):
+
+        if not self._cfg.reg_addr:
+            self._cfg.reg_addr = self._reg_addr
+
+        if not self._cfg.reg_addr:
+            raise ValueError('session needs a registry address')
+
+        self._reg = ru.zmq.RegistryClient(url=self._cfg.reg_addr)
+
+
+    # --------------------------------------------------------------------------
+    #
+    def _init_cfg_from_scratch(self):
+
+        # A primary session will at this point have a registry client connected
+        # to its registry service.  Further, self._cfg will either be a config
+        # name to be read from disk (`session_<cfg_name>.json`), or a dictionary
+        # with a specific, user provided config.  From this information clean up
+        # `self._cfg` and store it in the registry.  Also read resource configs
+        # and store the in the registry as well.
+
+        # NOTE: `cfg_name` and `cfg` are overloaded, the user cannot point to
+        #       a predefined config and amend it at the same time.  This might
+        #       be ok for the session, but introduces an API inconsistency.
+
+        cfg_name = 'default'
+        if isinstance(self._cfg, str):
+            cfg_name  = self._cfg
+            self._cfg = None
+
+        # load the named config, merge provided config
+        self._cfg = ru.Config('radical.pilot.session', name=cfg_name,
+                                                       cfg=self._cfg)
+
+        self._rcfgs = ru.Config()
+        self._rcfg  = ru.Config()  # the local resource config, if known
         rcfgs = ru.Config('radical.pilot.resource', name='*', expand=False)
 
         for site in rcfgs:
@@ -345,74 +401,7 @@
                     ru.dict_merge(self._rcfgs[site][res][schema],
                                   rcfgs[site][res]['schemas'][schema])
                     del self._rcfgs[site][res][schema]['schemas']
-=======
-        # sub-agents and components connect to an existing registry (owned by
-        # the `primary` session or `agent_0`) and load config settings from
-        # there.
->>>>>>> f7e67494
-
-        self._connect_registry()
-        self._init_cfg_from_registry()
-
-
-    # --------------------------------------------------------------------------
-    #
-    def _start_registry(self):
-
-        # make sure that no other registry is used
-        if self._reg_addr:
-            raise ValueError('cannot start registry when providing `reg_addr`')
-
-        self._reg_service = ru.zmq.Registry(uid='%s.reg' % self._uid,
-                                            path=self._cfg.path)
-        self._reg_service.start()
-
-        self._cfg.reg_addr = self._reg_service.addr
-
-
-    # --------------------------------------------------------------------------
-    #
-    def _connect_registry(self):
-
-        if not self._cfg.reg_addr:
-            self._cfg.reg_addr = self._reg_addr
-
-        if not self._cfg.reg_addr:
-            raise ValueError('session needs a registry address')
-
-        self._reg = ru.zmq.RegistryClient(url=self._cfg.reg_addr)
-
-
-    # --------------------------------------------------------------------------
-    #
-    def _init_cfg_from_scratch(self):
-
-        # A primary session will at this point have a registry client connected
-        # to its registry service.  Further, self._cfg will either be a config
-        # name to be read from disk (`session_<cfg_name>.json`), or a dictionary
-        # with a specific, user provided config.  From this information clean up
-        # `self._cfg` and store it in the registry.  Also read resource configs
-        # and store the in the registry as well.
-
-        # NOTE: `cfg_name` and `cfg` are overloaded, the user cannot point to
-        #       a predefined config and amend it at the same time.  This might
-        #       be ok for the session, but introduces an API inconsistency.
-
-        cfg_name = 'default'
-        if isinstance(self._cfg, str):
-            cfg_name  = self._cfg
-            self._cfg = None
-
-        # load the named config, merge provided config
-        self._cfg = ru.Config('radical.pilot.session', name=cfg_name,
-                                                       cfg=self._cfg)
-
-        # load the resource configs
-        self._rcfg  = ru.Config()  # the local resource config, if known
-        self._rcfgs = ru.Config('radical.pilot.resource', name='*',
-                                                          expand=False)
-        # expand rcfgs for all schema options
-        # FIXME: this is ugly
+
         for site in self._rcfgs:
             for res,rcfg in self._rcfgs[site].items():
                 for schema in rcfg.get('schemas', []):
