
__copyright__ = "Copyright 2013-2016, http://radical.rutgers.edu"
__license__   = "MIT"

import os
import sys
import copy

import radical.utils                as ru
import radical.saga                 as rs
import radical.saga.filesystem      as rsfs
import radical.saga.utils.pty_shell as rsup

from .db import DBSession
from .   import utils as rpu


# ------------------------------------------------------------------------------
#
class Session(rs.Session):
    '''
    A Session is the root object of all RP objects in an application instance:
    it holds :class:`radical.pilot.PilotManager` and
    :class:`radical.pilot.UnitManager` instances which in turn hold
    :class:`radical.pilot.ComputePilot` and :class:`radical.pilot.ComputeUnit`
    instances, and several other components which operate on those stateful
    entities.
    '''

    # In that role, the session will create a special pubsub channel `heartbeat`
    # which is used by all components in its hierarchy to exchange heartbeat
    # messages.  Those messages are used to watch component health - if
    # a (parent or child) component fails to send heartbeats for a certain
    # amount of time, it is considered dead and the process tree will terminate.
    # That heartbeat management is implemented in the `ru.Heartbeat` class.
    # Only primary sessions instantiate a heartbeat channel (i.e., only the root
    # sessions of RP client or agent modules), but all components need to call
    # the sessions `heartbeat()` method at regular intervals.

    # the reporter is an applicataion-level singleton
    _reporter = None

    # --------------------------------------------------------------------------
    #
    def __init__(self, dburl=None, uid=None, cfg=None, _primary=True):
        '''
        Creates a new session.  A new Session instance is created and
        stored in the database.

        **Arguments:**
            * **dburl** (`string`): The MongoDB URL.  If none is given,
              RP uses the environment variable RADICAL_PILOT_DBURL.  If that is
              not set, an error will be raises.

            * **cfg** (`str` or `dict`): a named or instantiated configuration
              to be used for the session.

            * **uid** (`string`): Create a session with this UID.  Session UIDs
              MUST be unique - otherwise they will lead to conflicts in the
              underlying database, resulting in undefined behaviours (or worse).

            * **_primary** (`bool`): only sessions created by the original
              application process (via `rp.Session()`, will connect to the  DB.
              Secondary session instances are instantiated internally in
              processes spawned (directly or indirectly) by the initial session,
              for example in some of it's components.  A secondary session will
              inherit the original session ID, but will not attempt to create
              a new DB collection - if such a DB connection is needed, the
              component needs to establish that on its own.
        '''

        # NOTE: `name` and `cfg` are overloaded, the user cannot point to
        #       a predefined config and amed it at the same time.  This might
        #       be ok for the session, but introduces a minor API inconsistency.
        name = 'default'
        if isinstance(cfg, str):
            name = cfg
            cfg  = None

        self._dbs     = None
        self._closed  = False
        self._primary = _primary

        self._pmgrs   = dict()  # map IDs to pmgr instances
        self._umgrs   = dict()  # map IDs to umgr instances
        self._cmgr    = None    # only primary sessions have a cmgr

        self._cfg     = ru.Config('radical.pilot.session',  name=name, cfg=cfg)
        self._rcfgs   = ru.Config('radical.pilot.resource', name='*')

        if _primary:

            pwd = os.getcwd()

            if not self._cfg.sid:
                if uid:
                    self._cfg.sid = uid
                else:
                    self._cfg.sid = ru.generate_id('rp.session',
                                                   mode=ru.ID_PRIVATE)
            if not self._cfg.base:
                self._cfg.base = pwd

            if not self._cfg.path:
                self._cfg.path = '%s/%s' % (self._cfg.base, self._cfg.sid)

            if not self._cfg.client_sandbox:
                self._cfg.client_sandbox = pwd

        else:
            for k in ['sid', 'base', 'path']:
                assert(k in self._cfg), 'non-primary session misses %s' % k

        # change RU defaults to point logfiles etc. to the session sandbox
        def_cfg             = ru.DefaultConfig()
        def_cfg.log_dir     = self._cfg.path
        def_cfg.report_dir  = self._cfg.path
        def_cfg.profile_dir = self._cfg.path

        self._uid  = self._cfg.sid

        self._prof = self._get_profiler(name=self._uid)
        self._rep  = self._get_reporter(name=self._uid)
        self._log  = self._get_logger  (name=self._uid,
                                       level=self._cfg.get('debug'))

        from . import version_detail as rp_version_detail
        self._log.info('radical.pilot version: %s' % rp_version_detail)
        self._log.info('radical.saga  version: %s' % rs.version_detail)
        self._log.info('radical.utils version: %s' % ru.version_detail)

        self._prof.prof('session_start', uid=self._uid, msg=int(_primary))
        self._rep.info ('<<new session: ')
        self._rep.plain('[%s]' % self._uid)

        # now we have config and uid - initialize base class (saga session)
        rs.Session.__init__(self, uid=self._uid)

        # cache sandboxes etc.
        self._cache_lock = ru.RLock()
        self._cache      = {'resource_sandbox' : dict(),
                            'session_sandbox'  : dict(),
                            'pilot_sandbox'    : dict(),
                            'client_sandbox'   : self._cfg.client_sandbox}

        if _primary:
            self._initialize_primary(dburl)

        # at this point we have a DB connection, logger, etc, and are done
        self._prof.prof('session_ok', uid=self._uid, msg=int(_primary))
        self._rep.ok('>>ok\n')


    # --------------------------------------------------------------------------
    def _initialize_primary(self, dburl):

        # create db connection - need a dburl to connect to
        if not dburl: dburl = self._cfg.dburl
        if not dburl: dburl = self._cfg.default_dburl
        if not dburl: raise RuntimeError("no db URL (set RADICAL_PILOT_DBURL)")

        self._cfg.dburl = dburl

        self._rep.info ('<<database   : ')
        self._rep.plain('[%s]'    % dburl)
        self._log.info('dburl %s' % dburl)

        # create/connect database handle on primary sessions
        try:
            self._dbs = DBSession(sid=self.uid, dburl=dburl,
                                  cfg=self._cfg, log=self._log)

            py_version_detail = sys.version.replace("\n", " ")
            from . import version_detail as rp_version_detail

            self.inject_metadata({'radical_stack':
                                         {'rp': rp_version_detail,
                                          'rs': rs.version_detail,
                                          'ru': ru.version_detail,
                                          'py': py_version_detail}})
        except Exception:
            self._rep.error(">>err\n")
            self._log.exception('session create failed [%s]',  dburl)
            raise RuntimeError ('session create failed [%s]' % dburl)

        # primary sessions have a component manager which also manages
        # heartbeat.  'self._cmgr.close()` should be called during termination
        self._cmgr = rpu.ComponentManager(self._cfg)
        self._cmgr.start_bridges()
<<<<<<< HEAD
        self._cmgr.start_components()
=======

        try:
            self._cmgr.start_components()
        except:
            raise

>>>>>>> 9153ccf4

        # expose the cmgr's heartbeat channel to anyone who wants to use it
        self._cfg.heartbeat = self._cmgr.cfg.heartbeat

        self._rec = False
        if self._cfg.record:

            # append session ID to recording path
            self._rec = "%s/%s" % (self._rec, self._uid)

            # create recording path and record session
            os.system('mkdir -p %s' % self._rec)
            ru.write_json({'dburl': str(self.dburl)},
                          "%s/session.json" % self._rec)
            self._log.info("recording session in %s" % self._rec)


    # --------------------------------------------------------------------------
    # context manager `with` clause
    # FIXME: cleanup_on_close, terminate_on_close attributes?
    #
    def __enter__(self):
        return self

    def __exit__(self, type, value, traceback):
        self.close(download=True)


    # --------------------------------------------------------------------------
    #
    def close(self, cleanup=False, terminate=True, download=False):
        '''

        Closes the session.  All subsequent attempts access objects attached to
        the session will result in an error. If cleanup is set to True (default)
        the session data is removed from the database.

        **Arguments:**
            * **cleanup**   (`bool`):
              Remove session from MongoDB (implies * terminate)
            * **terminate** (`bool`):
              Shut down all pilots associated with the session.
            * **download** (`bool`):
              Fetch pilot profiles and database entries.

        '''

        # close only once
        if self._closed:
            return

        self._rep.info('closing session %s' % self._uid)
        self._log.debug("session %s closing", self._uid)
        self._prof.prof("session_close", uid=self._uid)

        # set defaults
        if cleanup   is None: cleanup   = True
        if terminate is None: terminate = True

        if  cleanup:
            # cleanup implies terminate
            terminate = True

        for umgr_uid, umgr in self._umgrs.items():
            self._log.debug("session %s closes umgr   %s", self._uid, umgr_uid)
            umgr.close()
            self._log.debug("session %s closed umgr   %s", self._uid, umgr_uid)

        for pmgr_uid, pmgr in self._pmgrs.items():
            self._log.debug("session %s closes pmgr   %s", self._uid, pmgr_uid)
            pmgr.close(terminate=terminate)
            self._log.debug("session %s closed pmgr   %s", self._uid, pmgr_uid)

        if self._cmgr:
            self._cmgr.close()

        if self._dbs:
            self._log.debug("session %s closes db (%s)", self._uid, cleanup)
            self._dbs.close(delete=cleanup)

        self._log.debug("session %s closed (delete=%s)", self._uid, cleanup)
        self._prof.prof("session_stop", uid=self._uid)
        self._prof.close()

        self._closed = True

        # after all is said and done, we attempt to download the pilot log- and
        # profiles, if so wanted
        if download:

            self._prof.prof("session_fetch_start", uid=self._uid)
            self._log.debug('start download')
            tgt = os.getcwd()
            self.fetch_json    (tgt='%s/%s' % (tgt, self.uid))
            self.fetch_profiles(tgt=tgt)
            self.fetch_logfiles(tgt=tgt)

            self._prof.prof("session_fetch_stop", uid=self._uid)

        self._rep.info('<<session lifetime: %.1fs' % (self.closed - self.created))
        self._rep.ok('>>ok\n')


    # --------------------------------------------------------------------------
    #
    def as_dict(self):
        '''
        Returns a Python dictionary representation of the object.
        '''

        object_dict = {
            "uid"       : self._uid,
            "created"   : self.created,
            "connected" : self.connected,
            "closed"    : self.closed,
            "dburl"     : str(self.dburl),
            "cfg"       : copy.deepcopy(self._cfg)
        }
        return object_dict


    # --------------------------------------------------------------------------
    #
    def __str__(self):
        '''Returns a string representation of the object.
        '''
        return str(self.as_dict())


    # --------------------------------------------------------------------------
    #
    @property
    def uid(self):
        return self._uid


    # --------------------------------------------------------------------------
    #
    @property
    def base(self):
        return self._cfg.base


    # --------------------------------------------------------------------------
    #
    @property
    def path(self):
        return self._cfg.path


    # --------------------------------------------------------------------------
    #
    @property
    def dburl(self):
        return self._cfg.dburl


    # --------------------------------------------------------------------------
    #
    def get_db(self):

        if self._dbs: return self._dbs.get_db()
        else        : return None


    # --------------------------------------------------------------------------
    #
    @property
    def primary(self):
        return self._primary


    # --------------------------------------------------------------------------
    #
    @property
    def cfg(self):
        return self._cfg


    # --------------------------------------------------------------------------
    #
    @property
    def cmgr(self):
        assert(self._primary)
        return self._cmgr


    # --------------------------------------------------------------------------
    #
    @property
    def created(self):
        '''Returns the UTC date and time the session was created.
        '''
        if self._dbs: return self._dbs.created
        else        : return None


    # --------------------------------------------------------------------------
    #
    @property
    def connected(self):
        '''
        Return time when the session connected to the DB
        '''

        if self._dbs: return self._dbs.connected
        else        : return None


    # --------------------------------------------------------------------------
    #
    @property
    def is_connected(self):

        return self._dbs.is_connected


    # --------------------------------------------------------------------------
    #
    @property
    def closed(self):
        '''
        Returns the time of closing
        '''
        if self._dbs: return self._dbs.closed
        else        : return None


    # --------------------------------------------------------------------------
    #
    def _get_logger(self, name, level=None):
        '''
        This is a thin wrapper around `ru.Logger()` which makes sure that
        log files end up in a separate directory with the name of `session.uid`.
        '''
        return ru.Logger(name=name, ns='radical.pilot', path=self._cfg.path,
                         targets=['.'], level=level)


    # --------------------------------------------------------------------------
    #
    def _get_reporter(self, name):
        '''
        This is a thin wrapper around `ru.Reporter()` which makes sure that
        log files end up in a separate directory with the name of `session.uid`.
        '''

        if not self._reporter:
            self._reporter = ru.Reporter(name=name, ns='radical.pilot',
                                         path=self._cfg.path,
                                         targets=['stdout'])
        return self._reporter


    # --------------------------------------------------------------------------
    #
    def _get_profiler(self, name):
        '''
        This is a thin wrapper around `ru.Profiler()` which makes sure that
        log files end up in a separate directory with the name of `session.uid`.
        '''

        prof = ru.Profiler(name=name, ns='radical.pilot', path=self._cfg.path)

        return prof


    # --------------------------------------------------------------------------
    #
    def inject_metadata(self, metadata):
        '''
        Insert (experiment) metadata into an active session
        RP stack version info always get added.
        '''

        if not isinstance(metadata, dict):
            raise Exception("Session metadata should be a dict!")

        if self._dbs and self._dbs._c:
            self._dbs._c.update({'type'  : 'session',
                                 "uid"   : self.uid},
                                {"$push" : {"metadata": metadata}})


    # --------------------------------------------------------------------------
    #
    def _register_pmgr(self, pmgr):

        self._dbs.insert_pmgr(pmgr.as_dict())
        self._pmgrs[pmgr.uid] = pmgr


    # --------------------------------------------------------------------------
    #
    def list_pilot_managers(self):
        '''
        Lists the unique identifiers of all :class:`radical.pilot.PilotManager`
        instances associated with this session.

        **Returns:**
            * A list of :class:`radical.pilot.PilotManager` uids
              (`list` of `strings`).
        '''

        return list(self._pmgrs.keys())


    # --------------------------------------------------------------------------
    #
    def get_pilot_managers(self, pmgr_uids=None):
        '''
        returns known PilotManager(s).

        **Arguments:**

            * **pmgr_uids** [`string`]:
              unique identifier of the PilotManager we want

        **Returns:**
            * One or more [:class:`radical.pilot.PilotManager`] objects.
        '''

        return_scalar = False
        if not isinstance(pmgr_uids, list):
            pmgr_uids     = [pmgr_uids]
            return_scalar = True

        if pmgr_uids: pmgrs = [self._pmgrs[uid] for uid in pmgr_uids]
        else        : pmgrs =  list(self._pmgrs.values())

        if return_scalar: return pmgrs[0]
        else            : return pmgrs


    # --------------------------------------------------------------------------
    #
    def _register_umgr(self, umgr):

        self._dbs.insert_umgr(umgr.as_dict())
        self._umgrs[umgr.uid] = umgr


    # --------------------------------------------------------------------------
    #
    def list_unit_managers(self):
        '''
        Lists the unique identifiers of all :class:`radical.pilot.UnitManager`
        instances associated with this session.

        **Returns:**
            * A list of :class:`radical.pilot.UnitManager` uids (`list` of `strings`).
        '''

        return list(self._umgrs.keys())


    # --------------------------------------------------------------------------
    #
    def get_unit_managers(self, umgr_uids=None):
        '''
        returns known UnitManager(s).

        **Arguments:**

            * **umgr_uids** [`string`]:
              unique identifier of the UnitManager we want

        **Returns:**
            * One or more [:class:`radical.pilot.UnitManager`] objects.
        '''

        return_scalar = False
        if not isinstance(umgr_uids, list):
            umgr_uids     = [umgr_uids]
            return_scalar = True

        if umgr_uids: umgrs = [self._umgrs[uid] for uid in umgr_uids]
        else        : umgrs =  list(self._umgrs.values())

        if return_scalar: return umgrs[0]
        else            : return umgrs


    # --------------------------------------------------------------------------
    #
    def list_resources(self):
        '''
        Returns a list of known resource labels which can be used in a pilot
        description.  Not that resource aliases won't be listed.
        '''

        resources = list()
        for domain in self._rcfgs:
            if domain == 'aliases':
                continue
            for host in self._rcfgs:
                resources.append('%s.%s' % (domain, host))

        return sorted(resources)


    # --------------------------------------------------------------------------
    #
    def add_resource_config(self, resource_config):
        '''
        Adds a new :class:`ru.Config` to the session's dictionary of known
        resources, or accept a string which points to a configuration file.

        For example::

               rc = ru.Config("./mycluster.json")
               rc.job_manager_endpoint = "ssh+pbs://mycluster
               rc.filesystem_endpoint  = "sftp://mycluster
               rc.default_queue        = "private"

               session = rp.Session()
               session.add_resource_config(rc)

               pd = rp.ComputePilotDescription()
               pd.resource = "mycluster"
               pd.cores    = 16
               pd.runtime  = 5 # minutes

               pilot = pm.submit_pilots(pd)
        '''

        if isinstance(resource_config, str):

            # let exceptions fall through
            rcs = ru.Config('radical.pilot.resource', name=resource_config)

            for rc in rcs:
                self._log.info('load rcfg for %s' % rc)
                self._rcfgs[rc] = rcs[rc].as_dict()

        else:
            self._log.debug('load rcfg for %s', resource_config.label)
            self._rcfgs[resource_config.label] = resource_config.as_dict()


    # --------------------------------------------------------------------------
    #
    def get_resource_config(self, resource, schema=None):
        '''
        Returns a dictionary of the requested resource config
        '''

        if  resource in self._rcfgs.get('aliases', {}):
            self._log.warning("using alias '%s' for deprecated resource '%s'"
                              % (self._rcfgs.aliases.resource, resource))
            resource = self._rcfgs.aliases.resource

        domain, host = resource.split('.', 1)
        if domain not in self._rcfgs:
            raise RuntimeError("Resource domain '%s' is unknown." % domain)

        if host not in self._rcfgs[domain]:
            raise RuntimeError("Resource host '%s' ununknown." % host)

        resource_cfg = copy.deepcopy(self._rcfgs[domain][host])

        if  not schema:
            if 'schemas' in resource_cfg:
                schema = resource_cfg['schemas'][0]

        if  schema:
            if  schema not in resource_cfg:
                raise RuntimeError("schema %s unknown for resource %s"
                                  % (schema, resource))

            for key in resource_cfg[schema]:
                # merge schema specific resource keys into the
                # resource config
                resource_cfg[key] = resource_cfg[schema][key]

        return resource_cfg


    # --------------------------------------------------------------------------
    #
    def fetch_profiles(self, tgt=None, fetch_client=False):

        return rpu.fetch_profiles(self._uid, dburl=self.dburl, tgt=tgt,
                                  session=self)


    # --------------------------------------------------------------------------
    #
    def fetch_logfiles(self, tgt=None, fetch_client=False):

        return rpu.fetch_logfiles(self._uid, dburl=self.dburl, tgt=tgt,
                                  session=self)


    # --------------------------------------------------------------------------
    #
    def fetch_json(self, tgt=None, fetch_client=False):

        return rpu.fetch_json(self._uid, dburl=self.dburl, tgt=tgt,
                              session=self)


    # --------------------------------------------------------------------------
    #
    def _get_client_sandbox(self):
        '''
        For the session in the client application, this is os.getcwd().  For the
        session in any other component, specifically in pilot components, the
        client sandbox needs to be read from the session config (or pilot
        config).  The latter is not yet implemented, so the pilot can not yet
        interpret client sandboxes.  Since pilot-side stagting to and from the
        client sandbox is not yet supported anyway, this seems acceptable
        (FIXME).
        '''

        return self._cache['client_sandbox']


    # --------------------------------------------------------------------------
    #
    def _get_resource_sandbox(self, pilot):
        '''
        for a given pilot dict, determine the global RP sandbox, based on the
        pilot's 'resource' attribute.
        '''

        # FIXME: this should get 'resource, schema=None' as parameters

        resource = pilot['description'].get('resource')
        schema   = pilot['description'].get('access_schema')

        if not resource:
            raise ValueError('Cannot get pilot sandbox w/o resource target')

        # the global sandbox will be the same for all pilots on any resource, so
        # we cache it
        with self._cache_lock:

            if resource not in self._cache['resource_sandbox']:

                # cache miss -- determine sandbox and fill cache
                rcfg   = self.get_resource_config(resource, schema)
                fs_url = rs.Url(rcfg['filesystem_endpoint'])

                # Get the sandbox from either the pilot_desc or resource conf
                sandbox_raw = pilot['description'].get('sandbox')
                if not sandbox_raw:
                    sandbox_raw = rcfg.get('default_remote_workdir', "$PWD")


                # we may need to replace pat elements with data from the pilot
                # description
                if '%' in sandbox_raw:
                    # expand from pilot description
                    expand = dict()
                    for k,v in pilot['description'].items():
                        if v is None:
                            v = ''
                        expand['pd.%s' % k] = v
                        if isinstance(v, str):
                            expand['pd.%s' % k.upper()] = v.upper()
                            expand['pd.%s' % k.lower()] = v.lower()
                        else:
                            expand['pd.%s' % k.upper()] = v
                            expand['pd.%s' % k.lower()] = v
                    sandbox_raw = sandbox_raw % expand


                # If the sandbox contains expandables, we need to resolve those
                # remotely.
                #
                # NOTE: this will only work for (gsi)ssh or similar shell
                #       based access mechanisms
                if '$' not in sandbox_raw:
                    # no need to expand further
                    sandbox_base = sandbox_raw

                else:
                    shell = self.get_js_shell(resource, schema)
                    ret, out, err = shell.run_sync(' echo "WORKDIR: %s"'
                                                                  % sandbox_raw)
                    if ret or 'WORKDIR:' not in out:
                        raise RuntimeError("Couldn't get remote workdir.")

                    sandbox_base = out.split(":")[1].strip()
                    self._log.debug("sandbox base %s", sandbox_base)

                # at this point we have determined the remote 'pwd' - the
                # global sandbox is relative to it.
                fs_url.path = "%s/radical.pilot.sandbox" % sandbox_base

                # before returning, keep the URL string in cache
                self._cache['resource_sandbox'][resource] = fs_url

            return self._cache['resource_sandbox'][resource]


    # --------------------------------------------------------------------------
    #
    def get_js_shell(self, resource, schema):

        if resource not in self._js_shells:
            self._js_shells[resource] = dict()

        if schema not in self._js_shells[resource]:

            rcfg   = self.get_resource_config(resource, schema)

            js_url = rcfg['job_manager_endpoint']
            js_url = rcfg.get('job_manager_hop', js_url)
            js_url = rs.Url(js_url)

            elems  = js_url.schema.split('+')

            if   'ssh'    in elems: js_url.schema = 'ssh'
            elif 'gsissh' in elems: js_url.schema = 'gsissh'
            elif 'fork'   in elems: js_url.schema = 'fork'
            elif len(elems) == 1  : js_url.schema = 'fork'
            else: raise Exception("invalid schema: %s" % js_url.schema)

            if js_url.schema == 'fork':
                js_url.hostname = 'localhost'

            self._log.debug("rsup.PTYShell('%s')", js_url)
            self._js_shells[resource][schema] = rsup.PTYShell(js_url, self)

        return self._js_shells[resource][schema]


    # --------------------------------------------------------------------------
    #
    def get_fs_dir(self, url):

        if url not in self._fs_dirs:
            self._fs_dirs[url] = rsfs.Directory(url)

        return self._fs_dirs[url]


    # --------------------------------------------------------------------------
    #
    def _get_session_sandbox(self, pilot):

        # FIXME: this should get 'resource, schema=None' as parameters

        resource = pilot['description'].get('resource')

        if not resource:
            raise ValueError('Cannot get session sandbox w/o resource target')

        with self._cache_lock:

            if resource not in self._cache['session_sandbox']:

                # cache miss
                resource_sandbox      = self._get_resource_sandbox(pilot)
                session_sandbox       = rs.Url(resource_sandbox)
                session_sandbox.path += '/%s' % self.uid

                self._cache['session_sandbox'][resource] = session_sandbox

            return self._cache['session_sandbox'][resource]


    # --------------------------------------------------------------------------
    #
    def _get_pilot_sandbox(self, pilot):

        # FIXME: this should get 'pid, resource, schema=None' as parameters

        pilot_sandbox = pilot.get('pilot_sandbox')
        if str(pilot_sandbox):
            return rs.Url(pilot_sandbox)

        pid = pilot['uid']
        with self._cache_lock:
            if  pid in self._cache['pilot_sandbox']:
                return self._cache['pilot_sandbox'][pid]

        # cache miss
        session_sandbox     = self._get_session_sandbox(pilot)
        pilot_sandbox       = rs.Url(session_sandbox)
        pilot_sandbox.path += '/%s/' % pilot['uid']

        with self._cache_lock:
            self._cache['pilot_sandbox'][pid] = pilot_sandbox

        return pilot_sandbox


    # --------------------------------------------------------------------------
    #
    def _get_unit_sandbox(self, unit, pilot):

        # If a sandbox is specified in the unit description, then interpret
        # relative paths as relativet to the pilot sandbox.

        # unit sandboxes are cached in the unit dict
        unit_sandbox = unit.get('unit_sandbox')
        if unit_sandbox:
            return unit_sandbox

        # specified in description?
        if not unit_sandbox:
            sandbox  = unit['description'].get('sandbox')
            if sandbox:
                unit_sandbox = ru.Url(self._get_pilot_sandbox(pilot))
                if sandbox[0] == '/':
                    unit_sandbox.path = sandbox
                else:
                    unit_sandbox.path += '/%s/' % sandbox

        # default
        if not unit_sandbox:
            unit_sandbox = ru.Url(self._get_pilot_sandbox(pilot))
            unit_sandbox.path += "/%s/" % unit['uid']

        # cache
        unit['unit_sandbox'] = str(unit_sandbox)

        return unit_sandbox


    # --------------------------------------------------------------------------
    #
    def _get_jsurl(self, pilot):
        '''
        get job service endpoint and hop URL for the pilot's target resource.
        '''

        resrc   = pilot['description']['resource']
        schema  = pilot['description']['access_schema']
        rcfg    = self.get_resource_config(resrc, schema)

        js_url  = rs.Url(rcfg.get('job_manager_endpoint'))
        js_hop  = rs.Url(rcfg.get('job_manager_hop', js_url))

        # make sure the js_hop url points to an interactive access
        # TODO: this is an unreliable heuristics - we should require the js_hop
        #       URL to be specified in the resource configs.
        if   '+gsissh' in js_hop.schema or \
             'gsissh+' in js_hop.schema    : js_hop.schema = 'gsissh'
        elif '+ssh'    in js_hop.schema or \
             'ssh+'    in js_hop.schema    : js_hop.schema = 'ssh'
        else                               : js_hop.schema = 'fork'

        return js_url, js_hop


    # --------------------------------------------------------------------------
    #
    @staticmethod
    def autopilot(user, passwd):

        import github3
        import random

        labels = 'type:autopilot'
        titles = ['+++ Out of Cheese Error +++',
                  '+++ Redo From Start! +++',
                  '+++ Mr. Jelly! Mr. Jelly! +++',
                  '+++ Melon melon melon',
                  '+++ Wahhhhhhh! Mine! +++',
                  '+++ Divide By Cucumber Error +++',
                  '+++ Please Reinstall Universe And Reboot +++',
                  '+++ Whoops! Here comes the cheese! +++',
                  '+++ End of Cheese Error +++',
                  '+++ Can Not Find Drive Z: +++',
                  '+++ Unknown Application Error +++',
                  '+++ Please Reboot Universe +++',
                  '+++ Year Of The Sloth +++',
                  '+++ error of type 5307 has occured +++',
                  '+++ Eternal domain error +++',
                  '+++ Error at Address Number 6, Treacle Mine Road +++']

        def excuse():
            cmd_fetch  = "telnet bofh.jeffballard.us 666 2>&1 "
            cmd_filter = "grep 'Your excuse is:' | cut -f 2- -d :"
            out        = ru.sh_callout("%s | %s" % (cmd_fetch, cmd_filter),
                                       shell=True)[0]
            return out.strip()


        github = github3.login(user, passwd)
        repo   = github.repository("radical-cybertools", "radical.pilot")

        title = 'autopilot: %s' % titles[random.randint(0, len(titles) - 1)]

        print('----------------------------------------------------')
        print('autopilot')

        for issue in repo.issues(labels=labels, state='open'):
            if issue.title == title:
                reply = 'excuse: %s' % excuse()
                issue.create_comment(reply)
                print('  resolve: %s' % reply)
                return

        # issue not found - create
        body  = 'problem: %s' % excuse()
        issue = repo.create_issue(title=title, body=body, labels=[labels],
                                  assignee=user)
        print('  issue  : %s' % title)
        print('  problem: %s' % body)
        print('----------------------------------------------------')


# ------------------------------------------------------------------------------
<|MERGE_RESOLUTION|>--- conflicted
+++ resolved
@@ -187,16 +187,7 @@
         # heartbeat.  'self._cmgr.close()` should be called during termination
         self._cmgr = rpu.ComponentManager(self._cfg)
         self._cmgr.start_bridges()
-<<<<<<< HEAD
         self._cmgr.start_components()
-=======
-
-        try:
-            self._cmgr.start_components()
-        except:
-            raise
-
->>>>>>> 9153ccf4
 
         # expose the cmgr's heartbeat channel to anyone who wants to use it
         self._cfg.heartbeat = self._cmgr.cfg.heartbeat
