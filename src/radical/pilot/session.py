--- conflicted
+++ resolved
@@ -189,16 +189,7 @@
         # heartbeat.  'self._cmgr.close()` should be called during termination
         self._cmgr = rpu.ComponentManager(self._cfg)
         self._cmgr.start_bridges()
-<<<<<<< HEAD
-
-        try:
-            self._cmgr.start_components()
-        except:
-            raise
-
-=======
         self._cmgr.start_components()
->>>>>>> 5a0f2088
 
         # expose the cmgr's heartbeat channel to anyone who wants to use it
         self._cfg.heartbeat = self._cmgr.cfg.heartbeat
