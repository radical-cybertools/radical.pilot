# pylint: disable=protected-access,unused-argument

__copyright__ = "Copyright 2013-2016, http://radical.rutgers.edu"
__license__   = "MIT"

import os
import copy
import glob
import time

import threading as mt

import radical.utils                as ru
import radical.saga                 as rs
import radical.saga.filesystem      as rsfs
import radical.saga.utils.pty_shell as rsup

from .      import constants as rpc
from .      import utils     as rpu
from .proxy import Proxy


# ------------------------------------------------------------------------------
#
class Session(rs.Session):
    '''
    A Session is the root object of all RP objects in an application instance:
    it holds :class:`radical.pilot.PilotManager` and
    :class:`radical.pilot.TaskManager` instances which in turn hold
    :class:`radical.pilot.Pilot` and :class:`radical.pilot.Task`
    instances, and several other components which operate on those stateful
    entities.
    '''

    # In that role, the session will create a special pubsub channel `heartbeat`
    # which is used by all components in its hierarchy to exchange heartbeat
    # messages.  Those messages are used to watch component health - if
    # a (parent or child) component fails to send heartbeats for a certain
    # amount of time, it is considered dead and the process tree will terminate.
    # That heartbeat management is implemented in the `ru.Heartbeat` class.
    # Only primary sessions instantiate a heartbeat channel (i.e., only the root
    # sessions of RP client or agent modules), but all components need to call
    # the sessions `heartbeat()` method at regular intervals.

    # the reporter is an applicataion-level singleton
    _reporter = None

    # --------------------------------------------------------------------------
    #
    def __init__(self, proxy_host=None, proxy_url=None, uid=None,
            cfg=None, _primary=True,
                 **close_options):
        '''
        Creates a new session.  A new Session instance is created and
        stored in the database.

        Any RP Session will require an RP Proxy to facilitate communication
        between the client machine (i.e., the host where the application created
        the Session instance) and the target resource (i.e., the host where the
        pilot agent/s is/are running and where the workload is being executed).

        A `proxy_url` can be specified which then must point to an RP Proxy
        Service instance which this session can use to establish a communication
        proxy. Alternatively, a `proxy_host` can be specified - the session will
        then attempt to start a proxy on that host.  If neither `proxy_url` nor
        `proxy_host` are specified, the session will check for the environment
        variables `RADICAL_PILOT_PROXY_URL` and `RADICAL_PILOT_PROXY_HOST` (in
        that order) and will interpret them as above.  If none of these
        information is available, the session will instantiate a proxy on the
        local host.  Note that any proxy instantiated by the session itself will
        be terminated once the session instance is closed or goes out of scope
        and is thus garbage collected.  An proxy pointed to by `proxy_url` or by
        `RADICAL_PILOT_PROXY_URL` will be reusable by other sessions and will
        not terminate on the session's demise.

        Note: an RP proxy will have to be accessible by both the client and the
              target hosts to facilitate communication between both parties.
              That implies access to the respective ports.  Proxies started by
              the session itself will use the first port larger than 10.000
              which is found to be free.

        **Arguments:**
            * **proxy_url** (`string`): proxy service URL - points to an RP
              proxy service which is used to establish an RP communication proxy
              for this session.

            * **proxy_host** (`string`): proxy host - alternative to the
              `proxy_url`, the application can specify a host name on which
              a temporary proxy is started by the session.  This default to
              `localhost` (but see remarks above about the interpretation of
              environment variables).

            * **uid** (`string`): Create a session with this UID.  Session UIDs
              MUST be unique - otherwise they will lead to conflicts in the
              underlying database, resulting in undefined behaviours (or worse).

            * **cfg** (`str` or `dict`): a named or instantiated configuration
              to be used for the session.

            * **_primary** (`bool`): only sessions created by the original
              application process (via `rp.Session()`, will create proxies.
              Secondary session instances are instantiated internally in
              processes spawned (directly or indirectly) by the initial session,
              for example in some of it's components.  A secondary session will
              inherit the original session ID, but will not attempt to create
              a new proxy - if a proxy is needed, the component will connect to
              the one created by the primary session.

        If additional key word arguments are provided, they will be used as the
        default arguments to Session.close(). (This can be useful when the
        Session is used as a Python context manager, such that close() is called
        automatically at the end of a ``with`` block.)
        '''

        # TODO: document valid config options (or remove this option)
        #   * **cfg** (`str` or `dict`): a named or instantiated configuration
        #     to be used for the session.

        self._close_options = _CloseOptions(close_options)
        # NOTE: `name` and `cfg` are overloaded, the user cannot point to
        #       a predefined config and amend it at the same time.  This might
        #       be ok for the session, but introduces a minor API inconsistency.
        name = 'default'
        if isinstance(cfg, str):
            name = cfg
            cfg  = None

        self._proxy   = None
        self._closed  = False
        self._primary = _primary
        self._t_start = time.time()

        self._pmgrs   = dict()  # map IDs to pmgr instances
        self._tmgrs   = dict()  # map IDs to tmgr instances
        self._cmgr    = None    # only primary sessions have a cmgr

        self._cfg     = ru.Config('radical.pilot.session',  name=name, cfg=cfg)
        self._rcfgs   = ru.Config('radical.pilot.resource', name='*', expand=False)

        pwd = os.getcwd()

        if not self._cfg.sid:
            if uid:
                self._cfg.sid = uid
            else:
                self._cfg.sid = ru.generate_id('rp.session',
                                               mode=ru.ID_PRIVATE)
        if not self._cfg.base:
            self._cfg.base = pwd

        if not self._cfg.path:
            self._cfg.path = '%s/%s' % (self._cfg.base, self._cfg.sid)

        if not self._cfg.client_sandbox:
            self._cfg.client_sandbox = pwd

        # change RU defaults to point logfiles etc. to the session sandbox
        def_cfg             = ru.DefaultConfig()
        def_cfg.log_dir     = self._cfg.path
        def_cfg.report_dir  = self._cfg.path
        def_cfg.profile_dir = self._cfg.path

        self._uid  = self._cfg.sid

        self._prof = self._get_profiler(name=self._uid)
        self._rep  = self._get_reporter(name=self._uid)
        self._log  = self._get_logger  (name=self._uid,
                                        level=self._cfg.get('debug'))

        self._prof.prof('session_start', uid=self._uid)

        # now we have config and uid - initialize base class (saga session)
        rs.Session.__init__(self, uid=self._uid)

        # cache sandboxes etc.
        self._cache_lock = ru.RLock()
        self._cache      = {'resource_sandbox' : dict(),
                            'session_sandbox'  : dict(),
                            'pilot_sandbox'    : dict(),
                            'client_sandbox'   : self._cfg.client_sandbox,
                            'js_shells'        : dict(),
                            'fs_dirs'          : dict()}

        if self._primary:
            self._rep.info ('<<new session: ')
            self._rep.plain('[%s]' % self._uid)

        # need a proxy_url to connect to - get from arg or config (default cfg
        # pulls this from env)
        if not proxy_url:
            proxy_url = self._cfg.proxy_url

        if not proxy_url:

            if not _primary:
                raise RuntimeError('no proxy service URL?')

            # start a temporary embedded service on the proxy host (defaults to
            # localhost on the default cfg)
            if not proxy_host:
                proxy_host = self._cfg.proxy_host

<<<<<<< HEAD
            # NOTE: we assume ssh connectivity to the proxy host - but in fact
            #       do allow proxy_host to be a full saga job service URL
            if '://' in proxy_host:
                proxy_host_url = ru.Url(proxy_host)
            else:
                proxy_host_url = ru.Url()
                proxy_host_url.set_host(proxy_host)
=======
        # create db connection - need a dburl to connect to
        if not dburl: dburl = self._cfg.dburl
        if not dburl: raise RuntimeError("no db URL (set RADICAL_PILOT_DBURL)")
>>>>>>> d580c137

            #

            self._proxy_addr   = None
            self._proxy_event  = mt.Event()

            self._proxy_thread = mt.Thread(target=self._run_proxy)
            self._proxy_thread.daemon = True
            self._proxy_thread.start()

            self._proxy_event.wait()
            assert(self._proxy_addr)
            proxy_url = self._proxy_addr
            os.environ['RADICAL_PILOT_SERVICE_URL'] = proxy_url

        self._cfg.proxy_url = proxy_url

        if self._primary:

            self._connect_proxy()

        else:
            # a non-primary session will query the same service url to obtain
            # information about the comm channels created by the primary session
            if not self._cfg.proxy_url:
                self._proxy = ru.zmq.Client(url=self._cfg.proxy_url)
                response      = self._proxy.request('client_lookup',
                                                      {'sid': self._uid})
                self._cfg.proxy = response
                self._log.debug('=== %s: %s', self._primary, self._cfg.proxy)


        # for mostly debug purposes, dump the used session config

        ru.write_json(self._cfg, '%s/%s.cfg' % (self._cfg.path, self._uid))

        # at this point we have a bridge connection, logger, etc, and are done
        self._prof.prof('session_ok', uid=self._uid)

        if self._primary:
            self._rep.ok('>>ok\n')


    # --------------------------------------------------------------------------
    # context manager `with` clause
    #
    def __enter__(self):
        return self

    def __exit__(self, exc_type, exc_value, traceback):
        self.close()


    # --------------------------------------------------------------------------
    #
    def close(self, **kwargs):
        '''
        Closes the session.  All subsequent attempts access objects attached to
        the session will result in an error.

        **Arguments:**
            * **terminate** (`bool`):
              Shut down all pilots associated with the session.
            * **download** (`bool`):
              Fetch pilot profiles and database entries.

        '''

        # close only once
        if self._closed:
            return

        if self._primary:
            self._rep.info('closing session %s' % self._uid)

        self._log.debug("session %s closing", self._uid)
        self._prof.prof("session_close", uid=self._uid)

        # Merge kwargs with current defaults stored in self._close_options
        self._close_options.update(kwargs)
        self._close_options.verify()

        # to call for `_verify` method and to convert attributes
        # to their types if needed (but None value will stay if it is set)

        options = self._close_options

        for tmgr_uid, tmgr in self._tmgrs.items():
            self._log.debug("session %s closes tmgr   %s", self._uid, tmgr_uid)
            tmgr.close()
            self._log.debug("session %s closed tmgr   %s", self._uid, tmgr_uid)

        for pmgr_uid, pmgr in self._pmgrs.items():
            self._log.debug("session %s closes pmgr   %s", self._uid, pmgr_uid)
            pmgr.close(terminate=options.terminate)
            self._log.debug("session %s closed pmgr   %s", self._uid, pmgr_uid)

        if self._cmgr:
            self._cmgr.close()

        if self._proxy:
            try:
                self._log.debug("session %s closes service", self._uid)
                self._proxy.request('client_unregister',
                                      {'sid': self._uid})
            except:
                pass

        self._log.debug("session %s closed", self._uid)
        self._prof.prof("session_stop", uid=self._uid)
        self._prof.close()

        self._closed = True

        # after all is said and done, we attempt to download the pilot log- and
        # profiles, if so wanted
        if options.download:

            self._prof.prof("session_fetch_start", uid=self._uid)
            self._log.debug('start download')
            tgt = os.getcwd()
            # FIXME: MongoDB
          # self.fetch_json    (tgt='%s/%s' % (tgt, self.uid))
            self.fetch_profiles(tgt=tgt)
            self.fetch_logfiles(tgt=tgt)

            self._prof.prof("session_fetch_stop", uid=self._uid)

        if self._primary:
            self._t_stop = time.time()
            self._rep.info('<<session lifetime: %.1fs'
                          % (self._t_stop - self._t_start))
            self._rep.ok('>>ok\n')

            # dump json
            json = {'session' : self.as_dict(),
                    'pmgr'    : list(),
                    'pilot'   : list(),
                    'tmgr'    : list(),
                    'task'    : list()}

          # json['session']['_id']      = self.uid
            json['session']['type']     = 'session'
            json['session']['uid']      = self.uid
            json['session']['metadata'] = self._metadata

            for fname in glob.glob('%s/pmgr.*.json' % self.path):
                json['pmgr'].append(ru.read_json(fname))

            for fname in glob.glob('%s/pilot.*.json' % self.path):
                json['pilot'].append(ru.read_json(fname))

            for fname in glob.glob('%s/tmgr.*.json' % self.path):
                json['tmgr'].append(ru.read_json(fname))

            for fname in glob.glob('%s/tasks.*.json' % self.path):
                json['task'] += ru.read_json(fname)

            tgt = '%s/%s.json' % (self.path, self.uid)
            ru.write_json(json, tgt)


    # --------------------------------------------------------------------------
    #
    def _run_proxy(self):

        bridge = Proxy()

        try:
            bridge.start()

            self._proxy_addr = bridge.addr
            self._proxy_event.set()

            # run forever until process is interrupted or killed
            while True:
                time.sleep(1)

        finally:
            bridge.stop()
            bridge.wait()


# ------------------------------------------------------------------------------


    # --------------------------------------------------------------------------
    #
    def _connect_proxy(self):

        assert(self._primary)

        # a primary session will create proxy comm channels
        self._rep.info ('<<bridge     : ')
        self._rep.plain('[%s]' % self._cfg.proxy_url)

        # create/connect bridge handle on primary sessions
        self._proxy = ru.zmq.Client(url=self._cfg.proxy_url)
        response      = self._proxy.request('client_register',
                                              {'sid': self._uid})

        self._cfg.proxy = response
        self._log.debug('=== %s: %s', self._primary, self._cfg.proxy)

        # now that the proxy bridges have been created on the service host,
        # write config files for them so that all components can use them
        for p in self._cfg.proxy:
            ru.write_json('%s.cfg' % p, self._cfg.proxy[p])

        # primary sessions have a component manager which also manages
        # heartbeat.  'self._cmgr.close()` should be called during
        # termination
        self._cmgr = rpu.ComponentManager(self._cfg)
        self._cmgr.start_bridges()
        self._cmgr.start_components()

        # expose the cmgr's heartbeat channel to anyone who wants to use it
        self._cfg.heartbeat = self._cmgr.cfg.heartbeat

        # make sure we send heartbeats to the proxy
        self._run_proxy_hb()

        from . import version_detail as rp_version_detail
        self._log.info('radical.pilot version: %s' % rp_version_detail)
        self._log.info('radical.saga  version: %s' % rs.version_detail)
        self._log.info('radical.utils version: %s' % ru.version_detail)

      # FIXME MONGODB: to json
        self._metadata = {'radical_stack':
                                     {'rp': rp_version_detail,
                                      'rs': rs.version_detail,
                                      'ru': ru.version_detail}}
                                    # 'py': py_version_detail}}

        pwd = self._cfg.path

        # forward any control messages to the proxy
        def fwd_control(topic, msg):
            self._log.debug('=== fwd control %s: %s', topic, msg)
            self._proxy_ctrl_pub.put(rpc.PROXY_CONTROL_PUBSUB, msg)

        self._proxy_ctrl_pub = ru.zmq.Publisher(rpc.PROXY_CONTROL_PUBSUB, path=pwd)
        self._ctrl_sub = ru.zmq.Subscriber(rpc.CONTROL_PUBSUB, path=pwd)
        self._ctrl_sub.subscribe(rpc.CONTROL_PUBSUB, fwd_control)


        # collect any state updates from the proxy
        def fwd_state(topic, msg):
            self._log.debug('=== fwd state   %s: %s', topic, msg)
            self._state_pub.put(topic, msg)

        self._state_pub = ru.zmq.Publisher(rpc.STATE_PUBSUB, path=pwd)
        self._proxy_state_sub = ru.zmq.Subscriber(rpc.PROXY_STATE_PUBSUB, path=pwd)
        self._proxy_state_sub.subscribe(rpc.PROXY_STATE_PUBSUB, fwd_state)


    # --------------------------------------------------------------------------
    #
    def _run_proxy_hb(self):

        self._proxy_heartbeat_thread = mt.Thread(target=self._proxy_hb)
        self._proxy_heartbeat_thread.daemon = True
        self._proxy_heartbeat_thread.start()


    # --------------------------------------------------------------------------
    #
    def _proxy_hb(self):

        while True:

            self._proxy.request('client_heartbeat', {'sid': self._uid})
            time.sleep(20)


    # --------------------------------------------------------------------------
    #
    def as_dict(self):
        '''
        Returns a Python dictionary representation of the object.
        '''

        object_dict = {
            "uid"        : self._uid,
          # "created"    : self.created,
          # "connected"  : self.connected,
          # "closed"     : self.closed,
            "proxy_url"  : str(self.proxy_url),
            "cfg"        : copy.deepcopy(self._cfg)
        }
        return object_dict


    # --------------------------------------------------------------------------
    #
    def __str__(self):
        '''Returns a string representation of the object.
        '''
        return str(self.as_dict())


    # --------------------------------------------------------------------------
    #
    @property
    def primary(self):
        return self._primary


    # --------------------------------------------------------------------------
    #
    @property
    def uid(self):
        return self._uid


    # --------------------------------------------------------------------------
    #
    @property
    def base(self):
        return self._cfg.base


    # --------------------------------------------------------------------------
    #
    @property
    def path(self):
        return self._cfg.path


    # --------------------------------------------------------------------------
    #
    @property
    def proxy_url(self):
        return self._cfg.proxy_url


    # --------------------------------------------------------------------------
    #
    @property
    def cfg(self):
        return self._cfg


    # --------------------------------------------------------------------------
    #
    @property
    def cmgr(self):
        return self._cmgr


    # --------------------------------------------------------------------------
    #
    def _get_logger(self, name, level=None):
        '''
        This is a thin wrapper around `ru.Logger()` which makes sure that
        log files end up in a separate directory with the name of `session.uid`.
        '''
        return ru.Logger(name=name, ns='radical.pilot', path=self._cfg.path,
                         targets=['.'], level=level)


    # --------------------------------------------------------------------------
    #
    def _get_reporter(self, name):
        '''
        This is a thin wrapper around `ru.Reporter()` which makes sure that
        log files end up in a separate directory with the name of `session.uid`.
        '''

        if not self._reporter:
            self._reporter = ru.Reporter(name=name, ns='radical.pilot',
                                         path=self._cfg.path)
        return self._reporter


    # --------------------------------------------------------------------------
    #
    def _get_profiler(self, name):
        '''
        This is a thin wrapper around `ru.Profiler()` which makes sure that
        log files end up in a separate directory with the name of `session.uid`.
        '''

        prof = ru.Profiler(name=name, ns='radical.pilot', path=self._cfg.path)

        return prof


    # --------------------------------------------------------------------------
    #
    def inject_metadata(self, metadata):
        '''
        Insert (experiment) metadata into an active session
        RP stack version info always get added.
        '''

        if not isinstance(metadata, dict):
            raise Exception("Session metadata should be a dict!")

        # FIXME MONGODB: to json
      # if self._dbs and self._dbs._c:
      #     self._dbs._c.update({'type'  : 'session',
      #                          "uid"   : self.uid},
      #                         {"$push" : {"metadata": metadata}})


    # --------------------------------------------------------------------------
    #
    def _register_pmgr(self, pmgr):

        self._pmgrs[pmgr.uid] = pmgr


    # --------------------------------------------------------------------------
    #
    def list_pilot_managers(self):
        '''
        Lists the unique identifiers of all :class:`radical.pilot.PilotManager`
        instances associated with this session.

        **Returns:**
            * A list of :class:`radical.pilot.PilotManager` uids
              (`list` of `strings`).
        '''

        return list(self._pmgrs.keys())


    # --------------------------------------------------------------------------
    #
    def get_pilot_managers(self, pmgr_uids=None):
        '''
        returns known PilotManager(s).

        **Arguments:**

            * **pmgr_uids** [`string`]:
              unique identifier of the PilotManager we want

        **Returns:**
            * One or more [:class:`radical.pilot.PilotManager`] objects.
        '''

        return_scalar = False
        if not isinstance(pmgr_uids, list):
            pmgr_uids     = [pmgr_uids]
            return_scalar = True

        if pmgr_uids: pmgrs = [self._pmgrs[uid] for uid in pmgr_uids]
        else        : pmgrs =  list(self._pmgrs.values())

        if return_scalar: return pmgrs[0]
        else            : return pmgrs


    # --------------------------------------------------------------------------
    #
    def _register_tmgr(self, tmgr):

        self._tmgrs[tmgr.uid] = tmgr


    # --------------------------------------------------------------------------
    #
    def list_task_managers(self):
        '''
        Lists the unique identifiers of all :class:`radical.pilot.TaskManager`
        instances associated with this session.

        **Returns:**
            * A list of :class:`radical.pilot.TaskManager` uids (`list` of `strings`).
        '''

        return list(self._tmgrs.keys())


    # --------------------------------------------------------------------------
    #
    def get_task_managers(self, tmgr_uids=None):
        '''
        returns known TaskManager(s).

        **Arguments:**

            * **tmgr_uids** [`string`]:
              unique identifier of the TaskManager we want

        **Returns:**
            * One or more [:class:`radical.pilot.TaskManager`] objects.
        '''

        return_scalar = False
        if not isinstance(tmgr_uids, list):
            tmgr_uids     = [tmgr_uids]
            return_scalar = True

        if tmgr_uids: tmgrs = [self._tmgrs[uid] for uid in tmgr_uids]
        else        : tmgrs =  list(self._tmgrs.values())

        if return_scalar: return tmgrs[0]
        else            : return tmgrs


    # --------------------------------------------------------------------------
    #
    def list_resources(self):
        '''
        Returns a list of known resource labels which can be used in a pilot
        description.
        '''

        resources = list()
        for domain in self._rcfgs:
            for host in self._rcfgs[domain]:
                resources.append('%s.%s' % (domain, host))

        return sorted(resources)


    # --------------------------------------------------------------------------
    #
    def get_resource_config(self, resource, schema=None):
        '''
        Returns a dictionary of the requested resource config
        '''

        domain, host = resource.split('.', 1)
        if domain not in self._rcfgs:
            raise RuntimeError("Resource domain '%s' is unknown." % domain)

        if host not in self._rcfgs[domain]:
            raise RuntimeError("Resource host '%s' unknown." % host)

        resource_cfg = copy.deepcopy(self._rcfgs[domain][host])

        if  not schema:
            if 'schemas' in resource_cfg:
                schema = resource_cfg['schemas'][0]

        if  schema:
            if  schema not in resource_cfg:
                raise RuntimeError("schema %s unknown for resource %s"
                                  % (schema, resource))

            for key in resource_cfg[schema]:
                # merge schema specific resource keys into the
                # resource config
                resource_cfg[key] = resource_cfg[schema][key]

        resource_cfg.label = resource
        return resource_cfg


    # --------------------------------------------------------------------------
    #
    def fetch_profiles(self, tgt=None, fetch_client=False):

        return rpu.fetch_profiles(self._uid, tgt=tgt, session=self)


    # --------------------------------------------------------------------------
    #
    def fetch_logfiles(self, tgt=None, fetch_client=False):

        return rpu.fetch_logfiles(self._uid, tgt=tgt, session=self)


    # --------------------------------------------------------------------------
    #
    def fetch_json(self, tgt=None, fetch_client=False):

        return rpu.fetch_json(self._uid, tgt=tgt, session=self)


    # --------------------------------------------------------------------------
    #
    def _get_client_sandbox(self):
        '''
        For the session in the client application, this is os.getcwd().  For the
        session in any other component, specifically in pilot components, the
        client sandbox needs to be read from the session config (or pilot
        config).  The latter is not yet implemented, so the pilot can not yet
        interpret client sandboxes.  Since pilot-side stagting to and from the
        client sandbox is not yet supported anyway, this seems acceptable
        (FIXME).
        '''

        return self._cache['client_sandbox']


    # --------------------------------------------------------------------------
    #
    def _get_resource_sandbox(self, pilot):
        '''
        for a given pilot dict, determine the global RP sandbox, based on the
        pilot's 'resource' attribute.
        '''

        # FIXME: this should get 'resource, schema=None' as parameters

        resource = pilot['description'].get('resource')
        schema   = pilot['description'].get('access_schema')

        if not resource:
            raise ValueError('Cannot get pilot sandbox w/o resource target')

        # the global sandbox will be the same for all pilots on any resource, so
        # we cache it
        with self._cache_lock:

            if resource not in self._cache['resource_sandbox']:

                # cache miss -- determine sandbox and fill cache
                rcfg   = self.get_resource_config(resource, schema)
                fs_url = rs.Url(rcfg['filesystem_endpoint'])

                # Get the sandbox from either the pilot_desc or resource conf
                sandbox_raw = pilot['description'].get('sandbox')
                if not sandbox_raw:
                    sandbox_raw = rcfg.get('default_remote_workdir', "$PWD")


                # we may need to replace pat elements with data from the pilot
                # description
                if '%' in sandbox_raw:
                    # expand from pilot description
                    expand = dict()
                    for k,v in pilot['description'].items():
                        if v is None:
                            v = ''
                        expand['pd.%s' % k] = v
                        if isinstance(v, str):
                            expand['pd.%s' % k.upper()] = v.upper()
                            expand['pd.%s' % k.lower()] = v.lower()
                        else:
                            expand['pd.%s' % k.upper()] = v
                            expand['pd.%s' % k.lower()] = v
                    sandbox_raw = sandbox_raw % expand

                if '_' in sandbox_raw and 'ornl' in resource:
                    sandbox_raw = sandbox_raw.split('_')[0]

                # If the sandbox contains expandables, we need to resolve those
                # remotely.
                #
                # NOTE: this will only work for (gsi)ssh or similar shell
                #       based access mechanisms
                if '$' not in sandbox_raw:
                    # no need to expand further
                    sandbox_base = sandbox_raw

                else:
                    shell = self.get_js_shell(resource, schema)
                    ret, out, _ = shell.run_sync(' echo "WORKDIR: %s"' %
                                                 sandbox_raw)
                    if ret or 'WORKDIR:' not in out:
                        raise RuntimeError("Couldn't get remote workdir.")

                    sandbox_base = out.split(":")[1].strip()
                    self._log.debug("sandbox base %s", sandbox_base)

                # at this point we have determined the remote 'pwd' - the
                # global sandbox is relative to it.
                fs_url.path = "%s/radical.pilot.sandbox" % sandbox_base

                # before returning, keep the URL string in cache
                self._cache['resource_sandbox'][resource] = fs_url

            return self._cache['resource_sandbox'][resource]


    # --------------------------------------------------------------------------
    #
    def get_js_shell(self, resource, schema):

        if resource not in self._cache['js_shells']:
            self._cache['js_shells'][resource] = dict()

        if schema not in self._cache['js_shells'][resource]:

            rcfg   = self.get_resource_config(resource, schema)

            js_url = rcfg['job_manager_endpoint']
            js_url = rcfg.get('job_manager_hop', js_url)
            js_url = rs.Url(js_url)

            elems  = js_url.schema.split('+')

            if   'ssh'    in elems: js_url.schema = 'ssh'
            elif 'gsissh' in elems: js_url.schema = 'gsissh'
            elif 'fork'   in elems: js_url.schema = 'fork'
            elif len(elems) == 1  : js_url.schema = 'fork'
            else: raise Exception("invalid schema: %s" % js_url.schema)

            if js_url.schema == 'fork':
                js_url.hostname = 'localhost'

            self._log.debug("rsup.PTYShell('%s')", js_url)
            shell = rsup.PTYShell(js_url, self)
            self._cache['js_shells'][resource][schema] = shell

        return self._cache['js_shells'][resource][schema]


    # --------------------------------------------------------------------------
    #
    def get_fs_dir(self, url):

        if url not in self._cache['fs_dirs']:
            self._cache['fs_dirs'][url] = rsfs.Directory(url,
                                               flags=rsfs.CREATE_PARENTS)

        return self._cache['fs_dirs'][url]


    # --------------------------------------------------------------------------
    #
    def _get_session_sandbox(self, pilot):

        # FIXME: this should get 'resource, schema=None' as parameters

        resource = pilot['description'].get('resource')

        if not resource:
            raise ValueError('Cannot get session sandbox w/o resource target')

        with self._cache_lock:

            if resource not in self._cache['session_sandbox']:

                # cache miss
                resource_sandbox      = self._get_resource_sandbox(pilot)
                session_sandbox       = rs.Url(resource_sandbox)
                session_sandbox.path += '/%s' % self.uid

                self._cache['session_sandbox'][resource] = session_sandbox

            return self._cache['session_sandbox'][resource]


    # --------------------------------------------------------------------------
    #
    def _get_pilot_sandbox(self, pilot):

        # FIXME: this should get 'pid, resource, schema=None' as parameters

        pilot_sandbox = pilot.get('pilot_sandbox')
        if str(pilot_sandbox):
            return rs.Url(pilot_sandbox)

        pid = pilot['uid']
        with self._cache_lock:
            if  pid in self._cache['pilot_sandbox']:
                return self._cache['pilot_sandbox'][pid]

        # cache miss
        session_sandbox     = self._get_session_sandbox(pilot)
        pilot_sandbox       = rs.Url(session_sandbox)
        pilot_sandbox.path += '/%s/' % pilot['uid']

        with self._cache_lock:
            self._cache['pilot_sandbox'][pid] = pilot_sandbox

        return pilot_sandbox


    # --------------------------------------------------------------------------
    #
    def _get_task_sandbox(self, task, pilot):

        # If a sandbox is specified in the task description, then interpret
        # relative paths as relativet to the pilot sandbox.

        # task sandboxes are cached in the task dict
        task_sandbox = task.get('task_sandbox')
        if task_sandbox:
            return task_sandbox

        # specified in description?
        if not task_sandbox:
            sandbox  = task['description'].get('sandbox')
            if sandbox:
                task_sandbox = ru.Url(self._get_pilot_sandbox(pilot))
                if sandbox[0] == '/':
                    task_sandbox.path = sandbox
                else:
                    task_sandbox.path += '/%s/' % sandbox

        # default
        if not task_sandbox:
            task_sandbox = ru.Url(self._get_pilot_sandbox(pilot))
            task_sandbox.path += "/%s/" % task['uid']

        # cache
        task['task_sandbox'] = str(task_sandbox)

        return task_sandbox


    # --------------------------------------------------------------------------
    #
    def _get_jsurl(self, pilot):
        '''
        get job service endpoint and hop URL for the pilot's target resource.
        '''

        resrc   = pilot['description']['resource']
        schema  = pilot['description']['access_schema']
        rcfg    = self.get_resource_config(resrc, schema)

        js_url  = rs.Url(rcfg.get('job_manager_endpoint'))
        js_hop  = rs.Url(rcfg.get('job_manager_hop', js_url))

        # make sure the js_hop url points to an interactive access
        # TODO: this is an unreliable heuristics - we should require the js_hop
        #       URL to be specified in the resource configs.
        if   '+gsissh' in js_hop.schema or \
             'gsissh+' in js_hop.schema    : js_hop.schema = 'gsissh'
        elif '+ssh'    in js_hop.schema or \
             'ssh+'    in js_hop.schema    : js_hop.schema = 'ssh'
        else                               : js_hop.schema = 'fork'

        return js_url, js_hop


    # --------------------------------------------------------------------------
    #
    @staticmethod
    def autopilot(user, passwd):

        try:
            import github3
        except ImportError:
            print('ERROR: github3 library is not available')
            return
        import random

        labels = 'type:autopilot'
        titles = ['+++ Out of Cheese Error +++',
                  '+++ Redo From Start! +++',
                  '+++ Mr. Jelly! Mr. Jelly! +++',
                  '+++ Melon melon melon',
                  '+++ Wahhhhhhh! Mine! +++',
                  '+++ Divide By Cucumber Error +++',
                  '+++ Please Reinstall Universe And Reboot +++',
                  '+++ Whoops! Here comes the cheese! +++',
                  '+++ End of Cheese Error +++',
                  '+++ Can Not Find Drive Z: +++',
                  '+++ Unknown Application Error +++',
                  '+++ Please Reboot Universe +++',
                  '+++ Year Of The Sloth +++',
                  '+++ error of type 5307 has occured +++',
                  '+++ Eternal domain error +++',
                  '+++ Error at Address Number 6, Treacle Mine Road +++']

        def excuse():
            cmd_fetch  = "telnet bofh.jeffballard.us 666 2>&1 "
            cmd_filter = "grep 'Your excuse is:' | cut -f 2- -d :"
            out        = ru.sh_callout("%s | %s" % (cmd_fetch, cmd_filter),
                                       shell=True)[0]
            return out.strip()

        github = github3.login(user, passwd)
        repo   = github.repository("radical-cybertools", "radical.pilot")

        title = 'autopilot: %s' % titles[random.randint(0, len(titles) - 1)]

        print('----------------------------------------------------')
        print('autopilot')

        for issue in repo.issues(labels=labels, state='open'):
            if issue.title == title:
                reply = 'excuse: %s' % excuse()
                issue.create_comment(reply)
                print('  resolve: %s' % reply)
                return

        # issue not found - create
        body  = 'problem: %s' % excuse()
        issue = repo.create_issue(title=title, body=body, labels=[labels],
                                  assignee=user)
        print('  issue  : %s' % title)
        print('  problem: %s' % body)
        print('----------------------------------------------------')


# ------------------------------------------------------------------------------
#
class _CloseOptions(ru.TypedDict):
    '''
    Options and validation for Session.close().

    **Arguments:**
        * **download** (`bool`):
          Fetch pilot profiles and database entries. (default False)
        * **terminate** (`bool`):
          Shut down all pilots associated with the session. (default True)
    '''

    _schema = {
        'download' : bool,
        'terminate': bool
    }

    _defaults = {
        'download' : False,
        'terminate': True
    }


    # --------------------------------------------------------------------------
    #
    def _verify(self):

        if self.get('cleanup') and not self.get('terminate'):
            self.terminate = True


# ------------------------------------------------------------------------------
<|MERGE_RESOLUTION|>--- conflicted
+++ resolved
@@ -200,7 +200,6 @@
             if not proxy_host:
                 proxy_host = self._cfg.proxy_host
 
-<<<<<<< HEAD
             # NOTE: we assume ssh connectivity to the proxy host - but in fact
             #       do allow proxy_host to be a full saga job service URL
             if '://' in proxy_host:
@@ -208,13 +207,6 @@
             else:
                 proxy_host_url = ru.Url()
                 proxy_host_url.set_host(proxy_host)
-=======
-        # create db connection - need a dburl to connect to
-        if not dburl: dburl = self._cfg.dburl
-        if not dburl: raise RuntimeError("no db URL (set RADICAL_PILOT_DBURL)")
->>>>>>> d580c137
-
-            #
 
             self._proxy_addr   = None
             self._proxy_event  = mt.Event()
@@ -227,6 +219,7 @@
             assert(self._proxy_addr)
             proxy_url = self._proxy_addr
             os.environ['RADICAL_PILOT_SERVICE_URL'] = proxy_url
+
 
         self._cfg.proxy_url = proxy_url
 
