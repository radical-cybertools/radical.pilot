--- conflicted
+++ resolved
@@ -643,18 +643,8 @@
         This is a thin wrapper around `ru.Logger()` which makes sure that
         log files end up in a separate directory with the name of `session.uid`.
         """
-
-<<<<<<< HEAD
-        # FIXME: this is only needed because components may use a different
-        #        logger namespace - which they should not I guess?
-        if not level: level = os.environ.get('RADICAL_PILOT_VERBOSE')
-        if not level: level = os.environ.get('RADICAL_VERBOSE', 'REPORT')
-
-        log = ru.get_logger(name, target='.', level=level, path=self._logdir)
-=======
         log = ru.Logger(name=name, ns='radical.pilot', targets=['.'], 
                         path=self._logdir, level=level)
->>>>>>> 925d27af
 
         return log
 
