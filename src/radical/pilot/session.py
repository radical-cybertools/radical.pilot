
__copyright__ = "Copyright 2013-2016, http://radical.rutgers.edu"
__license__   = "MIT"

import os
import copy
import glob
import time

import threading as mt

import radical.utils                as ru
import radical.saga                 as rs
import radical.saga.filesystem      as rsfs
import radical.saga.utils.pty_shell as rsup

from .      import constants as rpc
from .      import utils     as rpu
from .proxy import Proxy


# ------------------------------------------------------------------------------
#
class Session(rs.Session):
    '''
    A Session is the root object of all RP objects in an application instance:
    it holds :class:`radical.pilot.PilotManager` and
    :class:`radical.pilot.TaskManager` instances which in turn hold
    :class:`radical.pilot.Pilot` and :class:`radical.pilot.Task`
    instances, and several other components which operate on those stateful
    entities.
    '''

    # In that role, the session will create a special pubsub channel `heartbeat`
    # which is used by all components in its hierarchy to exchange heartbeat
    # messages.  Those messages are used to watch component health - if
    # a (parent or child) component fails to send heartbeats for a certain
    # amount of time, it is considered dead and the process tree will terminate.
    # That heartbeat management is implemented in the `ru.Heartbeat` class.
    # Only primary sessions instantiate a heartbeat channel (i.e., only the root
    # sessions of RP client or agent modules), but all components need to call
    # the sessions `heartbeat()` method at regular intervals.

    # the reporter is an applicataion-level singleton
    _reporter = None

    # a session has one of three possible roles:
    #   - primary: the session is the first explicit session instance created in
    #     an RP application.
    #   - agent: the session is the first session instance created in an RP
    #     agent.
    #   - default: any other session instance, for example such as created by
    #     components in the client or agent module.
    _PRIMARY = 0
    _AGENT   = 1
    _DEFAULT = 2

    # --------------------------------------------------------------------------
    #
    def __init__(self, proxy_url=None, proxy_host=None, uid=None,
                       cfg=None, _role=_PRIMARY, **close_options):
        '''
        Creates a new session.  A new Session instance is created and
        stored in the database.

        Any RP Session will require an RP Proxy to facilitate communication
        between the client machine (i.e., the host where the application created
        this Session instance) and the target resource (i.e., the host where the
        pilot agent/s is/are running and where the workload is being executed).

        A `proxy_url` can be specified which then must point to an RP Proxy
        Service instance which this session can use to establish a communication
        proxy. Alternatively, a `proxy_host` can be specified - the session will
        then attempt to start a proxy service on that host.  If neither
        `proxy_url` nor `proxy_host` are specified, the session will check for
        the environment variables `RADICAL_PILOT_PROXY_URL` and
        `RADICAL_PILOT_PROXY_HOST` (in that order) and will interpret them as
        above.  If none of these information is available, the session will
        instantiate a proxy service on the local host.  Note that any proxy
        service instantiated by the session itself will be terminated once the
        session instance is closed or goes out of scope and is thus garbage
        collected and as such should not be used by other session instances.

        Note: an RP proxy will have to be accessible by both the client and the
              target hosts to facilitate communication between both parties.
              That implies access to the respective ports.  Proxies started by
              the session itself will use the first port larger than 10.000
              which is found to be free.

        **Arguments:**
            * **proxy_url** (`string`): proxy service URL - points to an RP
              proxy service which is used to establish an RP communication proxy
              for this session.

            * **proxy_host** (`string`): proxy host - alternative to the
              `proxy_url`, the application can specify a host name on which
              a temporary proxy is started by the session.  This default to
              `localhost` (but see remarks above about the interpretation of
              environment variables).

            * **uid** (`string`): Create a session with this UID.  Session UIDs
              MUST be unique - otherwise they will lead to conflicts in the
              underlying database, resulting in undefined behaviours (or worse).

            * **cfg** (`str` or `dict`): a named or instantiated configuration
              to be used for the session.

            * **_role** (`bool`): only `PRIMARY` sessions created by the
              original application process (via `rp.Session()`), will create
              proxies and Registry Serivices.  `AGENT` sessions will also create
              a Registry but no proxies.  All other `DEFAULT` session instances
              are instantiated internally in processes spawned (directly or
              indirectly) by the initial session, for example in some of it's
              components, or by the RP agent.  Those sessions will inherit
              the original session ID, but will not attempt to create a new
              proxies or registries.

        If additional key word arguments are provided, they will be used as the
        default arguments to Session.close(). (This can be useful when the
        Session is used as a Python context manager, such that close() is called
        automatically at the end of a ``with`` block.)
        '''

        # TODO: document valid config options

        self._close_options = _CloseOptions(close_options)

        self._role    = _role
        self._closed  = False
        self._t_start = time.time()

        self._proxy   = None             # proxy client instance
        self._reg     = None             # registry client instance

        self._pmgrs = dict()  # map IDs to pmgr instances
        self._tmgrs = dict()  # map IDs to tmgr instances
        self._cmgr  = None    # only primary sessions have a cmgr


        if uid: self._uid = uid
        else  : self._uid = ru.generate_id('rp.session', mode=ru.ID_PRIVATE)

        for site in self._rcfgs:
            for rcfg in self._rcfgs[site].values():
                for schema in rcfg.get('schemas', []):
                    while isinstance(rcfg.get(schema), str):
                        tgt = rcfg[schema]
                        rcfg[schema] = rcfg[tgt]

        if self._role == self._PRIMARY:
            self._rep.info ('<<new session: ')
            self._rep.plain('[%s]' % self._uid)

        self._init_cfg(cfg)
        self._init_registry()
        self._init_proxy(proxy_url, proxy_host)

        # now we have config and uid - initialize base class (saga session)
        rs.Session.__init__(self, uid=self._uid)

        # at this point we have a bridge connection, logger, etc, and are done
        self._prof.prof('session_ok', uid=self._uid)

        if self._role == self._PRIMARY:
            self._rep.ok('>>ok\n')

    # --------------------------------------------------------------------------
    #
    def _init_cfg(self, cfg):

        # NOTE: `cfg_name` and `cfg` are overloaded, the user cannot point to
        #       a predefined config and amend it at the same time.  This might
        #       be ok for the session, but introduces a minor API inconsistency.

        cfg_name = 'default'
        if isinstance(cfg, str):
            cfg_name = cfg
            cfg      = None

        self._cfg   = ru.Config('radical.pilot.session',  name=cfg_name, cfg=cfg)
        self._rcfgs = ru.Config('radical.pilot.resource', name='*', expand=False)

        # ensure we have basic settings
        if self._cfg.sid:
            assert(self._uid == self._cfg.sid)

        # session path: where to store logfiles etc.
        if self._cfg.path: self._path = self._cfg.path
        else             : self._path = '%s/%s' % (os.getcwd(), self._cfg.sid)

        # change RU defaults to point logfiles etc. to the session sandbox
        def_cfg             = ru.DefaultConfig()
        def_cfg.log_dir     = self._path
        def_cfg.report_dir  = self._path
        def_cfg.profile_dir = self._path

        self._prof = self._get_profiler(name=self._uid)
        self._rep  = self._get_reporter(name=self._uid)
        self._log  = self._get_logger  (name=self._uid,
                                        level=self._cfg.get('debug'))

<<<<<<< HEAD
        self._prof.prof('session_start', uid=self._uid)
=======
        from . import version_detail as rp_version_detail
        self._log.info('radical.pilot version: %s', rp_version_detail)
        self._log.info('radical.saga  version: %s', rs.version_detail)
        self._log.info('radical.utils version: %s', ru.version_detail)
>>>>>>> 7afb7220

        # client sandbox: base for relative staging paths
        if self._role == self._PRIMARY:
            if not self._cfg.client_sandbox:
                self._cfg.client_sandbox = os.getcwd()
        else:
            assert(self._cfg.client_sandbox)

        # cache sandboxes etc.
        self._cache_lock = ru.RLock()
        self._cache      = {'endpoint_fs'      : dict(),
                            'resource_sandbox' : dict(),
                            'session_sandbox'  : dict(),
                            'pilot_sandbox'    : dict(),
                            'client_sandbox'   : self._cfg.client_sandbox,
                            'js_shells'        : dict(),
                            'fs_dirs'          : dict()}

        # The config is inherited by all session components, so update it
        self._cfg.path = self._path
        self._cfg.sid  = self._uid

        # basic state is set up (sid, logger, profiler, caches etc).  Next order
        # of business for a primary session is to create a registry instance so
        # that all components in this session can obtain information about comm
        # channels, proxy URLs etc.


    # --------------------------------------------------------------------------
    #
    def _init_registry(self):

        if self._role in [self._PRIMARY, self._AGENT]:
            # run an inline registry service to share runtime config with other
            # client components
            reg_uid = 'radical.pilot.reg.%s' % self._uid
            reg_service = ru.zmq.Registry(uid=reg_uid)
            reg_service.start()
            self._reg_addr = reg_service.addr

            assert(self._reg_addr)

            # register the session ID as sanity check for all non-primary
            # sessions (the agent will do something similar)
            self._reg = ru.zmq.RegistryClient(url=self._reg_addr)
            self._reg.put('sid', self._uid)

        else:

<<<<<<< HEAD
            # non-primary sessions also connect a registry client
            assert(self._reg_addr)
            self._reg = ru.zmq.RegistryClient(url=self._reg_addr)

            # ensure the registry is up and valid
            assert(self._reg.get('sid') == self._uid)


    # --------------------------------------------------------------------------
    #
    def _init_proxy(self, proxy_url, proxy_host):

        # need a proxy_url to connect to - get from arg or config (default cfg
        # pulls this from env)
        if not proxy_url:
            proxy_url = self._cfg.proxy_url

        if not proxy_url:

            if self._role in [self._AGENT, self._DEFAULT]:
                raise RuntimeError('no proxy service URL')


            raise NotImplementedError('RP does not yet support a proxy host')

        if self._role == self._PRIMARY:
            self._rep.info ('<<bridge     : ')
            self._rep.plain('[%s]' % proxy_url)


          # # TODO: start a temporary embedded service on the proxy host
          #         (defaults to localhost on the default cfg)
          #
          # if not proxy_host:
          #     proxy_host = self._cfg.proxy_host
          #
          # # NOTE: we assume ssh connectivity to the proxy host - but in fact
          # #       do allow proxy_host to be a full saga job service URL
          # if '://' in proxy_host:
          #     proxy_host_url = ru.Url(proxy_host)
          # else:
          #     proxy_host_url = ru.Url()
          #     proxy_host_url.set_host(proxy_host)
          #
          # self._proxy_addr   = None
          # self._proxy_event  = mt.Event()
          #
          # self._proxy_thread = mt.Thread(target=self._run_proxy)
          # self._proxy_thread.daemon = True
          # self._proxy_thread.start()
          #
          # self._proxy_event.wait()
          # assert(self._proxy_addr)
          # proxy_url = self._proxy_addr
          # os.environ['RADICAL_PILOT_SERVICE_URL'] = proxy_url

        self._cfg.proxy_url = proxy_url

        # a primary session will create proxy comm channels, an agent session
        # will query the proxy settings from the same service instance.  All
        # other sessions obtain proxy information via the registry
        if self._role == self._PRIMARY:

            # create to session proxy
            self._proxy = ru.zmq.Client(url=self._cfg.proxy_url)
            response    = self._proxy.request('register', {'sid': self._uid})
            self._reg.put('proxy', response)
            self._log.debug('proxy response: %s', response)


        elif self._role == self._AGENT:

            # query the same service to fetch proxy created by primary session
            self._proxy = ru.zmq.Client(url=self._cfg.proxy_url)
            response    = self._proxy.request('lookup', {'sid': self._uid})
            self._reg.put('proxy', response)
            self._log.debug('proxy response: %s', response)

        # all session keep proxy information in the session config
        self._cfg.proxy = self._reg.get('proxy')


    # --------------------------------------------------------------------------
    #
    def _init_components(self):

        if self._role not in [self._PRIMARY, self._AGENT]:
            # no components to start
            return
=======
        self._rep.info ('<<database   : ')
        self._rep.plain('[%s]'   % dburl_no_passwd)
        self._log.info('dburl %s', dburl_no_passwd)

        # create/connect database handle on primary sessions
        try:
            self._dbs = DBSession(sid=self.uid, dburl=dburl,
                                  cfg=self._cfg, log=self._log)

            py_version_detail = sys.version.replace("\n", " ")
            from . import version_detail as rp_version_detail

            self.inject_metadata({'radical_stack':
                                         {'rp': rp_version_detail,
                                          'rs': rs.version_detail,
                                          'ru': ru.version_detail,
                                          'py': py_version_detail}})
        except Exception as e:
            self._rep.error(">>err\n")
            self._log.exception('session create failed [%s]', dburl_no_passwd)
            raise RuntimeError ('session create failed [%s]' %
                    dburl_no_passwd) from e
>>>>>>> 7afb7220

        # primary sessions have a component manager which also manages
        # heartbeat.  'self._cmgr.close()` should be called during termination
        self._cmgr = rpu.ComponentManager(self._cfg)
        self._cmgr.start_bridges()
        self._cmgr.start_components()

        # expose the cmgr's heartbeat channel to anyone who wants to use it
        self._cfg.heartbeat = self._cmgr.cfg.heartbeat   # pylint: disable=E1101

        # make sure we send heartbeats to the proxy
        self._run_proxy_hb()

        from . import version_detail as rp_version_detail
        self._log.info('radical.pilot version: %s' % rp_version_detail)
        self._log.info('radical.saga  version: %s' % rs.version_detail)
        self._log.info('radical.utils version: %s' % ru.version_detail)

      # FIXME MONGODB: to json
        self._metadata = {'radical_stack':
                                     {'rp': rp_version_detail,
                                      'rs': rs.version_detail,
                                      'ru': ru.version_detail}}
                                    # 'py': py_version_detail}}

        pwd = self._cfg.path

<<<<<<< HEAD
        # forward any control messages to the proxy
        def fwd_control(topic, msg):
            self._log.debug('=== fwd control %s: %s', topic, msg)
            self._proxy_ctrl_pub.put(rpc.PROXY_CONTROL_PUBSUB, msg)

        self._proxy_ctrl_pub = ru.zmq.Publisher(rpc.PROXY_CONTROL_PUBSUB, path=pwd)
        self._ctrl_sub = ru.zmq.Subscriber(rpc.CONTROL_PUBSUB, path=pwd)
        self._ctrl_sub.subscribe(rpc.CONTROL_PUBSUB, fwd_control)


        # collect any state updates from the proxy
        def fwd_state(topic, msg):
            self._log.debug('=== fwd state   %s: %s', topic, msg)
            self._state_pub.put(topic, msg)

        self._state_pub = ru.zmq.Publisher(rpc.STATE_PUBSUB, path=pwd)
        self._proxy_state_sub = ru.zmq.Subscriber(rpc.PROXY_STATE_PUBSUB, path=pwd)
        self._proxy_state_sub.subscribe(rpc.PROXY_STATE_PUBSUB, fwd_state)
=======
            # create recording path and record session
            os.system('mkdir -p %s' % self._rec)
            ru.write_json({'dburl': str(self.dburl)},
                          "%s/session.json" % self._rec)
            self._log.info("recording session in %s", self._rec)
>>>>>>> 7afb7220



    # --------------------------------------------------------------------------
    # context manager `with` clause
    #
    def __enter__(self):
        return self

    def __exit__(self, exc_type, exc_value, traceback):
        self.close()


    # --------------------------------------------------------------------------
    #
    def close(self, **kwargs):
        '''
        Closes the session.  All subsequent attempts access objects attached to
        the session will result in an error.

        **Arguments:**
            * **terminate** (`bool`):
              Shut down all pilots associated with the session.
            * **download** (`bool`):
              Fetch pilot profiles and database entries.

        '''

        # close only once
        if self._closed:
            return

        if self._primary:
            self._rep.info('closing session %s' % self._uid)

        self._log.debug("session %s closing", self._uid)
        self._prof.prof("session_close", uid=self._uid)

        # Merge kwargs with current defaults stored in self._close_options
        self._close_options.update(kwargs)
        self._close_options.verify()

        # to call for `_verify` method and to convert attributes
        # to their types if needed (but None value will stay if it is set)

        options = self._close_options

        for tmgr_uid, tmgr in self._tmgrs.items():
            self._log.debug("session %s closes tmgr   %s", self._uid, tmgr_uid)
            tmgr.close()
            self._log.debug("session %s closed tmgr   %s", self._uid, tmgr_uid)

        for pmgr_uid, pmgr in self._pmgrs.items():
            self._log.debug("session %s closes pmgr   %s", self._uid, pmgr_uid)
            pmgr.close(terminate=options.terminate)
            self._log.debug("session %s closed pmgr   %s", self._uid, pmgr_uid)

        if self._cmgr:
            self._cmgr.close()

        if self._proxy:
            try:
                self._log.debug("session %s closes service", self._uid)
                self._proxy.request('unregister',
                                      {'sid': self._uid})
            except:
                pass

        self._log.debug("session %s closed", self._uid)
        self._prof.prof("session_stop", uid=self._uid)
        self._prof.close()

        self._closed = True

        # after all is said and done, we attempt to download the pilot log- and
        # profiles, if so wanted
        if options.download:

            self._prof.prof("session_fetch_start", uid=self._uid)
            self._log.debug('start download')
            tgt = self._cfg.base
<<<<<<< HEAD
            # FIXME: MongoDB
          # self.fetch_json    (tgt='%s/%s' % (tgt, self.uid))
=======
            self.fetch_json    (tgt=tgt)
>>>>>>> devel
            self.fetch_profiles(tgt=tgt)
            self.fetch_logfiles(tgt=tgt)

            self._prof.prof("session_fetch_stop", uid=self._uid)

<<<<<<< HEAD
        if self._primary:
            self._t_stop = time.time()
            self._rep.info('<<session lifetime: %.1fs'
                          % (self._t_stop - self._t_start))
            self._rep.ok('>>ok\n')
=======
        if self.closed and self.created:
            self._rep.info('<<session lifetime: %.1fs' %
                           (self.closed - self.created))
        self._rep.ok('>>ok\n')
>>>>>>> devel

            # dump json
            json = {'session' : self.as_dict(),
                    'pmgr'    : list(),
                    'pilot'   : list(),
                    'tmgr'    : list(),
                    'task'    : list()}

          # json['session']['_id']      = self.uid
            json['session']['type']     = 'session'
            json['session']['uid']      = self.uid
            json['session']['metadata'] = self._metadata

            for fname in glob.glob('%s/pmgr.*.json' % self.path):
                json['pmgr'].append(ru.read_json(fname))

            for fname in glob.glob('%s/pilot.*.json' % self.path):
                json['pilot'].append(ru.read_json(fname))

            for fname in glob.glob('%s/tmgr.*.json' % self.path):
                json['tmgr'].append(ru.read_json(fname))

            for fname in glob.glob('%s/tasks.*.json' % self.path):
                json['task'] += ru.read_json(fname)

            tgt = '%s/%s.json' % (self.path, self.uid)
            ru.write_json(json, tgt)


    # --------------------------------------------------------------------------
    #
    def _run_proxy(self):

        bridge = Proxy()

        try:
            bridge.start()

            self._proxy_addr = bridge.addr
            self._proxy_event.set()

            # run forever until process is interrupted or killed
            while True:
                time.sleep(1)

        finally:
            bridge.stop()
            bridge.wait()


    # --------------------------------------------------------------------------
    #
    def _run_proxy_hb(self):

        self._proxy_heartbeat_thread = mt.Thread(target=self._proxy_hb)
        self._proxy_heartbeat_thread.daemon = True
        self._proxy_heartbeat_thread.start()


    # --------------------------------------------------------------------------
    #
    def _proxy_hb(self):

        while True:

            self._proxy.request('heartbeat', {'sid': self._uid})
            time.sleep(20)


    # --------------------------------------------------------------------------
    #
    def as_dict(self):
        '''
        Returns a Python dictionary representation of the object.
        '''

        object_dict = {
            "uid"        : self._uid,
          # "created"    : self.created,
          # "connected"  : self.connected,
          # "closed"     : self.closed,
            "proxy_url"  : str(self.proxy_url),
            "cfg"        : copy.deepcopy(self._cfg)
        }
        return object_dict


    # --------------------------------------------------------------------------
    #
    def __str__(self):
        '''Returns a string representation of the object.
        '''
        return str(self.as_dict())


    # --------------------------------------------------------------------------
    #
    @property
    def primary(self):
        return self._primary


    # --------------------------------------------------------------------------
    #
    @property
    def uid(self):
        return self._uid


    # --------------------------------------------------------------------------
    #
    @property
<<<<<<< HEAD
    def path(self):
        return self._cfg.path
=======
    def created(self):
        '''Returns the UTC date and time the session was created.
        '''
        if self._dbs: ret = self._dbs.created
        else        : ret = None

        if ret:
            return float(ret)
>>>>>>> devel


    # --------------------------------------------------------------------------
    #
    @property
<<<<<<< HEAD
    def proxy_url(self):
        return self._cfg.proxy_url
=======
    def connected(self):
        '''
        Return time when the session connected to the DB
        '''

        if self._dbs: ret = self._dbs.connected
        else        : ret = None

        if ret:
            return float(ret)
>>>>>>> devel


    # --------------------------------------------------------------------------
    #
    @property
    def cfg(self):
        return self._cfg


    # --------------------------------------------------------------------------
    #
    @property
<<<<<<< HEAD
    def cmgr(self):
        assert self._primary
        return self._cmgr
=======
    def closed(self):
        '''
        Returns the time of closing
        '''
        if self._dbs: ret = self._dbs.closed
        else        : ret = None

        if ret:
            return float(ret)
>>>>>>> devel


    # --------------------------------------------------------------------------
    #
    def _get_logger(self, name, level=None):
        '''
        This is a thin wrapper around `ru.Logger()` which makes sure that
        log files end up in a separate directory with the name of `session.uid`.
        '''
        return ru.Logger(name=name, ns='radical.pilot', path=self._cfg.path,
                         targets=['.'], level=level)


    # --------------------------------------------------------------------------
    #
    def _get_reporter(self, name):
        '''
        This is a thin wrapper around `ru.Reporter()` which makes sure that
        log files end up in a separate directory with the name of `session.uid`.
        '''

        if not self._reporter:
            self._reporter = ru.Reporter(name=name, ns='radical.pilot',
                                         path=self._cfg.path)
        return self._reporter


    # --------------------------------------------------------------------------
    #
    def _get_profiler(self, name):
        '''
        This is a thin wrapper around `ru.Profiler()` which makes sure that
        log files end up in a separate directory with the name of `session.uid`.
        '''

        prof = ru.Profiler(name=name, ns='radical.pilot', path=self._cfg.path)

        return prof


    # --------------------------------------------------------------------------
    #
    def inject_metadata(self, metadata):
        '''
        Insert (experiment) metadata into an active session
        RP stack version info always get added.
        '''

        if not isinstance(metadata, dict):
            raise Exception("Session metadata should be a dict!")

        # FIXME MONGODB: to json
      # if self._dbs and self._dbs._c:
      #     self._dbs._c.update({'type'  : 'session',
      #                          "uid"   : self.uid},
      #                         {"$push" : {"metadata": metadata}})


    # --------------------------------------------------------------------------
    #
    def _register_pmgr(self, pmgr):

        self._pmgrs[pmgr.uid] = pmgr


    # --------------------------------------------------------------------------
    #
    def _reconnect_pmgr(self, pmgr):

        if not self._dbs.get_pmgrs(pmgr_ids=pmgr.uid):
            raise ValueError('could not reconnect to pmgr %s' % pmgr.uid)

        self._pmgrs[pmgr.uid] = pmgr


    # --------------------------------------------------------------------------
    #
    def list_pilot_managers(self):
        '''
        Lists the unique identifiers of all :class:`radical.pilot.PilotManager`
        instances associated with this session.

        **Returns:**
            * A list of :class:`radical.pilot.PilotManager` uids
              (`list` of `strings`).
        '''

        return list(self._pmgrs.keys())


    # --------------------------------------------------------------------------
    #
    def get_pilot_managers(self, pmgr_uids=None):
        '''
        returns known PilotManager(s).

        **Arguments:**

            * **pmgr_uids** [`string`]:
              unique identifier of the PilotManager we want

        **Returns:**
            * One or more [:class:`radical.pilot.PilotManager`] objects.
        '''

        return_scalar = False
        if not isinstance(pmgr_uids, list):
            pmgr_uids     = [pmgr_uids]
            return_scalar = True

        if pmgr_uids: pmgrs = [self._pmgrs[uid] for uid in pmgr_uids]
        else        : pmgrs =  list(self._pmgrs.values())

        if return_scalar: return pmgrs[0]
        else            : return pmgrs


    # --------------------------------------------------------------------------
    #
    def _register_tmgr(self, tmgr):

        self._tmgrs[tmgr.uid] = tmgr


    # --------------------------------------------------------------------------
    #
    def _reconnect_tmgr(self, tmgr):

        if not self._dbs.get_tmgrs(tmgr_ids=tmgr.uid):
            raise ValueError('could not reconnect to tmgr %s' % tmgr.uid)

        self._tmgrs[tmgr.uid] = tmgr


    # --------------------------------------------------------------------------
    #
    def list_task_managers(self):
        '''
        Lists the unique identifiers of all :class:`radical.pilot.TaskManager`
        instances associated with this session.

        **Returns:**
            * A list of :class:`radical.pilot.TaskManager` uids (`list` of `strings`).
        '''

        return list(self._tmgrs.keys())


    # --------------------------------------------------------------------------
    #
    def get_task_managers(self, tmgr_uids=None):
        '''
        returns known TaskManager(s).

        **Arguments:**

            * **tmgr_uids** [`string`]:
              unique identifier of the TaskManager we want

        **Returns:**
            * One or more [:class:`radical.pilot.TaskManager`] objects.
        '''

        return_scalar = False
        if not isinstance(tmgr_uids, list):
            tmgr_uids     = [tmgr_uids]
            return_scalar = True

        if tmgr_uids: tmgrs = [self._tmgrs[uid] for uid in tmgr_uids]
        else        : tmgrs =  list(self._tmgrs.values())

        if return_scalar: return tmgrs[0]
        else            : return tmgrs


    # --------------------------------------------------------------------------
    #
    def list_resources(self):
        '''
        Returns a list of known resource labels which can be used in a pilot
        description.
        '''

        resources = list()
        for domain in self._rcfgs:
            for host in self._rcfgs[domain]:
                resources.append('%s.%s' % (domain, host))

        return sorted(resources)


    # --------------------------------------------------------------------------
    #
    def get_resource_config(self, resource, schema=None):
        '''
        Returns a dictionary of the requested resource config
        '''

        domain, host = resource.split('.', 1)
        if domain not in self._rcfgs:
            raise RuntimeError("Resource domain '%s' is unknown." % domain)

        if host not in self._rcfgs[domain]:
            raise RuntimeError("Resource host '%s' unknown." % host)

        resource_cfg = copy.deepcopy(self._rcfgs[domain][host])

        if  not schema:
            if 'schemas' in resource_cfg:
                schema = resource_cfg['schemas'][0]

        if  schema:
            if  schema not in resource_cfg:
                raise RuntimeError("schema %s unknown for resource %s"
                                  % (schema, resource))

            for key in resource_cfg[schema]:
                # merge schema specific resource keys into the
                # resource config
                resource_cfg[key] = resource_cfg[schema][key]

        resource_cfg.label = resource
        return resource_cfg


    # --------------------------------------------------------------------------
    #
    def fetch_json(self, tgt=None):

        return rpu.fetch_json(self._uid, tgt=tgt, session=self,
                              skip_existing=True)


    # --------------------------------------------------------------------------
    #
    def fetch_profiles(self, tgt=None):

        return rpu.fetch_profiles(self._uid, tgt=tgt, session=self,
                                  skip_existing=True)


    # --------------------------------------------------------------------------
    #
    def fetch_logfiles(self, tgt=None):

        return rpu.fetch_logfiles(self._uid, tgt=tgt, session=self,
                                  skip_existing=True)


    # --------------------------------------------------------------------------
    #
    def _get_client_sandbox(self):
        '''
        For the session in the client application, this is os.getcwd().  For the
        session in any other component, specifically in pilot components, the
        client sandbox needs to be read from the session config (or pilot
        config).  The latter is not yet implemented, so the pilot can not yet
        interpret client sandboxes.  Since pilot-side stagting to and from the
        client sandbox is not yet supported anyway, this seems acceptable
        (FIXME).
        '''

        return self._cache['client_sandbox']


    # --------------------------------------------------------------------------
    #
    def _get_resource_sandbox(self, pilot):
        '''
        for a given pilot dict, determine the global RP sandbox, based on the
        pilot's 'resource' attribute.
        '''

        # FIXME: this should get 'resource, schema=None' as parameters

        resource = pilot['description'].get('resource')
        schema   = pilot['description'].get('access_schema')

        if not resource:
            raise ValueError('Cannot get pilot sandbox w/o resource target')

        # the global sandbox will be the same for all pilots on any resource, so
        # we cache it
        with self._cache_lock:

            if resource not in self._cache['resource_sandbox']:

                # cache miss -- determine sandbox and fill cache
                rcfg   = self.get_resource_config(resource, schema)
                fs_url = rs.Url(rcfg['filesystem_endpoint'])

                # Get the sandbox from either the pilot_desc or resource conf
                sandbox_raw = pilot['description'].get('sandbox')
                if not sandbox_raw:
                    sandbox_raw = rcfg.get('default_remote_workdir', "$PWD")


                # we may need to replace pat elements with data from the pilot
                # description
                if '%' in sandbox_raw:
                    # expand from pilot description
                    expand = dict()
                    for k,v in pilot['description'].items():
                        if v is None:
                            v = ''
                        if k == 'project' and '_' in v and 'ornl' in resource:
                            v = v.split('_')[0]
                        expand['pd.%s' % k] = v
                        if isinstance(v, str):
                            expand['pd.%s' % k.upper()] = v.upper()
                            expand['pd.%s' % k.lower()] = v.lower()
                        else:
                            expand['pd.%s' % k.upper()] = v
                            expand['pd.%s' % k.lower()] = v
                    sandbox_raw = sandbox_raw % expand


                # If the sandbox contains expandables, we need to resolve those
                # remotely.
                #
                # NOTE: this will only work for (gsi)ssh or similar shell
                #       based access mechanisms
                if '$' not in sandbox_raw:
                    # no need to expand further
                    sandbox_base = sandbox_raw

                else:
                    shell = self.get_js_shell(resource, schema)
                    ret, out, _ = shell.run_sync(' echo "WORKDIR: %s"' %
                                                 sandbox_raw)
                    if ret or 'WORKDIR:' not in out:
                        raise RuntimeError("Couldn't get remote workdir.")

                    sandbox_base = out.split(":")[1].strip()
                    self._log.debug("sandbox base %s", sandbox_base)

                # at this point we have determined the remote 'pwd' - the
                # global sandbox is relative to it.
                fs_url.path = "%s/radical.pilot.sandbox" % sandbox_base

                # before returning, keep the URL string in cache
                self._cache['resource_sandbox'][resource] = fs_url

            return self._cache['resource_sandbox'][resource]


    # --------------------------------------------------------------------------
    #
    def get_js_shell(self, resource, schema):

        if resource not in self._cache['js_shells']:
            self._cache['js_shells'][resource] = dict()

        if schema not in self._cache['js_shells'][resource]:

            rcfg   = self.get_resource_config(resource, schema)

            js_url = rcfg['job_manager_endpoint']
            js_url = rcfg.get('job_manager_hop', js_url)
            js_url = rs.Url(js_url)

            elems  = js_url.schema.split('+')

            if   'ssh'    in elems: js_url.schema = 'ssh'
            elif 'gsissh' in elems: js_url.schema = 'gsissh'
            elif 'fork'   in elems: js_url.schema = 'fork'
            elif len(elems) == 1  : js_url.schema = 'fork'
            else: raise Exception("invalid schema: %s" % js_url.schema)

            if js_url.schema == 'fork':
                js_url.hostname = 'localhost'

            self._log.debug("rsup.PTYShell('%s')", js_url)
            shell = rsup.PTYShell(js_url, self)
            self._cache['js_shells'][resource][schema] = shell

        return self._cache['js_shells'][resource][schema]


    # --------------------------------------------------------------------------
    #
    def get_fs_dir(self, url):

        if url not in self._cache['fs_dirs']:
            self._cache['fs_dirs'][url] = rsfs.Directory(url,
                                               flags=rsfs.CREATE_PARENTS)

        return self._cache['fs_dirs'][url]


    # --------------------------------------------------------------------------
    #
    def _get_session_sandbox(self, pilot):

        # FIXME: this should get 'resource, schema=None' as parameters

        resource = pilot['description'].get('resource')

        if not resource:
            raise ValueError('Cannot get session sandbox w/o resource target')

        with self._cache_lock:

            if resource not in self._cache['session_sandbox']:

                # cache miss
                resource_sandbox      = self._get_resource_sandbox(pilot)
                session_sandbox       = rs.Url(resource_sandbox)
                session_sandbox.path += '/%s' % self.uid

                self._cache['session_sandbox'][resource] = session_sandbox

            return self._cache['session_sandbox'][resource]


    # --------------------------------------------------------------------------
    #
    def _get_pilot_sandbox(self, pilot):

        # FIXME: this should get 'pid, resource, schema=None' as parameters

        pilot_sandbox = pilot.get('pilot_sandbox')
        if str(pilot_sandbox):
            return rs.Url(pilot_sandbox)

        pid = pilot['uid']
        with self._cache_lock:

            if pid not in self._cache['pilot_sandbox']:

                # cache miss
                session_sandbox     = self._get_session_sandbox(pilot)
                pilot_sandbox       = rs.Url(session_sandbox)
                pilot_sandbox.path += '/%s/' % pilot['uid']

                self._cache['pilot_sandbox'][pid] = pilot_sandbox

            return self._cache['pilot_sandbox'][pid]


    # --------------------------------------------------------------------------
    #
    def _get_endpoint_fs(self, pilot):

        # FIXME: this should get 'resource, schema=None' as parameters

        resource = pilot['description'].get('resource')

        if not resource:
            raise ValueError('Cannot get endpoint filesystem w/o resource target')

        with self._cache_lock:

            if resource not in self._cache['endpoint_fs']:

                # cache miss
                resource_sandbox  = self._get_resource_sandbox(pilot)
                endpoint_fs       = rs.Url(resource_sandbox)
                endpoint_fs.path  = ''

                self._cache['endpoint_fs'][resource] = endpoint_fs

            return self._cache['endpoint_fs'][resource]


    # --------------------------------------------------------------------------
    #
    def _get_task_sandbox(self, task, pilot):

        # If a sandbox is specified in the task description, then interpret
        # relative paths as relativet to the pilot sandbox.

        # task sandboxes are cached in the task dict
        task_sandbox = task.get('task_sandbox')
        if task_sandbox:
            return task_sandbox

        # specified in description?
        if not task_sandbox:
            sandbox  = task['description'].get('sandbox')
            if sandbox:
                task_sandbox = ru.Url(self._get_pilot_sandbox(pilot))
                if sandbox[0] == '/':
                    task_sandbox.path = sandbox
                else:
                    task_sandbox.path += '/%s/' % sandbox

        # default
        if not task_sandbox:
            task_sandbox = ru.Url(self._get_pilot_sandbox(pilot))
            task_sandbox.path += "/%s/" % task['uid']

        # cache
        task['task_sandbox'] = str(task_sandbox)

        return task_sandbox


    # --------------------------------------------------------------------------
    #
    def _get_jsurl(self, pilot):
        '''
        get job service endpoint and hop URL for the pilot's target resource.
        '''

        resrc   = pilot['description']['resource']
        schema  = pilot['description']['access_schema']
        rcfg    = self.get_resource_config(resrc, schema)

        js_url  = rs.Url(rcfg.get('job_manager_endpoint'))
        js_hop  = rs.Url(rcfg.get('job_manager_hop', js_url))

        # make sure the js_hop url points to an interactive access
        # TODO: this is an unreliable heuristics - we should require the js_hop
        #       URL to be specified in the resource configs.
        if   '+gsissh' in js_hop.schema or \
             'gsissh+' in js_hop.schema    : js_hop.schema = 'gsissh'
        elif '+ssh'    in js_hop.schema or \
             'ssh+'    in js_hop.schema    : js_hop.schema = 'ssh'
        else                               : js_hop.schema = 'fork'

        return js_url, js_hop


    # --------------------------------------------------------------------------
    #
    @staticmethod
    def autopilot(user, passwd):

        try:
            import github3
        except ImportError:
            print('ERROR: github3 library is not available')
            return
        import random

        labels = 'type:autopilot'
        titles = ['+++ Out of Cheese Error +++',
                  '+++ Redo From Start! +++',
                  '+++ Mr. Jelly! Mr. Jelly! +++',
                  '+++ Melon melon melon',
                  '+++ Wahhhhhhh! Mine! +++',
                  '+++ Divide By Cucumber Error +++',
                  '+++ Please Reinstall Universe And Reboot +++',
                  '+++ Whoops! Here comes the cheese! +++',
                  '+++ End of Cheese Error +++',
                  '+++ Can Not Find Drive Z: +++',
                  '+++ Unknown Application Error +++',
                  '+++ Please Reboot Universe +++',
                  '+++ Year Of The Sloth +++',
                  '+++ error of type 5307 has occured +++',
                  '+++ Eternal domain error +++',
                  '+++ Error at Address Number 6, Treacle Mine Road +++']

        def excuse():
            cmd_fetch  = "telnet bofh.jeffballard.us 666 2>&1 "
            cmd_filter = "grep 'Your excuse is:' | cut -f 2- -d :"
            out        = ru.sh_callout("%s | %s" % (cmd_fetch, cmd_filter),
                                       shell=True)[0]
            return out.strip()

        github = github3.login(user, passwd)
        repo   = github.repository("radical-cybertools", "radical.pilot")

        title = 'autopilot: %s' % titles[random.randint(0, len(titles) - 1)]

        print('----------------------------------------------------')
        print('autopilot')

        for issue in repo.issues(labels=labels, state='open'):
            if issue.title == title:
                reply = 'excuse: %s' % excuse()
                issue.create_comment(reply)
                print('  resolve: %s' % reply)
                return

        # issue not found - create
        body  = 'problem: %s' % excuse()
        issue = repo.create_issue(title=title, body=body, labels=[labels],
                                  assignee=user)
        print('  issue  : %s' % title)
        print('  problem: %s' % body)
        print('----------------------------------------------------')


# ------------------------------------------------------------------------------
#
class _CloseOptions(ru.TypedDict):
    '''
    Options and validation for Session.close().

    **Arguments:**
        * **download** (`bool`):
          Fetch pilot profiles and database entries. (default False)
        * **terminate** (`bool`):
          Shut down all pilots associated with the session. (default True)
    '''

    _schema = {
        'download' : bool,
        'terminate': bool
    }

    _defaults = {
        'download' : False,
        'terminate': True
    }


    # --------------------------------------------------------------------------
    #
    def _verify(self):

        if self.get('cleanup') and not self.get('terminate'):
            self.terminate = True


# ------------------------------------------------------------------------------
<|MERGE_RESOLUTION|>--- conflicted
+++ resolved
@@ -199,14 +199,8 @@
         self._log  = self._get_logger  (name=self._uid,
                                         level=self._cfg.get('debug'))
 
-<<<<<<< HEAD
+
         self._prof.prof('session_start', uid=self._uid)
-=======
-        from . import version_detail as rp_version_detail
-        self._log.info('radical.pilot version: %s', rp_version_detail)
-        self._log.info('radical.saga  version: %s', rs.version_detail)
-        self._log.info('radical.utils version: %s', ru.version_detail)
->>>>>>> 7afb7220
 
         # client sandbox: base for relative staging paths
         if self._role == self._PRIMARY:
@@ -256,7 +250,6 @@
 
         else:
 
-<<<<<<< HEAD
             # non-primary sessions also connect a registry client
             assert(self._reg_addr)
             self._reg = ru.zmq.RegistryClient(url=self._reg_addr)
@@ -346,30 +339,6 @@
         if self._role not in [self._PRIMARY, self._AGENT]:
             # no components to start
             return
-=======
-        self._rep.info ('<<database   : ')
-        self._rep.plain('[%s]'   % dburl_no_passwd)
-        self._log.info('dburl %s', dburl_no_passwd)
-
-        # create/connect database handle on primary sessions
-        try:
-            self._dbs = DBSession(sid=self.uid, dburl=dburl,
-                                  cfg=self._cfg, log=self._log)
-
-            py_version_detail = sys.version.replace("\n", " ")
-            from . import version_detail as rp_version_detail
-
-            self.inject_metadata({'radical_stack':
-                                         {'rp': rp_version_detail,
-                                          'rs': rs.version_detail,
-                                          'ru': ru.version_detail,
-                                          'py': py_version_detail}})
-        except Exception as e:
-            self._rep.error(">>err\n")
-            self._log.exception('session create failed [%s]', dburl_no_passwd)
-            raise RuntimeError ('session create failed [%s]' %
-                    dburl_no_passwd) from e
->>>>>>> 7afb7220
 
         # primary sessions have a component manager which also manages
         # heartbeat.  'self._cmgr.close()` should be called during termination
@@ -397,7 +366,6 @@
 
         pwd = self._cfg.path
 
-<<<<<<< HEAD
         # forward any control messages to the proxy
         def fwd_control(topic, msg):
             self._log.debug('=== fwd control %s: %s', topic, msg)
@@ -416,14 +384,6 @@
         self._state_pub = ru.zmq.Publisher(rpc.STATE_PUBSUB, path=pwd)
         self._proxy_state_sub = ru.zmq.Subscriber(rpc.PROXY_STATE_PUBSUB, path=pwd)
         self._proxy_state_sub.subscribe(rpc.PROXY_STATE_PUBSUB, fwd_state)
-=======
-            # create recording path and record session
-            os.system('mkdir -p %s' % self._rec)
-            ru.write_json({'dburl': str(self.dburl)},
-                          "%s/session.json" % self._rec)
-            self._log.info("recording session in %s", self._rec)
->>>>>>> 7afb7220
-
 
 
     # --------------------------------------------------------------------------
@@ -504,29 +464,17 @@
             self._prof.prof("session_fetch_start", uid=self._uid)
             self._log.debug('start download')
             tgt = self._cfg.base
-<<<<<<< HEAD
             # FIXME: MongoDB
           # self.fetch_json    (tgt='%s/%s' % (tgt, self.uid))
-=======
-            self.fetch_json    (tgt=tgt)
->>>>>>> devel
             self.fetch_profiles(tgt=tgt)
             self.fetch_logfiles(tgt=tgt)
 
             self._prof.prof("session_fetch_stop", uid=self._uid)
 
-<<<<<<< HEAD
-        if self._primary:
-            self._t_stop = time.time()
-            self._rep.info('<<session lifetime: %.1fs'
-                          % (self._t_stop - self._t_start))
-            self._rep.ok('>>ok\n')
-=======
         if self.closed and self.created:
             self._rep.info('<<session lifetime: %.1fs' %
                            (self.closed - self.created))
         self._rep.ok('>>ok\n')
->>>>>>> devel
 
             # dump json
             json = {'session' : self.as_dict(),
@@ -639,39 +587,15 @@
     # --------------------------------------------------------------------------
     #
     @property
-<<<<<<< HEAD
     def path(self):
         return self._cfg.path
-=======
-    def created(self):
-        '''Returns the UTC date and time the session was created.
-        '''
-        if self._dbs: ret = self._dbs.created
-        else        : ret = None
-
-        if ret:
-            return float(ret)
->>>>>>> devel
 
 
     # --------------------------------------------------------------------------
     #
     @property
-<<<<<<< HEAD
     def proxy_url(self):
         return self._cfg.proxy_url
-=======
-    def connected(self):
-        '''
-        Return time when the session connected to the DB
-        '''
-
-        if self._dbs: ret = self._dbs.connected
-        else        : ret = None
-
-        if ret:
-            return float(ret)
->>>>>>> devel
 
 
     # --------------------------------------------------------------------------
@@ -684,21 +608,9 @@
     # --------------------------------------------------------------------------
     #
     @property
-<<<<<<< HEAD
     def cmgr(self):
         assert self._primary
         return self._cmgr
-=======
-    def closed(self):
-        '''
-        Returns the time of closing
-        '''
-        if self._dbs: ret = self._dbs.closed
-        else        : ret = None
-
-        if ret:
-            return float(ret)
->>>>>>> devel
 
 
     # --------------------------------------------------------------------------
