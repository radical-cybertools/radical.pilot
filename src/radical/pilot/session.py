
__copyright__ = "Copyright 2013-2016, http://radical.rutgers.edu"
__license__   = "MIT"

import os
import copy
import time

from typing import Optional

import threading        as mt

import radical.utils    as ru

from . import constants as rpc
from . import utils     as rpu

from .messages        import HeartbeatMessage
from .proxy           import Proxy
from .resource_config import ResourceConfig, ENDPOINTS_DEFAULT


try   : LOG_ENABLED = ru.zmq.utils.LOG_ENABLED
except: LOG_ENABLED = False


# ------------------------------------------------------------------------------
#
class _CloseOptions(ru.TypedDict):
    """Options and validation for Session.close().

    Arguments:
        download (bool, optional): Fetch pilot profiles and database entries.
            (Default False.)
        terminate (bool, optional): Shut down all pilots associated with the
            session. (Default True.)

    """

    _check = True

    _schema = {
        'download' : bool,
        'terminate': bool,
        'cleanup'  : bool  # FIXME: to be removed
    }

    _defaults = {
        'download' : False,
        'terminate': True,
        'cleanup'  : True  # FIXME: to be removed
    }


# ------------------------------------------------------------------------------
#
class Session(object):
    """Root of RP object hierarchy for an application instance.

    A Session is the root object of all RP objects in an application instance:
    it holds :class:`radical.pilot.PilotManager` and
    :class:`radical.pilot.TaskManager` instances which in turn hold
    :class:`radical.pilot.Pilot` and :class:`radical.pilot.Task`
    instances, and several other components which operate on those stateful
    entities.
    """

    # In that role, the session will create a special pubsub channel `heartbeat`
    # which is used by all components in its hierarchy to exchange heartbeat
    # messages.  Those messages are used to watch component health - if
    # a (parent or child) component fails to send heartbeats for a certain
    # amount of time, it is considered dead and the process tree will terminate.
    # That heartbeat management is implemented in the `ru.Heartbeat` class.
    # Only primary sessions instantiate a heartbeat channel (i.e., only the root
    # sessions of RP client or agent modules), but all components need to call
    # the sessions `heartbeat()` method at regular intervals.

    # the reporter is an application-level singleton
    _reporter = None

    # a session has one of three possible roles:
    #   - primary: the session is the first explicit session instance created in
    #     an RP application.
    #   - agent: the session is the first session instance created in an RP
    #     agent.
    #   - default: any other session instance, for example such as created by
    #     components in the client or agent module.
    _PRIMARY = 'primary'
    _AGENT_0 = 'agent_0'
    _AGENT_N = 'agent_n'
    _DEFAULT = 'default'


    # --------------------------------------------------------------------------
    #
    def __init__(self, proxy_url: Optional[str ] = None,
                       uid      : Optional[str ] = None,
                       cfg      : Optional[dict] = None,
                       _role    : Optional[str ] = _PRIMARY,
                       _reg_addr: Optional[str ] = None,
                       **close_options):
        """Create a new session.

        A new Session instance is created and stored in the database.

        Any RP Session will require an RP Proxy to facilitate communication
        between the client machine (i.e., the host where the application created
        this Session instance) and the target resource (i.e., the host where the
        pilot agent/s is/are running and where the workload is being executed).

        A `proxy_url` can be specified which then must point to an RP Proxy
        Service instance which this session can use to establish a communication
        proxy.  If `proxy_url` is not specified, the session will check for the
        environment variables `RADICAL_PILOT_PROXY_URL` and will interpret it as
        such above.  If that information is not available, the session will
        instantiate a proxy service on the local host.  Note that any proxy
        service instantiated by the session itself will be terminated once the
        session instance is closed or goes out of scope and is thus garbage
        collected and as such should not be used by other session instances.

        Note: an RP proxy will have to be accessible by both the client and the
              target hosts to facilitate communication between both parties.
              That implies access to the respective ports.  Proxies started by
              the session itself will use the first port larger than 10.000
              which is found to be free.

        Arguments:

            proxy_url (str, optional): proxy service URL - points to an RP
              proxy service which is used to establish an RP communication proxy
              for this session.

            uid (str, optional): Create a session with this UID.  Session UIDs
                MUST be unique - otherwise they will lead to communication
                conflicts, resulting in undefined behaviours.

            cfg (str | dict, optional): a named or instantiated configuration
                to be used for the session.

            _role (`bool`): only `PRIMARY` sessions created by the original
                application process (via `rp.Session()`), will create proxies
                and Registry Services.  `AGENT` sessions will also create
                a Registry but no proxies.  All other `DEFAULT` session
                instances are instantiated internally in processes spawned
                (directly or indirectly) by the initial session, for example in
                some of it's components, or by the RP agent.  Those sessions
                will inherit the original session ID, but will not attempt to
                create a new proxies or registries.

            **close_options (optional): If additional key word arguments are
                provided, they will be used as the default arguments to
                Session.close(). This can be useful when the Session is used as
                a Python context manager, such that close() is called
                automatically at the end of a ``with`` block.

            _reg_addr (str, optional): Non-primary sessions will connect to the
                registry at that endpoint and pull session config and resource
                configurations from there.
        """
        self._t_start = time.time()

        self._role          = _role
        self._uid           = uid
        self._cfg           = ru.Config(cfg=cfg)
        self._reg_addr      = _reg_addr
        self._proxy_url     = proxy_url
        self._proxy_cfg     = None
        self._closed        = False
        self._created       = time.time()
        self._close_options = _CloseOptions(close_options)
        self._close_options.verify()

        self._proxy    = None    # proxy client instance
        self._reg      = None    # registry client instance
        self._pmgrs    = dict()  # map IDs to pmgr instances
        self._tmgrs    = dict()  # map IDs to tmgr instances
        self._cmgr     = None    # only primary sessions have a cmgr
        self._rm       = None    # resource manager (agent_0 sessions)
        self._hb       = None    # heartbeat monitor

        # this session is either living in the client application or lives in
        # the scope of a pilot.  In the latter case we expect `RP_PILOT_ID` to
        # be set - we derive the session module scope from that env variable.
        self._module = os.environ.get('RP_PILOT_ID', 'client')

        # non-primary sessions need a uid!
        if self._role != self._PRIMARY and not self._uid:
            raise ValueError('non-primary session needs UID (%s)' % self._role)

        # initialization is different for each session type
        # NOTE: we could refactor this to session sub-classes
        if   self._role == self._PRIMARY: self._init_primary()
        elif self._role == self._AGENT_0: self._init_agent_0()
        elif self._role == self._AGENT_N: self._init_agent_n()
        else                            : self._init_default()

        # cache sandboxes etc.
        self._cache_lock = ru.RLock()
        self._cache      = {'endpoint_fs'      : dict(),
                            'resource_sandbox' : dict(),
                            'session_sandbox'  : dict(),
                            'pilot_sandbox'    : dict(),
                            'client_sandbox'   : self._cfg.client_sandbox,
                            'js_shells'        : dict(),
                            'fs_dirs'          : dict()}

        # at this point we have a bridge connection, logger, etc, and are done
        self._prof.prof('session_ok', uid=self._uid)

        if self._role == self._PRIMARY:
            self._rep.ok('>>ok\n')

        assert(self._reg)


    # --------------------------------------------------------------------------
    #
    def _init_primary(self):

        assert self._role == self._PRIMARY

        # The primary session
        #   - reads session config files
        #   - reads resource config files
        #   - starts the client side registry service
        #   - pushes the configs into that registry
        #   - pushes bridge and component configs into that registry
        #   - starts a ZMQ proxy (or ensures one is up and running)

        # if user did not set a uid, we need to generate a new ID
        if not self._uid:
            self._uid = ru.generate_id('rp.session', mode=ru.ID_PRIVATE)

        # we still call `_init_cfg` to complete missing config settings
        # FIXME: completion only needed by `PRIMARY`
        self._init_cfg_from_scratch()

        # primary sessions create a registry service
        self._start_registry()
        self._connect_registry()

        # only primary sessions start and initialize the proxy service
        self._start_proxy()

        # start heartbeat channel
        self._start_heartbeat()

        # push the session config into the registry
        self._publish_cfg()

        # start bridges and components
        self._start_components()

        time.sleep(1)

        # primary session hooks into the control pubsub
        bcfg = self._reg['bridges.%s' % rpc.CONTROL_PUBSUB]
        self._ctrl_pub = ru.zmq.Publisher(channel=rpc.CONTROL_PUBSUB,
                                          url=bcfg['addr_pub'],
                                          log=self._log,
                                          prof=self._prof)

        # crosswire local channels and proxy channels
        self._crosswire_proxy()


    # --------------------------------------------------------------------------
    #
    def _init_agent_0(self):

        # The agent_0 session expects the `cfg` parameter to contain the
        # complete agent config!
        #
        #   - starts the agent side registry service
        #   - separates
        #     - session config (== agent config)
        #     - bridge configs
        #     - component configs
        #     - resource config
        #   - pushes them all into the registry
        #   - connects to the ZMQ proxy for client/agent communication
        #   - start agent components

        assert self._role == self._AGENT_0

        self._init_cfg_from_dict()
        self._start_registry()
        self._connect_registry()
        self._connect_proxy()
        self._start_heartbeat()
        self._publish_cfg()
        self._init_rm()
        self._start_components()
        self._crosswire_proxy()


    # --------------------------------------------------------------------------
    #
    def _init_agent_n(self):

        # The agent_n session fetch their config from agent_0 registry
        #
        #   - connect to registry
        #   - fetch config from registry
        #   - start agent bridges and components

        assert self._role == self._AGENT_N

        # the config passed to the session c'tor is the *agent* config - keep it
        a_cfg = self._cfg

        self._connect_registry()
        self._init_cfg_from_registry()

        # merge the agent's config into the session config
        self._cfg.bridges    = ru.Config(cfg=a_cfg.get('bridges',    {}))
        self._cfg.components = ru.Config(cfg=a_cfg.get('components', {}))

        self._start_components()


    # --------------------------------------------------------------------------
    #
    def _init_default(self):

        # sub-agents and components connect to an existing registry (owned by
        # the `primary` session or `agent_0`) and load config settings from
        # there.

        assert self._role == self._DEFAULT

        self._connect_registry()
        self._init_cfg_from_registry()


    # --------------------------------------------------------------------------
    #
    def _start_registry(self):

        # make sure that no other registry is used
        if self._reg_addr:
            raise ValueError('cannot start registry when providing `reg_addr`')

        self._reg_service = ru.zmq.Registry(uid='%s.reg' % self._uid,
                                            path=self._cfg.path)
        self._reg_service.start()

        self._cfg.reg_addr = self._reg_service.addr


    # --------------------------------------------------------------------------
    #
    def _connect_registry(self):

        if not self._cfg.reg_addr:
            self._cfg.reg_addr = self._reg_addr

        if not self._cfg.reg_addr:
            raise ValueError('session needs a registry address')

        self._reg = ru.zmq.RegistryClient(url=self._cfg.reg_addr)


    # --------------------------------------------------------------------------
    #
    def _init_cfg_from_scratch(self):

        # A primary session will at this point have a registry client connected
        # to its registry service.  Further, self._cfg will either be a config
        # name to be read from disk (`session_<cfg_name>.json`), or a dictionary
        # with a specific, user provided config.  From this information clean up
        # `self._cfg` and store it in the registry.  Also read resource configs
        # and store the in the registry as well.

        # NOTE: `cfg_name` and `cfg` are overloaded, the user cannot point to
        #       a predefined config and amend it at the same time.  This might
        #       be ok for the session, but introduces an API inconsistency.

        cfg_name = 'default'
        if isinstance(self._cfg, str):
            cfg_name  = self._cfg
            self._cfg = None

        # load the named config, merge provided config
        self._cfg = ru.Config('radical.pilot.session', name=cfg_name,
                                                       cfg=self._cfg)

        rcfgs = ru.Config('radical.pilot.resource', name='*', expand=False)
        self._rcfgs = ru.Config()

        for site in rcfgs:
            self._rcfgs[site] = ru.Config()
            for res, rcfg in rcfgs[site].items():
                self._rcfgs[site][res] = ResourceConfig(rcfg)


        self._rcfg  = ru.Config()  # the local resource config, if known

        # set essential config values for *this* specific session
        self._cfg['sid'] = self._uid

        pwd = os.getcwd()

        if self._cfg.base:
            self._cfg.base = os.path.abspath(self._cfg.base)
        else:
            self._cfg.base = pwd

        if self._cfg.path:
            self._cfg.path = os.path.abspath(self._cfg.path)
        else:
            self._cfg.path = '%s/%s' % (self._cfg.base, self._cfg.sid)

        if self._cfg.client_sandbox:
            self._cfg.client_sandbox = os.path.abspath(self._cfg.client_sandbox)
        else:
            self._cfg.client_sandbox = pwd

        # change RU defaults to point logfiles etc. to the session sandbox
        def_cfg             = ru.DefaultConfig()
        def_cfg.log_dir     = self._cfg.path
        def_cfg.report_dir  = self._cfg.path
        def_cfg.profile_dir = self._cfg.path

        self._prof = self._get_profiler(name=self._uid)
        self._rep  = self._get_reporter(name=self._uid)
        self._log  = self._get_logger  (name=self._uid,
                                        level=self._cfg.get('log_lvl'),
                                        debug=self._cfg.get('debug_lvl'))

        from . import version_detail as rp_version_detail
        self._log.info('radical.pilot version: %s', rp_version_detail)
        self._log.info('radical.utils version: %s', ru.version_detail)

        self._prof.prof('session_start', uid=self._uid)

        self._rep.info ('<<new session: ')
        self._rep.plain('[%s]' % self._uid)


    # --------------------------------------------------------------------------
    #
    def _init_cfg_from_dict(self):

        # A agent_0 session will read the configuration from agent_0.cfg and
        # pass it to the session.

        assert self._role == self._AGENT_0

        self._cfg = ru.Config(cfg=self._cfg)

        # we only have one resource config for the current resource
        self._rcfg  = ru.Config(cfg=self._cfg.resource_cfg)  # local config
        self._rcfgs = ru.Config()

        del self._cfg['resource_cfg']

        # set essential config values for *this* specific session
        pwd = os.getcwd()

        if self._cfg.base:
            self._cfg.base = os.path.abspath(self._cfg.base)
        else:
            self._cfg.base = pwd

        if self._cfg.path:
            self._cfg.path = os.path.abspath(self._cfg.path)
        else:
            self._cfg.path = pwd

        # change RU defaults to point logfiles etc. to the session sandbox
        def_cfg             = ru.DefaultConfig()
        def_cfg.log_dir     = self._cfg.path
        def_cfg.report_dir  = self._cfg.path
        def_cfg.profile_dir = self._cfg.path

        self._prof = self._get_profiler(name=self._uid)
        self._rep  = self._get_reporter(name=self._uid)
        self._log  = self._get_logger  (name=self._uid,
                                        level=self._cfg.get('log_lvl'),
                                        debug=self._cfg.get('debug_lvl'))

        from . import version_detail as rp_version_detail
        self._log.info('radical.pilot version: %s', rp_version_detail)
        self._log.info('radical.utils version: %s', ru.version_detail)

        self._prof.prof('session_start', uid=self._uid)


    # --------------------------------------------------------------------------
    #
    def _init_cfg_from_registry(self):

        # fetch config settings from the registry
        self._cfg   = ru.Config(cfg=self._reg['cfg'])
        self._rcfg  = ru.Config(cfg=self._reg['rcfg'])
        self._rcfgs = ru.Config(cfg=self._reg['rcfgs'])

        # change RU defaults to point logfiles etc. to the session sandbox
        # NOTE: this is racey: the first session in this process will win
        def_cfg             = ru.DefaultConfig()
        def_cfg.log_dir     = self._cfg.path
        def_cfg.report_dir  = self._cfg.path
        def_cfg.profile_dir = self._cfg.path

        self._prof = self._get_profiler(name=self._uid)
        self._rep  = self._get_reporter(name=self._uid)
        self._log  = self._get_logger  (name=self._uid,
                                        level=self._cfg.get('log_lvl'),
                                        debug=self._cfg.get('debug_lvl'))

        from . import version_detail as rp_version_detail
        self._log.info('radical.pilot version: %s', rp_version_detail)
        self._log.info('radical.utils version: %s', ru.version_detail)

        self._log.debug('Session(%s, %s)', self._uid, self._role)
        self._prof.prof('session_start', uid=self._uid)


    # --------------------------------------------------------------------------
    #
    def _start_heartbeat(self):

        # only primary and agent_0 sessions manage heartbeats
        assert self._role in [self._PRIMARY, self._AGENT_0]

        # start the embedded heartbeat pubsub bridge
        self._hb_pubsub = ru.zmq.PubSub('heartbeat_pubsub',
                                        cfg={'uid'    : 'heartbeat_pubsub',
                                             'type'   : 'pubsub',
                                             'log_lvl': 'debug',
                                             'path'   : self._cfg.path})
        self._hb_pubsub.start()
        time.sleep(1)

        # re-enable the test below if timing issues crop up
      # ru.zmq.test_pubsub(self._hb_pubsub.channel,
      #                    self._hb_pubsub.addr_pub,
      #                    self._hb_pubsub.addr_sub),

        # fill 'cfg.heartbeat' section
        self._cfg.heartbeat.addr_pub = str(self._hb_pubsub.addr_pub)
        self._cfg.heartbeat.addr_sub = str(self._hb_pubsub.addr_sub)

        # create a publisher for that channel to publish own heartbeat
        self._hb_pub = ru.zmq.Publisher(channel='heartbeat_pubsub',
                                        url=self._cfg.heartbeat.addr_pub,
                                        log=self._log,
                                        prof=self._prof)


        # --------------------------------------
        # start the heartbeat monitor, but first
        # define its callbacks
        def _hb_beat_cb():
            # called on every heartbeat: cfg.heartbeat.interval`
            # publish own heartbeat
            self._hb_pub.put('heartbeat', HeartbeatMessage(uid=self._uid))

            # also update proxy heartbeat
            if self._proxy:
                try:
                    self._proxy.request('heartbeat', {'sid': self._uid})
                except:
                    # ignore errors in case proxy went away already
                    pass
        # --------------------------------------

        # --------------------------------------
        # called when some entity misses
        # heartbeats: `cfg.heartbeat.timeout`
        def _hb_term_cb(hb_uid):
            if self._cmgr:
                self._cmgr.close()
            return False
        # --------------------------------------

        # create heartbeat manager which monitors all components in this session
      # self._log.debug('hb %s from session', self._uid)
        self._hb = ru.Heartbeat(uid=self._uid,
                                timeout=self._cfg.heartbeat.timeout,
                                interval=self._cfg.heartbeat.interval,
                                beat_cb=_hb_beat_cb,
                                term_cb=_hb_term_cb,
                                log=self._log)
        self._hb.start()

        # --------------------------------------
        # subscribe to heartbeat msgs and inform
        # self._hb about every heartbeat
        def _hb_msg_cb(topic, msg):

            hb_msg = HeartbeatMessage(from_dict=msg)

            if hb_msg.uid != self._uid:
                self._hb.beat(uid=hb_msg.uid)
        # --------------------------------------

        ru.zmq.Subscriber(channel='heartbeat_pubsub',
                          topic='heartbeat',
                          url=self._cfg.heartbeat.addr_sub,
                          cb=_hb_msg_cb,
                          log=self._log,
                          prof=self._prof)


    # --------------------------------------------------------------------------
    #
    def _publish_cfg(self):

        # The primary session and agent_0 push their configs into the registry.
        # NOTE: proxy channels populate the registrie's `bridges` section

        assert self._role in [self._PRIMARY, self._AGENT_0]

        # push proxy, bridges, components and heartbeat subsections separately
        flat_cfg = copy.deepcopy(self._cfg)

        del flat_cfg['heartbeat']
        del flat_cfg['bridges']
        del flat_cfg['components']

        self._reg['cfg']        = flat_cfg
        self._reg['heartbeat']  = self._cfg.heartbeat
        self._reg['bridges']    = self._cfg.bridges  # proxy bridges
        self._reg['components'] = {}

        # if we have proxy channels, publish them in the bridges configs too
        if self._proxy_cfg:
            for channel in self._proxy_cfg:
                self._reg['bridges.%s' % channel] = self._proxy_cfg[channel]

        # primary sessions publish all known resource configs under `rcfgs`, the
        # agent_0 only publishes the *current* resource config under `rcfg`.
        if self._role == self._PRIMARY:
            self._reg['rcfg']  = dict()
            self._reg['rcfgs'] = self._rcfgs

        elif self._role == self._AGENT_0:
            self._reg['rcfg']  = self._rcfg
            self._reg['rcfgs'] = dict()


    # --------------------------------------------------------------------------
    #
    def _start_proxy(self):

        # A primary session will start a ZMQ proxy via which agents can connect
        # to the client.  It is also possible a proxy already exists and a proxy
        # address was passed to the ctor - in that case we will, obviously, not
        # start a proxy but just make sure the given one is being used.

        assert self._role == self._PRIMARY

        # check if an external proxy was epcified for the session.
        if self._proxy_url:
            self._log.debug('use proxy at %s' % self._proxy_url)
            return

       # check if an external proxy was specified in the environment
        elif 'RADICAL_PILOT_PROXY_URL' in os.environ:
            self._proxy_url = os.environ['RADICAL_PILOT_PROXY_URL']
            self._log.debug('found proxy at %s' % self._proxy_url)

        # no luck - start an embedded proxy
        else:
            self._proxy_event  = mt.Event()
            self._proxy_thread = mt.Thread(target=self._run_proxy)
            self._proxy_thread.daemon = True
            self._proxy_thread.start()

            self._proxy_event.wait()


        assert self._proxy_url

        # the proxy url becomes part of the session cfg
        self._cfg.proxy_url = self._proxy_url

        self._rep.info ('<<zmq proxy  : ')
        self._rep.plain('[%s]' % self._proxy_url)

        # configure proxy channels
        try:
            self._proxy = ru.zmq.Client(url=self._cfg.proxy_url)
            self._proxy_cfg = self._proxy.request('register', {'sid':self._uid})

        except:
            self._log.exception('%s: failed to start proxy', self._role)
            raise


    # --------------------------------------------------------------------------
    #
    def _connect_proxy(self):

        assert self._role == self._AGENT_0

        # make sure we have a proxy address to use
        assert self._cfg.proxy_url

        # query the proxy service to fetch proxy cfg created by primary session
        self._proxy = ru.zmq.Client(url=self._cfg.proxy_url)
        self._proxy_cfg = self._proxy.request('lookup', {'sid': self._uid})
        self._log.debug('proxy response: %s', self._proxy_cfg)


    # ----------------------------------------------------------------------
    def crosswire_pubsub(self, src, tgt, from_proxy):

        # we only forward messages which have either no origin set (in this case
        # this method sets the origin), or whose origin is the same as
        # configured when crosswiring the channels (either 'client' or the pilot
        # ID).  Also, the messages need to have the `forward` flag set.

        path = self._cfg.path
        reg  = self._reg

        url_sub = reg['bridges.%s.addr_sub' % src.lower()]
        url_pub = reg['bridges.%s.addr_pub' % tgt.lower()]

        if LOG_ENABLED:
            self._log.debug_5('XXX cfg fwd for topic:%s to %s', src, tgt)
            self._log.debug_5('XXX cfg fwd for %s to %s', url_sub, url_pub)

        publisher = ru.zmq.Publisher(channel=tgt, path=path, url=url_pub,
                                     log=self._log, prof=self._prof)

        def pubsub_fwd(topic, msg):

            if 'origin' not in msg:
                msg['origin'] = self._module

            if from_proxy:

                # all messages *from* the proxy are forwarded - but not the ones
                # which originated in *this* module in the first place.

                if msg['origin'] == self._module:
                    if LOG_ENABLED:
<<<<<<< HEAD
                        self._log.debug_8('XXX >=! fwd %s to topic:%s: %s',
=======
                        self._log.debug_9('XXX >=! fwd %s to topic:%s: %s',
>>>>>>> 95d3d7e7
                                          src, tgt, msg)
                    return

                if LOG_ENABLED:
<<<<<<< HEAD
                    self._log.debug_8('XXX >=> fwd %s to topic:%s: %s',
=======
                    self._log.debug_9('XXX >=> fwd %s to topic:%s: %s',
>>>>>>> 95d3d7e7
                                      src, tgt, msg)
                publisher.put(tgt, msg)

            else:

                # only forward messages which have the respective flag set
                if not msg.get('fwd'):
                    if LOG_ENABLED:
<<<<<<< HEAD
                        self._log.debug_8('XXX =>! fwd %s to %s: %s [%s - %s]',
=======
                        self._log.debug_9('XXX =>! fwd %s to %s: %s [%s - %s]',
>>>>>>> 95d3d7e7
                                          src, tgt, msg, msg['origin'],
                                          self._module)
                    return

                # only forward all messages which originated in *this* module.
                if not msg['origin'] == self._module:
                    if LOG_ENABLED:
<<<<<<< HEAD
                        self._log.debug_8('XXX =>| fwd %s to topic:%s: %s',
                                          src, tgt, msg)
                    return

                self._log.debug_8('XXX =>> fwd %s to topic:%s: %s', src, tgt, msg)
=======
                        self._log.debug_9('XXX =>| fwd %s to topic:%s: %s',
                                          src, tgt, msg)
                    return

                self._log.debug_9('XXX =>> fwd %s to topic:%s: %s', src, tgt, msg)
>>>>>>> 95d3d7e7

                # avoid message loops (forward only once)
                msg['fwd'] = False

                if LOG_ENABLED:
                    self._log.debug_3('XXX =>> fwd %s to topic:%s: %s',
                                      src, tgt, msg)
                publisher.put(tgt, msg)


        ru.zmq.Subscriber(channel=src, topic=src, path=path, cb=pubsub_fwd,
                          url=url_sub, log=self._log, prof=self._prof)


    # --------------------------------------------------------------------------
    #
    def _crosswire_proxy(self):

        # - forward local ctrl  pubsub messages to proxy control pubsub
        # - forward local state pubsub messages to proxy state   pubsub
        # - forward local task  queue  messages to proxy task    queue
        #
        # - forward proxy ctrl  pubsub messages to local control pubsub
        # - forward proxy state pubsub messages to local state   pubsub
        # - forward proxy task  queue  messages to local task    queue
        #
        # The local task queue endpoints differ for primary session and agent_0
        #
        # - primary:
        #   - forward from AGENT_STAGING_INPUT_PENDING_QUEUE
        #   - forward to   TMGR_STAGING_OUTPUT_PENDING_QUEUE
        #
        # - agent_0:
        #   - forward to   AGENT_STAGING_INPUT_PENDING_QUEUE
        #   - forward from TMGR_STAGING_OUTPUT_PENDING_QUEUE
        #
        # NOTE: the primary session task queues don't live in the session itself
        #       but are owned by the task manager instead - it will trigger the
        #       crosswire once the queues are created.

        assert self._role in [self._PRIMARY, self._AGENT_0]

        self.crosswire_pubsub(src=rpc.CONTROL_PUBSUB,
                              tgt=rpc.PROXY_CONTROL_PUBSUB,
                              from_proxy=False)
        self.crosswire_pubsub(src=rpc.PROXY_CONTROL_PUBSUB,
                              tgt=rpc.CONTROL_PUBSUB,
                              from_proxy=True)

        self.crosswire_pubsub(src=rpc.STATE_PUBSUB,
                              tgt=rpc.PROXY_STATE_PUBSUB,
                              from_proxy=False)
        self.crosswire_pubsub(src=rpc.PROXY_STATE_PUBSUB,
                              tgt=rpc.STATE_PUBSUB,
                              from_proxy=True)


    # --------------------------------------------------------------------------
    #
    def _init_rm(self):

        # import locally to avoid circular imports
        from .agent.resource_manager import ResourceManager

        rname    = self._rcfg.resource_manager
        self._rm = ResourceManager.create(name=rname,
                                          cfg=self._cfg,
                                          rcfg=self._rcfg,
                                          log=self._log, prof=self._prof)


    # --------------------------------------------------------------------------
    #
    def get_rm(self):

        return self._rm


    # --------------------------------------------------------------------------
    #
    def _start_components(self):

        assert self._role in [self._PRIMARY, self._AGENT_0, self._AGENT_N]

        # primary sessions and agents have a component manager which also
        # manages heartbeat.  'self._cmgr.close()` should be called during
        # termination
        self._cmgr = rpu.ComponentManager(self.uid, self.reg_addr, self._uid)
        self._cmgr.start_bridges(self._cfg.bridges)
        self._cmgr.start_components(self._cfg.components)


    # --------------------------------------------------------------------------
    # context manager `with` clause
    #
    def __enter__(self):
        return self

    def __exit__(self, exc_type, exc_value, traceback):
        self.close()


    # --------------------------------------------------------------------------
    #
    def close(self, **kwargs):
        """Close the session.

        All subsequent attempts access objects attached to the session will
        result in an error. If cleanup is set to True, the session data is
        removed from the database.

        Arguments:
            terminate (bool, optional): Shut down all pilots associated with the
                session.
            download (bool, optional): Fetch pilot profiles and database
                entries.
        """

        # close only once
        if self._closed:
            return

        if self._role == self._PRIMARY:
            self._rep.info('closing session %s' % self._uid)

        self._log.debug("session %s closing", self._uid)
        self._prof.prof("session_close", uid=self._uid)

        # Merge kwargs with current defaults stored in self._close_options
        self._close_options.update(kwargs)
        self._close_options.verify()

        # to call for `_verify` method and to convert attributes
        # to their types if needed (but None value will stay if it is set)

        options = self._close_options

        if options.terminate:
            # terminate all components
            if self._role == self._PRIMARY:
                self._ctrl_pub.put(rpc.CONTROL_PUBSUB, {'cmd': 'terminate',
                                                        'arg': None,
                                                        'fwd': True})

        for tmgr_uid, tmgr in self._tmgrs.items():
            self._log.debug("session %s closes tmgr   %s", self._uid, tmgr_uid)
            tmgr.close()
            self._log.debug("session %s closed tmgr   %s", self._uid, tmgr_uid)

        for pmgr_uid, pmgr in self._pmgrs.items():
            self._log.debug("session %s closes pmgr   %s", self._uid, pmgr_uid)
            pmgr.close(terminate=options.terminate)
            self._log.debug("session %s closed pmgr   %s", self._uid, pmgr_uid)

        if self._cmgr:
            self._cmgr.close()

        # stop heartbeats
        if self._hb:
            self._hb.stop()
            self._hb_pubsub.stop()

        if self._proxy:

            if self._role == self._PRIMARY:
                try:
                    self._log.debug('session %s closes service', self._uid)
                    self._proxy.request('unregister', {'sid': self._uid})
                except:
                    pass

            if self._role in [self._PRIMARY, self._AGENT_0]:
                self._proxy.close()
                self._proxy = None

        self._log.debug("session %s closed", self._uid)
        self._prof.prof("session_stop", uid=self._uid)
        self._prof.close()

        self._closed = True

        # after all is said and done, we attempt to download the pilot log- and
        # profiles, if so wanted
        if options.download:

            self._prof.prof("session_fetch_start", uid=self._uid)
            self._log.debug('start download')
            tgt = self._cfg.base
            self.fetch_profiles(tgt=tgt)
            self.fetch_logfiles(tgt=tgt)

            self._prof.prof("session_fetch_stop", uid=self._uid)

        if self._role == self._PRIMARY:

            # stop registry
            self._reg.close()
            self._reg_service.stop()  # this will dump registry

            self._t_stop = time.time()
            self._rep.info('<<session lifetime: %.1fs'
                          % (self._t_stop - self._t_start))
            self._rep.ok('>>ok\n')


    # --------------------------------------------------------------------------
    #
    def _run_proxy(self):

        proxy = Proxy(path=self._cfg.path)

        try:
            proxy.start()

            self._proxy_url = proxy.addr
            self._proxy_event.set()

            # run forever until process is interrupted or killed
            proxy.wait()

        finally:
            proxy.stop()
            proxy.wait()


    # --------------------------------------------------------------------------
    #
    def as_dict(self):
        """Returns a Python dictionary representation of the object."""

        object_dict = {
            'uid'      : self._uid,
            'proxy_url': str(self.proxy_url),
            'cfg'      : copy.deepcopy(self._cfg)
        }
        return object_dict


    # --------------------------------------------------------------------------
    #
    @property
    def reg_addr(self):
        return self._cfg.reg_addr


    # --------------------------------------------------------------------------
    #
    @property
    def uid(self):
        return self._uid


    # --------------------------------------------------------------------------
    #
    @property
    def path(self):
        return self._cfg.path


    # --------------------------------------------------------------------------
    #
    @property
    def base(self):
        return self._cfg.base


    # --------------------------------------------------------------------------
    #
    @property
    def proxy_url(self):
        return self._cfg.proxy_url


    # --------------------------------------------------------------------------
    #
    @property
    def cfg(self):
        return self._cfg


    # --------------------------------------------------------------------------
    #
    @property
    def rcfgs(self):
        return self._rcfgs


    # --------------------------------------------------------------------------
    #
    @property
    def rcfg(self):
        return self._rcfg


    # --------------------------------------------------------------------------
    #
    @property
    def cmgr(self):
        return self._cmgr


    # --------------------------------------------------------------------------
    #
    def _get_logger(self, name, level=None, debug=None):
        """Get the Logger instance.

        This is a thin wrapper around `ru.Logger()` which makes sure that
        log files end up in a separate directory with the name of `session.uid`.
        """
        log = ru.Logger(name=name, ns='radical.pilot', path=self._cfg.path,
                         targets=['.'], level=level, debug=debug)

        return log


    # --------------------------------------------------------------------------
    #
    def _get_reporter(self, name):
        """Get the Reporter instance.

        This is a thin wrapper around `ru.Reporter()` which makes sure that
        log files end up in a separate directory with the name of `session.uid`.
        """

        if not self._reporter:

            enabled = ru.get_env_ns('report', 'radical.pilot', 'false').lower()

            if enabled in ['1', 'true', 'on']:
                enabled = True
            else:
                enabled = False

            self._reporter = ru.Reporter(name=name, ns='radical.pilot',
                                         path=self._cfg.path, enabled=enabled)
        return self._reporter


    # --------------------------------------------------------------------------
    #
    def _get_profiler(self, name):
        """Get the Profiler instance.

        This is a thin wrapper around `ru.Profiler()` which makes sure that
        log files end up in a separate directory with the name of `session.uid`.
        """

        prof = ru.Profiler(name=name, ns='radical.pilot', path=self._cfg.path)

        return prof


    # --------------------------------------------------------------------------
    #
    def inject_metadata(self, metadata):
        """Insert (experiment) metadata into an active session.

        RP stack version info always get added.
        """

        if not isinstance(metadata, dict):
            raise Exception("Session metadata should be a dict!")

        # FIXME MONGODB: to json
      # if self._dbs and self._dbs._c:
      #     self._dbs._c.update({'type'  : 'session',
      #                          "uid"   : self.uid},
      #                         {"$push" : {"metadata": metadata}})


    # --------------------------------------------------------------------------
    #
    def _register_pmgr(self, pmgr):

        self._pmgrs[pmgr.uid] = pmgr


  # # --------------------------------------------------------------------------
  # #
  # def _reconnect_pmgr(self, pmgr):
  #
  #     if not self._dbs.get_pmgrs(pmgr_ids=pmgr.uid):
  #         raise ValueError('could not reconnect to pmgr %s' % pmgr.uid)
  #
  #     self._pmgrs[pmgr.uid] = pmgr
  #
  #
    # --------------------------------------------------------------------------
    #
    def list_pilot_managers(self):
        """Get PilotManager instances.

        Lists the unique identifiers of all :class:`radical.pilot.PilotManager`
        instances associated with this session.

        Returns:
            list[str]: A list of :class:`radical.pilot.PilotManager` uids.

        """

        return list(self._pmgrs.keys())


    # --------------------------------------------------------------------------
    #
    def get_pilot_managers(self, pmgr_uids=None):
        """Get known PilotManager(s).

        Arguments:
            pmgr_uids (str | Iterable[str], optional): uids of the PilotManagers
                we want.

        Returns:
            radical.pilot.PilotManager | list[radical.pilot.PilotManager]: One
                or more `radical.pilot.PilotManager` objects.

        """

        return_scalar = False
        if isinstance(pmgr_uids, str):
            pmgr_uids     = [pmgr_uids]
            return_scalar = True

        if pmgr_uids: pmgrs = [self._pmgrs[uid] for uid in pmgr_uids]
        else        : pmgrs =  list(self._pmgrs.values())

        if return_scalar: return pmgrs[0]
        else            : return pmgrs


    # --------------------------------------------------------------------------
    #
    def _register_tmgr(self, tmgr):

        self._tmgrs[tmgr.uid] = tmgr


  # # --------------------------------------------------------------------------
  # #
  # def _reconnect_tmgr(self, tmgr):
  #
  #     if not self._dbs.get_tmgrs(tmgr_ids=tmgr.uid):
  #         raise ValueError('could not reconnect to tmgr %s' % tmgr.uid)
  #
  #     self._tmgrs[tmgr.uid] = tmgr
  #
  #
    # --------------------------------------------------------------------------
    #
    def list_task_managers(self):
        """Get TaskManager identifiers.

        Lists the unique identifiers of all :class:`radical.pilot.TaskManager`
        instances associated with this session.

        Returns:
            list[str]: A list of :class:`radical.pilot.TaskManager` uids.

        """

        return list(self._tmgrs.keys())


    # --------------------------------------------------------------------------
    #
    def get_task_managers(self, tmgr_uids=None):
        """Get known TaskManager(s).

        Arguments:
            tmgr_uids (str | list[str]): uids of the TaskManagers we want

        Returns:
            radical.pilot.TaskManager | list[radical.pilot.TaskManager]:
                One or more `radical.pilot.TaskManager` objects.

        """

        return_scalar = False
        if not isinstance(tmgr_uids, list):
            tmgr_uids     = [tmgr_uids]
            return_scalar = True

        if tmgr_uids: tmgrs = [self._tmgrs[uid] for uid in tmgr_uids]
        else        : tmgrs =  list(self._tmgrs.values())

        if return_scalar: return tmgrs[0]
        else            : return tmgrs


    # --------------------------------------------------------------------------
    #
    def list_resources(self):
        """Get list of known resource labels.

        Returns a list of known resource labels which can be used in a pilot
        description.
        """

        resources = list()
        for domain in self._rcfgs:
            for host in self._rcfgs[domain]:
                resources.append('%s.%s' % (domain, host))

        return sorted(resources)


    # --------------------------------------------------------------------------
    #
    def get_resource_config(self, resource, schema=None):
        """Returns a dictionary of the requested resource config."""

        site, res = resource.split('.', 1)
        if site not in self._rcfgs:
            raise RuntimeError("Resource site '%s' is unknown." % site)

        if res not in self._rcfgs[site]:
            raise RuntimeError("Resource label '%s' unknown." % res)

        if not schema:
            schema = self._rcfgs[site][res]['default_schema']

        if not schema:
            from_dict = self._rcfgs[site][res]
            from_dict.label = resource
            return ResourceConfig(from_dict=from_dict)

        if schema not in self._rcfgs[site][res]['schemas']:
            raise RuntimeError("schema %s unknown for resource %s"
                              % (schema, resource))

        rcfg = ResourceConfig(from_dict=self._rcfgs[site][res])
        scfg = rcfg['schemas'][schema]

        ru.dict_merge(rcfg, scfg, ru.OVERWRITE)

        if 'resource_manager' in rcfg:
            # import locally to avoid circular imports
            from .agent.resource_manager import ResourceManager

            rm = ResourceManager.get_manager(rcfg['resource_manager'])
            if rm and rm.batch_started():
                rcfg.update(ENDPOINTS_DEFAULT)

        rcfg.label = resource

        rcfg.verify()

        return rcfg



    # --------------------------------------------------------------------------
    #
    def fetch_profiles(self, tgt=None):

        return rpu.fetch_profiles(self._uid, tgt=tgt, skip_existing=True,
                                  rep=self._rep)


    # --------------------------------------------------------------------------
    #
    def fetch_logfiles(self, tgt=None):

        return rpu.fetch_logfiles(self._uid, tgt=tgt, skip_existing=True,
                                  rep=self._rep)


    # --------------------------------------------------------------------------
    #
    def _get_client_sandbox(self):
        """Client sandbox path.

        For the session in the client application, this is `os.getcwd()`.  For
        the session in any other component, specifically in pilot components,
        the client sandbox needs to be read from the session config (or pilot
        config).  The latter is not yet implemented, so the pilot can not yet
        interpret client sandboxes.  Since pilot-side staging to and from the
        client sandbox is not yet supported anyway, this seems acceptable
        (FIXME).
        """

        return self._cache['client_sandbox']


    # --------------------------------------------------------------------------
    #
    def _get_resource_sandbox(self, pilot):
        """Global RP sandbox.

        For a given pilot dict, determine the global RP sandbox, based on the
        pilot's 'resource' attribute.
        """

        # FIXME: this should get 'resource, schema=None' as parameters

        resource = pilot['description'].get('resource')
        schema   = pilot['description'].get('access_schema')

        if not resource:
            raise ValueError('Cannot get pilot sandbox w/o resource target')

        # the global sandbox will be the same for all pilots on any resource, so
        # we cache it
        with self._cache_lock:

            if resource not in self._cache['resource_sandbox']:

                # cache miss -- determine sandbox and fill cache
                rcfg   = self.get_resource_config(resource, schema)
                fs_url = ru.Url(rcfg['filesystem_endpoint'])

                # Get the sandbox from either the pilot_desc or resource conf
                sandbox_raw = pilot['description'].get('sandbox')
                if not sandbox_raw:
                    sandbox_raw = rcfg.get('default_remote_workdir', "$PWD")


                # we may need to replace pat elements with data from the pilot
                # description
                if '%' in sandbox_raw:
                    # expand from pilot description
                    expand = dict()
                    for k, v in pilot['description'].items():
                        if v is None:
                            v = ''
                        if k == 'project':
                            if '_' in v and 'ornl' in resource:
                                v = v.split('_')[0]
                            elif '-' in v and 'ncsa' in resource:
                                v = v.split('-')[0]
                        expand['pd.%s' % k] = v
                        if isinstance(v, str):
                            expand['pd.%s' % k.upper()] = v.upper()
                            expand['pd.%s' % k.lower()] = v.lower()
                        else:
                            expand['pd.%s' % k.upper()] = v
                            expand['pd.%s' % k.lower()] = v
                    sandbox_raw = sandbox_raw % expand


                # If the sandbox contains expandables, we need to resolve those
                # remotely.
                #
                # NOTE: this will only work for (gsi)ssh or similar shell
                #       based access mechanisms
                if '$' not in sandbox_raw:
                    # no need to expand further
                    sandbox_base = sandbox_raw

                else:
                    # FIXME "remote sandbox expansion not yet supported"
                    out, err, ret = ru.sh_callout(' echo "WORKDIR: %s"' %
                                                 sandbox_raw, shell=True)
                    if ret or 'WORKDIR:' not in out:
                        raise RuntimeError("workdir expansion failed: %s [%s]"
                                           % (out, err))

                    sandbox_base = out.split(":")[1].strip()
                    self._log.debug("sandbox base %s", sandbox_base)

                # at this point we have determined the remote 'pwd' - the
                # global sandbox is relative to it.
                fs_url.path = "%s/radical.pilot.sandbox" % sandbox_base

                # before returning, keep the URL string in cache
                self._cache['resource_sandbox'][resource] = fs_url

            return self._cache['resource_sandbox'][resource]


    # --------------------------------------------------------------------------
    #
    def _get_session_sandbox(self, pilot):

        # FIXME: this should get 'resource, schema=None' as parameters

        resource = pilot['description'].get('resource')

        if not resource:
            raise ValueError('Cannot get session sandbox w/o resource target')

        with self._cache_lock:

            if resource not in self._cache['session_sandbox']:

                # cache miss
                resource_sandbox      = self._get_resource_sandbox(pilot)
                session_sandbox       = ru.Url(resource_sandbox)
                session_sandbox.path += '/%s' % self.uid

                self._cache['session_sandbox'][resource] = session_sandbox

            return self._cache['session_sandbox'][resource]


    # --------------------------------------------------------------------------
    #
    def _get_pilot_sandbox(self, pilot):

        # FIXME: this should get 'pid, resource, schema=None' as parameters

        pilot_sandbox = pilot.get('pilot_sandbox')
        if str(pilot_sandbox):
            return ru.Url(pilot_sandbox)

        pid = pilot['uid']
        with self._cache_lock:

            if pid not in self._cache['pilot_sandbox']:

                # cache miss
                session_sandbox     = self._get_session_sandbox(pilot)
                pilot_sandbox       = ru.Url(session_sandbox)
                pilot_sandbox.path += '/%s/' % pilot['uid']

                self._cache['pilot_sandbox'][pid] = pilot_sandbox

            return self._cache['pilot_sandbox'][pid]


    # --------------------------------------------------------------------------
    #
    def _get_endpoint_fs(self, pilot):

        # FIXME: this should get 'resource, schema=None' as parameters

        resource = pilot['description'].get('resource')

        if not resource:
            raise ValueError("Can't get fs-endpoint w/o resource target")

        with self._cache_lock:

            if resource not in self._cache['endpoint_fs']:

                # cache miss
                resource_sandbox  = self._get_resource_sandbox(pilot)
                endpoint_fs       = ru.Url(resource_sandbox)
                endpoint_fs.path  = ''

                self._cache['endpoint_fs'][resource] = endpoint_fs

            return self._cache['endpoint_fs'][resource]


    # --------------------------------------------------------------------------
    #
    def _get_task_sandbox(self, task, pilot):

        # If a sandbox is specified in the task description, then interpret
        # relative paths as relativet to the pilot sandbox.

        # task sandboxes are cached in the task dict
        task_sandbox = task.get('task_sandbox')
        if task_sandbox:
            return task_sandbox

        # specified in description?
        if not task_sandbox:
            sandbox  = task['description'].get('sandbox')
            if sandbox:
                task_sandbox = ru.Url(self._get_pilot_sandbox(pilot))
                if sandbox[0] == '/':
                    task_sandbox.path = sandbox
                else:
                    task_sandbox.path += '/%s/' % sandbox

        # default
        if not task_sandbox:
            task_sandbox = ru.Url(self._get_pilot_sandbox(pilot))
            task_sandbox.path += "/%s/" % task['uid']

        # cache
        task['task_sandbox'] = str(task_sandbox)

        return task_sandbox


    # --------------------------------------------------------------------------
    #
    def _get_jsurl(self, pilot):
        """Get job service endpoint and hop URL for pilot's target resource."""

        resrc   = pilot['description']['resource']
        schema  = pilot['description']['access_schema']
        rcfg    = self.get_resource_config(resrc, schema)

        js_url  = ru.Url(rcfg.get('job_manager_endpoint'))
        js_hop  = ru.Url(rcfg.get('job_manager_hop') or js_url)

        # make sure the js_hop url points to an interactive access
        # TODO: this is an unreliable heuristics - we should require the js_hop
        #       URL to be specified in the resource configs.
        if   '+gsissh' in js_hop.schema or \
             'gsissh+' in js_hop.schema    : js_hop.schema = 'gsissh'
        elif '+ssh'    in js_hop.schema or \
             'ssh+'    in js_hop.schema    : js_hop.schema = 'ssh'
        else                               : js_hop.schema = 'fork'

        return js_url, js_hop


# ------------------------------------------------------------------------------
<|MERGE_RESOLUTION|>--- conflicted
+++ resolved
@@ -738,20 +738,12 @@
 
                 if msg['origin'] == self._module:
                     if LOG_ENABLED:
-<<<<<<< HEAD
-                        self._log.debug_8('XXX >=! fwd %s to topic:%s: %s',
-=======
                         self._log.debug_9('XXX >=! fwd %s to topic:%s: %s',
->>>>>>> 95d3d7e7
                                           src, tgt, msg)
                     return
 
                 if LOG_ENABLED:
-<<<<<<< HEAD
-                    self._log.debug_8('XXX >=> fwd %s to topic:%s: %s',
-=======
                     self._log.debug_9('XXX >=> fwd %s to topic:%s: %s',
->>>>>>> 95d3d7e7
                                       src, tgt, msg)
                 publisher.put(tgt, msg)
 
@@ -760,11 +752,7 @@
                 # only forward messages which have the respective flag set
                 if not msg.get('fwd'):
                     if LOG_ENABLED:
-<<<<<<< HEAD
-                        self._log.debug_8('XXX =>! fwd %s to %s: %s [%s - %s]',
-=======
                         self._log.debug_9('XXX =>! fwd %s to %s: %s [%s - %s]',
->>>>>>> 95d3d7e7
                                           src, tgt, msg, msg['origin'],
                                           self._module)
                     return
@@ -772,19 +760,11 @@
                 # only forward all messages which originated in *this* module.
                 if not msg['origin'] == self._module:
                     if LOG_ENABLED:
-<<<<<<< HEAD
-                        self._log.debug_8('XXX =>| fwd %s to topic:%s: %s',
-                                          src, tgt, msg)
-                    return
-
-                self._log.debug_8('XXX =>> fwd %s to topic:%s: %s', src, tgt, msg)
-=======
                         self._log.debug_9('XXX =>| fwd %s to topic:%s: %s',
                                           src, tgt, msg)
                     return
 
                 self._log.debug_9('XXX =>> fwd %s to topic:%s: %s', src, tgt, msg)
->>>>>>> 95d3d7e7
 
                 # avoid message loops (forward only once)
                 msg['fwd'] = False
