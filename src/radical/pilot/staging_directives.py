--- conflicted
+++ resolved
@@ -40,24 +40,16 @@
 
 # ------------------------------------------------------------------------------
 #
-<<<<<<< HEAD
 def expand_sd(sds, sandbox):
     '''
-    expand str directives, expand sandbox references
-    '''
-
-=======
-def expand_staging_directives(sds):
-    """
-    Take an abbreviated or compressed staging directive and expand it.
-    """
+    Take an abbreviated or compressed staging directive, expand it, and expand
+    sandboxes
+    '''
 
 
     if not sds:
         return []
 
-    sds = ru.as_list(sds)
->>>>>>> 34a1d0ba
     ret = list()
     sds = ru.as_list(sds)
 
@@ -71,9 +63,6 @@
 
             if   '>'  in sd: src, tgt = sd.split('>' , 2)
             elif '<'  in sd: tgt, src = sd.split('<' , 2)
-<<<<<<< HEAD
-            else           : src, tgt = sd, None
-=======
             else           : src, tgt = sd, os.path.basename(ru.Url(sd).path)
 
             # FIXME: ns = session ID
@@ -83,7 +72,8 @@
                         'flags':    DEFAULT_FLAGS,
                         'priority': DEFAULT_PRIORITY,
                         'uid':      ru.generate_id('sd.%(item_counter)06d',
-                                                    ru.ID_CUSTOM, ns='foo')}
+                                                    ru.ID_CUSTOM, ns='foo')
+                       }
 
         elif isinstance(sd, dict):
 
@@ -94,54 +84,26 @@
                 if k not in valid_keys:
                     raise ValueError('"%s" is invalid on staging directive' % k)
 
-            source   = sd.get('source')
-            target   = sd.get('target',   os.path.basename(ru.Url(source).path))
-            action   = sd.get('action',   DEFAULT_ACTION)
-            flags    = sd.get('flags',    DEFAULT_FLAGS)
-            priority = sd.get('priority', DEFAULT_PRIORITY)
-
-            if not source:
+            src = sd.get('source')
+            tgt = sd.get('target',   os.path.basename(ru.Url(source).path))
+
+            assert(src)
+
+            if not src:
                 raise Exception("Staging directive dict has no source member!")
 
-            # RCT flags should always be rendered as OR'ed integers - but old
-            # versions of the RP API rendered them as list of strings.  We
-            # convert to the integer version for backward compatibility - but we
-            # complain loudly if we find actual strings.
-            if isinstance(flags, list):
-                int_flags = 0
-                for flag in flags:
-                    if isinstance(flags, str):
-                        raise ValueError('"%s" is no valid RP constant' % flag)
-                    int_flags != flag
-                flags = int_flags
-
-            elif isinstance(flags, str):
-                raise ValueError('use RP constants for staging flags!')
-
             # FIXME: ns = session ID
-            expanded = {'source':   source,
-                        'target':   target,
-                        'action':   action,
-                        'flags':    flags,
-                        'priority': priority,
+            expanded = {'source':   src,
+                        'target':   tgt,
+                        'action':   sd.get('action',   DEFAULT_ACTION),
+                        'flags':    sd.get('flags',    DEFAULT_FLAGS),
+                        'priority': sd.get('priority', DEFAULT_PRIORITY),
                         'uid':      ru.generate_id('sd.%(item_counter)06d',
                                                     ru.ID_CUSTOM, ns='foo')}
->>>>>>> 34a1d0ba
-
-            assert(src)
-
-            if not tgt:
-                tgt = 'sandbox://%s/%s' % (sandbox, src.split('/')[-1])
-
-            sd_dict = {'uid':      ru.generate_id('sd'),
-                       'source':   src.strip(),
-                       'target':   tgt.strip(),
-                       'action':   DEFAULT_ACTION,
-                       'flags':    DEFAULT_FLAGS,
-                       'priority': DEFAULT_PRIORITY}
+
         else:
             src = sd['source']
-            tgt = sd['target']
+            tgt = sd.get('target', os.path.basename(ru.Url(source).path))
 
             assert(src)
 
@@ -156,6 +118,9 @@
 
         sd_dict['uid'] = ru.generate_id('sd'),
         ret.append(sd_dict)
+
+        # FIXME: expand sandboxes
+        # FIXME: move to session
 
     return ret
 
