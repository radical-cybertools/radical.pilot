--- conflicted
+++ resolved
@@ -212,15 +212,9 @@
         log.debug('   expand with %s', context[schema])
         ret = ru.Url(context[schema])
 
-<<<<<<< HEAD
-        if schema in ['resource', 'pilot']:
-            # use a dedicated staging area dir
-            ret.path += '/'
-=======
       # if schema in ['resource', 'pilot']:
       #     # use a dedicated staging area dir
       #     ret.path += '/staging_area'
->>>>>>> a951b932
 
         log.debug(' 2 %s', ret)
         ret.path += '/%s' % ppath
