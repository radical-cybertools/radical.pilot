--- conflicted
+++ resolved
@@ -1,3 +1,5 @@
+
+import os
 
 import radical.utils as ru
 
@@ -32,20 +34,19 @@
     if descr.get('input_staging')  is None: descr['input_staging']  = list()
     if descr.get('output_staging') is None: descr['output_staging'] = list()
 
-    descr['input_staging' ] = expand_sd(descr['input_staging' ], 'task')
-    descr['output_staging'] = expand_sd(descr['output_staging'], 'client')
+    descr['input_staging' ] = expand_sds(descr['input_staging' ], 'task')
+    descr['output_staging'] = expand_sds(descr['output_staging'], 'client')
 
     return descr
 
 
 # ------------------------------------------------------------------------------
 #
-def expand_sd(sds, sandbox):
+def expand_sds(sds, sandbox):
     '''
     Take an abbreviated or compressed staging directive, expand it, and expand
     sandboxes
     '''
-
 
     if not sds:
         return []
@@ -66,14 +67,13 @@
             else           : src, tgt = sd, os.path.basename(ru.Url(sd).path)
 
             # FIXME: ns = session ID
-            expanded = {'source':   src.strip(),
-                        'target':   tgt.strip(),
-                        'action':   DEFAULT_ACTION,
-                        'flags':    DEFAULT_FLAGS,
-                        'priority': DEFAULT_PRIORITY,
-                        'uid':      ru.generate_id('sd.%(item_counter)06d',
-                                                    ru.ID_CUSTOM, ns='foo')
-                       }
+            expanded = {
+                    'source':   src.strip(),
+                    'target':   tgt.strip(),
+                    'action':   DEFAULT_ACTION,
+                    'flags':    DEFAULT_FLAGS,
+                    'priority': DEFAULT_PRIORITY,
+            }
 
         elif isinstance(sd, dict):
 
@@ -85,48 +85,41 @@
                     raise ValueError('"%s" is invalid on staging directive' % k)
 
             src = sd.get('source')
-            tgt = sd.get('target',   os.path.basename(ru.Url(source).path))
+            tgt = sd.get('target', os.path.basename(ru.Url(src).path))
 
             assert(src)
 
             if not src:
                 raise Exception("Staging directive dict has no source member!")
 
-<<<<<<< HEAD
-            # FIXME: ns = session ID
-            expanded = {'source':   src,
-                        'target':   tgt,
-                        'action':   sd.get('action',   DEFAULT_ACTION),
-                        'flags':    sd.get('flags',    DEFAULT_FLAGS),
-                        'priority': sd.get('priority', DEFAULT_PRIORITY),
-                        'uid':      ru.generate_id('sd.%(item_counter)06d',
-                                                    ru.ID_CUSTOM, ns='foo')}
-=======
-            expanded = {'uid':      ru.generate_id('sd'),
-                        'source':   source,
-                        'target':   target,
-                        'action':   action,
-                        'flags':    flags,
-                        'priority': priority}
->>>>>>> 7e295f0f
+            # FIXME: ID ns = session ID
+            expanded = {
+                    'source':   src,
+                    'target':   tgt,
+                    'action':   sd.get('action',   DEFAULT_ACTION),
+                    'flags':    sd.get('flags',    DEFAULT_FLAGS),
+                    'priority': sd.get('priority', DEFAULT_PRIORITY)
+           }
 
         else:
             src = sd['source']
-            tgt = sd.get('target', os.path.basename(ru.Url(source).path))
+            tgt = sd.get('target', os.path.basename(ru.Url(src).path))
 
             assert(src)
 
             if not tgt:
                 tgt = 'sandbox://%s/%s' % (sandbox, src.split('/')[-1])
 
-            sd_dict = {'source':   src,
-                       'target':   tgt,
-                       'action':   sd.get('action',   DEFAULT_ACTION),
-                       'flags':    sd.get('flags',    DEFAULT_FLAGS),
-                       'priority': sd.get('priority', DEFAULT_PRIORITY)}
+            expanded = {
+                    'source':   src,
+                    'target':   tgt,
+                    'action':   sd.get('action',   DEFAULT_ACTION),
+                    'flags':    sd.get('flags',    DEFAULT_FLAGS),
+                    'priority': sd.get('priority', DEFAULT_PRIORITY)
+            }
 
-        sd_dict['uid'] = ru.generate_id('sd'),
-        ret.append(sd_dict)
+        expanded['uid'] = ru.generate_id('sd'),
+        ret.append(expanded)
 
         # FIXME: expand sandboxes
         # FIXME: move to session
@@ -136,7 +129,7 @@
 
 # ------------------------------------------------------------------------------
 #
-def complete_url(path, contexts, log=None):
+def complete_url(path, contexts):
     '''
     Some paths in data staging directives are to be interpreted relative to
     certain locations, namely relative to
@@ -173,44 +166,33 @@
     # We assume that the user knows what she is doing when using absolute paths,
     # and make no attempts to verify those.
     if str(path)[0] == '/':
-        if log: log.error('abs path')
-        return ru.Url('file:///' + path), None
+        return ru.Url('file://localhost/' + path)
 
     # we always want a schema, otherwise interpret as path relative to `pwd`
     if '://' not in path:
         # no schema: path relative to `pwd`
         for context in contexts:
-            if 'pwd' in context:
-                if log: log.error('pwd path')
-                return ru.Url(context['pwd'] + '/' + path), None
+            if 'pwd' not in context:
+                return ru.Url(context['pwd'] + '/' + path)
 
     # only expand sandbox schemas
     if not path.startswith('sandbox://'):
-        if log: log.error('norm path')
-        return ru.Url(path), None
+        return ru.Url(path)
 
     _, _, host, rest = path.split('/', 3)
     assert(host)
     assert(rest)
 
-<<<<<<< HEAD
     # backward compatibility
     if host == 'unit': host = 'task'
 
     # need to do sandbox expansion
     for context in contexts:
         if host in context:
-            if log: log.error('comp path')
-            return ru.Url(context[host] + '/' + rest), None
-=======
-        ret.path += '/%s' % ppath
-        purl      = ret
->>>>>>> 7e295f0f
+            return ru.Url(context[host] + '/' + rest)
 
     # cannot expand: this likely refers to an unknown UID
-    if log: log.error('oops path: %s', host)
-    return [None, host]
-
+    raise ValueError('cannot expand %s', path)
 
 
 # ------------------------------------------------------------------------------
