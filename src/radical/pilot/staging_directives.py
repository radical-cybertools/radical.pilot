--- conflicted
+++ resolved
@@ -176,13 +176,9 @@
         if schema not in context:
             raise ValueError('cannot expand schema (%s) for staging' % schema)
 
-<<<<<<< HEAD
-        ret       = ru.Url(context[schema])
-=======
         log.debug('   expand with %s', context[schema])
         ret = ru.Url(context[schema])
 
->>>>>>> 7e295f0f
         ret.path += '/%s' % ppath
         purl      = ret
 
