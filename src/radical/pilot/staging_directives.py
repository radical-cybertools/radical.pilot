--- conflicted
+++ resolved
@@ -91,7 +91,6 @@
             if not source:
                 raise Exception("Staging directive dict has no source member!")
 
-<<<<<<< HEAD
             # RCT flags should always be rendered as OR'ed integers - but old
             # versions of the RP API rendered them as list of strings.  We
             # convert to the integer version for backward compatibility - but we
@@ -107,12 +106,8 @@
             elif isinstance(flags, str):
                 raise ValueError('use RP constants for staging flags!')
 
-            # FIXME: ns = session ID
-            expanded = {'source':   source,
-=======
             expanded = {'uid':      ru.generate_id('sd'),
                         'source':   source,
->>>>>>> 327069c5
                         'target':   target,
                         'action':   action,
                         'flags':    flags,
