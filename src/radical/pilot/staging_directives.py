--- conflicted
+++ resolved
@@ -18,19 +18,6 @@
             rpc.PROF_ID: str,
     }
 
-<<<<<<< HEAD
-
-    _defaults =
-            rpc.MODE   : None,
-            rpc.UID    : None,
-            rpc.SOURCE : None,
-            rpc.TARGET : None,
-            rpc.ACTION : rpc.TRANSFER,
-            rpc.FLAGS  : None,
-            rpc.PROF_ID: None,
-    }
-
-=======
       in:  ['input.dat']
       out: {'source' : 'sandbox://client/input.dat',
             'target' : 'sandbox://task/input.dat',
@@ -65,7 +52,6 @@
 
     if not sds:
         return []
->>>>>>> a3de4fb6
 
     # --------------------------------------------------------------------------
     #
@@ -85,104 +71,6 @@
             elif '<'  in sd: tgt, src = sd.split('<' , 2)
             else           : src, tgt = sd, os.path.basename(ru.Url(sd).path)
 
-<<<<<<< HEAD
-            from_dict = {'source': src.strip(),
-                         'target': tgt.strip(),
-                         'action': DEFAULT_ACTION,
-                         'flags' : DEFAULT_FLAGS,
-
-        ru.Description.__init__(self, from_dict=from_dict)
-
-        self.mode = mode
-        self.uid  = ru.generate_id('sd.%(item_counter)06d', ru.ID_CUSTOM,
-                                                            ns=session.uid)
-
-
-    # --------------------------------------------------------------------------
-    #
-    def _verify(self):
-
-        # TODO: should make sure that expansion happened
-        pass
-
-
-    # --------------------------------------------------------------------------
-    #
-    def expand(self, session, context):
-
-  # def expand_sds(sds, src_ctx, tgt_ctx, session):
-  #     '''
-  #     Take an abbreviated or compressed staging directive and fill in all details
-  #     needed to actually perform the data transfer (or whateve the SD's `action`
-  #     is).
-  #
-  #     A staging directive is a description of a specific data staging operation to
-  #     be performed by RP.  It can have the following keys:
-  #     '''
-
-        '''
-        convert any simple, string based staging directive in the description
-        into its dictionary equivalent, and expand all file specs to full URLs.
-        the latter expansion is always specific to
-
-          - the the task to which this staging dorective belongs
-          - the pilot on which that task is scheduled
-          - the session to which that pilot belongs
-          - the resource on which the pilot is executed
-
-        Directives can refer to sandboxes of other tasks and pilots by
-        specifying the respective UIDs.
-
-        Expansion may not always be possible, for example a pilot sandbox can
-        only be fully expanded once the task has in fact been scheduled onto
-        specific pilot; a specific task sandbox can only be expanded once that
-        task has been scheduled on a pkilot, and that pilot has been scheduled
-        onto a resource.  For those information, the method will refer to the
-        `context` dictionary and expects to find the expanded sandboxes
-        registered under the respective schema.  The `session` argument is used
-        to derive the sandbox locations which are not listed in the `context`,
-        if possible.  This method will raise a ValueError if expansion is not
-        possible due to incomplete information.
-
-
-        The following types of expansions are performed:
-
-          - short form (str) to long form (dict)
-
-            in : ['input.dat']
-            out: {'source' : 'sandbox://client/input.dat',
-                  'target' : 'sandbox://task/input.dat',
-                  'action' : rp.TRANSFER}
-
-            in : ['input.dat > staged.dat']
-            out: {'source' : 'sandbox://client/input.dat',
-                  'target' : 'sandbox://task/staged.dat',
-                  'action' : rp.TRANSFER}
-
-          - sandbox expansion
-
-            in : {'source' : 'sandbox://client/input.dat',
-                  'target' : 'sandbox://task.0000/staged.dat',
-                  'action' : rp.TRANSFER}
-            out: {'source' : 'file:///tmp/input.dat',
-                  'target' : 'sftp://host/tmp/pilot.0000/task.0000/staged.dat',
-                  'action' : rp.TRANSFER}
-
-        The following special sandbox URL schemas are interpreted:
-
-          client:///     - the application workdir on the client host
-          resource:///   - the RP resource sandbox on the remote host
-          session:///    - the RP session  sandbox on the remote host
-          pilot:///      - the RP pilot    sandbox on the remote host
-                           (pilot hosts the task)
-          pilot.0001:/// - the RP resource sandbox on the remote host
-                           (pilot may not host the task)
-          task:///       - the RP resource sandbox on the remote host
-                           (this task)
-          task.0002:///  - the RP resource sandbox on the remote host
-                           (any task)
-        '''
-=======
             # FIXME: ns = session ID
             expanded = {
                     'source':   src.strip(),
@@ -191,41 +79,12 @@
                     'flags':    DEFAULT_FLAGS,
                     'priority': DEFAULT_PRIORITY,
             }
->>>>>>> a3de4fb6
 
         # FIXME: expand sandboxes
         assert(sd.get('context'))  # needed for sandboxes
 
         assert(isinstance(sd, dict)):
 
-<<<<<<< HEAD
-        # sanity check on dict syntax
-        valid_keys = ['source', 'target', 'action', 'flags', 'uid', 'prof_id']
-        for k in sd:
-            if k not in valid_keys:
-                raise ValueError('"%s" is invalid on staging directive' % k)
-
-        src = sd.get('source')
-        tgt = sd.get('target',   os.path.basename(ru.Url(source).path))
-
-        assert(src)
-
-        if not src:
-            raise Exception("Staging directive dict has no source member!")
-
-        # FIXME: ns = session ID
-        self.source = src
-        self.target = tgt
-
-
-# ------------------------------------------------------------------------------
-#
-class StagingInputDirective(StagingDirective):
-
-    def __init__(self, from_dict=None):
-
-        StagingDirective.__init__(self, mode=rpc.IN, from_dict=from_dict)
-=======
             src = sd.get('source')
             tgt = sd.get('target', os.path.basename(ru.Url(src).path))
 
@@ -262,7 +121,6 @@
 
         expanded['uid'] = ru.generate_id('sd')
         ret.append(expanded)
->>>>>>> a3de4fb6
 
 
 # ------------------------------------------------------------------------------
