--- conflicted
+++ resolved
@@ -280,14 +280,10 @@
                     
     
         except Exception as e :
-<<<<<<< HEAD
           # import traceback
           # traceback.print_exc ()
             logger.exception ("error in pilot callback for backfiller (%s) - ignored" % e)
-=======
-            logger.exception ("error in pilot callback for backfiller - ignored")
             raise
->>>>>>> b8d628ce
 
 
     # -------------------------------------------------------------------------
