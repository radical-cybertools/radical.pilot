--- conflicted
+++ resolved
@@ -461,11 +461,7 @@
                     raise RuntimeError ("scheduler requires NEW or UNSCHEDULED units (%s:%s)"\
                                     % (uid, unit.state))
 
-<<<<<<< HEAD
-              # logger.debug ("examine unit  %s (%s cores)" % (uid, ud_cores))
-=======
-              # logger.debug ("examine unit  %s (%s cores)", uid, ud.cores)
->>>>>>> 2c92e513
+              # logger.debug ("examine unit  %s (%s cores)", uid, ud_cores)
 
                 for pid in self.pilots :
 
@@ -475,7 +471,7 @@
                     if  self.pilots[pid]['state'] in [PMGR_ACTIVE] :
 
                         if  ud_cores <= self.pilots[pid]['caps'] :
-                    
+
                           # logger.debug ("        unit  %s fits on pilot %s", uid, pid)
 
                             self.pilots[pid]['caps'] -= ud_cores
