--- conflicted
+++ resolved
@@ -59,11 +59,7 @@
 
     - all processes use 1 CPU core.
     - use gpu_processes to request processes which have a GPU allocated
-<<<<<<< HEAD
-    - use cpu_processes to request processes which have no GPU allocated (CPU only)
-=======
     - use cpu_processes to request processes which have no GPU allocated
->>>>>>> ef68c09f
     - use cpu_threads to allocate additional cores for each cpu_process
     - use gpu_threads to allocate additional cores for each gpu_process
 
@@ -309,164 +305,15 @@
     #
     def __init__(self, from_dict=None):
 
-<<<<<<< HEAD
-        pass
-=======
         if from_dict:
             for k,v in from_dict.iteritems():
                 self[k] = v
 
->>>>>>> ef68c09f
-
+
+
+    # --------------------------------------------------------------------------
+    #
     def verify(self):
-<<<<<<< HEAD
-
-        # FIXME
-        return True
-
-
-      # # initialize attributes
-      # rsa.Attributes.__init__(self)
-      #
-      # # set attribute interface properties
-      # self._attributes_extensible  (False)
-      # self._attributes_camelcasing (True)
-      #
-      # # register properties with the attribute interface
-      # # action description
-      # self._attributes_register(KERNEL,           None, rsa.STRING, rsa.SCALAR, rsa.WRITEABLE)
-      # self._attributes_register(NAME,             None, rsa.STRING, rsa.SCALAR, rsa.WRITEABLE)
-      # self._attributes_register(EXECUTABLE,       None, rsa.STRING, rsa.SCALAR, rsa.WRITEABLE)
-      # self._attributes_register(ARGUMENTS,        None, rsa.STRING, rsa.VECTOR, rsa.WRITEABLE)
-      # self._attributes_register(ENVIRONMENT,      None, rsa.STRING, rsa.DICT,   rsa.WRITEABLE)
-      # self._attributes_register(TAGS,             None, rsa.ANY,    rsa.DICT,   rsa.WRITEABLE)
-      # self._attributes_register(PRE_EXEC,         None, rsa.STRING, rsa.VECTOR, rsa.WRITEABLE)
-      # self._attributes_register(POST_EXEC,        None, rsa.STRING, rsa.VECTOR, rsa.WRITEABLE)
-      # self._attributes_register(RESTARTABLE,      None, rsa.BOOL,   rsa.SCALAR, rsa.WRITEABLE)
-      # self._attributes_register(METADATA,         None, rsa.ANY,    rsa.SCALAR, rsa.WRITEABLE)
-      # self._attributes_register(CLEANUP,          None, rsa.BOOL,   rsa.SCALAR, rsa.WRITEABLE)
-      # self._attributes_register(PILOT,            None, rsa.STRING, rsa.SCALAR, rsa.WRITEABLE)
-      #
-      #
-      # # I/O
-      # self._attributes_register(STDOUT,           None, rsa.STRING, rsa.SCALAR, rsa.WRITEABLE)
-      # self._attributes_register(STDERR,           None, rsa.STRING, rsa.SCALAR, rsa.WRITEABLE)
-      # self._attributes_register(INPUT_STAGING,    None, rsa.ANY,    rsa.VECTOR, rsa.WRITEABLE)
-      # self._attributes_register(OUTPUT_STAGING,   None, rsa.ANY,    rsa.VECTOR, rsa.WRITEABLE)
-      #
-      # # resource requirements
-      # self._attributes_register(CPU_PROCESSES,    None, rsa.INT,    rsa.SCALAR, rsa.WRITEABLE)
-      # self._attributes_register(CPU_PROCESS_TYPE, None, rsa.STRING, rsa.SCALAR, rsa.WRITEABLE)
-      # self._attributes_register(CPU_THREADS,      None, rsa.INT,    rsa.SCALAR, rsa.WRITEABLE)
-      # self._attributes_register(CPU_THREAD_TYPE,  None, rsa.STRING, rsa.SCALAR, rsa.WRITEABLE)
-      # self._attributes_register(GPU_PROCESSES,    None, rsa.INT,    rsa.SCALAR, rsa.WRITEABLE)
-      # self._attributes_register(GPU_PROCESS_TYPE, None, rsa.STRING, rsa.SCALAR, rsa.WRITEABLE)
-      # self._attributes_register(GPU_THREADS,      None, rsa.INT,    rsa.SCALAR, rsa.WRITEABLE)
-      # self._attributes_register(GPU_THREAD_TYPE,  None, rsa.STRING, rsa.SCALAR, rsa.WRITEABLE)
-      # self._attributes_register(LFS_PER_PROCESS,  None, rsa.INT,    rsa.SCALAR, rsa.WRITEABLE)
-      #
-      # # tag -- user level tag that can be used in schedling
-      # self._attributes_register(TAG,              None, rsa.STRING, rsa.SCALAR, rsa.WRITEABLE)
-      #
-      # # dependencies
-      # self._attributes_register(RUN_AFTER,        None, rsa.STRING, rsa.VECTOR, rsa.WRITEABLE)
-      # self._attributes_register(START_AFTER,      None, rsa.STRING, rsa.VECTOR, rsa.WRITEABLE)
-      # self._attributes_register(CONCURRENT_WITH,  None, rsa.STRING, rsa.VECTOR, rsa.WRITEABLE)
-      # self._attributes_register(START_TIME,       None, rsa.TIME,   rsa.SCALAR, rsa.WRITEABLE)
-      # self._attributes_register(RUN_TIME,         None, rsa.TIME,   rsa.SCALAR, rsa.WRITEABLE)
-      #
-      # # explicitly set attrib defaults so they get listed and included via as_dict()
-      # self.set_attribute (KERNEL,           None)
-      # self.set_attribute (NAME,             None)
-      # self.set_attribute (EXECUTABLE,       None)
-      # self.set_attribute (ARGUMENTS,      list())
-      # self.set_attribute (ENVIRONMENT,    dict())
-      # self.set_attribute (TAGS,           dict())
-      # self.set_attribute (PRE_EXEC,       list())
-      # self.set_attribute (POST_EXEC,      list())
-      # self.set_attribute (STDOUT,           None)
-      # self.set_attribute (STDERR,           None)
-      # self.set_attribute (INPUT_STAGING,  list())
-      # self.set_attribute (OUTPUT_STAGING, list())
-      #
-      # self.set_attribute (CPU_PROCESSES,       1)
-      # self.set_attribute (CPU_PROCESS_TYPE,   '')
-      # self.set_attribute (CPU_THREADS,         1)
-      # self.set_attribute (CPU_THREAD_TYPE,    '')
-      # self.set_attribute (GPU_PROCESSES,       0)
-      # self.set_attribute (GPU_PROCESS_TYPE,   '')
-      # self.set_attribute (GPU_THREADS,         0)
-      # self.set_attribute (GPU_THREAD_TYPE,    '')
-      # self.set_attribute (LFS_PER_PROCESS,     0)
-      #
-      # self.set_attribute (TAG,              None)
-      #
-      # self.set_attribute (RESTARTABLE,     False)
-      # self.set_attribute (METADATA,         None)
-      # self.set_attribute (CLEANUP,         False)
-      # self.set_attribute (PILOT,              '')
-      #
-      # self._attributes_register_deprecated(CORES, CPU_PROCESSES)
-      # self._attributes_register_deprecated(MPI,   CPU_PROCESS_TYPE)
-      #
-      # # apply initialization dict
-      # if from_dict:
-      #     self.from_dict(from_dict)
-
-
-#   # --------------------------------------------------------------------------
-#   #
-#   def __deepcopy__ (self, memo):
-#
-#       other = ComputeUnitDescription ()
-#
-#       for key in self.list_attributes ():
-#           other.set_attribute(key, self.get_attribute (key))
-#
-#       return other
-#
-#
-#   # --------------------------------------------------------------------------
-#   #
-#   def __str__(self):
-#       """Returns a string representation of the object.
-#       """
-#       return str(self.as_dict())
-#
-#
-#   # --------------------------------------------------------------------------
-#   #
-#   def verify(self):
-#       '''
-#       Verify that the description is syntactically and semantically correct.
-#       This method encapsulates checks beyond the SAGA attribute level checks.
-#       '''
-#
-#     # # replace 'None' values for strng types with '', for int types with '0'. 
-#     # if self.get(KERNEL          ) is None: self[KERNEL          ] = ''
-#     # if self.get(NAME            ) is None: self[NAME            ] = ''
-#     # if self.get(EXECUTABLE      ) is None: self[EXECUTABLE      ] = ''
-#     # if self.get(ARGUMENTS       ) is None: self[ARGUMENTS       ] = ''
-#     # if self.get(ENVIRONMENT     ) is None: self[ENVIRONMENT     ] = ''
-#     # if self.get(PRE_EXEC        ) is None: self[PRE_EXEC        ] = ''
-#     # if self.get(POST_EXEC       ) is None: self[POST_EXEC       ] = ''
-#     # if self.get(PILOT           ) is None: self[PILOT           ] = ''
-#     # if self.get(STDOUT          ) is None: self[STDOUT          ] = ''
-#     # if self.get(STDERR          ) is None: self[STDERR          ] = ''
-#     # if self.get(CPU_PROCESS_TYPE) is None: self[CPU_PROCESS_TYPE] = ''
-#     # if self.get(CPU_THREAD_TYPE ) is None: self[CPU_THREAD_TYPE ] = ''
-#     # if self.get(GPU_PROCESS_TYPE) is None: self[GPU_PROCESS_TYPE] = ''
-#     # if self.get(GPU_THREAD_TYPE ) is None: self[GPU_THREAD_TYPE ] = ''
-#     #
-#     # if self.get(CPU_PROCESSES   ) is None: self[CPU_PROCESSES   ] = 0
-#     # if self.get(CPU_THREADS     ) is None: self[CPU_THREADS     ] = 0
-#     # if self.get(GPU_PROCESSES   ) is None: self[GPU_PROCESSES   ] = 0
-#     # if self.get(GPU_THREADS     ) is None: self[GPU_THREADS     ] = 0
-#
-#       if  not self.get('executable') and \
-#           not self.get('kernel')     :
-#           raise ValueError("CU description needs 'executable' or 'kernel'")
-=======
         '''
         Verify that the description is syntactically and semantically correct.
         This method encapsulates checks beyond the SAGA attribute level checks.
@@ -497,7 +344,6 @@
         if  not self.get('executable') and \
             not self.get('kernel')     :
             raise ValueError("CU description needs 'executable' or 'kernel'")
->>>>>>> ef68c09f
 
 
 # ------------------------------------------------------------------------------
