
__copyright__ = "Copyright 2013-2014, http://radical.rutgers.edu"
__license__   = "MIT"

# import radical.saga.attributes as rsa


# ------------------------------------------------------------------------------
# Attribute description keys
NAME                   = 'name'
EXECUTABLE             = 'executable'
ARGUMENTS              = 'arguments'
ENVIRONMENT            = 'environment'
TAGS                   = 'tags'

CORES                  = 'cores'  # deprecated

CPU_PROCESSES          = 'cpu_processes'
CPU_PROCESS_TYPE       = 'cpu_process_type'
CPU_THREADS            = 'cpu_threads'
CPU_THREAD_TYPE        = 'cpu_thread_type'

GPU_PROCESSES          = 'gpu_processes'
GPU_PROCESS_TYPE       = 'gpu_process_type'
GPU_THREADS            = 'gpu_threads'
GPU_THREAD_TYPE        = 'gpu_thread_type'

LFS_PER_PROCESS        = 'lfs_per_process'
TAG                    = 'tag'

INPUT_STAGING          = 'input_staging'
OUTPUT_STAGING         = 'output_staging'
PRE_EXEC               = 'pre_exec'
POST_EXEC              = 'post_exec'
KERNEL                 = 'kernel'
CLEANUP                = 'cleanup'
PILOT                  = 'pilot'
STDOUT                 = 'stdout'
STDERR                 = 'stderr'
RESTARTABLE            = 'restartable'
METADATA               = 'metadata'

# process / thread types (for both, CPU and GPU processes/threads)
POSIX                  = 'POSIX'   # native threads / application threads
MPI                    = 'MPI'
OpenMP                 = 'OpenMP'
CUDA                   = 'CUDA'


# ------------------------------------------------------------------------------
#
class ComputeUnitDescription(dict):
    """
    A ComputeUnitDescription object describes the requirements and properties
    of a :class:`radical.pilot.ComputeUnit` and is passed as a parameter to
    :meth:`radical.pilot.UnitManager.submit_units` to instantiate and run
    a new unit.

    - all processes use 1 CPU core.
    - use gpu_processes to request processes which have a GPU allocated
    - use cpu_processes to request processes which have no GPU allocated (CPU only)
    - use cpu_threads to allocate additional cores for each cpu_process
    - use gpu_threads to allocate additional cores for each gpu_process

    .. note:: A ComputeUnitDescription **MUST** define at least an
              `executable` or `kernel` -- all other elements are optional.

    **Example**::

        # TODO 

    .. data:: executable 

       The executable to launch (`string`).  The executable is expected to be
       either available via `$PATH` on the target resource, or to be an absolute
       path.

       default: `None`


    .. data:: cpu_processes    
       number of application processes to start on CPU cores
       default: 0

    .. data:: cpu_threads      
       number of threads each process will start on CPU cores
       default: 1

    .. data:: cpu_process_type 
       process type, determines startup method (POSIX, MPI) 
       default: POSIX

    .. data:: cpu_thread_type  
       thread type, influences startup and environment (POSIX, OpenMP)
       default: POSIX

    .. data:: gpu_processes    
       number of application processes to start on GPU cores
       default: 0

    .. data:: gpu_threads      
       number of threads each process will start on GPU cores
       default: 1

    .. data:: gpu_process_type 
       process type, determines startup method (POSIX, MPI) 
       default: POSIX

    .. data:: gpu_thread_type  
       thread type, influences startup and environment (POSIX, OpenMP, CUDA)
       default: POSIX

    .. data:: lfs (local file storage)
       amount of data (MB) required on the local file system of the node 
       default: 0

    .. data:: name 

       A descriptive name for the compute unit (`string`).  This attribute can
       be used to map individual units back to application level workloads.

       default: `None`


    .. data:: arguments 

       The command line arguments for the given `executable` (`list` of
       `strings`).

       default: `[]`


    .. data:: environment 

       Environment variables to set in the environment before execution
       (`dict`).

       default: `{}`


    .. data:: stdout

       The name of the file to store stdout in (`string`).

       default: `STDOUT`


    .. data:: stderr

       The name of the file to store stderr in (`string`).

       default: `STDERR`


    .. data:: input_staging

       The files that need to be staged before execution (`list` of `staging
       directives`, see below).

       default: `{}`


    .. data:: output_staging

       The files that need to be staged after execution (`list` of `staging
       directives`, see below).

       default: `{}`


    .. data:: pre_exec

       Actions (shell commands) to perform before this task starts (`list` of
       `strings`).  Note that the set of shell commands given here are expected
       to load environments, check for work directories and data, etc.  They are
       not expected to consume any significant amount of CPU time or other
       resources!  Deviating from that rule will likely result in reduced
       overall throughput.

       No assumption should be made as to where these commands are executed
       (although RP attempts to perform them in the unit's execution
       environment).  

       No assumption should be made on the specific shell environment the
       commands are executed in.

       Errors in executing these commands will result in the unit to enter
       `FAILED` state, and no execution of the actual workload will be
       attempted.

       default: `[]`


    .. data:: post_exec

       Actions (shell commands) to perform after this task finishes (`list` of
       `strings`).  The same remarks as on `pre_exec` apply, inclusive the point
       on error handling, which again will cause the unit to fail, even if the
       actual execution was successful..

       default: `[]`


    .. data:: kernel

       Name of a simulation kernel which expands to description attributes once
       the unit is scheduled to a pilot (and resource).

       .. note:: TODO: explain in detail, reference ENMDTK.

       default: `None`


    .. data:: restartable

       If the unit starts to execute on a pilot, but cannot finish because the
       pilot fails or is canceled, can the unit be restarted on a different
       pilot / resource? 

       default: `False`


    .. data:: metadata

       user defined metadata

       default: `None`


    .. data:: cleanup

       If cleanup (a `bool`) is set to `True`, the pilot will delete the entire
       unit sandbox upon termination. This includes all generated output data in
       that sandbox.  Output staging will be performed before cleanup.

       Note that unit sandboxes are also deleted if the pilot's own `cleanup`
       flag is set.

       default: `False`


    .. data:: pilot

       If specified as `string` (pilot uid), the unit is submitted to the pilot
       with the given ID.  If that pilot is not known to the unit manager, an
       exception is raised.


    Staging Directives
    ==================

    The Staging Directives are specified using a dict in the following form:

        staging_directive = {
            'source'  : None, # see 'Location' below
            'target'  : None, # see 'Location' below
            'action'  : None, # See 'Action operators' below
            'flags'   : None, # See 'Flags' below
            'priority': 0     # Control ordering of actions (unused)
        }


    Locations
    ---------

      `source` and `target` locations can be given as strings or `ru.URL`
      instances.  Strings containing `://` are converted into URLs immediately.
      Otherwise they are considered absolute or relative paths and are then
      interpreted in the context of the client's working directory.

      RP accepts the following special URL schemas:

        * `client://`  : relative to the client's working directory
        * `resource://`: relative to the RP    sandbox on the target resource
        * `pilot://`   : relative to the pilot sandbox on the target resource
        * `unit://`    : relative to the unit  sandbox on the target resource

      In all these cases, the `hostname` element of the URL is expected to be
      empty, and the path is *always* considered relative to the locations
      specified above (even though URLs usually don't have a notion of relative
      paths).


    Action operators
    ----------------

      RP accepts the following action operators:

        * rp.TRANSFER: remote file transfer from `source` URL to `target` URL.
        * rp.COPY    : local file copy, ie. not crossing host boundaries
        * rp.MOVE    : local file move
        * rp.LINK    : local file symlink


    Flags
    -----

      rp.CREATE_PARENTS: create the directory hierarchy for targets on the fly
      rp.RECURSIVE     : if `source` is a directory, handle it recursively

    """

    # --------------------------------------------------------------------------
    #
    def __init__(self, from_dict=None):

<<<<<<< HEAD
        # initialize attributes
        attributes.Attributes.__init__(self)

        # set attribute interface properties
        self._attributes_extensible  (False)
        self._attributes_camelcasing (True)

        # register properties with the attribute interface
        # action description
        self._attributes_register(KERNEL,           None, attributes.STRING, attributes.SCALAR, attributes.WRITEABLE)
        self._attributes_register(NAME,             None, attributes.STRING, attributes.SCALAR, attributes.WRITEABLE)
        self._attributes_register(EXECUTABLE,       None, attributes.STRING, attributes.SCALAR, attributes.WRITEABLE)
        self._attributes_register(ARGUMENTS,        None, attributes.STRING, attributes.VECTOR, attributes.WRITEABLE)
        self._attributes_register(ENVIRONMENT,      None, attributes.STRING, attributes.DICT,   attributes.WRITEABLE)
        self._attributes_register(TAGS,             None, attributes.ANY,    attributes.DICT,   attributes.WRITEABLE)
        self._attributes_register(PRE_EXEC,         None, attributes.STRING, attributes.VECTOR, attributes.WRITEABLE)
        self._attributes_register(POST_EXEC,        None, attributes.STRING, attributes.VECTOR, attributes.WRITEABLE)
        self._attributes_register(RESTARTABLE,      None, attributes.BOOL,   attributes.SCALAR, attributes.WRITEABLE)
        self._attributes_register(METADATA,         None, attributes.ANY,    attributes.SCALAR, attributes.WRITEABLE)
        self._attributes_register(CLEANUP,          None, attributes.BOOL,   attributes.SCALAR, attributes.WRITEABLE)
        self._attributes_register(PILOT,            None, attributes.STRING, attributes.SCALAR, attributes.WRITEABLE)


        # I/O
        self._attributes_register(STDOUT,           None, attributes.STRING, attributes.SCALAR, attributes.WRITEABLE)
        self._attributes_register(STDERR,           None, attributes.STRING, attributes.SCALAR, attributes.WRITEABLE)
        self._attributes_register(INPUT_STAGING,    None, attributes.ANY,    attributes.VECTOR, attributes.WRITEABLE)
        self._attributes_register(OUTPUT_STAGING,   None, attributes.ANY,    attributes.VECTOR, attributes.WRITEABLE)

        # resource requirements
        self._attributes_register(CPU_PROCESSES,    None, attributes.INT,    attributes.SCALAR, attributes.WRITEABLE)
        self._attributes_register(CPU_PROCESS_TYPE, None, attributes.STRING, attributes.SCALAR, attributes.WRITEABLE)
        self._attributes_register(CPU_THREADS,      None, attributes.INT,    attributes.SCALAR, attributes.WRITEABLE)
        self._attributes_register(CPU_THREAD_TYPE,  None, attributes.STRING, attributes.SCALAR, attributes.WRITEABLE)
        self._attributes_register(GPU_PROCESSES,    None, attributes.INT,    attributes.SCALAR, attributes.WRITEABLE)
        self._attributes_register(GPU_PROCESS_TYPE, None, attributes.STRING, attributes.SCALAR, attributes.WRITEABLE)
        self._attributes_register(GPU_THREADS,      None, attributes.INT,    attributes.SCALAR, attributes.WRITEABLE)
        self._attributes_register(GPU_THREAD_TYPE,  None, attributes.STRING, attributes.SCALAR, attributes.WRITEABLE)
        self._attributes_register(LFS_PER_PROCESS,  None, attributes.INT,    attributes.SCALAR, attributes.WRITEABLE)

        # tag -- user level tag that can be used in scheduling
        self._attributes_register(TAG,              None, attributes.STRING, attributes.SCALAR, attributes.WRITEABLE)

        # dependencies
      # self._attributes_register(RUN_AFTER,        None, attributes.STRING, attributes.VECTOR, attributes.WRITEABLE)
      # self._attributes_register(START_AFTER,      None, attributes.STRING, attributes.VECTOR, attributes.WRITEABLE)
      # self._attributes_register(CONCURRENT_WITH,  None, attributes.STRING, attributes.VECTOR, attributes.WRITEABLE)
      # self._attributes_register(START_TIME,       None, attributes.TIME,   attributes.SCALAR, attributes.WRITEABLE)
      # self._attributes_register(RUN_TIME,         None, attributes.TIME,   attributes.SCALAR, attributes.WRITEABLE)

        # explicitly set attrib defaults so they get listed and included via as_dict()
        self.set_attribute (KERNEL,           None)
        self.set_attribute (NAME,             None)
        self.set_attribute (EXECUTABLE,       None)
        self.set_attribute (ARGUMENTS,      list())
        self.set_attribute (ENVIRONMENT,    dict())
        self.set_attribute (TAGS,           dict())
        self.set_attribute (PRE_EXEC,       list())
        self.set_attribute (POST_EXEC,      list())
        self.set_attribute (STDOUT,           None)
        self.set_attribute (STDERR,           None)
        self.set_attribute (INPUT_STAGING,  list())
        self.set_attribute (OUTPUT_STAGING, list())

        self.set_attribute (CPU_PROCESSES,       1)
        self.set_attribute (CPU_PROCESS_TYPE,   '')
        self.set_attribute (CPU_THREADS,         1)
        self.set_attribute (CPU_THREAD_TYPE,    '')
        self.set_attribute (GPU_PROCESSES,       0)
        self.set_attribute (GPU_PROCESS_TYPE,   '')
        self.set_attribute (GPU_THREADS,         0)
        self.set_attribute (GPU_THREAD_TYPE,    '')
        self.set_attribute (LFS_PER_PROCESS,     0)

        self.set_attribute (TAG,              None)

        self.set_attribute (RESTARTABLE,     False)
        self.set_attribute (METADATA,         None)
        self.set_attribute (CLEANUP,         False)
        self.set_attribute (PILOT,              '')

        self._attributes_register_deprecated(CORES, CPU_PROCESSES)
        self._attributes_register_deprecated(MPI,   CPU_PROCESS_TYPE)

        # apply initialization dict
        if from_dict:
            self.from_dict(from_dict)


    # --------------------------------------------------------------------------
    #
    def __deepcopy__ (self, memo):

        other = ComputeUnitDescription ()

        for key in self.list_attributes ():
            other.set_attribute(key, self.get_attribute (key))

        return other


    # --------------------------------------------------------------------------
    #
    def __str__(self):
        """Returns a string representation of the object.
        """
        return str(self.as_dict())
=======
        pass
>>>>>>> b341b09b

    def verify(self):
<<<<<<< HEAD
        '''
        Verify that the description is syntactically and semantically correct.
        This method encapsulates checks beyond the SAGA attribute level checks.
        '''

      # # replace 'None' values for strng types with '', for int types with '0'. 
      # if self.get(KERNEL          ) is None: self[KERNEL          ] = ''
      # if self.get(NAME            ) is None: self[NAME            ] = ''
      # if self.get(EXECUTABLE      ) is None: self[EXECUTABLE      ] = ''
      # if self.get(ARGUMENTS       ) is None: self[ARGUMENTS       ] = ''
      # if self.get(ENVIRONMENT     ) is None: self[ENVIRONMENT     ] = ''
      # if self.get(PRE_EXEC        ) is None: self[PRE_EXEC        ] = ''
      # if self.get(POST_EXEC       ) is None: self[POST_EXEC       ] = ''
      # if self.get(PILOT           ) is None: self[PILOT           ] = ''
      # if self.get(STDOUT          ) is None: self[STDOUT          ] = ''
      # if self.get(STDERR          ) is None: self[STDERR          ] = ''
      # if self.get(CPU_PROCESS_TYPE) is None: self[CPU_PROCESS_TYPE] = ''
      # if self.get(CPU_THREAD_TYPE ) is None: self[CPU_THREAD_TYPE ] = ''
      # if self.get(GPU_PROCESS_TYPE) is None: self[GPU_PROCESS_TYPE] = ''
      # if self.get(GPU_THREAD_TYPE ) is None: self[GPU_THREAD_TYPE ] = ''
      #
      # if self.get(CPU_PROCESSES   ) is None: self[CPU_PROCESSES   ] = 0
      # if self.get(CPU_THREADS     ) is None: self[CPU_THREADS     ] = 0
      # if self.get(GPU_PROCESSES   ) is None: self[GPU_PROCESSES   ] = 0
      # if self.get(GPU_THREADS     ) is None: self[GPU_THREADS     ] = 0

        if  not self.get('executable') and \
            not self.get('kernel')     :
            raise ValueError("CU description needs 'executable' or 'kernel'")
=======

        # FIXME
        return True


      # # initialize attributes
      # rsa.Attributes.__init__(self)
      #
      # # set attribute interface properties
      # self._attributes_extensible  (False)
      # self._attributes_camelcasing (True)
      #
      # # register properties with the attribute interface
      # # action description
      # self._attributes_register(KERNEL,           None, rsa.STRING, rsa.SCALAR, rsa.WRITEABLE)
      # self._attributes_register(NAME,             None, rsa.STRING, rsa.SCALAR, rsa.WRITEABLE)
      # self._attributes_register(EXECUTABLE,       None, rsa.STRING, rsa.SCALAR, rsa.WRITEABLE)
      # self._attributes_register(ARGUMENTS,        None, rsa.STRING, rsa.VECTOR, rsa.WRITEABLE)
      # self._attributes_register(ENVIRONMENT,      None, rsa.STRING, rsa.DICT,   rsa.WRITEABLE)
      # self._attributes_register(TAGS,             None, rsa.ANY,    rsa.DICT,   rsa.WRITEABLE)
      # self._attributes_register(PRE_EXEC,         None, rsa.STRING, rsa.VECTOR, rsa.WRITEABLE)
      # self._attributes_register(POST_EXEC,        None, rsa.STRING, rsa.VECTOR, rsa.WRITEABLE)
      # self._attributes_register(RESTARTABLE,      None, rsa.BOOL,   rsa.SCALAR, rsa.WRITEABLE)
      # self._attributes_register(METADATA,         None, rsa.ANY,    rsa.SCALAR, rsa.WRITEABLE)
      # self._attributes_register(CLEANUP,          None, rsa.BOOL,   rsa.SCALAR, rsa.WRITEABLE)
      # self._attributes_register(PILOT,            None, rsa.STRING, rsa.SCALAR, rsa.WRITEABLE)
      #
      #
      # # I/O
      # self._attributes_register(STDOUT,           None, rsa.STRING, rsa.SCALAR, rsa.WRITEABLE)
      # self._attributes_register(STDERR,           None, rsa.STRING, rsa.SCALAR, rsa.WRITEABLE)
      # self._attributes_register(INPUT_STAGING,    None, rsa.ANY,    rsa.VECTOR, rsa.WRITEABLE)
      # self._attributes_register(OUTPUT_STAGING,   None, rsa.ANY,    rsa.VECTOR, rsa.WRITEABLE)
      #
      # # resource requirements
      # self._attributes_register(CPU_PROCESSES,    None, rsa.INT,    rsa.SCALAR, rsa.WRITEABLE)
      # self._attributes_register(CPU_PROCESS_TYPE, None, rsa.STRING, rsa.SCALAR, rsa.WRITEABLE)
      # self._attributes_register(CPU_THREADS,      None, rsa.INT,    rsa.SCALAR, rsa.WRITEABLE)
      # self._attributes_register(CPU_THREAD_TYPE,  None, rsa.STRING, rsa.SCALAR, rsa.WRITEABLE)
      # self._attributes_register(GPU_PROCESSES,    None, rsa.INT,    rsa.SCALAR, rsa.WRITEABLE)
      # self._attributes_register(GPU_PROCESS_TYPE, None, rsa.STRING, rsa.SCALAR, rsa.WRITEABLE)
      # self._attributes_register(GPU_THREADS,      None, rsa.INT,    rsa.SCALAR, rsa.WRITEABLE)
      # self._attributes_register(GPU_THREAD_TYPE,  None, rsa.STRING, rsa.SCALAR, rsa.WRITEABLE)
      # self._attributes_register(LFS_PER_PROCESS,  None, rsa.INT,    rsa.SCALAR, rsa.WRITEABLE)
      #
      # # tag -- user level tag that can be used in schedling
      # self._attributes_register(TAG,              None, rsa.STRING, rsa.SCALAR, rsa.WRITEABLE)
      #
      # # dependencies
      # self._attributes_register(RUN_AFTER,        None, rsa.STRING, rsa.VECTOR, rsa.WRITEABLE)
      # self._attributes_register(START_AFTER,      None, rsa.STRING, rsa.VECTOR, rsa.WRITEABLE)
      # self._attributes_register(CONCURRENT_WITH,  None, rsa.STRING, rsa.VECTOR, rsa.WRITEABLE)
      # self._attributes_register(START_TIME,       None, rsa.TIME,   rsa.SCALAR, rsa.WRITEABLE)
      # self._attributes_register(RUN_TIME,         None, rsa.TIME,   rsa.SCALAR, rsa.WRITEABLE)
      #
      # # explicitly set attrib defaults so they get listed and included via as_dict()
      # self.set_attribute (KERNEL,           None)
      # self.set_attribute (NAME,             None)
      # self.set_attribute (EXECUTABLE,       None)
      # self.set_attribute (ARGUMENTS,      list())
      # self.set_attribute (ENVIRONMENT,    dict())
      # self.set_attribute (TAGS,           dict())
      # self.set_attribute (PRE_EXEC,       list())
      # self.set_attribute (POST_EXEC,      list())
      # self.set_attribute (STDOUT,           None)
      # self.set_attribute (STDERR,           None)
      # self.set_attribute (INPUT_STAGING,  list())
      # self.set_attribute (OUTPUT_STAGING, list())
      #
      # self.set_attribute (CPU_PROCESSES,       1)
      # self.set_attribute (CPU_PROCESS_TYPE,   '')
      # self.set_attribute (CPU_THREADS,         1)
      # self.set_attribute (CPU_THREAD_TYPE,    '')
      # self.set_attribute (GPU_PROCESSES,       0)
      # self.set_attribute (GPU_PROCESS_TYPE,   '')
      # self.set_attribute (GPU_THREADS,         0)
      # self.set_attribute (GPU_THREAD_TYPE,    '')
      # self.set_attribute (LFS_PER_PROCESS,     0)
      #
      # self.set_attribute (TAG,              None)
      #
      # self.set_attribute (RESTARTABLE,     False)
      # self.set_attribute (METADATA,         None)
      # self.set_attribute (CLEANUP,         False)
      # self.set_attribute (PILOT,              '')
      #
      # self._attributes_register_deprecated(CORES, CPU_PROCESSES)
      # self._attributes_register_deprecated(MPI,   CPU_PROCESS_TYPE)
      #
      # # apply initialization dict
      # if from_dict:
      #     self.from_dict(from_dict)


#   # --------------------------------------------------------------------------
#   #
#   def __deepcopy__ (self, memo):
#
#       other = ComputeUnitDescription ()
#
#       for key in self.list_attributes ():
#           other.set_attribute(key, self.get_attribute (key))
#
#       return other
#
#
#   # --------------------------------------------------------------------------
#   #
#   def __str__(self):
#       """Returns a string representation of the object.
#       """
#       return str(self.as_dict())
#
#
#   # --------------------------------------------------------------------------
#   #
#   def verify(self):
#       '''
#       Verify that the description is syntactically and semantically correct.
#       This method encapsulates checks beyond the SAGA attribute level checks.
#       '''
#
#     # # replace 'None' values for strng types with '', for int types with '0'. 
#     # if self.get(KERNEL          ) is None: self[KERNEL          ] = ''
#     # if self.get(NAME            ) is None: self[NAME            ] = ''
#     # if self.get(EXECUTABLE      ) is None: self[EXECUTABLE      ] = ''
#     # if self.get(ARGUMENTS       ) is None: self[ARGUMENTS       ] = ''
#     # if self.get(ENVIRONMENT     ) is None: self[ENVIRONMENT     ] = ''
#     # if self.get(PRE_EXEC        ) is None: self[PRE_EXEC        ] = ''
#     # if self.get(POST_EXEC       ) is None: self[POST_EXEC       ] = ''
#     # if self.get(PILOT           ) is None: self[PILOT           ] = ''
#     # if self.get(STDOUT          ) is None: self[STDOUT          ] = ''
#     # if self.get(STDERR          ) is None: self[STDERR          ] = ''
#     # if self.get(CPU_PROCESS_TYPE) is None: self[CPU_PROCESS_TYPE] = ''
#     # if self.get(CPU_THREAD_TYPE ) is None: self[CPU_THREAD_TYPE ] = ''
#     # if self.get(GPU_PROCESS_TYPE) is None: self[GPU_PROCESS_TYPE] = ''
#     # if self.get(GPU_THREAD_TYPE ) is None: self[GPU_THREAD_TYPE ] = ''
#     #
#     # if self.get(CPU_PROCESSES   ) is None: self[CPU_PROCESSES   ] = 0
#     # if self.get(CPU_THREADS     ) is None: self[CPU_THREADS     ] = 0
#     # if self.get(GPU_PROCESSES   ) is None: self[GPU_PROCESSES   ] = 0
#     # if self.get(GPU_THREADS     ) is None: self[GPU_THREADS     ] = 0
#
#       if  not self.get('executable') and \
#           not self.get('kernel')     :
#           raise ValueError("CU description needs 'executable' or 'kernel'")
>>>>>>> b341b09b



# ------------------------------------------------------------------------------
<|MERGE_RESOLUTION|>--- conflicted
+++ resolved
@@ -304,150 +304,9 @@
     #
     def __init__(self, from_dict=None):
 
-<<<<<<< HEAD
-        # initialize attributes
-        attributes.Attributes.__init__(self)
-
-        # set attribute interface properties
-        self._attributes_extensible  (False)
-        self._attributes_camelcasing (True)
-
-        # register properties with the attribute interface
-        # action description
-        self._attributes_register(KERNEL,           None, attributes.STRING, attributes.SCALAR, attributes.WRITEABLE)
-        self._attributes_register(NAME,             None, attributes.STRING, attributes.SCALAR, attributes.WRITEABLE)
-        self._attributes_register(EXECUTABLE,       None, attributes.STRING, attributes.SCALAR, attributes.WRITEABLE)
-        self._attributes_register(ARGUMENTS,        None, attributes.STRING, attributes.VECTOR, attributes.WRITEABLE)
-        self._attributes_register(ENVIRONMENT,      None, attributes.STRING, attributes.DICT,   attributes.WRITEABLE)
-        self._attributes_register(TAGS,             None, attributes.ANY,    attributes.DICT,   attributes.WRITEABLE)
-        self._attributes_register(PRE_EXEC,         None, attributes.STRING, attributes.VECTOR, attributes.WRITEABLE)
-        self._attributes_register(POST_EXEC,        None, attributes.STRING, attributes.VECTOR, attributes.WRITEABLE)
-        self._attributes_register(RESTARTABLE,      None, attributes.BOOL,   attributes.SCALAR, attributes.WRITEABLE)
-        self._attributes_register(METADATA,         None, attributes.ANY,    attributes.SCALAR, attributes.WRITEABLE)
-        self._attributes_register(CLEANUP,          None, attributes.BOOL,   attributes.SCALAR, attributes.WRITEABLE)
-        self._attributes_register(PILOT,            None, attributes.STRING, attributes.SCALAR, attributes.WRITEABLE)
-
-
-        # I/O
-        self._attributes_register(STDOUT,           None, attributes.STRING, attributes.SCALAR, attributes.WRITEABLE)
-        self._attributes_register(STDERR,           None, attributes.STRING, attributes.SCALAR, attributes.WRITEABLE)
-        self._attributes_register(INPUT_STAGING,    None, attributes.ANY,    attributes.VECTOR, attributes.WRITEABLE)
-        self._attributes_register(OUTPUT_STAGING,   None, attributes.ANY,    attributes.VECTOR, attributes.WRITEABLE)
-
-        # resource requirements
-        self._attributes_register(CPU_PROCESSES,    None, attributes.INT,    attributes.SCALAR, attributes.WRITEABLE)
-        self._attributes_register(CPU_PROCESS_TYPE, None, attributes.STRING, attributes.SCALAR, attributes.WRITEABLE)
-        self._attributes_register(CPU_THREADS,      None, attributes.INT,    attributes.SCALAR, attributes.WRITEABLE)
-        self._attributes_register(CPU_THREAD_TYPE,  None, attributes.STRING, attributes.SCALAR, attributes.WRITEABLE)
-        self._attributes_register(GPU_PROCESSES,    None, attributes.INT,    attributes.SCALAR, attributes.WRITEABLE)
-        self._attributes_register(GPU_PROCESS_TYPE, None, attributes.STRING, attributes.SCALAR, attributes.WRITEABLE)
-        self._attributes_register(GPU_THREADS,      None, attributes.INT,    attributes.SCALAR, attributes.WRITEABLE)
-        self._attributes_register(GPU_THREAD_TYPE,  None, attributes.STRING, attributes.SCALAR, attributes.WRITEABLE)
-        self._attributes_register(LFS_PER_PROCESS,  None, attributes.INT,    attributes.SCALAR, attributes.WRITEABLE)
-
-        # tag -- user level tag that can be used in scheduling
-        self._attributes_register(TAG,              None, attributes.STRING, attributes.SCALAR, attributes.WRITEABLE)
-
-        # dependencies
-      # self._attributes_register(RUN_AFTER,        None, attributes.STRING, attributes.VECTOR, attributes.WRITEABLE)
-      # self._attributes_register(START_AFTER,      None, attributes.STRING, attributes.VECTOR, attributes.WRITEABLE)
-      # self._attributes_register(CONCURRENT_WITH,  None, attributes.STRING, attributes.VECTOR, attributes.WRITEABLE)
-      # self._attributes_register(START_TIME,       None, attributes.TIME,   attributes.SCALAR, attributes.WRITEABLE)
-      # self._attributes_register(RUN_TIME,         None, attributes.TIME,   attributes.SCALAR, attributes.WRITEABLE)
-
-        # explicitly set attrib defaults so they get listed and included via as_dict()
-        self.set_attribute (KERNEL,           None)
-        self.set_attribute (NAME,             None)
-        self.set_attribute (EXECUTABLE,       None)
-        self.set_attribute (ARGUMENTS,      list())
-        self.set_attribute (ENVIRONMENT,    dict())
-        self.set_attribute (TAGS,           dict())
-        self.set_attribute (PRE_EXEC,       list())
-        self.set_attribute (POST_EXEC,      list())
-        self.set_attribute (STDOUT,           None)
-        self.set_attribute (STDERR,           None)
-        self.set_attribute (INPUT_STAGING,  list())
-        self.set_attribute (OUTPUT_STAGING, list())
-
-        self.set_attribute (CPU_PROCESSES,       1)
-        self.set_attribute (CPU_PROCESS_TYPE,   '')
-        self.set_attribute (CPU_THREADS,         1)
-        self.set_attribute (CPU_THREAD_TYPE,    '')
-        self.set_attribute (GPU_PROCESSES,       0)
-        self.set_attribute (GPU_PROCESS_TYPE,   '')
-        self.set_attribute (GPU_THREADS,         0)
-        self.set_attribute (GPU_THREAD_TYPE,    '')
-        self.set_attribute (LFS_PER_PROCESS,     0)
-
-        self.set_attribute (TAG,              None)
-
-        self.set_attribute (RESTARTABLE,     False)
-        self.set_attribute (METADATA,         None)
-        self.set_attribute (CLEANUP,         False)
-        self.set_attribute (PILOT,              '')
-
-        self._attributes_register_deprecated(CORES, CPU_PROCESSES)
-        self._attributes_register_deprecated(MPI,   CPU_PROCESS_TYPE)
-
-        # apply initialization dict
-        if from_dict:
-            self.from_dict(from_dict)
-
-
-    # --------------------------------------------------------------------------
-    #
-    def __deepcopy__ (self, memo):
-
-        other = ComputeUnitDescription ()
-
-        for key in self.list_attributes ():
-            other.set_attribute(key, self.get_attribute (key))
-
-        return other
-
-
-    # --------------------------------------------------------------------------
-    #
-    def __str__(self):
-        """Returns a string representation of the object.
-        """
-        return str(self.as_dict())
-=======
         pass
->>>>>>> b341b09b
 
     def verify(self):
-<<<<<<< HEAD
-        '''
-        Verify that the description is syntactically and semantically correct.
-        This method encapsulates checks beyond the SAGA attribute level checks.
-        '''
-
-      # # replace 'None' values for strng types with '', for int types with '0'. 
-      # if self.get(KERNEL          ) is None: self[KERNEL          ] = ''
-      # if self.get(NAME            ) is None: self[NAME            ] = ''
-      # if self.get(EXECUTABLE      ) is None: self[EXECUTABLE      ] = ''
-      # if self.get(ARGUMENTS       ) is None: self[ARGUMENTS       ] = ''
-      # if self.get(ENVIRONMENT     ) is None: self[ENVIRONMENT     ] = ''
-      # if self.get(PRE_EXEC        ) is None: self[PRE_EXEC        ] = ''
-      # if self.get(POST_EXEC       ) is None: self[POST_EXEC       ] = ''
-      # if self.get(PILOT           ) is None: self[PILOT           ] = ''
-      # if self.get(STDOUT          ) is None: self[STDOUT          ] = ''
-      # if self.get(STDERR          ) is None: self[STDERR          ] = ''
-      # if self.get(CPU_PROCESS_TYPE) is None: self[CPU_PROCESS_TYPE] = ''
-      # if self.get(CPU_THREAD_TYPE ) is None: self[CPU_THREAD_TYPE ] = ''
-      # if self.get(GPU_PROCESS_TYPE) is None: self[GPU_PROCESS_TYPE] = ''
-      # if self.get(GPU_THREAD_TYPE ) is None: self[GPU_THREAD_TYPE ] = ''
-      #
-      # if self.get(CPU_PROCESSES   ) is None: self[CPU_PROCESSES   ] = 0
-      # if self.get(CPU_THREADS     ) is None: self[CPU_THREADS     ] = 0
-      # if self.get(GPU_PROCESSES   ) is None: self[GPU_PROCESSES   ] = 0
-      # if self.get(GPU_THREADS     ) is None: self[GPU_THREADS     ] = 0
-
-        if  not self.get('executable') and \
-            not self.get('kernel')     :
-            raise ValueError("CU description needs 'executable' or 'kernel'")
-=======
 
         # FIXME
         return True
@@ -594,7 +453,6 @@
 #       if  not self.get('executable') and \
 #           not self.get('kernel')     :
 #           raise ValueError("CU description needs 'executable' or 'kernel'")
->>>>>>> b341b09b
 
 
 
