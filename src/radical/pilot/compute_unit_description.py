#pylint: disable=C0301, C0103, W0212, E1101, R0903

"""
.. module:: radical.pilot.compute_unit_description
   :platform: Unix
   :synopsis: Implementation of the ComputeUnitDescription class.

.. moduleauthor:: Ole Weidner <ole.weidner@rutgers.edu>
"""

__copyright__ = "Copyright 2013-2014, http://radical.rutgers.edu"
__license__   = "MIT"

import saga.attributes as attributes

# ------------------------------------------------------------------------------
# Attribute description keys
NAME                   = 'name'
EXECUTABLE             = 'executable'
ARGUMENTS              = 'arguments'
ENVIRONMENT            = 'environment'
CORES                  = 'cores'
<<<<<<< HEAD
INPUT_STAGING          = 'input_staging'
OUTPUT_STAGING         = 'output_staging'
WORKING_DIRECTORY_PRIV = 'working_directory_priv'
=======
INPUT_DATA             = 'input_data'
OUTPUT_DATA            = 'output_data'
>>>>>>> fd406186

# ------------------------------------------------------------------------------
#
class ComputeUnitDescription(attributes.Attributes) :
    """A ComputeUnitDescription object describes the requirements and 
    properties of a :class:`radical.pilot.ComputeUnit` and is passed as a parameter to
    :meth:`radical.pilot.UnitManager.submit_units` to instantiate and run a new 
    ComputeUnit.

    .. note:: A ComputeUnitDescription **MUST** define at least an :data:`executable`.

    **Example**::

        # TODO 

    .. data:: executable 

       (`Attribute`) The executable to launch (`string`) [`mandatory`].

    .. data:: cores 

       (`Attribute`) The number of cores (int) required by the executable. (int) [`mandatory`].

    .. data:: name 

       (`Attribute`) A descriptive name for the compute unit (`string`) [`optional`].

    .. data:: arguments 

       (`Attribute`) The arguments for :data:`executable` (`list` of `strings`) [`optional`].

    .. data:: environment 

       (`Attribute`) Environment variables to set in the execution environment (`dict`) [`optional`].

    .. data:: input_staging

       (`Attribute`) The files that need to be staged before execution (`list` of `staging directives`) [`optional`].

       .. note:: TODO: Explain input staging.

    .. data:: output_staging

       (`Attribute`) The files that need to be staged after execution (`list` of `staging directives`) [`optional`].

       .. note:: TODO: Explain output staging.

    """
    def __init__(self):
        """Le constructeur.
        """ 

        # initialize attributes
        attributes.Attributes.__init__(self)

        # set attribute interface properties
        self._attributes_extensible  (False)
        self._attributes_camelcasing (True)

        # register properties with the attribute interface
        # action description
        self._attributes_register(NAME,                   None, attributes.STRING, attributes.SCALAR, attributes.WRITEABLE)
        self._attributes_register(EXECUTABLE,             None, attributes.STRING, attributes.SCALAR, attributes.WRITEABLE)
        self._attributes_register(ARGUMENTS,              None, attributes.STRING, attributes.VECTOR, attributes.WRITEABLE)
        self._attributes_register(ENVIRONMENT,            None, attributes.STRING, attributes.DICT,   attributes.WRITEABLE)
        #self._attributes_register(CLEANUP,           None, attributes.BOOL,   attributes.SCALAR, attributes.WRITEABLE)
        #self._attributes_register(START_TIME,        None, attributes.TIME,   attributes.SCALAR, attributes.WRITEABLE)
        #self._attributes_register(RUN_TIME,          None, attributes.TIME,   attributes.SCALAR, attributes.WRITEABLE)

        # I/O
<<<<<<< HEAD
        self._attributes_register(WORKING_DIRECTORY_PRIV, None, attributes.STRING, attributes.SCALAR, attributes.WRITEABLE)
        self._attributes_register(INPUT_STAGING,          None, attributes.ANY, attributes.SCALAR, attributes.WRITEABLE)
        self._attributes_register(OUTPUT_STAGING,         None, attributes.ANY, attributes.SCALAR, attributes.WRITEABLE)
=======
        self._attributes_register(INPUT_DATA,             None, attributes.STRING, attributes.VECTOR, attributes.WRITEABLE)
        self._attributes_register(OUTPUT_DATA,            None, attributes.STRING, attributes.VECTOR, attributes.WRITEABLE)
>>>>>>> fd406186

        # resource requirements
        self._attributes_register(CORES,                  None, attributes.INT,    attributes.SCALAR, attributes.WRITEABLE)
        #self._attributes_register(CPU_ARCHITECTURE,  None, attributes.STRING, attributes.SCALAR, attributes.WRITEABLE)
        #self._attributes_register(OPERATING_SYSTEM,  None, attributes.STRING, attributes.SCALAR, attributes.WRITEABLE)
        #self._attributes_register(MEMORY,            None, attributes.INT,    attributes.SCALAR, attributes.WRITEABLE)

        # dependencies
        #self._attributes_register(RUN_AFTER,         None, attributes.STRING, attributes.VECTOR, attributes.WRITEABLE)
        #self._attributes_register(START_AFTER,       None, attributes.STRING, attributes.VECTOR, attributes.WRITEABLE)
        #self._attributes_register(CONCURRENT_WITH,   None, attributes.STRING, attributes.VECTOR, attributes.WRITEABLE)


    #------------------------------------------------------------------------------
    #
    def as_dict(self):
        """Returns a Python dictionary representation of the object.
        """
        # Apparently the aatribute interface only handles 'non-None' attributes,
        # so we do it manually. More explicit anyways.
        obj_dict = {
            NAME                   : self.name,
            EXECUTABLE             : self.executable,
            ARGUMENTS              : self.arguments,
            ENVIRONMENT            : self.environment,
            CORES                  : self.cores,
<<<<<<< HEAD
            WORKING_DIRECTORY_PRIV : self.working_directory_priv, 
=======
            INPUT_DATA             : self.input_data, 
            OUTPUT_DATA            : self.output_data
>>>>>>> fd406186
        }
        if not isinstance(self.input_staging, list):
            obj_dict[INPUT_STAGING] = [self.input_staging.as_dict()]
        else:
            obj_dict[INPUT_STAGING] = [x.as_dict() for x in self.input_staging]

        if not isinstance(self.output_staging, list):
            obj_dict[OUTPUT_STAGING] = [self.output_staging.as_dict()]
        else:
            obj_dict[OUTPUT_STAGING] = [x.as_dict() for x in self.output_staging]

        return obj_dict


    #------------------------------------------------------------------------------
    #
    def __str__(self):
        """Returns a string representation of the object.
        """
        return str(self.as_dict())<|MERGE_RESOLUTION|>--- conflicted
+++ resolved
@@ -20,14 +20,8 @@
 ARGUMENTS              = 'arguments'
 ENVIRONMENT            = 'environment'
 CORES                  = 'cores'
-<<<<<<< HEAD
 INPUT_STAGING          = 'input_staging'
 OUTPUT_STAGING         = 'output_staging'
-WORKING_DIRECTORY_PRIV = 'working_directory_priv'
-=======
-INPUT_DATA             = 'input_data'
-OUTPUT_DATA            = 'output_data'
->>>>>>> fd406186
 
 # ------------------------------------------------------------------------------
 #
@@ -98,14 +92,8 @@
         #self._attributes_register(RUN_TIME,          None, attributes.TIME,   attributes.SCALAR, attributes.WRITEABLE)
 
         # I/O
-<<<<<<< HEAD
-        self._attributes_register(WORKING_DIRECTORY_PRIV, None, attributes.STRING, attributes.SCALAR, attributes.WRITEABLE)
         self._attributes_register(INPUT_STAGING,          None, attributes.ANY, attributes.SCALAR, attributes.WRITEABLE)
         self._attributes_register(OUTPUT_STAGING,         None, attributes.ANY, attributes.SCALAR, attributes.WRITEABLE)
-=======
-        self._attributes_register(INPUT_DATA,             None, attributes.STRING, attributes.VECTOR, attributes.WRITEABLE)
-        self._attributes_register(OUTPUT_DATA,            None, attributes.STRING, attributes.VECTOR, attributes.WRITEABLE)
->>>>>>> fd406186
 
         # resource requirements
         self._attributes_register(CORES,                  None, attributes.INT,    attributes.SCALAR, attributes.WRITEABLE)
@@ -131,13 +119,7 @@
             EXECUTABLE             : self.executable,
             ARGUMENTS              : self.arguments,
             ENVIRONMENT            : self.environment,
-            CORES                  : self.cores,
-<<<<<<< HEAD
-            WORKING_DIRECTORY_PRIV : self.working_directory_priv, 
-=======
-            INPUT_DATA             : self.input_data, 
-            OUTPUT_DATA            : self.output_data
->>>>>>> fd406186
+            CORES                  : self.cores
         }
         if not isinstance(self.input_staging, list):
             obj_dict[INPUT_STAGING] = [self.input_staging.as_dict()]
