
__copyright__ = "Copyright 2013-2014, http://radical.rutgers.edu"
__license__   = "MIT"

import saga.attributes as attributes


# ------------------------------------------------------------------------------
# Attribute description keys
NAME                   = 'name'
EXECUTABLE             = 'executable'
ARGUMENTS              = 'arguments'
ENVIRONMENT            = 'environment'
<<<<<<< HEAD
SANDBOX                = 'sandbox'
CORES                  = 'cores'
=======

CORES                  = 'cores'  # deprecated

CPU_PROCESSES          = 'cpu_processes'
CPU_PROCESS_TYPE       = 'cpu_process_type'
CPU_THREADS            = 'cpu_threads'
CPU_THREAD_TYPE        = 'cpu_thread_type'

GPU_PROCESSES          = 'gpu_processes'
GPU_PROCESS_TYPE       = 'gpu_process_type'
GPU_THREADS            = 'gpu_threads'
GPU_THREAD_TYPE        = 'gpu_thread_type'

>>>>>>> ec325c89
INPUT_STAGING          = 'input_staging'
OUTPUT_STAGING         = 'output_staging'
PRE_EXEC               = 'pre_exec'
POST_EXEC              = 'post_exec'
KERNEL                 = 'kernel'
CLEANUP                = 'cleanup'
PILOT                  = 'pilot'
STDOUT                 = 'stdout'
STDERR                 = 'stderr'
RESTARTABLE            = 'restartable'

# process / thread types (for both, CPU and GPU processes/threads)
POSIX                  = 'POSIX'   # native threads / application threads
MPI                    = 'MPI'
OpenMP                 = 'OpenMP'
CUDA                   = 'CUDA'


# ------------------------------------------------------------------------------
#
class ComputeUnitDescription(attributes.Attributes):
    """
    A ComputeUnitDescription object describes the requirements and properties
    of a :class:`radical.pilot.ComputeUnit` and is passed as a parameter to
    :meth:`radical.pilot.UnitManager.submit_units` to instantiate and run
    a new unit.

    .. note:: A ComputeUnitDescription **MUST** define at least an
              `executable` or `kernel` -- all other elements are optional.

    **Example**::

        # TODO 

    .. data:: executable 

       The executable to launch (`string`).  The executable is expected to be
       either available via `$PATH` on the target resource, or to be an absolute
       path.

       default: `None`


    .. data:: cpu_processes    
       number of application processes to start on CPU cores
       default: 0

    .. data:: cpu_threads      
       number of threads each process will start on CPU cores
       default: 1

    .. data:: cpu_process_type 
       process type, determines startup method (POSIX, MPI) 
       default: POSIX

    .. data:: cpu_thread_type  
       thread type, influences startup and environment (POSIX, OpenMP)
       default: POSIX

    .. data:: gpu_processes    
       number of application processes to start on GPU cores
       default: 0

    .. data:: gpu_threads      
       number of threads each process will start on GPU cores
       default: 1

    .. data:: gpu_process_type 
       process type, determines startup method (POSIX, MPI) 
       default: POSIX

    .. data:: gpu_thread_type  
       thread type, influences startup and environment (POSIX, OpenMP, CUDA)
       default: POSIX


    .. data:: name 

       A descriptive name for the compute unit (`string`).  This attribute can
       be used to map individual units back to application level workloads.

       default: `None`


    .. data:: arguments 

       The command line arguments for the given `executable` (`list` of
       `strings`).

       default: `[]`


    .. data:: environment 

       Environment variables to set in the environment before execution
       (`dict`).

       default: `{}`


    .. data:: sandbox

       (`Attribute`) This specifies the working directory of the unit.  That
       directory *MUST* be relative to the pilot sandbox.  It will be created if
       it does not exist.  By default, the sandbox has the name of the unit's
       uid.

    .. data:: stdout

       The name of the file to store stdout in (`string`).

       default: `STDOUT`


    .. data:: stderr

       The name of the file to store stderr in (`string`).

       default: `STDERR`


    .. data:: input_staging

       The files that need to be staged before execution (`list` of `staging
       directives`, see below).

       default: `{}`


    .. data:: output_staging

       The files that need to be staged after execution (`list` of `staging
       directives`, see below).
       
       default: `{}`


    .. data:: pre_exec

       Actions (shell commands) to perform before this task starts (`list` of
       `strings`).  Note that the set of shell commands given here are expected
       to load environments, check for work directories and data, etc.  They are
       not expected to consume any significant amount of CPU time or other
       resources!  Deviating from that rule will likely result in reduced
       overall throughput.
       
       No assumption should be made as to where these commands are executed
       (although RP attempts to perform them in the unit's execution
       environment).  
       
       No assumption should be made on the specific shell environment the
       commands are executed in.

       Errors in executing these commands will result in the unit to enter
       `FAILED` state, and no execution of the actual workload will be
       attempted.

       default: `[]`


    .. data:: post_exec

       Actions (shell commands) to perform after this task finishes (`list` of
       `strings`).  The same remarks as on `pre_exec` apply, inclusive the point
       on error handling, which again will cause the unit to fail, even if the
       actual execution was successful..

       default: `[]`


    .. data:: kernel

       Name of a simulation kernel which expands to description attributes once
       the unit is scheduled to a pilot (and resource).

       .. note:: TODO: explain in detail, reference ENMDTK.

       default: `None`


    .. data:: restartable

       If the unit starts to execute on a pilot, but cannot finish because the
       pilot fails or is canceled, can the unit be restarted on a different
       pilot / resource? 
       
       default: `False`


       .. note:: TODO: explain in detal, reference ENMDTK.

    .. data:: cleanup

       If cleanup (a `bool`) is set to `True`, the pilot will delete the entire
       unit sandbox upon termination. This includes all generated output data in
       that sandbox.  Output staging will be performed before cleanup.

       Note that unit sandboxes are also deleted if the pilot's own `cleanup`
       flag is set.

       default: `False`


    .. data:: pilot

       If specified as `string` (pilot uid), the unit is submitted to the pilot
       with the given ID.  If that pilot is not known to the unit manager, an
       exception is raised.


    Staging Directives
    ==================

    The Staging Directives are specified using a dict in the following form:
    
        staging_directive = {
            'source'  : None, # see 'Location' below
            'target'  : None, # see 'Location' below
            'action'  : None, # See 'Action operators' below
            'flags'   : None, # See 'Flags' below
            'priority': 0     # Control ordering of actions (unused)
        }
    
    
    Locations
    ---------
    
      `source` and `target` locations can be given as strings or `ru.URL`
      instances.  Strings containing `://` are converted into URLs immediately.
      Otherwise they are considered absolute or relative paths and are then
      interpreted in the context of the client's working directory.
    
      RP accepts the following special URL schemas:
    
        * `client://`  : relative to the client's working directory
        * `resource://`: relative to the RP    sandbox on the target resource
        * `pilot://`   : relative to the pilot sandbox on the target resource
        * `unit://`    : relative to the unit  sandbox on the target resource
    
      In all these cases, the `hostname` element of the URL is expected to be
      empty, and the path is *always* considered relative to the locations
      specified above (even though URLs usually don't have a notion of relative
      paths).
    
    
    Action operators
    ----------------
    
      RP accepts the following action operators:

        * rp.TRANSFER: remote file transfer from `source` URL to `target` URL.
        * rp.COPY    : local file copy, ie. not crossing host boundaries
        * rp.MOVE    : local file move
        * rp.LINK    : local file symlink
      
    
    Flags
    -----
    
      rp.CREATE_PARENTS: create the directory hierarchy for targets on the fly
      rp.RECURSIVE     : if `source` is a directory, handle it recursively
    
    """

    # --------------------------------------------------------------------------
    #
    def __init__(self, from_dict=None):

        # initialize attributes
        attributes.Attributes.__init__(self)

        # set attribute interface properties
        self._attributes_extensible  (False)
        self._attributes_camelcasing (True)

        # register properties with the attribute interface
        # action description
        self._attributes_register(KERNEL,           None, attributes.STRING, attributes.SCALAR, attributes.WRITEABLE)
        self._attributes_register(NAME,             None, attributes.STRING, attributes.SCALAR, attributes.WRITEABLE)
        self._attributes_register(EXECUTABLE,       None, attributes.STRING, attributes.SCALAR, attributes.WRITEABLE)
        self._attributes_register(ARGUMENTS,        None, attributes.STRING, attributes.VECTOR, attributes.WRITEABLE)
        self._attributes_register(ENVIRONMENT,      None, attributes.STRING, attributes.DICT,   attributes.WRITEABLE)
        self._attributes_register(SANDBOX,          None, attributes.STRING, attributes.SCALAR, attributes.WRITEABLE)
        self._attributes_register(PRE_EXEC,         None, attributes.STRING, attributes.VECTOR, attributes.WRITEABLE)
        self._attributes_register(POST_EXEC,        None, attributes.STRING, attributes.VECTOR, attributes.WRITEABLE)
        self._attributes_register(RESTARTABLE,      None, attributes.BOOL,   attributes.SCALAR, attributes.WRITEABLE)
        self._attributes_register(CLEANUP,          None, attributes.BOOL,   attributes.SCALAR, attributes.WRITEABLE)
        self._attributes_register(PILOT,            None, attributes.STRING, attributes.SCALAR, attributes.WRITEABLE)


        # I/O
        self._attributes_register(STDOUT,           None, attributes.STRING, attributes.SCALAR, attributes.WRITEABLE)
        self._attributes_register(STDERR,           None, attributes.STRING, attributes.SCALAR, attributes.WRITEABLE)
        self._attributes_register(INPUT_STAGING,    None, attributes.ANY,    attributes.VECTOR, attributes.WRITEABLE)
        self._attributes_register(OUTPUT_STAGING,   None, attributes.ANY,    attributes.VECTOR, attributes.WRITEABLE)

        # resource requirements
        self._attributes_register(CPU_PROCESSES,    None, attributes.INT,    attributes.SCALAR, attributes.WRITEABLE)
        self._attributes_register(CPU_PROCESS_TYPE, None, attributes.STRING, attributes.SCALAR, attributes.WRITEABLE)
        self._attributes_register(CPU_THREADS,      None, attributes.INT,    attributes.SCALAR, attributes.WRITEABLE)
        self._attributes_register(CPU_THREAD_TYPE,  None, attributes.STRING, attributes.SCALAR, attributes.WRITEABLE)
        self._attributes_register(GPU_PROCESSES,    None, attributes.INT,    attributes.SCALAR, attributes.WRITEABLE)
        self._attributes_register(GPU_PROCESS_TYPE, None, attributes.STRING, attributes.SCALAR, attributes.WRITEABLE)
        self._attributes_register(GPU_THREADS,      None, attributes.INT,    attributes.SCALAR, attributes.WRITEABLE)
        self._attributes_register(GPU_THREAD_TYPE,  None, attributes.STRING, attributes.SCALAR, attributes.WRITEABLE)

        # dependencies
      # self._attributes_register(RUN_AFTER,        None, attributes.STRING, attributes.VECTOR, attributes.WRITEABLE)
      # self._attributes_register(START_AFTER,      None, attributes.STRING, attributes.VECTOR, attributes.WRITEABLE)
      # self._attributes_register(CONCURRENT_WITH,  None, attributes.STRING, attributes.VECTOR, attributes.WRITEABLE)
      # self._attributes_register(START_TIME,       None, attributes.TIME,   attributes.SCALAR, attributes.WRITEABLE)
      # self._attributes_register(RUN_TIME,         None, attributes.TIME,   attributes.SCALAR, attributes.WRITEABLE)

        # explicitly set attrib defaults so they get listed and included via as_dict()
<<<<<<< HEAD
        self.set_attribute (KERNEL,         None)
        self.set_attribute (NAME,           None)
        self.set_attribute (EXECUTABLE,     None)
        self.set_attribute (ARGUMENTS,      None)
        self.set_attribute (ENVIRONMENT,    None)
        self.set_attribute (SANDBOX,        None)
        self.set_attribute (PRE_EXEC,       None)
        self.set_attribute (POST_EXEC,      None)
        self.set_attribute (STDOUT,         None)
        self.set_attribute (STDERR,         None)
        self.set_attribute (INPUT_STAGING,  None)
        self.set_attribute (OUTPUT_STAGING, None)
        self.set_attribute (CORES,             1)
        self.set_attribute (MPI,           False)
        self.set_attribute (RESTARTABLE,   False)
        self.set_attribute (CLEANUP,       False)
        self.set_attribute (PILOT,          None)
=======
        self.set_attribute (KERNEL,           None)
        self.set_attribute (NAME,             None)
        self.set_attribute (EXECUTABLE,       None)
        self.set_attribute (ARGUMENTS,        [  ])
        self.set_attribute (ENVIRONMENT,      {  })
        self.set_attribute (PRE_EXEC,         [  ])
        self.set_attribute (POST_EXEC,        [  ])
        self.set_attribute (STDOUT,           None)
        self.set_attribute (STDERR,           None)
        self.set_attribute (INPUT_STAGING,    [  ])
        self.set_attribute (OUTPUT_STAGING,   [  ])

        self.set_attribute (CPU_PROCESSES,       1)
        self.set_attribute (CPU_PROCESS_TYPE, None)
        self.set_attribute (CPU_THREADS,         1)
        self.set_attribute (CPU_THREAD_TYPE,  None)
        self.set_attribute (GPU_PROCESSES,       0)
        self.set_attribute (GPU_PROCESS_TYPE, None)
        self.set_attribute (GPU_THREADS,         1)
        self.set_attribute (GPU_THREAD_TYPE,  None)

        self.set_attribute (RESTARTABLE,     False)
        self.set_attribute (CLEANUP,         False)
        self.set_attribute (PILOT,            None)

        self._attributes_register_deprecated(CORES, CPU_PROCESSES)
>>>>>>> ec325c89

        # apply initialization dict
        if from_dict:
            self.from_dict(from_dict)


    #---------------------------------------------------------------------------
    #
    def __deepcopy__ (self, memo):

        other = ComputeUnitDescription ()

        for key in self.list_attributes ():
            other.set_attribute(key, self.get_attribute (key))

        return other


    # --------------------------------------------------------------------------
    #
    def __str__(self):
        """Returns a string representation of the object.
        """
        return str(self.as_dict())


# ------------------------------------------------------------------------------
<|MERGE_RESOLUTION|>--- conflicted
+++ resolved
@@ -11,13 +11,9 @@
 EXECUTABLE             = 'executable'
 ARGUMENTS              = 'arguments'
 ENVIRONMENT            = 'environment'
-<<<<<<< HEAD
 SANDBOX                = 'sandbox'
-CORES                  = 'cores'
-=======
 
 CORES                  = 'cores'  # deprecated
-
 CPU_PROCESSES          = 'cpu_processes'
 CPU_PROCESS_TYPE       = 'cpu_process_type'
 CPU_THREADS            = 'cpu_threads'
@@ -28,7 +24,6 @@
 GPU_THREADS            = 'gpu_threads'
 GPU_THREAD_TYPE        = 'gpu_thread_type'
 
->>>>>>> ec325c89
 INPUT_STAGING          = 'input_staging'
 OUTPUT_STAGING         = 'output_staging'
 PRE_EXEC               = 'pre_exec'
@@ -343,28 +338,10 @@
       # self._attributes_register(RUN_TIME,         None, attributes.TIME,   attributes.SCALAR, attributes.WRITEABLE)
 
         # explicitly set attrib defaults so they get listed and included via as_dict()
-<<<<<<< HEAD
-        self.set_attribute (KERNEL,         None)
-        self.set_attribute (NAME,           None)
-        self.set_attribute (EXECUTABLE,     None)
-        self.set_attribute (ARGUMENTS,      None)
-        self.set_attribute (ENVIRONMENT,    None)
-        self.set_attribute (SANDBOX,        None)
-        self.set_attribute (PRE_EXEC,       None)
-        self.set_attribute (POST_EXEC,      None)
-        self.set_attribute (STDOUT,         None)
-        self.set_attribute (STDERR,         None)
-        self.set_attribute (INPUT_STAGING,  None)
-        self.set_attribute (OUTPUT_STAGING, None)
-        self.set_attribute (CORES,             1)
-        self.set_attribute (MPI,           False)
-        self.set_attribute (RESTARTABLE,   False)
-        self.set_attribute (CLEANUP,       False)
-        self.set_attribute (PILOT,          None)
-=======
         self.set_attribute (KERNEL,           None)
         self.set_attribute (NAME,             None)
         self.set_attribute (EXECUTABLE,       None)
+        self.set_attribute (SANDBOX,          None)
         self.set_attribute (ARGUMENTS,        [  ])
         self.set_attribute (ENVIRONMENT,      {  })
         self.set_attribute (PRE_EXEC,         [  ])
@@ -388,7 +365,6 @@
         self.set_attribute (PILOT,            None)
 
         self._attributes_register_deprecated(CORES, CPU_PROCESSES)
->>>>>>> ec325c89
 
         # apply initialization dict
         if from_dict:
