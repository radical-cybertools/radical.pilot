--- conflicted
+++ resolved
@@ -348,13 +348,9 @@
     """
 
     _schema = {
-<<<<<<< HEAD
                EXECUTABLE      : None        ,
-=======
                UID             : str         ,
                NAME            : str         ,
-               EXECUTABLE      : str         ,
->>>>>>> c0d92715
                KERNEL          : str         ,
                SANDBOX         : str         ,
                ARGUMENTS       : [str]       ,
@@ -387,13 +383,9 @@
     }
 
     _defaults = {
-<<<<<<< HEAD
-               EXECUTABLE      : None        ,
-=======
                UID             : ''          ,
                NAME            : ''          ,
-               EXECUTABLE      : ''          ,
->>>>>>> c0d92715
+               EXECUTABLE      : None        ,
                KERNEL          : ''          ,
                SANDBOX         : ''          ,
                ARGUMENTS       : list()      ,
@@ -439,7 +431,7 @@
     # --------------------------------------------------------------------------
     #
     def _verify(self):
-        
+
         if callable(self.get('executable')):
 
            exe = self.get('executable')
