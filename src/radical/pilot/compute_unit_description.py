
__copyright__ = "Copyright 2013-2014, http://radical.rutgers.edu"
__license__   = "MIT"

<<<<<<< HEAD
=======

>>>>>>> ee91e4bd
import radical.saga.attributes as attributes


# ------------------------------------------------------------------------------
# Attribute description keys
NAME                   = 'name'
EXECUTABLE             = 'executable'
ARGUMENTS              = 'arguments'
ENVIRONMENT            = 'environment'
TAGS                   = 'tags'

CORES                  = 'cores'  # deprecated

CPU_PROCESSES          = 'cpu_processes'
CPU_PROCESS_TYPE       = 'cpu_process_type'
CPU_THREADS            = 'cpu_threads'
CPU_THREAD_TYPE        = 'cpu_thread_type'

GPU_PROCESSES          = 'gpu_processes'
GPU_PROCESS_TYPE       = 'gpu_process_type'
GPU_THREADS            = 'gpu_threads'
GPU_THREAD_TYPE        = 'gpu_thread_type'

LFS_PER_PROCESS        = 'lfs_per_process'
TAG                    = 'tag'

INPUT_STAGING          = 'input_staging'
OUTPUT_STAGING         = 'output_staging'
PRE_EXEC               = 'pre_exec'
POST_EXEC              = 'post_exec'
KERNEL                 = 'kernel'
CLEANUP                = 'cleanup'
PILOT                  = 'pilot'
STDOUT                 = 'stdout'
STDERR                 = 'stderr'
RESTARTABLE            = 'restartable'
METADATA               = 'metadata'

# process / thread types (for both, CPU and GPU processes/threads)
POSIX                  = 'POSIX'   # native threads / application threads
MPI                    = 'MPI'
OpenMP                 = 'OpenMP'
CUDA                   = 'CUDA'



# ------------------------------------------------------------------------------
#
class ComputeUnitDescription(attributes.Attributes):
    """
    A ComputeUnitDescription object describes the requirements and properties
    of a :class:`radical.pilot.ComputeUnit` and is passed as a parameter to
    :meth:`radical.pilot.UnitManager.submit_units` to instantiate and run
    a new unit.

    .. note:: A ComputeUnitDescription **MUST** define at least an
              `executable` or `kernel` -- all other elements are optional.

    **Example**::

        # TODO 

    .. data:: executable 

       The executable to launch (`string`).  The executable is expected to be
       either available via `$PATH` on the target resource, or to be an absolute
       path.

       default: `None`


    .. data:: cpu_processes    
       number of application processes to start on CPU cores
       default: 0

    .. data:: cpu_threads      
       number of threads each process will start on CPU cores
       default: 1

    .. data:: cpu_process_type 
       process type, determines startup method (POSIX, MPI) 
       default: POSIX

    .. data:: cpu_thread_type  
       thread type, influences startup and environment (POSIX, OpenMP)
       default: POSIX

    .. data:: gpu_processes    
       number of application processes to start on GPU cores
       default: 0

    .. data:: gpu_threads      
       number of threads each process will start on GPU cores
       default: 1

    .. data:: gpu_process_type 
       process type, determines startup method (POSIX, MPI) 
       default: POSIX

    .. data:: gpu_thread_type  
       thread type, influences startup and environment (POSIX, OpenMP, CUDA)
       default: POSIX

    .. data:: lfs (local file storage)
       amount of data (MB) required on the local file system of the node 
       default: 0

    .. data:: name 

       A descriptive name for the compute unit (`string`).  This attribute can
       be used to map individual units back to application level workloads.

       default: `None`


    .. data:: arguments 

       The command line arguments for the given `executable` (`list` of
       `strings`).

       default: `[]`


    .. data:: environment 

       Environment variables to set in the environment before execution
       (`dict`).

       default: `{}`


    .. data:: stdout

       The name of the file to store stdout in (`string`).

       default: `STDOUT`


    .. data:: stderr

       The name of the file to store stderr in (`string`).

       default: `STDERR`


    .. data:: input_staging

       The files that need to be staged before execution (`list` of `staging
       directives`, see below).

       default: `{}`


    .. data:: output_staging

       The files that need to be staged after execution (`list` of `staging
       directives`, see below).

       default: `{}`


    .. data:: pre_exec

       Actions (shell commands) to perform before this task starts (`list` of
       `strings`).  Note that the set of shell commands given here are expected
       to load environments, check for work directories and data, etc.  They are
       not expected to consume any significant amount of CPU time or other
       resources!  Deviating from that rule will likely result in reduced
       overall throughput.

       No assumption should be made as to where these commands are executed
       (although RP attempts to perform them in the unit's execution
       environment).  

       No assumption should be made on the specific shell environment the
       commands are executed in.

       Errors in executing these commands will result in the unit to enter
       `FAILED` state, and no execution of the actual workload will be
       attempted.

       default: `[]`


    .. data:: post_exec

       Actions (shell commands) to perform after this task finishes (`list` of
       `strings`).  The same remarks as on `pre_exec` apply, inclusive the point
       on error handling, which again will cause the unit to fail, even if the
       actual execution was successful..

       default: `[]`


    .. data:: kernel

       Name of a simulation kernel which expands to description attributes once
       the unit is scheduled to a pilot (and resource).

       .. note:: TODO: explain in detail, reference ENMDTK.

       default: `None`


    .. data:: restartable

       If the unit starts to execute on a pilot, but cannot finish because the
       pilot fails or is canceled, can the unit be restarted on a different
       pilot / resource? 

       default: `False`


    .. data:: metadata

       user defined metadata

       default: `None`


    .. data:: cleanup

       If cleanup (a `bool`) is set to `True`, the pilot will delete the entire
       unit sandbox upon termination. This includes all generated output data in
       that sandbox.  Output staging will be performed before cleanup.

       Note that unit sandboxes are also deleted if the pilot's own `cleanup`
       flag is set.

       default: `False`


    .. data:: pilot

       If specified as `string` (pilot uid), the unit is submitted to the pilot
       with the given ID.  If that pilot is not known to the unit manager, an
       exception is raised.


    Staging Directives
    ==================

    The Staging Directives are specified using a dict in the following form:

        staging_directive = {
            'source'  : None, # see 'Location' below
            'target'  : None, # see 'Location' below
            'action'  : None, # See 'Action operators' below
            'flags'   : None, # See 'Flags' below
            'priority': 0     # Control ordering of actions (unused)
        }


    Locations
    ---------

      `source` and `target` locations can be given as strings or `ru.URL`
      instances.  Strings containing `://` are converted into URLs immediately.
      Otherwise they are considered absolute or relative paths and are then
      interpreted in the context of the client's working directory.

      RP accepts the following special URL schemas:

        * `client://`  : relative to the client's working directory
        * `resource://`: relative to the RP    sandbox on the target resource
        * `pilot://`   : relative to the pilot sandbox on the target resource
        * `unit://`    : relative to the unit  sandbox on the target resource

      In all these cases, the `hostname` element of the URL is expected to be
      empty, and the path is *always* considered relative to the locations
      specified above (even though URLs usually don't have a notion of relative
      paths).


    Action operators
    ----------------

      RP accepts the following action operators:

        * rp.TRANSFER: remote file transfer from `source` URL to `target` URL.
        * rp.COPY    : local file copy, ie. not crossing host boundaries
        * rp.MOVE    : local file move
        * rp.LINK    : local file symlink


    Flags
    -----

      rp.CREATE_PARENTS: create the directory hierarchy for targets on the fly
      rp.RECURSIVE     : if `source` is a directory, handle it recursively

    """

    # --------------------------------------------------------------------------
    #
    def __init__(self, from_dict=None):

        # initialize attributes
        attributes.Attributes.__init__(self)

        # set attribute interface properties
        self._attributes_extensible  (False)
        self._attributes_camelcasing (True)

        # register properties with the attribute interface
        # action description
        self._attributes_register(KERNEL,           None, attributes.STRING, attributes.SCALAR, attributes.WRITEABLE)
        self._attributes_register(NAME,             None, attributes.STRING, attributes.SCALAR, attributes.WRITEABLE)
        self._attributes_register(EXECUTABLE,       None, attributes.STRING, attributes.SCALAR, attributes.WRITEABLE)
        self._attributes_register(ARGUMENTS,        None, attributes.STRING, attributes.VECTOR, attributes.WRITEABLE)
        self._attributes_register(ENVIRONMENT,      None, attributes.STRING, attributes.DICT,   attributes.WRITEABLE)
        self._attributes_register(TAGS,             None, attributes.ANY,    attributes.DICT,   attributes.WRITEABLE)
        self._attributes_register(PRE_EXEC,         None, attributes.STRING, attributes.VECTOR, attributes.WRITEABLE)
        self._attributes_register(POST_EXEC,        None, attributes.STRING, attributes.VECTOR, attributes.WRITEABLE)
        self._attributes_register(RESTARTABLE,      None, attributes.BOOL,   attributes.SCALAR, attributes.WRITEABLE)
        self._attributes_register(METADATA,         None, attributes.ANY,    attributes.SCALAR, attributes.WRITEABLE)
        self._attributes_register(CLEANUP,          None, attributes.BOOL,   attributes.SCALAR, attributes.WRITEABLE)
        self._attributes_register(PILOT,            None, attributes.STRING, attributes.SCALAR, attributes.WRITEABLE)


        # I/O
        self._attributes_register(STDOUT,           None, attributes.STRING, attributes.SCALAR, attributes.WRITEABLE)
        self._attributes_register(STDERR,           None, attributes.STRING, attributes.SCALAR, attributes.WRITEABLE)
        self._attributes_register(INPUT_STAGING,    None, attributes.ANY,    attributes.VECTOR, attributes.WRITEABLE)
        self._attributes_register(OUTPUT_STAGING,   None, attributes.ANY,    attributes.VECTOR, attributes.WRITEABLE)

        # resource requirements
        self._attributes_register(CPU_PROCESSES,    None, attributes.INT,    attributes.SCALAR, attributes.WRITEABLE)
        self._attributes_register(CPU_PROCESS_TYPE, None, attributes.STRING, attributes.SCALAR, attributes.WRITEABLE)
        self._attributes_register(CPU_THREADS,      None, attributes.INT,    attributes.SCALAR, attributes.WRITEABLE)
        self._attributes_register(CPU_THREAD_TYPE,  None, attributes.STRING, attributes.SCALAR, attributes.WRITEABLE)
        self._attributes_register(GPU_PROCESSES,    None, attributes.INT,    attributes.SCALAR, attributes.WRITEABLE)
        self._attributes_register(GPU_PROCESS_TYPE, None, attributes.STRING, attributes.SCALAR, attributes.WRITEABLE)
        self._attributes_register(GPU_THREADS,      None, attributes.INT,    attributes.SCALAR, attributes.WRITEABLE)
        self._attributes_register(GPU_THREAD_TYPE,  None, attributes.STRING, attributes.SCALAR, attributes.WRITEABLE)
        self._attributes_register(LFS_PER_PROCESS,  None, attributes.INT,    attributes.SCALAR, attributes.WRITEABLE)

        # tag -- user level tag that can be used in scheduling
        self._attributes_register(TAG,              None, attributes.STRING, attributes.SCALAR, attributes.WRITEABLE)

        # dependencies
      # self._attributes_register(RUN_AFTER,        None, attributes.STRING, attributes.VECTOR, attributes.WRITEABLE)
      # self._attributes_register(START_AFTER,      None, attributes.STRING, attributes.VECTOR, attributes.WRITEABLE)
      # self._attributes_register(CONCURRENT_WITH,  None, attributes.STRING, attributes.VECTOR, attributes.WRITEABLE)
      # self._attributes_register(START_TIME,       None, attributes.TIME,   attributes.SCALAR, attributes.WRITEABLE)
      # self._attributes_register(RUN_TIME,         None, attributes.TIME,   attributes.SCALAR, attributes.WRITEABLE)

        # explicitly set attrib defaults so they get listed and included via as_dict()
        self.set_attribute (KERNEL,           None)
        self.set_attribute (NAME,             None)
        self.set_attribute (EXECUTABLE,       None)
        self.set_attribute (ARGUMENTS,      list())
        self.set_attribute (ENVIRONMENT,    dict())
        self.set_attribute (TAGS,           dict())
        self.set_attribute (PRE_EXEC,       list())
        self.set_attribute (POST_EXEC,      list())
        self.set_attribute (STDOUT,           None)
        self.set_attribute (STDERR,           None)
        self.set_attribute (INPUT_STAGING,  list())
        self.set_attribute (OUTPUT_STAGING, list())

        self.set_attribute (CPU_PROCESSES,       1)
        self.set_attribute (CPU_PROCESS_TYPE,   '')
        self.set_attribute (CPU_THREADS,         1)
        self.set_attribute (CPU_THREAD_TYPE,    '')
        self.set_attribute (GPU_PROCESSES,       0)
        self.set_attribute (GPU_PROCESS_TYPE,   '')
        self.set_attribute (GPU_THREADS,         0)
        self.set_attribute (GPU_THREAD_TYPE,    '')
        self.set_attribute (LFS_PER_PROCESS,     0)

        self.set_attribute (TAG,              None)

        self.set_attribute (RESTARTABLE,     False)
        self.set_attribute (METADATA,         None)
        self.set_attribute (CLEANUP,         False)
        self.set_attribute (PILOT,              '')

        self._attributes_register_deprecated(CORES, CPU_PROCESSES)
        self._attributes_register_deprecated(MPI,   CPU_PROCESS_TYPE)

        # apply initialization dict
        if from_dict:
            self.from_dict(from_dict)


    # --------------------------------------------------------------------------
    #
    def __deepcopy__ (self, memo):

        other = ComputeUnitDescription ()

        for key in self.list_attributes ():
            other.set_attribute(key, self.get_attribute (key))

        return other


    # --------------------------------------------------------------------------
    #
    def __str__(self):
        """Returns a string representation of the object.
        """
        return str(self.as_dict())


    # --------------------------------------------------------------------------
    #
    def verify(self):
        '''
        Verify that the description is syntactically and semantically correct.
        This method encapsulates checks beyond the SAGA attribute level checks.
        '''

      # # replace 'None' values for strng types with '', for int types with '0'. 
      # if self.get(KERNEL          ) is None: self[KERNEL          ] = ''
      # if self.get(NAME            ) is None: self[NAME            ] = ''
      # if self.get(EXECUTABLE      ) is None: self[EXECUTABLE      ] = ''
      # if self.get(ARGUMENTS       ) is None: self[ARGUMENTS       ] = ''
      # if self.get(ENVIRONMENT     ) is None: self[ENVIRONMENT     ] = ''
      # if self.get(PRE_EXEC        ) is None: self[PRE_EXEC        ] = ''
      # if self.get(POST_EXEC       ) is None: self[POST_EXEC       ] = ''
      # if self.get(PILOT           ) is None: self[PILOT           ] = ''
      # if self.get(STDOUT          ) is None: self[STDOUT          ] = ''
      # if self.get(STDERR          ) is None: self[STDERR          ] = ''
      # if self.get(CPU_PROCESS_TYPE) is None: self[CPU_PROCESS_TYPE] = ''
      # if self.get(CPU_THREAD_TYPE ) is None: self[CPU_THREAD_TYPE ] = ''
      # if self.get(GPU_PROCESS_TYPE) is None: self[GPU_PROCESS_TYPE] = ''
      # if self.get(GPU_THREAD_TYPE ) is None: self[GPU_THREAD_TYPE ] = ''
      #
      # if self.get(CPU_PROCESSES   ) is None: self[CPU_PROCESSES   ] = 0
      # if self.get(CPU_THREADS     ) is None: self[CPU_THREADS     ] = 0
      # if self.get(GPU_PROCESSES   ) is None: self[GPU_PROCESSES   ] = 0
      # if self.get(GPU_THREADS     ) is None: self[GPU_THREADS     ] = 0

        if  not self.get('executable') and \
            not self.get('kernel')     :
            raise ValueError("CU description needs 'executable' or 'kernel'")



# ------------------------------------------------------------------------------
<|MERGE_RESOLUTION|>--- conflicted
+++ resolved
@@ -2,10 +2,7 @@
 __copyright__ = "Copyright 2013-2014, http://radical.rutgers.edu"
 __license__   = "MIT"
 
-<<<<<<< HEAD
-=======
-
->>>>>>> ee91e4bd
+
 import radical.saga.attributes as attributes
 
 
