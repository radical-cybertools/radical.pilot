--- conflicted
+++ resolved
@@ -290,11 +290,7 @@
                'js_hop'           : str(self._pilot_jshop),
                'description'      : self.description,  # this is a deep copy
                'resource_details' : self.resource_details,
-<<<<<<< HEAD
                'nodelist'         : None
-=======
-               'nodelist'         : self.nodelist,
->>>>>>> 42e705ba
               }
 
         if self.nodelist:
@@ -340,11 +336,7 @@
 
             resource_details = self.resource_details
             if not resource_details:
-<<<<<<< HEAD
-                return
-=======
                 return None
->>>>>>> 42e705ba
 
             nodes = [NodeResources(node) for node
                                          in  resource_details.get('node_list')]
