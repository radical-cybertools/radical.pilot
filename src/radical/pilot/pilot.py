# pylint: disable=protected-access

__copyright__ = "Copyright 2013-2016, http://radical.rutgers.edu"
__license__   = "MIT"

import copy
import time

import radical.utils as ru
from . import states    as rps
from . import constants as rpc

from .staging_directives import complete_url


# ------------------------------------------------------------------------------
#
class Pilot(object):
    """
    A Pilot represent a resource overlay on a local or remote resource.

    .. note:: A Pilot cannot be created directly. The factory method
              :meth:`radical.pilot.PilotManager.submit_pilots` has to be
              used instead.

    **Example**::

          pm = radical.pilot.PilotManager(session=s)
          pd = radical.pilot.PilotDescription()

          pd.resource = "local.localhost"
          pd.cores    = 2
          pd.runtime  = 5 # minutes

          pilot = pm.submit_pilots(pd)
    """

    # --------------------------------------------------------------------------
    # In terms of implementation, a Pilot is not much more than a dict whose
    # content are dynamically updated to reflect the state progression through
    # the PMGR components.  As a Pilot is always created via a PMGR, it is
    # considered to *belong* to that PMGR, and all activities are actually
    # implemented by that PMGR.
    #
    # Note that this implies that we could create Pilots before submitting them
    # to a PMGR, w/o any problems. (FIXME?)
    # --------------------------------------------------------------------------


    # --------------------------------------------------------------------------
    #
    def __init__(self, pmgr, descr):

        # sanity checks on description
        if not descr.runtime:
            raise ValueError('pilot runtime must be defined')

        if descr.runtime <= 0:
            raise ValueError('pilot runtime must be positive')

        if not descr.resource:
            raise ValueError('pilot target resource must be defined')


        # initialize state
        self._descr      = descr.as_dict()
        self._pmgr       = pmgr
        self._session    = self._pmgr.session
        self._prof       = self._session._prof
        self._uid        = self._descr.get('uid')
        self._state      = rps.NEW
        self._log        = pmgr._log
        self._pilot_dict = dict()
        self._callbacks  = dict()
        self._cache      = dict()    # cache of SAGA dir handles
        self._cb_lock    = ru.RLock()

        # pilot failures can trigger app termination
        self._exit_on_error = self._descr.get('exit_on_error')

        # ensure uid is unique
        if self._uid:
            if not self._pmgr.check_uid(self._uid):
                raise ValueError('uid %s is not unique' % self._uid)
        else:
            self._uid = ru.generate_id('pilot.%(item_counter)04d', ru.ID_CUSTOM,
                                       ns=self._session.uid)

        for m in rpc.PMGR_METRICS:
            self._callbacks[m] = dict()

        # we always invoke the default state cb
        self._callbacks[rpc.PILOT_STATE][self._default_state_cb.__name__] = {
                'cb'      : self._default_state_cb,
                'cb_data' : None}

        # `as_dict()` needs `pilot_dict` and other attributes.  Those should all
        # be available at this point (apart from the sandboxes), so we now
        # query for those sandboxes.
        self._pilot_jsurl      = ru.Url()
        self._pilot_jshop      = ru.Url()
        self._resource_sandbox = ru.Url()
        self._session_sandbox  = ru.Url()
        self._pilot_sandbox    = ru.Url()
        self._client_sandbox   = ru.Url()
        self._endpoint         = ru.Url()

        pilot = self.as_dict()

        self._pilot_jsurl, self._pilot_jshop \
                               = self._session._get_jsurl           (pilot)
        self._resource_sandbox = self._session._get_resource_sandbox(pilot)
        self._session_sandbox  = self._session._get_session_sandbox (pilot)
        self._pilot_sandbox    = self._session._get_pilot_sandbox   (pilot)
        self._client_sandbox   = self._session._get_client_sandbox()
        self._endpoint         = self._session._get_pilot_fs_endpoint(pilot)

        # contexts for staging url expansion
        # NOTE: no task sandboxes defined!
        self._rem_ctx = {'pwd'     : self._pilot_sandbox,
                         'client'  : self._client_sandbox,
                         'pilot'   : self._pilot_sandbox,
                         'resource': self._resource_sandbox,
                         'endpoint': self._endpoint,
                         }

        self._loc_ctx = {'pwd'     : self._client_sandbox,
                         'client'  : self._client_sandbox,
                         'pilot'   : self._pilot_sandbox,
                         'resource': self._resource_sandbox}


        # we need to expand plaaceholders in the sandboxes
        # FIXME: this code is a duplication from the pilot launcher code
        expand = dict()
        for k,v in pilot['description'].items():
            if v is None:
                v = ''
            expand['pd.%s' % k] = v
            if isinstance(v, str):
                expand['pd.%s' % k.upper()] = v.upper()
                expand['pd.%s' % k.lower()] = v.lower()
            else:
                expand['pd.%s' % k.upper()] = v
                expand['pd.%s' % k.lower()] = v

        self._resource_sandbox.path  = self._resource_sandbox.path % expand
        self._session_sandbox .path  = self._session_sandbox .path % expand
        self._pilot_sandbox   .path  = self._pilot_sandbox   .path % expand


    # --------------------------------------------------------------------------
    #
    def __repr__(self):

        return '<%s object, uid %s>' % (self.__class__.__qualname__, self._uid)


    # --------------------------------------------------------------------------
    #
    def __str__(self):

        return str([self.uid, self.resource, self.state])


    # --------------------------------------------------------------------------
    #
    def _default_state_cb(self, pilot, state=None):


        uid   = self.uid
        state = self.state

        self._log.info("[Callback]: pilot %s state: %s.", uid, state)

        if state == rps.FAILED and self._exit_on_error:
            self._log.error("[Callback]: pilot '%s' failed (exit)", uid)

            # There are different ways to tell main...
            ru.cancel_main_thread('int')
          # raise RuntimeError('pilot %s failed - fatal!' % self.uid)
          # os.kill(os.getpid())
          # sys.exit()


    # --------------------------------------------------------------------------
    #
    def _update(self, pilot_dict):
        '''
        This will update the facade object after state changes etc, and is
        invoked by whatever component receiving that updated information.

        Return True if state changed, False otherwise
        '''

        self._log.debug('update %s', pilot_dict['uid'])

        if pilot_dict['uid'] != self.uid:
            self._log.error('invalid uid: %s / %s', pilot_dict['uid'], self.uid)

        assert pilot_dict['uid'] == self.uid, 'update called on wrong instance'

        # NOTE: this method relies on state updates to arrive in order and
        #       without gaps.
        current = self.state
        target  = pilot_dict['state']

        if target not in [rps.FAILED, rps.CANCELED]:

            # ensure valid state transition
            state_diff = rps._pilot_state_value(target) - \
                         rps._pilot_state_value(current)
            if state_diff != 1:
                raise RuntimeError('%s: invalid state transition %s -> %s',
                                   self.uid, current, target)

        self._state = target

        # keep all information around
        self._pilot_dict = copy.deepcopy(pilot_dict)

        # invoke pilot specific callbacks
        # FIXME: this iteration needs to be thread-locked!
        for _,cb_val in self._callbacks[rpc.PILOT_STATE].items():

            cb      = cb_val['cb']
            cb_data = cb_val['cb_data']

            self._log.debug('call %s', cb)

            self._log.debug('%s calls cb %s', self.uid, cb)

            if cb_data: cb([self], cb_data)
            else      : cb([self])

        # ask pmgr to invoke any global callbacks
        self._pmgr._call_pilot_callbacks(self)


    # --------------------------------------------------------------------------
    #
    def as_dict(self):
        '''
        Returns a Python dictionary representation of the object.
        '''

        ret = {'session':          self.session.uid,
               'pmgr':             self.pmgr.uid,
               'uid':              self.uid,
               'type':             'pilot',
               'state':            self.state,
               'log':              self.log,
               'stdout':           self.stdout,
               'stderr':           self.stderr,
               'resource':         self.resource,
               'resource_sandbox': str(self._resource_sandbox),
               'session_sandbox':  str(self._session_sandbox),
               'pilot_sandbox':    str(self._pilot_sandbox),
               'client_sandbox':   str(self._client_sandbox),
               'js_url':           str(self._pilot_jsurl),
               'js_hop':           str(self._pilot_jshop),
               'description':      self.description,  # this is a deep copy
               'resource_details': self.resource_details
              }

        return ret


    # --------------------------------------------------------------------------
    #
    @property
    def session(self):
        '''
        Returns the pilot's session.

        **Returns:**
            * A :class:`Session`.
        '''

        return self._session


    # --------------------------------------------------------------------------
    #
    @property
    def pmgr(self):
        '''
        Returns the pilot's manager.

        **Returns:**
            * A :class:`PilotManager`.
        '''

        return self._pmgr


    # -------------------------------------------------------------------------
    #
    @property
    def resource_details(self):
        '''
        Returns agent level resource information
        '''

        return self._pilot_dict.get('resource_details')


    # --------------------------------------------------------------------------
    #
    @property
    def uid(self):
        '''
        Returns the pilot's unique identifier.

        The uid identifies the pilot within a :class:`PilotManager`.

        **Returns:**
            * A unique identifier (string).
        '''

        return self._uid


    # --------------------------------------------------------------------------
    #
    @property
    def state(self):
        '''
        Returns the current :py:mod:`state <radical.pilot.states>` of the pilot.

        **Returns:**
            * state (string enum)
        '''

        return self._state


    # --------------------------------------------------------------------------
    #
    @property
    def log(self):
        '''
        Returns a list of human readable [timestamp, string] tuples describing
        various events during the pilot's lifetime.  Those strings are not
        normative, only informative!

        **Returns:**
            * log (list of [timestamp, string] tuples)
        '''

        return self._pilot_dict.get('log')


    # --------------------------------------------------------------------------
    #
    @property
    def stdout(self):
        '''
        Returns a snapshot of the pilot's STDOUT stream.

        If this property is queried before the pilot has reached
        'DONE' or 'FAILED' state it will return None.

        .. warning: This can be inefficient.  Output may be incomplete and/or
           filtered.

        **Returns:**
            * stdout (string)
        '''

        return self._pilot_dict.get('stdout')


    # --------------------------------------------------------------------------
    #
    @property
    def stderr(self):
        '''
        Returns a snapshot of the pilot's STDERR stream.

        If this property is queried before the pilot has reached
        'DONE' or 'FAILED' state it will return None.

        .. warning: This can be inefficient.  Output may be incomplete and/or
           filtered.

        **Returns:**
            * stderr (string)
        '''

        return self._pilot_dict.get('stderr')


    # --------------------------------------------------------------------------
    #
    @property
    def resource(self):
        '''
        Returns the resource tag of this pilot.

        **Returns:**
            * A resource tag (string)
        '''

        return self._descr.get('resource')


    # --------------------------------------------------------------------------
    #
    @property
    def pilot_sandbox(self):
        '''
        Returns the full sandbox URL of this pilot, if that is already
        known, or 'None' otherwise.

        **Returns:**
            * A string
        '''

        # NOTE: The pilot has a sandbox property, containing the full sandbox
        #       path, which is used by the pmgr to stage data back and forth.
        #       However, the full path as visible from the pmgr side might not
        #       be what the agent is seeing, specifically in the case of
        #       non-shared filesystems (OSG).  The agent thus uses
        #       `$PWD` as sandbox, with the assumption that this will
        #       get mapped to whatever is here returned as sandbox URL.
        #
        #       There is thus implicit knowledge shared between the RP client
        #       and the RP agent that `$PWD` *is* the sandbox!  The same
        #       implicitly also holds for the staging area, which is relative
        #       to the pilot sandbox.
        if self._pilot_sandbox:
            return str(self._pilot_sandbox)


    @property
    def resource_sandbox(self):
        return self._resource_sandbox


    @property
    def session_sandbox(self):
        return self._session_sandbox

    @property
    def client_sandbox(self):
        return self._client_sandbox


    # --------------------------------------------------------------------------
    #
    @property
    def description(self):
        '''
        Returns the description the pilot was started with, as a dictionary.

        **Returns:**
            * description (dict)
        '''

        return copy.deepcopy(self._descr)


    # --------------------------------------------------------------------------
    #
    def register_callback(self, cb, metric=rpc.PILOT_STATE, cb_data=None):
        '''
        Registers a callback function that is triggered every time the
        pilot's state changes.

        All callback functions need to have the same signature::

            def cb(obj, state)

        where ``object`` is a handle to the object that triggered the callback
        and ``state`` is the new state of that object.  If 'cb_data' is given,
        then the 'cb' signature changes to

            def cb(obj, state, cb_data)

        and 'cb_data' are passed along.

        '''

        if metric not in rpc.PMGR_METRICS :
            raise ValueError ("invalid pmgr metric '%s'" % metric)

        with self._cb_lock:
            cb_name = cb.__name__
            self._callbacks[metric][cb_name] = {'cb'      : cb,
                                                'cb_data' : cb_data}


    # --------------------------------------------------------------------------
    #
    def unregister_callback(self, cb, metric=rpc.PILOT_STATE):

        if metric and metric not in rpc.PMGR_METRICS :
            raise ValueError ("invalid pmgr metric '%s'" % metric)

        if   not metric                  : metrics = rpc.PMGR_METRICS
        elif not isinstance(metric, list): metrics = [metric]
        else                             : metrics = metric

        with self._cb_lock:

            for metric in metrics:

                if cb: to_delete = [cb.__name__]
                else : to_delete = list(self._callbacks[metric].keys())

                for cb_name in to_delete:

                    if cb_name not in self._callbacks[metric]:
                        raise ValueError("unknown callback '%s'" % cb_name)

                    del self._callbacks[metric][cb_name]


    # --------------------------------------------------------------------------
    #
    def wait(self, state=None, timeout=None):
        '''
        Returns when the pilot reaches a specific state or
        when an optional timeout is reached.

        **Arguments:**

            * **state** [`list of strings`]
              The :py:mod:`state(s) <radical.pilot.states>` that pilot has to reach in
              order for the call to return.

              By default `wait` waits for the pilot to reach a **final**
              state, which can be one of the following:

              * :data:`radical.pilot.states.DONE`
              * :data:`radical.pilot.states.FAILED`
              * :data:`radical.pilot.states.CANCELED`

            * **timeout** [`float`]
              Optional timeout in seconds before the call returns regardless
              whether the pilot has reached the desired state or not.  The
              default value **None** never times out.  '''

        if   not state                  : states = rps.FINAL
        elif not isinstance(state, list): states = [state]
        else                            : states = state


        if self.state in rps.FINAL:
            # we will never see another state progression.  Raise an error
            # (unless we waited for this)
            if self.state in states:
                return

            # FIXME: do we want a raise here, really?  This introduces a race,
            #        really, on application level
            # raise RuntimeError("can't wait on a pilot in final state")
            return self.state

        start_wait = time.time()
        while self.state not in states:

            time.sleep(0.1)
            if timeout and (timeout <= (time.time() - start_wait)):
                break

            if self._pmgr._terminate.is_set():
                break

        return self.state


    # --------------------------------------------------------------------------
    #
    def cancel(self):
        '''
        Cancel the pilot.
        '''

        # clean connection cache
        try:
            for key in self._cache:
                self._cache[key].close()
            self._cache = dict()

        except:
            pass

        self._pmgr.cancel_pilots(self.uid)


    # --------------------------------------------------------------------------
    #
    def prepare_env(self, env_name, env_spec):
        '''
        request the preparation of a task or worker environment on the target
        resource.  This call will block until the env is created.

        env_name: name of the environment to prepare (str)
        env_spec: specification of the environment to prepare (dict), like:

            {'type'   : 'venv',
             'version': '3.6',
             'setup'  : ['radical.pilot==1.0', 'pandas']},

            {'type'   : 'conda',
             'version': '3.8',
             'setup'  : ['numpy']}

            {'type'   : 'conda',
             'version': '3.8',
             'path'   : '/path/to/ve',
             'setup'  : ['numpy']}

        pre_exec: command to be executed when creating the env

        where the `type` specifies the environment type, `version` specifies the
        Python version to deploy, and `setup` specifies how the environment is
        to be prepared.  If `path` is specified the env will be created at that
        path.  If a VE exists at that path, it will be used as is (an update is
        not performed but might get implemented later if a use case calls for
        it).

<<<<<<< HEAD
        At this point, the implementation only accepts `virtualenv` type
        requests, where `version` specifies the Python version to use, and
        `setup` is expected to be a list of module specifiers which need to be
        installed into the environment.  Note that the subminor parts of the
        version specifier are ignored.
=======
        Note: the `version` specifier is only interpreted up to minor version,
        sibminor and less are ignored.
>>>>>>> 84fcd1d2
        '''

        self.rpc('prepare_env', {'env_name': env_name,
                                 'env_spec': env_spec})


    # --------------------------------------------------------------------------
    #
    def rpc(self, rpc, args):
        '''
        Send a pilot command, wait for the response, and return the result.
        This is basically an RPC into the pilot.
        '''

        reply = self._session._dbs.pilot_rpc(self.uid, rpc, args)

        return reply


    # --------------------------------------------------------------------------
    #
    def stage_in(self, sds):
        '''
        Stages the content of the :py:mod:`~radical.pilot.staging_directives` into the
        pilot's staging area.
        '''

        sds = ru.as_list(sds)

        for sd in sds:
            sd['prof_id'] = self.uid
            sd['source'] = str(complete_url(sd['source'], self._loc_ctx, self._log))
            sd['target'] = str(complete_url(sd['target'], self._rem_ctx, self._log))

        # ask the pmgr to send the staging requests to the stager
        self._pmgr._pilot_staging_input(sds)

    # --------------------------------------------------------------------------
    #
    def stage_out(self, sds=None):
        '''
        Fetch files (default:`staging_output.tgz`) from the pilot sandbox.

        See :py:mod:`radical.pilot.staging_directives`.
        '''

        sds = ru.as_list(sds)

        if not sds:
            sds = [{'source': 'pilot:///staging_output.tgz',
                    'target': 'client:///staging_output.tgz',
                    'action': rpc.TRANSFER}]

        for sd in sds:
            sd['prof_id'] = self.uid

        for sd in sds:
            sd['source'] = str(complete_url(sd['source'], self._rem_ctx, self._log))
            sd['target'] = str(complete_url(sd['target'], self._loc_ctx, self._log))

        # ask the pmgr to send the staging reuests to the stager
        self._pmgr._pilot_staging_output(sds)


# ------------------------------------------------------------------------------<|MERGE_RESOLUTION|>--- conflicted
+++ resolved
@@ -600,38 +600,30 @@
         env_name: name of the environment to prepare (str)
         env_spec: specification of the environment to prepare (dict), like:
 
-            {'type'   : 'venv',
-             'version': '3.6',
-             'setup'  : ['radical.pilot==1.0', 'pandas']},
-
-            {'type'   : 'conda',
-             'version': '3.8',
-             'setup'  : ['numpy']}
+            {'type'    : 'venv',
+             'version' : '3.6',
+             'pre_exec': ['module load python'],
+             'setup'   : ['radical.pilot==1.0', 'pandas']},
+
+            {'type'    : 'conda',
+             'version' : '3.8',
+             'setup'   : ['numpy']}
 
             {'type'   : 'conda',
              'version': '3.8',
              'path'   : '/path/to/ve',
              'setup'  : ['numpy']}
 
-        pre_exec: command to be executed when creating the env
 
         where the `type` specifies the environment type, `version` specifies the
         Python version to deploy, and `setup` specifies how the environment is
         to be prepared.  If `path` is specified the env will be created at that
         path.  If a VE exists at that path, it will be used as is (an update is
-        not performed but might get implemented later if a use case calls for
-        it).
-
-<<<<<<< HEAD
-        At this point, the implementation only accepts `virtualenv` type
-        requests, where `version` specifies the Python version to use, and
-        `setup` is expected to be a list of module specifiers which need to be
-        installed into the environment.  Note that the subminor parts of the
-        version specifier are ignored.
-=======
+        not performed). `pre_exec` commands are be executed before env creation
+        and setup are attempted.
+
         Note: the `version` specifier is only interpreted up to minor version,
         sibminor and less are ignored.
->>>>>>> 84fcd1d2
         '''
 
         self.rpc('prepare_env', {'env_name': env_name,
