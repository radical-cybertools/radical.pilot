--- conflicted
+++ resolved
@@ -333,7 +333,6 @@
     # -------------------------------------------------------------------------
     #
     @property
-<<<<<<< HEAD
     def nodelist(self):
         '''NodeList, describing the nodes the pilot can place tasks on'''
 
@@ -349,14 +348,16 @@
             self._nodelist.verify()
 
         return self._nodelist
-=======
+
+
+    # --------------------------------------------------------------------------
+    #
     def rest_url(self):
         '''
         Returns the agent's rest URL (only in `ACTIVE` state or later)
         '''
 
         return self._pilot_dict.get('rest_url')
->>>>>>> f508e64d
 
 
     # --------------------------------------------------------------------------
