--- conflicted
+++ resolved
@@ -99,29 +99,21 @@
         # query for those sandboxes.
         self._pilot_jsurl      = ru.Url()
         self._pilot_jshop      = ru.Url()
-        self._endpoint_fs = ru.Url()
+        self._endpoint_fs      = ru.Url()
         self._resource_sandbox = ru.Url()
         self._session_sandbox  = ru.Url()
         self._pilot_sandbox    = ru.Url()
         self._client_sandbox   = ru.Url()
-<<<<<<< HEAD
-=======
-        self._endpoint         = ru.Url()
->>>>>>> f888d210
 
         pilot = self.as_dict()
 
         self._pilot_jsurl, self._pilot_jshop \
                                = self._session._get_jsurl           (pilot)
-        self._endpoint_fs      = self._session._get_endpoint_fs(pilot)
+        self._endpoint_fs      = self._session._get_endpoint_fs     (pilot)
         self._resource_sandbox = self._session._get_resource_sandbox(pilot)
         self._session_sandbox  = self._session._get_session_sandbox (pilot)
         self._pilot_sandbox    = self._session._get_pilot_sandbox   (pilot)
         self._client_sandbox   = self._session._get_client_sandbox()
-<<<<<<< HEAD
-=======
-        self._endpoint         = self._session._get_pilot_fs_endpoint(pilot)
->>>>>>> f888d210
 
         # contexts for staging url expansion
         # NOTE: no task sandboxes defined!
@@ -129,13 +121,8 @@
                          'client'  : self._client_sandbox,
                          'pilot'   : self._pilot_sandbox,
                          'resource': self._resource_sandbox,
-<<<<<<< HEAD
                          'session' : self._session_sandbox,
-                         'endpoint': self._endpoint_fs,
-=======
-                         'endpoint': self._endpoint,
->>>>>>> f888d210
-                         }
+                         'endpoint': self._endpoint_fs}
 
         self._loc_ctx = {'pwd'     : self._client_sandbox,
                          'client'  : self._client_sandbox,
