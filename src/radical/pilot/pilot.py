--- conflicted
+++ resolved
@@ -6,11 +6,8 @@
 import copy
 import time
 import queue
-<<<<<<< HEAD
-=======
 
 import threading     as mt
->>>>>>> ef06deb3
 
 import radical.utils as ru
 
@@ -163,20 +160,6 @@
         self._pilot_sandbox   .path  = self._pilot_sandbox   .path % expand
 
         # hook into the control pubsub for rpc handling
-<<<<<<< HEAD
-        self._rpc_queue = queue.Queue()
-        self._ctrl_addr_sub   = self._session._reg['bridges.control_pubsub.addr_sub']
-        self._ctrl_addr_pub   = self._session._reg['bridges.control_pubsub.addr_pub']
-
-        ru.zmq.Subscriber(rpc.CONTROL_PUBSUB, url=self._ctrl_addr_sub,
-                          log=self._log, prof=self._prof,
-                          cb=self._control_cb, topic=rpc.CONTROL_PUBSUB)
-
-        self._ctrl_pub = ru.zmq.Publisher(rpc.CONTROL_PUBSUB, url=self._ctrl_addr_pub,
-                                          log=self._log, prof=self._prof)
-
-        ru.zmq.test_pubsub(rpc.CONTROL_PUBSUB, self._ctrl_addr_pub, self._ctrl_addr_sub)
-=======
         self._rpc_reqs = dict()
         ctrl_addr_sub  = self._session._reg['bridges.control_pubsub.addr_sub']
         ctrl_addr_pub  = self._session._reg['bridges.control_pubsub.addr_pub']
@@ -187,7 +170,6 @@
         ru.zmq.Subscriber(rpc.CONTROL_PUBSUB, url=ctrl_addr_sub,
                           log=self._log, prof=self._prof, cb=self._control_cb,
                           topic=rpc.CONTROL_PUBSUB)
->>>>>>> ef06deb3
 
 
     # --------------------------------------------------------------------------
@@ -722,12 +704,7 @@
 
         """
 
-<<<<<<< HEAD
-        self.rpc('prepare_env', {'env_name': env_name,
-                                 'env_spec': env_spec})
-=======
         self.rpc('prepare_env', env_name=env_name, env_spec=env_spec)
->>>>>>> ef06deb3
 
 
     # --------------------------------------------------------------------------
@@ -758,22 +735,6 @@
 
     # --------------------------------------------------------------------------
     #
-<<<<<<< HEAD
-    def _control_cb(self, topic, msg):
-
-        cmd = msg['cmd']
-        arg = msg['arg']
-
-        if cmd == 'rpc_res':
-
-            self._log.debug('rpc res: %s', arg)
-            self._rpc_queue.put(arg)
-
-
-    # --------------------------------------------------------------------------
-    #
-    def rpc(self, cmd, args=None):
-=======
     def _control_cb(self, topic, msg_data):
 
         # we only listen for RPCResponse messages
@@ -796,7 +757,6 @@
     # --------------------------------------------------------------------------
     #
     def rpc(self, cmd, *args, **kwargs):
->>>>>>> ef06deb3
         '''Remote procedure call.
 
         Send am RPC command and arguments to the pilot and wait for the
@@ -804,28 +764,6 @@
         thread safe to have multiple concurrent RPC calls.
         '''
 
-<<<<<<< HEAD
-        if not args:
-            args = dict()
-
-        rpc_id  = ru.generate_id('rpc')
-        rpc_req = {'uid' : rpc_id,
-                   'rpc' : cmd,
-                   'tgt' : self._uid,
-                   'arg' : args}
-
-
-        self._ctrl_pub.put(rpc.CONTROL_PUBSUB, {'cmd': 'rpc_req',
-                                                'arg':  rpc_req,
-                                                'fwd': True})
-        rpc_res = self._rpc_queue.get()
-        self._log.debug('rpc result: %s', rpc_res['ret'])
-
-        if rpc_res['ret']:
-            raise RuntimeError('rpc failed: %s' % rpc_res['err'])
-
-        return rpc_res['ret']
-=======
         # RPC's can only be handled in `PMGR_ACTIVE` state
         # FIXME: RPCs will hang vorever if the pilot dies after sending the msg
         self.wait(rps.PMGR_ACTIVE)
@@ -855,7 +793,6 @@
                 raise RuntimeError('rpc failed: %s' % rpc_res.exc)
 
             return rpc_res.val
->>>>>>> ef06deb3
 
 
     # --------------------------------------------------------------------------
