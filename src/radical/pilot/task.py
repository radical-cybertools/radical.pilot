
__copyright__ = "Copyright 2013-2016, http://radical.rutgers.edu"
__license__   = "MIT"


import copy
import time

import radical.utils as ru

from . import states    as rps
from . import constants as rpc

from .staging_directives import expand_description
from .task_description   import TaskDescription
from .resource_config    import Slot


_uids = list()


# ------------------------------------------------------------------------------
#
def _check_uid(uid):
    # ensure that uid is not yet known

    if uid in _uids:
        return False
    else:
        _uids.append(uid)
        return True


# ------------------------------------------------------------------------------
#
class Task(object):
    """Represent a 'task' that is executed on a Pilot.

    Tasks allow to control and query the state of this task.

    Note:
        A task cannot be created directly. The factory method
        :func:`rp.TaskManager.submit_tasks` has to be used instead.

    Example::

        tmgr = rp.TaskManager(session=s)

        ud = rp.TaskDescription()
        ud.executable = "/bin/date"

        task = tmgr.submit_tasks(ud)

    """
    # --------------------------------------------------------------------------
    # In terms of implementation, a Task is not much more than a dict whose
    # content are dynamically updated to reflect the state progression through
    # the TMGR components.  As a Task is always created via a TMGR, it is
    # considered to *belong* to that TMGR, and all activities are actually
    # implemented by that TMGR.
    #
    # Note that this implies that we could create CUs before submitting them
    # to a TMGR, w/o any problems. (FIXME?)
    # --------------------------------------------------------------------------


    # --------------------------------------------------------------------------
    #
    def __init__(self, tmgr, descr, origin):

        # ensure that the description is viable
        descr.verify()

        # 'static' members
        self._tmgr   = tmgr
        self._descr  = descr.as_dict()
        self._origin = origin

        # initialize state
        self._session          = self._tmgr.session
        self._uid              = self._descr.get('uid')
        self._state            = rps.NEW
        self._log              = tmgr._log
        self._exit_code        = None
        self._stdout           = None
        self._stderr           = None
        self._return_value     = None
        self._exception        = None
        self._exception_detail = None
        self._pilot            = descr.get('pilot')
        self._endpoint_fs      = None
        self._resource_sandbox = None
        self._session_sandbox  = None
        self._pilot_sandbox    = None
        self._task_sandbox     = None
        self._client_sandbox   = None
        self._callbacks        = dict()
        self._slots            = None
        self._partition        = None

        # ensure uid is unique
        if self._uid:
            if not _check_uid(self._uid):
                raise ValueError('uid %s is not unique' % self._uid)
        else:
            self._uid = ru.generate_id('task.%(item_counter)06d', ru.ID_CUSTOM,
                                       ns=self._session.uid)

        for m in rpc.TMGR_METRICS:
            self._callbacks[m] = dict()

        # we always invke the default state cb
        self._callbacks[rpc.TASK_STATE][self._default_state_cb.__name__] = {
                'cb'      : self._default_state_cb,
                'cb_data' : None}

        # If staging directives exist, expand them to the full dict version.  Do
        # not, however, expand any URLs as of yet, as we likely don't have
        # sufficient information about pilot sandboxes etc.
        expand_description(self._descr)

        self._tmgr.advance(self.as_dict(), rps.NEW, publish=False, push=False)


    # --------------------------------------------------------------------------
    #
    def __repr__(self):

        return '<%s object, uid %s>' % (self.__class__.__qualname__, self._uid)


    # --------------------------------------------------------------------------
    #
    def __str__(self):

        return str([self.uid, self.pilot, self.state])


    # --------------------------------------------------------------------------
    #
    def _default_state_cb(self, task, state=None):

        self._log.info("[Callback]: task %s state: %s.", self.uid, self.state)


    # --------------------------------------------------------------------------
    #
    def _update(self, task_dict, reconnect=False):
        """State change updater.

        This will update the facade object after state changes etc, and is
        invoked by whatever component receiving that updated information.
        """

        assert task_dict['uid'] == self.uid, 'update called on wrong instance'

        # this method relies on state updates to arrive in order
        current = self.state
        target  = task_dict['state']

        if not reconnect:
            if target not in [rps.FAILED, rps.CANCELED]:
                s_tgt = rps._task_state_value(target)
                s_cur = rps._task_state_value(current)
                if s_tgt - s_cur != 1:
                    self._log.error('%s: invalid state transition %s -> %s',
                                    self.uid, current, target)
                    raise RuntimeError('invalid state transition %s: %s -> %s'
                            % (self.uid, current, target))

        # we update all fields
        # FIXME: well, not all really :/
        # FIXME: setattr is ugly...  we should maintain all state in a dict.
        for key in ['state', 'stdout', 'stderr', 'exit_code', 'return_value',
                    'endpoint_fs', 'resource_sandbox', 'session_sandbox',
                    'pilot', 'pilot_sandbox', 'task_sandbox', 'client_sandbox',
                    'exception', 'exception_detail', 'slots', 'partition']:

            val = task_dict.get(key, None)
            if val is not None:
                setattr(self, "_%s" % key, val)

<<<<<<< HEAD
        metadata = task_dict.get('description', {}).get('metadata')
        if metadata:
            self._descr['metadata'] = metadata
=======
      # # RP's internal processes may update metadata
      # if 'description' not in task_dict:
      #     # this should not happen!
      #     import pprint
      #     self._log.debug('invalid task dict: %s', pprint.pformat(task_dict))

        if task_dict.get('description', {}).get('metadata'):
            self._descr['metadata'] = task_dict['description']['metadata']
>>>>>>> f20a4fc3

        # callbacks are not invoked here, but are bulked in the tmgr


    # --------------------------------------------------------------------------
    #
    def as_dict(self):
        """Returns a Python dictionary representation of the object."""

        ret = {
            'type':             'task',
            'tmgr':             self.tmgr.uid,
            'uid':              self.uid,
            'name':             self.name,
            'state':            self.state,
            'origin':           self.origin,
            'exit_code':        self.exit_code,
            'stdout':           self.stdout,
            'stderr':           self.stderr,
            'return_value':     self.return_value,
            'exception':        self.exception,
            'exception_detail': self.exception_detail,
            'pilot':            self.pilot,
            'endpoint_fs':      self.endpoint_fs,
            'resource_sandbox': self.resource_sandbox,
            'session_sandbox':  self.session_sandbox,
            'pilot_sandbox':    self.pilot_sandbox,
            'task_sandbox':     self.task_sandbox,
            'client_sandbox':   self.client_sandbox,
            'slots':            self.slots,
            'partition':        self.partition,
            'description':      self.description,   # this is a deep copy
        }

        return ret


    # --------------------------------------------------------------------------
    #
    @property
    def session(self):
        """radical.pilot.Session: The task's session."""
        return self._session


    # --------------------------------------------------------------------------
    #
    @property
    def tmgr(self):
        """radical.pilot.TaskManager: The task's manager."""
        return self._tmgr


    # --------------------------------------------------------------------------
    #
    @property
    def uid(self):
        """str: The task's unique identifier within a :class:`TaskManager`."""
        return self._uid


    # --------------------------------------------------------------------------
    #
    @property
    def name(self):
        """str: The task's application specified name."""
        return self._descr.get('name')


    # --------------------------------------------------------------------------
    #
    @property
    def mode(self):
        """str: The task mode."""
        return self._descr['mode']


    # --------------------------------------------------------------------------
    #
    @property
    def origin(self):
        """str: Indicates where the task was created."""
        return self._origin


    # --------------------------------------------------------------------------
    #
    @property
    def state(self):
        """str: The current state of the task."""
        return self._state


    # --------------------------------------------------------------------------
    #
    @property
    def exit_code(self):
        """int: The exit code of the task, if that is already known, or
        'None' otherwise.
        """
        return self._exit_code


    # --------------------------------------------------------------------------
    #
    @property
    def stdout(self):
        """str: A snapshot of the executable's STDOUT stream.

        If this property is queried before the task has reached
        'DONE' or 'FAILED' state it will return None.

        Warning:
            This can be inefficient.  Output may be incomplete and/or filtered.

        """
        return self._stdout


    # --------------------------------------------------------------------------
    #
    @property
    def stderr(self):
        """str: A snapshot of the executable's STDERR stream.

        If this property is queried before the task has reached
        'DONE' or 'FAILED' state it will return None.

        Warning:
            This can be inefficient.  Output may be incomplete and/or filtered.

        """
        return self._stderr


    # --------------------------------------------------------------------------
    #
    @property
    def return_value(self):
        """Any: The return value for tasks which represent function call (or
        None otherwise).

        If this property is queried before the task has reached
        'DONE' or 'FAILED' state it will always return None.
        """
        return self._return_value


    # --------------------------------------------------------------------------
    #
    @property
    def exception(self):
        """str: A string representation (`__repr__`) of the exception which
        caused the task's `FAILED` state if such one was raised while managing
        or executing the task.

        If this property is queried before the task has reached
        'DONE' or 'FAILED' state it will always return None.
        """
        return self._exception


    # --------------------------------------------------------------------------
    #
    @property
    def exception_detail(self):
        """str: Additional information about the exception which caused this
        task to enter FAILED state.

        If this property is queried before the task has reached
        'DONE' or 'FAILED' state it will always return None.
        """
        return self._exception_detail


    # --------------------------------------------------------------------------
    #
    @property
    def pilot(self):
        """str: The pilot ID of this task, if that is already known, or
        'None' otherwise.
        """
        return self._pilot


    # --------------------------------------------------------------------------
    #
    @property
    def sandbox(self):
        """str: An alias for :attr:`~radical.pilot.Task.task_sandbox`."""
        return self.task_sandbox


    @property
    def task_sandbox(self):
        """radical.utils.Url: The full sandbox URL of this task, if that is already
        known, or 'None' otherwise.
        """
        return self._task_sandbox


    @property
    def endpoint_fs(self):
        """radical.utils.Url: The URL which is internally used to access the
        target resource's root file system.
        """
        return self._endpoint_fs


    @property
    def resource_sandbox(self):
        """radical.utils.Url: The full URL of the path that RP considers the
        resource sandbox, i.e., the sandbox on the target resource's file system
        that is shared by all sessions which access that resource.
        """
        return self._resource_sandbox


    @property
    def session_sandbox(self):
        """radical.utils.Url: The full URL of the path that RP considers the
        session sandbox on the target resource's file system which is shared
        by all pilots which access that resource in the current session.
        """
        return self._session_sandbox


    @property
    def pilot_sandbox(self):
        """radical.utils.Url: The full URL of the path that RP considers the
        pilot sandbox on the target resource's file system which is shared
        by all tasks which are executed by that pilot.
        """
        return self._pilot_sandbox


    @property
    def client_sandbox(self):
        """radical.utils.Url: The full URL of the client sandbox, which is
        usually the same as the current working directory of the Python script
        in which the RP Session is instantiated.

        Note that the URL may not be usable to access
        that sandbox from another machine: RP in general knows nothing about
        available access endpoints on the local host.
        """
        return self._client_sandbox


    # --------------------------------------------------------------------------
    #
    @property
    def description(self):
        """dict: The description the task was started with, as a dictionary."""
        return copy.deepcopy(self._descr)


    # --------------------------------------------------------------------------
    #
    @property
    def slots(self):
        '''dict: The slots assigned for the task's execution'''
        if self._slots:
            if isinstance(self._slots[0], dict):
                for idx,slot in enumerate(self._slots):
                    self._slots[idx] = Slot(self._slots[idx])
        return self._slots


    # --------------------------------------------------------------------------
    #
    @property
    def partition(self):
        '''dict: The pilot partition assigned for the task's execution'''
        return self._partition


    # --------------------------------------------------------------------------
    #
    @property
    def metadata(self):
        """The metadata field of the task's description."""
        return copy.deepcopy(self._descr.get('metadata'))


    # --------------------------------------------------------------------------
    #
    def register_callback(self, cb, cb_data=None, metric=None):
        """Add a state-change callback.

        Registers a callback function that is triggered every time a
        task's state changes.

        All callback functions need to have the same signature::

            def cb(obj, state) -> None:
                ...

        where ``obj`` is a handle to the object that triggered the callback
        and ``state`` is the new state of that object.  If ``cb_data`` is given,
        then the ``cb`` signature changes to
        ::

            def cb(obj, state, cb_data) -> None:
                ...

        and ``cb_data`` are passed unchanged.
        """

        if not metric:
            metric = rpc.TASK_STATE

        self._tmgr.register_callback(cb, cb_data, metric=metric, uid=self._uid)


    # --------------------------------------------------------------------------
    #
    def wait(self, state=None, timeout=None):
        """Block for state change.

        Returns when the task reaches a specific state or
        when an optional timeout is reached.

        Arguments:
            state (str | list[str], optional): The state(s) that task has to reach
                in order for the call to return.

                By default `wait` waits for the task to reach a **final**
                state, which can be one of the following.

                * :data:`rp.states.DONE`
                * :data:`rp.states.FAILED`
                * :data:`rp.states.CANCELED`
            timeout (float, optional): Optional timeout in seconds before the
                call returns regardless whether the task has reached the desired
                state or not.  The default value **None** never times out.

        """

        if not state:
            states = rps.FINAL
        if not isinstance(state, list):
            states = [state]
        else:
            states = state


        if self.state in rps.FINAL:
            # we will never see another state progression.  Raise an error
            # (unless we waited for this)
            if self.state in states:
                return self.state

            # FIXME: do we want a raise here, really?  This introduces a race,
            #        really, on application level
            # raise RuntimeError("can't wait on a task in final state")
            return self.state

        start_wait = time.time()
        while self.state not in states:

            time.sleep(0.1)

            if timeout and (timeout <= (time.time() - start_wait)):
                break

            if self._tmgr._terminate.is_set():
                break

        return self.state


    # --------------------------------------------------------------------------
    #
    def cancel(self):
        """Cancel the task."""

        self._tmgr.cancel_tasks(self.uid)


# ------------------------------------------------------------------------------
#
class TaskDict(ru.TypedDict):
    """Dictionary encoded Task.

    rp.Task is an API level object and as that is not a useful internal
    representation of an task on the level of RP components and message
    channels.  Instead, a task is there represented as a dictionary.  To
    facilitate a minimum of documentation and type consistency, this class
    defines such task dictionaries as `TypedDict` objects.
    """

    _schema = {
            # where the task got created
            # CLIENT | AGENT
            'origin'      : str,

            # original task description used to create the task
            'description' : TaskDescription,

          # # what scope should be notified for task state changes
          # # CLIENT, AGENT, RAPTOR - can be empty
          # 'notification': [str],

          # # what exact resources were used to execute the task
          # # [[node_uid:core_id:gpu_id, ...]]
          # 'resources'   : [None],
    }

    _defaults = {
            'origin'      : None,
            'description' : None,
          # 'notification': [],
          # 'resources'   : [],
    }


# ------------------------------------------------------------------------------<|MERGE_RESOLUTION|>--- conflicted
+++ resolved
@@ -180,20 +180,12 @@
             if val is not None:
                 setattr(self, "_%s" % key, val)
 
-<<<<<<< HEAD
         metadata = task_dict.get('description', {}).get('metadata')
         if metadata:
             self._descr['metadata'] = metadata
-=======
-      # # RP's internal processes may update metadata
-      # if 'description' not in task_dict:
-      #     # this should not happen!
-      #     import pprint
-      #     self._log.debug('invalid task dict: %s', pprint.pformat(task_dict))
 
         if task_dict.get('description', {}).get('metadata'):
             self._descr['metadata'] = task_dict['description']['metadata']
->>>>>>> f20a4fc3
 
         # callbacks are not invoked here, but are bulked in the tmgr
 
