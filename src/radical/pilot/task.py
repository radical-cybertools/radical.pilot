--- conflicted
+++ resolved
@@ -553,21 +553,13 @@
 
 # ------------------------------------------------------------------------------
 #
-<<<<<<< HEAD
-class TaskDict(ru.Munch):
-=======
 class TaskDict(ru.TypedDict):
->>>>>>> 31e9d3f7
     '''
     rp.Task is an API level object and as that is not a useful internal
     representation of an task on the level of RP components and message
     channels.  Instead, a task is there represented as a dictionary.  To
     facilitate a minimum of documentation and type consistency, this class
-<<<<<<< HEAD
-    defines such task dictionaries as Munch objects.
-=======
     defines such task dictionaries as `TypedDict` objects.
->>>>>>> 31e9d3f7
     '''
 
     _schema = {
