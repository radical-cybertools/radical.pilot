
__copyright__ = "Copyright 2013-2016, http://radical.rutgers.edu"
__license__   = "MIT"


import copy
import time

import radical.utils as ru

from . import states    as rps
from . import constants as rpc

from .staging_directives import expand_description
from .task_description   import TaskDescription
from .resource_config    import Slot


_uids = list()


# ------------------------------------------------------------------------------
#
def _check_uid(uid):
    # ensure that uid is not yet known

    if uid in _uids:
        return False
    else:
        _uids.append(uid)
        return True


# ------------------------------------------------------------------------------
#
class Task(object):
    """Represent a 'task' that is executed on a Pilot.

    Tasks allow to control and query the state of this task.

    Note:
        A task cannot be created directly. The factory method
        :func:`rp.TaskManager.submit_tasks` has to be used instead.

    Example::

        tmgr = rp.TaskManager(session=s)

        ud = rp.TaskDescription()
        ud.executable = "/bin/date"

        task = tmgr.submit_tasks(ud)

    """
    # --------------------------------------------------------------------------
    # In terms of implementation, a Task is not much more than a dict whose
    # content are dynamically updated to reflect the state progression through
    # the TMGR components.  As a Task is always created via a TMGR, it is
    # considered to *belong* to that TMGR, and all activities are actually
    # implemented by that TMGR.
    #
    # Note that this implies that we could create CUs before submitting them
    # to a TMGR, w/o any problems. (FIXME?)
    # --------------------------------------------------------------------------


    # --------------------------------------------------------------------------
    #
    def __init__(self, tmgr, descr, origin):

        # ensure that the description is viable
        descr.verify()

        # 'static' members
        self._tmgr   = tmgr
        self._descr  = descr
        self._origin = origin

        # initialize state
        self._session          = self._tmgr.session
        self._uid              = self._descr.uid
        self._state            = rps.NEW
        self._log              = tmgr._log
        self._exit_code        = None
        self._stdout           = str()
        self._stderr           = str()
        self._return_value     = None
        self._exception        = None
        self._exception_detail = None
        self._pilot            = self._descr.pilot
        self._endpoint_fs      = None
        self._resource_sandbox = None
        self._session_sandbox  = None
        self._pilot_sandbox    = None
        self._task_sandbox     = None
        self._client_sandbox   = None
        self._callbacks        = dict()
        self._slots            = None
        self._partition        = None

        # ensure uid is unique
        if self._uid:
            if not _check_uid(self._uid):
                raise ValueError('uid %s is not unique' % self._uid)
        else:
            self._uid = ru.generate_id('task.%(item_counter)06d', ru.ID_CUSTOM,
                                       ns=self._session.uid)

        for m in rpc.TMGR_METRICS:
            self._callbacks[m] = dict()

        # we always invke the default state cb
        self._callbacks[rpc.TASK_STATE][self._default_state_cb.__name__] = {
                'cb'      : self._default_state_cb,
                'cb_data' : None}

        # If staging directives exist, expand them to the full dict version.  Do
        # not, however, expand any URLs as of yet, as we likely don't have
        # sufficient information about pilot sandboxes etc.
        expand_description(self._descr)

        self._tmgr.advance(self.as_dict(), rps.NEW, publish=False, push=False)


    # --------------------------------------------------------------------------
    #
    def __str__(self):

        return str([self.uid, self.pilot, self.state])


    # --------------------------------------------------------------------------
    #
    def _default_state_cb(self, task, state=None):

        self._log.info("[Callback]: task %s state: %s.", self.uid, self.state)


    # --------------------------------------------------------------------------
    #
    def _update(self, task_dict, reconnect=False):
        """State change updater.

        This will update the facade object after state changes etc, and is
        invoked by whatever component receiving that updated information.
        """

        assert task_dict['uid'] == self.uid, 'update called on wrong instance'

        # this method relies on state updates to arrive in order
        current = self.state
        target  = task_dict['state']

        if not reconnect:
            if target not in [rps.FAILED, rps.CANCELED]:
                s_tgt = rps._task_state_value(target)
                s_cur = rps._task_state_value(current)
                if s_tgt - s_cur != 1:
                    self._log.error('%s: invalid state transition %s -> %s',
                                    self.uid, current, target)
                    raise RuntimeError('invalid state transition %s: %s -> %s'
                            % (self.uid, current, target))

        # we update all fields
        # FIXME: well, not all really :/
        # FIXME: setattr is ugly...  we should maintain all state in a dict.
        for key in ['state', 'stdout', 'stderr', 'exit_code', 'return_value',
                    'endpoint_fs', 'resource_sandbox', 'session_sandbox',
                    'pilot', 'pilot_sandbox', 'task_sandbox', 'client_sandbox',
                    'exception', 'exception_detail', 'slots', 'partition']:

            val = task_dict.get(key, None)
            if val is not None:
                setattr(self, "_%s" % key, val)

        metadata = task_dict.get('description', {}).get('metadata')
        if metadata:
            self._descr['metadata'] = metadata
<<<<<<< HEAD

        if task_dict.get('description', {}).get('metadata'):
            self._descr['metadata'] = task_dict['description']['metadata']
=======
>>>>>>> 95d3d7e7

        # callbacks are not invoked here, but are bulked in the tmgr


    # --------------------------------------------------------------------------
    #
    def as_dict(self):
        """Returns a Python dictionary representation of the object."""

        ret = {
            'type':             'task',
            'tmgr':             self.tmgr.uid,
            'uid':              self.uid,
            'name':             self.name,
            'state':            self.state,
            'origin':           self.origin,
            'exit_code':        self.exit_code,
            'stdout':           self.stdout,
            'stderr':           self.stderr,
            'return_value':     self.return_value,
            'exception':        self.exception,
            'exception_detail': self.exception_detail,
            'pilot':            self.pilot,
            'endpoint_fs':      self.endpoint_fs,
            'resource_sandbox': self.resource_sandbox,
            'session_sandbox':  self.session_sandbox,
            'pilot_sandbox':    self.pilot_sandbox,
            'task_sandbox':     self.task_sandbox,
            'client_sandbox':   self.client_sandbox,
            'slots':            self.slots,
            'partition':        self.partition,
            'description':      self.description,   # this is a deep copy
        }

        return ret


    # --------------------------------------------------------------------------
    #
    @property
    def session(self):
        """radical.pilot.Session: The task's session."""
        return self._session


    # --------------------------------------------------------------------------
    #
    @property
    def tmgr(self):
        """radical.pilot.TaskManager: The task's manager."""
        return self._tmgr


    # --------------------------------------------------------------------------
    #
    @property
    def uid(self):
        """str: The task's unique identifier within a :class:`TaskManager`."""
        return self._uid


    # --------------------------------------------------------------------------
    #
    @property
    def name(self):
        """str: The task's application specified name."""
        return self._descr.name


    # --------------------------------------------------------------------------
    #
    @property
    def mode(self):
        """str: The task mode."""
        return self._descr.mode


    # --------------------------------------------------------------------------
    #
    @property
    def origin(self):
        """str: Indicates where the task was created."""
        return self._origin


    # --------------------------------------------------------------------------
    #
    @property
    def state(self):
        """str: The current state of the task."""
        return self._state


    # --------------------------------------------------------------------------
    #
    @property
    def exit_code(self):
        """int: The exit code of the task, if that is already known, or
        'None' otherwise.
        """
        return self._exit_code


    # --------------------------------------------------------------------------
    #
    @property
    def stdout(self):
        """str: A snapshot of the executable's STDOUT stream.

        If this property is queried before the task has reached
        'DONE' or 'FAILED' state it will return None.

        Warning:
            This can be inefficient.  Output may be incomplete and/or filtered.

        """
        return self._stdout


    # --------------------------------------------------------------------------
    #
    @property
    def stderr(self):
        """str: A snapshot of the executable's STDERR stream.

        If this property is queried before the task has reached
        'DONE' or 'FAILED' state it will return None.

        Warning:
            This can be inefficient.  Output may be incomplete and/or filtered.

        """
        return self._stderr


    # --------------------------------------------------------------------------
    #
    @property
    def return_value(self):
        """Any: The return value for tasks which represent function call (or
        None otherwise).

        If this property is queried before the task has reached
        'DONE' or 'FAILED' state it will always return None.
        """
        return self._return_value


    # --------------------------------------------------------------------------
    #
    @property
    def exception(self):
        """str: A string representation (`__repr__`) of the exception which
        caused the task's `FAILED` state if such one was raised while managing
        or executing the task.

        If this property is queried before the task has reached
        'DONE' or 'FAILED' state it will always return None.
        """
        return self._exception


    # --------------------------------------------------------------------------
    #
    @property
    def exception_detail(self):
        """str: Additional information about the exception which caused this
        task to enter FAILED state.

        If this property is queried before the task has reached
        'DONE' or 'FAILED' state it will always return None.
        """
        return self._exception_detail


    # --------------------------------------------------------------------------
    #
    @property
    def pilot(self):
        """str: The pilot ID of this task, if that is already known, or
        'None' otherwise.
        """
        return self._pilot


    # --------------------------------------------------------------------------
    #
    @property
    def sandbox(self):
        """str: An alias for :attr:`~radical.pilot.Task.task_sandbox`."""
        return self.task_sandbox


    @property
    def task_sandbox(self):
        """radical.utils.Url: The full sandbox URL of this task, if that is already
        known, or 'None' otherwise.
        """
        return self._task_sandbox


    @property
    def endpoint_fs(self):
        """radical.utils.Url: The URL which is internally used to access the
        target resource's root file system.
        """
        return self._endpoint_fs


    @property
    def resource_sandbox(self):
        """radical.utils.Url: The full URL of the path that RP considers the
        resource sandbox, i.e., the sandbox on the target resource's file system
        that is shared by all sessions which access that resource.
        """
        return self._resource_sandbox


    @property
    def session_sandbox(self):
        """radical.utils.Url: The full URL of the path that RP considers the
        session sandbox on the target resource's file system which is shared
        by all pilots which access that resource in the current session.
        """
        return self._session_sandbox


    @property
    def pilot_sandbox(self):
        """radical.utils.Url: The full URL of the path that RP considers the
        pilot sandbox on the target resource's file system which is shared
        by all tasks which are executed by that pilot.
        """
        return self._pilot_sandbox


    @property
    def client_sandbox(self):
        """radical.utils.Url: The full URL of the client sandbox, which is
        usually the same as the current working directory of the Python script
        in which the RP Session is instantiated.

        Note that the URL may not be usable to access
        that sandbox from another machine: RP in general knows nothing about
        available access endpoints on the local host.
        """
        return self._client_sandbox


    # --------------------------------------------------------------------------
    #
    @property
    def description(self):
        """dict: The description the task was started with, as a dictionary."""
        return self._descr


    # --------------------------------------------------------------------------
    #
    @property
    def slots(self):
        '''dict: The slots assigned for the task's execution'''
        if self._slots:
            if not self._slots[0].get('version'):
                for idx,slot in enumerate(self._slots):
                    self._slots[idx] = Slot(self._slots[idx])
        return self._slots


    # --------------------------------------------------------------------------
    #
    @property
    def partition(self):
        '''dict: The pilot partition assigned for the task's execution'''
        return self._partition


    # --------------------------------------------------------------------------
    #
    @property
    def metadata(self):
        """The metadata field of the task's description."""
        return self._descr.metadata


    # --------------------------------------------------------------------------
    #
    def register_callback(self, cb, cb_data=None, metric=None):
        """Add a state-change callback.

        Registers a callback function that is triggered every time a
        task's state changes.

        All callback functions need to have the same signature::

            def cb(obj, state) -> None:
                ...

        where ``obj`` is a handle to the object that triggered the callback
        and ``state`` is the new state of that object.  If ``cb_data`` is given,
        then the ``cb`` signature changes to
        ::

            def cb(obj, state, cb_data) -> None:
                ...

        and ``cb_data`` are passed unchanged.
        """

        if not metric:
            metric = rpc.TASK_STATE

        self._tmgr.register_callback(cb, cb_data, metric=metric, uid=self._uid)


    # --------------------------------------------------------------------------
    #
    def wait(self, state=None, timeout=None):
        """Block for state change.

        Returns when the task reaches a specific state or
        when an optional timeout is reached.

        Arguments:
            state (str | list[str], optional): The state(s) that task has to reach
                in order for the call to return.

                By default `wait` waits for the task to reach a **final**
                state, which can be one of the following.

                * :data:`rp.states.DONE`
                * :data:`rp.states.FAILED`
                * :data:`rp.states.CANCELED`
            timeout (float, optional): Optional timeout in seconds before the
                call returns regardless whether the task has reached the desired
                state or not.  The default value **None** never times out.

        """

        if not state:
            states = rps.FINAL
        if not isinstance(state, list):
            states = [state]
        else:
            states = state


        if self.state in rps.FINAL:
            # we will never see another state progression.  Raise an error
            # (unless we waited for this)
            if self.state in states:
                return self.state

            # FIXME: do we want a raise here, really?  This introduces a race,
            #        really, on application level
            # raise RuntimeError("can't wait on a task in final state")
            return self.state

        start_wait = time.time()
        while self.state not in states:

            time.sleep(0.1)

            if timeout and (timeout <= (time.time() - start_wait)):
                break

            if self._tmgr._terminate.is_set():
                break

        return self.state


    # --------------------------------------------------------------------------
    #
    def cancel(self):
        """Cancel the task."""

        self._tmgr.cancel_tasks(self.uid)


# ------------------------------------------------------------------------------
#
class TaskDict(ru.TypedDict):
    """Dictionary encoded Task.

    rp.Task is an API level object and as that is not a useful internal
    representation of an task on the level of RP components and message
    channels.  Instead, a task is there represented as a dictionary.  To
    facilitate a minimum of documentation and type consistency, this class
    defines such task dictionaries as `TypedDict` objects.
    """

    _schema = {
            # where the task got created
            # CLIENT | AGENT
            'origin'      : str,

            # original task description used to create the task
            'description' : TaskDescription,

          # # what scope should be notified for task state changes
          # # CLIENT, AGENT, RAPTOR - can be empty
          # 'notification': [str],

          # # what exact resources were used to execute the task
          # # [[node_uid:core_id:gpu_id, ...]]
          # 'resources'   : [None],
    }

    _defaults = {
            'origin'      : None,
            'description' : None,
          # 'notification': [],
          # 'resources'   : [],
    }


# ------------------------------------------------------------------------------<|MERGE_RESOLUTION|>--- conflicted
+++ resolved
@@ -176,12 +176,6 @@
         metadata = task_dict.get('description', {}).get('metadata')
         if metadata:
             self._descr['metadata'] = metadata
-<<<<<<< HEAD
-
-        if task_dict.get('description', {}).get('metadata'):
-            self._descr['metadata'] = task_dict['description']['metadata']
-=======
->>>>>>> 95d3d7e7
 
         # callbacks are not invoked here, but are bulked in the tmgr
 
