
__copyright__ = "Copyright 2013-2016, http://radical.rutgers.edu"
__license__   = "MIT"


import copy
import time

import threading     as mt

import radical.utils as ru

from . import states    as rps
from . import utils     as rpu
from . import constants as rpc

from .staging_directives import expand_description
from .task_description   import TaskDescription, TASK_SERVICE
from .resource_config    import Slot


_uids = list()


# ------------------------------------------------------------------------------
#
def _check_uid(uid):
    # ensure that uid is not yet known

    if uid in _uids:
        return False
    else:
        _uids.append(uid)
        return True


# ------------------------------------------------------------------------------
#
class Task(object):
    """Represent a 'task' that is executed on a Pilot.

    Tasks allow to control and query the state of this task.

    Note:
        A task cannot be created directly. The factory method
        :func:`rp.TaskManager.submit_tasks` has to be used instead.

    Example::

        tmgr = rp.TaskManager(session=s)

        ud = rp.TaskDescription()
        ud.executable = "/bin/date"

        task = tmgr.submit_tasks(ud)

    """
    # --------------------------------------------------------------------------
    # In terms of implementation, a Task is not much more than a dict whose
    # content are dynamically updated to reflect the state progression through
    # the TMGR components.  As a Task is always created via a TMGR, it is
    # considered to *belong* to that TMGR, and all activities are actually
    # implemented by that TMGR.
    #
    # Note that this implies that we could create CUs before submitting them
    # to a TMGR, w/o any problems. (FIXME?)
    # --------------------------------------------------------------------------


    # --------------------------------------------------------------------------
    #
    def __init__(self, tmgr, descr, origin):

        # ensure that the description is viable
        descr.verify()

        # 'static' members
        self._tmgr   = tmgr
        self._descr  = descr
        self._origin = origin

        # initialize state
        self._session          = self._tmgr.session
        self._uid              = self._descr.uid
        self._state            = rps.NEW
        self._log              = tmgr._log
        self._exit_code        = None
        self._stdout           = str()
        self._stderr           = str()
        self._ofiles           = None
        self._return_value     = None
        self._exception        = None
        self._exception_detail = None
        self._info             = None
        self._info_evt         = mt.Event()
        self._pilot            = self._descr.pilot
        self._endpoint_fs      = None
        self._resource_sandbox = None
        self._session_sandbox  = None
        self._pilot_sandbox    = None
        self._task_sandbox     = None
        self._client_sandbox   = None
        self._callbacks        = dict()
        self._slots            = None
        self._partition        = None

        # ensure uid is unique
        if self._uid:
            if not _check_uid(self._uid):
                raise ValueError('uid %s is not unique' % self._uid)
        else:
            self._uid = ru.generate_id('task.%(item_counter)06d', ru.ID_CUSTOM,
                                       ns=self._session.uid)

        for m in rpc.TMGR_METRICS:
            self._callbacks[m] = dict()

        # we always invke the default state cb
        self._callbacks[rpc.TASK_STATE][self._default_state_cb.__name__] = {
                'cb'      : self._default_state_cb,
                'cb_data' : None}

        # If staging directives exist, expand them to the full dict version.  Do
        # not, however, expand any URLs as of yet, as we likely don't have
        # sufficient information about pilot sandboxes etc.
        expand_description(self._descr)

        self._tmgr.advance(self.as_dict(), rps.NEW, publish=False, push=False)


    # --------------------------------------------------------------------------
    #
    def __str__(self):

        return str([self.uid, self.pilot, self.state])


    # --------------------------------------------------------------------------
    #
    def _default_state_cb(self, task, state=None):

        self._log.info("[Callback]: task %s state: %s.", self.uid, self.state)


    # --------------------------------------------------------------------------
    #
    def _update(self, task_dict, reconnect=False):
        """State change updater.

        This will update the facade object after state changes etc, and is
        invoked by whatever component receiving that updated information.
        """

        assert task_dict['uid'] == self.uid, 'update called on wrong instance'

        # this method relies on state updates to arrive in order
        current = self.state
        target  = task_dict['state']

        # we never update once the task is FAILED or DONE
        if current in [rps.FAILED, rps.DONE]:
            self._log.debug('task %s is final, ignore update', self.uid)
            return

        # when in CANCELED state, we only allow updates for `DONE` tasks - in
        # that case the cancel command raced the task execution, and the
        # execution actually won, so we don't want to waste that work
        if current == rps.CANCELED and target != rps.DONE:
<<<<<<< HEAD
            self._log.debug('task %s was CANCELED, ignore update', self.uid)
            return
=======
            self._log.debug('task %s was CANCELED, state not updated', self.uid)
            target = current

>>>>>>> c7032633

        if not reconnect:
            if target not in [rps.FAILED, rps.CANCELED]:
                s_tgt = rps._task_state_value(target)
                s_cur = rps._task_state_value(current)
                if s_tgt - s_cur != 1:
                    self._log.error('%s: invalid state transition %s -> %s',
                                    self.uid, current, target)
                    raise RuntimeError('invalid state transition %s: %s -> %s'
                            % (self.uid, current, target))

        # we update all fields
        # FIXME: well, not all really :/
        # FIXME: setattr is ugly...  we should maintain all state in a dict.
        for key in ['state', 'stdout', 'stderr', 'exit_code', 'return_value',
                    'endpoint_fs', 'resource_sandbox', 'session_sandbox',
                    'pilot', 'pilot_sandbox', 'task_sandbox', 'client_sandbox',
                    'exception', 'exception_detail', 'slots', 'partition',
                    'ofiles']:

            val = task_dict.get(key, None)
            if val is not None:
                setattr(self, "_%s" % key, val)

        metadata = task_dict.get('description', {}).get('metadata')
        if metadata:
            self._descr['metadata'] = metadata

        # if a service is finalized, set info_wait event (only # once)
        if target in rps.FINAL and current not in rps.FINAL:
            if self._descr.mode == TASK_SERVICE:
                # signal failure in case we are still waiting for the service
                self._set_info(None)

        # callbacks are not invoked here, but are bulked in the tmgr


    # --------------------------------------------------------------------------
    #
    def as_dict(self):
        """Returns a Python dictionary representation of the object."""

        ret = {
            'type':             'task',
            'tmgr':             self.tmgr.uid,
            'uid':              self.uid,
            'name':             self.name,
            'state':            self.state,
            'origin':           self.origin,
            'exit_code':        self.exit_code,
            'stdout':           self.stdout,
            'stderr':           self.stderr,
            'return_value':     self.return_value,
            'exception':        self.exception,
            'exception_detail': self.exception_detail,
            'pilot':            self.pilot,
            'endpoint_fs':      self.endpoint_fs,
            'resource_sandbox': self.resource_sandbox,
            'session_sandbox':  self.session_sandbox,
            'pilot_sandbox':    self.pilot_sandbox,
            'task_sandbox':     self.task_sandbox,
            'client_sandbox':   self.client_sandbox,
            'info':             self.info,
            'slots':            self.slots,
            'partition':        self.partition,
            'description':      self.description,   # this is a deep copy
        }

        return ret


    # --------------------------------------------------------------------------
    #
    @property
    def session(self):
        """radical.pilot.Session: The task's session."""
        return self._session


    # --------------------------------------------------------------------------
    #
    @property
    def tmgr(self):
        """radical.pilot.TaskManager: The task's manager."""
        return self._tmgr


    # --------------------------------------------------------------------------
    #
    @property
    def uid(self):
        """str: The task's unique identifier within a :class:`TaskManager`."""
        return self._uid


    # --------------------------------------------------------------------------
    #
    @property
    def name(self):
        """str: The task's application specified name."""
        return self._descr.name


    # --------------------------------------------------------------------------
    #
    @property
    def mode(self):
        """str: The task mode."""
        return self._descr.mode


    # --------------------------------------------------------------------------
    #
    @property
    def origin(self):
        """str: Indicates where the task was created."""
        return self._origin


    # --------------------------------------------------------------------------
    #
    @property
    def state(self):
        """str: The current state of the task."""
        return self._state


    # --------------------------------------------------------------------------
    #
    @property
    def exit_code(self):
        """int: The exit code of the task, if that is already known, or
        'None' otherwise.
        """
        return self._exit_code


    # --------------------------------------------------------------------------
    #
    @property
    def stdout(self):
        """str: A snapshot of the executable's STDOUT stream.

        If this property is queried before the task has reached
        'DONE' or 'FAILED' state it will return None.

        Warning:
            This can be inefficient.  Output may be incomplete and/or filtered.

        """
        return self._stdout


    # --------------------------------------------------------------------------
    #
    @property
    def stderr(self):
        """str: A snapshot of the executable's STDERR stream.

        If this property is queried before the task has reached
        'DONE' or 'FAILED' state it will return None.

        Warning:
            This can be inefficient.  Output may be incomplete and/or filtered.

        """
        return self._stderr


    # --------------------------------------------------------------------------
    #
    @property
    def output_files(self):
        """list[str]: A list of output file names.

        If this property is queried before the task has reached
        'DONE' or 'FAILED' state it will return None.

        Warning:
            This can be incomplete: the heuristics will not detect files which
            start with `<task_id>.`, for example.  It will also not detect files
            which are not created in the task sandbox.

        """
        return self._ofiles


    # --------------------------------------------------------------------------
    #
    @property
    def return_value(self):
        """Any: The return value for tasks which represent function call (or
        None otherwise).

        If this property is queried before the task has reached
        'DONE' or 'FAILED' state it will always return None.
        """
        return self._return_value


    # --------------------------------------------------------------------------
    #
    @property
    def exception(self):
        """str: A string representation (`__repr__`) of the exception which
        caused the task's `FAILED` state if such one was raised while managing
        or executing the task.

        If this property is queried before the task has reached
        'DONE' or 'FAILED' state it will always return None.
        """
        return self._exception


    # --------------------------------------------------------------------------
    #
    @property
    def exception_detail(self):
        """str: Additional information about the exception which caused this
        task to enter FAILED state.

        If this property is queried before the task has reached
        'DONE' or 'FAILED' state it will always return None.
        """
        return self._exception_detail


    # --------------------------------------------------------------------------
    #
    @property
    def pilot(self):
        """str: The pilot ID of this task, if that is already known, or
        'None' otherwise.
        """
        return self._pilot


    # --------------------------------------------------------------------------
    #
    @property
    def sandbox(self):
        """str: An alias for :attr:`~radical.pilot.Task.task_sandbox`."""
        return self.task_sandbox


    @property
    def task_sandbox(self):
        """radical.utils.Url: The full sandbox URL of this task, if that is already
        known, or 'None' otherwise.
        """
        return self._task_sandbox


    @property
    def endpoint_fs(self):
        """radical.utils.Url: The URL which is internally used to access the
        target resource's root file system.
        """
        return self._endpoint_fs


    @property
    def resource_sandbox(self):
        """radical.utils.Url: The full URL of the path that RP considers the
        resource sandbox, i.e., the sandbox on the target resource's file system
        that is shared by all sessions which access that resource.
        """
        return self._resource_sandbox


    @property
    def session_sandbox(self):
        """radical.utils.Url: The full URL of the path that RP considers the
        session sandbox on the target resource's file system which is shared
        by all pilots which access that resource in the current session.
        """
        return self._session_sandbox


    @property
    def pilot_sandbox(self):
        """radical.utils.Url: The full URL of the path that RP considers the
        pilot sandbox on the target resource's file system which is shared
        by all tasks which are executed by that pilot.
        """
        return self._pilot_sandbox


    @property
    def client_sandbox(self):
        """radical.utils.Url: The full URL of the client sandbox, which is
        usually the same as the current working directory of the Python script
        in which the RP Session is instantiated.

        Note that the URL may not be usable to access
        that sandbox from another machine: RP in general knows nothing about
        available access endpoints on the local host.
        """
        return self._client_sandbox


    # --------------------------------------------------------------------------
    #
    @property
    def description(self):
        """dict: The description the task was started with, as a dictionary."""
        return self._descr


    # --------------------------------------------------------------------------
    #
    @property
    def slots(self):
        '''dict: The slots assigned for the task's execution'''
        if self._slots:
            if not self._slots[0].get('version'):
                for idx,slot in enumerate(self._slots):
                    self._slots[idx] = Slot(self._slots[idx])
        return self._slots


    # --------------------------------------------------------------------------
    #
    @property
    def partition(self):
        '''dict: The pilot partition assigned for the task's execution'''
        return self._partition


    # --------------------------------------------------------------------------
    #
    @property
    def metadata(self):
        """The metadata field of the task's description."""
        return self._descr.metadata


    # --------------------------------------------------------------------------
    #
    @property
    def info(self):
        """The metadata field of the task's description."""
        return self._info

    def _set_info(self, info):
        self._info = info
        self._info_evt.set()

    def wait_info(self, timeout=None):

        self._info_evt.wait(timeout=timeout)

        if self._info is None:
            raise RuntimeError('no service info: %s / %s'
                              % (self.stdout, self.stderr))
        return self.info


    # --------------------------------------------------------------------------
    #
    def register_callback(self, cb, cb_data=None, metric=None):
        """Add a state-change callback.

        Registers a callback function that is triggered every time a
        task's state changes.

        All callback functions need to have the same signature::

            def cb(obj, state) -> None:
                ...

        where ``obj`` is a handle to the object that triggered the callback
        and ``state`` is the new state of that object.  If ``cb_data`` is given,
        then the ``cb`` signature changes to
        ::

            def cb(obj, state, cb_data) -> None:
                ...

        and ``cb_data`` are passed unchanged.
        """

        if not metric:
            metric = rpc.TASK_STATE

        self._tmgr.register_callback(cb, cb_data, metric=metric, uid=self._uid)


    # --------------------------------------------------------------------------
    #
    def wait(self, state=None, timeout=None):
        """Block for state change.

        Returns when the task reaches a specific state or
        when an optional timeout is reached.

        Arguments:
            state (str | list[str], optional): The state(s) that task has to reach
                in order for the call to return.

                By default `wait` waits for the task to reach a **final**
                state, which can be one of the following.

                * :data:`rp.states.DONE`
                * :data:`rp.states.FAILED`
                * :data:`rp.states.CANCELED`
            timeout (float, optional): Optional timeout in seconds before the
                call returns regardless whether the task has reached the desired
                state or not.  The default value **None** never times out.

        """

        if not state:
            states = rps.FINAL
        if not isinstance(state, list):
            states = [state]
        else:
            states = state


        if self.state in rps.FINAL:
            # we will never see another state progression.  Raise an error
            # (unless we waited for this)
            if self.state in states:
                return self.state

            # FIXME: do we want a raise here, really?  This introduces a race,
            #        really, on application level
            # raise RuntimeError("can't wait on a task in final state")
            return self.state

        start_wait = time.time()
        while self.state not in states:

            time.sleep(0.1)

            if timeout and (timeout <= (time.time() - start_wait)):
                break

            if self._tmgr._terminate.is_set():
                break

        return self.state


    # --------------------------------------------------------------------------
    #
    def cancel(self):
        """Cancel the task."""

        self._tmgr.cancel_tasks(self.uid)


# ------------------------------------------------------------------------------
#
class TaskDict(rpu.FastTypedDict):
    """Dictionary encoded Task.

    rp.Task is an API level object and as that is not a useful internal
    representation of an task on the level of RP components and message
    channels.  Instead, a task is there represented as a dictionary.  To
    facilitate a minimum of documentation and type consistency, this class
    defines such task dictionaries as `TypedDict` objects.
    """

    _schema = {
            # where the task got created
            # CLIENT | AGENT
            'origin'      : str,

            # original task description used to create the task
            'description' : TaskDescription,

          # # what scope should be notified for task state changes
          # # CLIENT, AGENT, RAPTOR - can be empty
          # 'notification': [str],

          # # what exact resources were used to execute the task
          # # [[node_uid:core_id:gpu_id, ...]]
          # 'resources'   : [None],
    }

    _defaults = {
            'origin'      : None,
            'description' : None,
          # 'notification': [],
          # 'resources'   : [],
    }


# ------------------------------------------------------------------------------<|MERGE_RESOLUTION|>--- conflicted
+++ resolved
@@ -166,14 +166,9 @@
         # that case the cancel command raced the task execution, and the
         # execution actually won, so we don't want to waste that work
         if current == rps.CANCELED and target != rps.DONE:
-<<<<<<< HEAD
-            self._log.debug('task %s was CANCELED, ignore update', self.uid)
-            return
-=======
             self._log.debug('task %s was CANCELED, state not updated', self.uid)
             target = current
 
->>>>>>> c7032633
 
         if not reconnect:
             if target not in [rps.FAILED, rps.CANCELED]:
