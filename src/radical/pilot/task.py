--- conflicted
+++ resolved
@@ -442,11 +442,7 @@
     def slots(self):
         '''dict: The slots assigned for the task's execution'''
         if self._slots:
-<<<<<<< HEAD
-            if isinstance(self._slots[0], dict):
-=======
             if not self._slots[0].get('version'):
->>>>>>> d6df8d9b
                 for idx,slot in enumerate(self._slots):
                     self._slots[idx] = Slot(self._slots[idx])
         return self._slots
