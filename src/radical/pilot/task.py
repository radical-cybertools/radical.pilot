
__copyright__ = "Copyright 2013-2016, http://radical.rutgers.edu"
__license__   = "MIT"


import copy
import time

import radical.utils as ru

from . import states    as rps
from . import constants as rpc

from .staging_directives import expand_description
from .task_description   import TaskDescription


_uids = list()


# ------------------------------------------------------------------------------
#
def _check_uid(uid):
    # ensure that uid is not yet known

    if uid in _uids:
        return False
    else:
        _uids.append(uid)
        return True


# ------------------------------------------------------------------------------
#
class Task(object):
    '''
    A Task represent a 'task' that is executed on a Pilot.
    Tasks allow to control and query the state of this task.

    .. note:: A task cannot be created directly. The factory method
              :meth:`rp.TaskManager.submit_tasks` has to be used instead.

                **Example**::

                      tmgr = rp.TaskManager(session=s)

                      ud = rp.TaskDescription()
                      ud.executable = "/bin/date"

                      task = tmgr.submit_tasks(ud)
    '''
    # --------------------------------------------------------------------------
    # In terms of implementation, a Task is not much more than a dict whose
    # content are dynamically updated to reflect the state progression through
    # the TMGR components.  As a Task is always created via a TMGR, it is
    # considered to *belong* to that TMGR, and all activities are actually
    # implemented by that TMGR.
    #
    # Note that this implies that we could create CUs before submitting them
    # to a TMGR, w/o any problems. (FIXME?)
    # --------------------------------------------------------------------------


    # --------------------------------------------------------------------------
    #
    def __init__(self, tmgr, descr, origin):

        # ensure that the description is viable
        descr.verify()

        # 'static' members
        self._tmgr   = tmgr
        self._descr  = descr.as_dict()
        self._origin = origin

        # initialize state
        self._session          = self._tmgr.session
        self._uid              = self._descr.get('uid')
        self._state            = rps.NEW
        self._log              = tmgr._log
        self._exit_code        = None
        self._stdout           = None
        self._stderr           = None
        self._return_value     = None
        self._exception        = None
        self._exception_detail = None
        self._pilot            = descr.get('pilot')
        self._endpoint_fs      = None
        self._resource_sandbox = None
        self._session_sandbox  = None
        self._pilot_sandbox    = None
        self._task_sandbox     = None
        self._client_sandbox   = None
        self._callbacks        = dict()

        # ensure uid is unique
        if self._uid:
            if not _check_uid(self._uid):
                raise ValueError('uid %s is not unique' % self._uid)
        else:
            self._uid = ru.generate_id('task.%(item_counter)06d', ru.ID_CUSTOM,
                                       ns=self._session.uid)

        for m in rpc.TMGR_METRICS:
            self._callbacks[m] = dict()

        # we always invke the default state cb
        self._callbacks[rpc.TASK_STATE][self._default_state_cb.__name__] = {
                'cb'      : self._default_state_cb,
                'cb_data' : None}

        # If staging directives exist, expand them to the full dict version.  Do
        # not, however, expand any URLs as of yet, as we likely don't have
        # sufficient information about pilot sandboxes etc.
        expand_description(self._descr)

        self._tmgr.advance(self.as_dict(), rps.NEW, publish=False, push=False)


    # --------------------------------------------------------------------------
    #
    def __repr__(self):

        return '<%s object, uid %s>' % (self.__class__.__qualname__, self._uid)


    # --------------------------------------------------------------------------
    #
    def __str__(self):

        return str([self.uid, self.pilot, self.state])


    # --------------------------------------------------------------------------
    #
    def _default_state_cb(self, task, state=None):

        self._log.info("[Callback]: task %s state: %s.", self.uid, self.state)


    # --------------------------------------------------------------------------
    #
    def _update(self, task_dict, reconnect=False):
        '''
        This will update the facade object after state changes etc, and is
        invoked by whatever component receiving that updated information.
        '''

        assert task_dict['uid'] == self.uid, 'update called on wrong instance'

        # this method relies on state updates to arrive in order
        current = self.state
        target  = task_dict['state']

        if not reconnect:
            if target not in [rps.FAILED, rps.CANCELED]:
                s_tgt = rps._task_state_value(target)
                s_cur = rps._task_state_value(current)
                if s_tgt - s_cur != 1:
                    self._log.error('%s: invalid state transition %s -> %s',
                                    self.uid, current, target)
                    raise RuntimeError('invalid state transition %s: %s -> %s'
                            % (self.uid, current, target))

        self._state = target

        # we update all fields
        # FIXME: well, not all really :/
        # FIXME: setattr is ugly...  we should maintain all state in a dict.
<<<<<<< HEAD
        for key in ['state', 'stdout', 'stderr', 'exit_code', 'return_value',
                    'exception', 'pilot', 'client_sandbox', 'session_sandbox',
                    'resource_sandbox', 'pilot_sandbox', 'task_sandbox',
                    'endpoint_fs']:
=======
        for key in ['state', 'stdout', 'stderr', 'exit_code', 'pilot',
                    'endpoint_fs', 'resource_sandbox', 'session_sandbox',
                    'pilot_sandbox', 'task_sandbox', 'client_sandbox',
                    'exception', 'exception_detail']:
>>>>>>> 6eb2ecd5

            val = task_dict.get(key, None)
            if val is not None:
                setattr(self, "_%s" % key, val)

        # callbacks are not invoked here anymore, but are bulked in the tmgr


    # --------------------------------------------------------------------------
    #
    def as_dict(self):
        '''
        Returns a Python dictionary representation of the object.
        '''

        ret = {
            'type':             'task',
            'tmgr':             self.tmgr.uid,
            'uid':              self.uid,
            'name':             self.name,
            'state':            self.state,
            'origin':           self.origin,
            'exit_code':        self.exit_code,
            'stdout':           self.stdout,
            'stderr':           self.stderr,
            'return_value':     self.return_value,
            'exception':        self.exception,
            'exception_detail': self.exception_detail,
            'pilot':            self.pilot,
            'endpoint_fs':      self.endpoint_fs,
            'resource_sandbox': self.resource_sandbox,
            'session_sandbox':  self.session_sandbox,
            'pilot_sandbox':    self.pilot_sandbox,
            'task_sandbox':     self.task_sandbox,
            'client_sandbox':   self.client_sandbox,
            'description':      self.description   # this is a deep copy
        }

        return ret


    # --------------------------------------------------------------------------
    #
    @property
    def session(self):
        '''
        Returns the task's session.

        **Returns:**
            * A :class:`Session`.
        '''

        return self._session


    # --------------------------------------------------------------------------
    #
    @property
    def tmgr(self):
        '''
        Returns the task's manager.

        **Returns:**
            * A :class:`TaskManager`.
        '''

        return self._tmgr


    # --------------------------------------------------------------------------
    #
    @property
    def uid(self):
        '''
        Returns the task's unique identifier.

        The uid identifies the task within a :class:`TaskManager`.

        **Returns:**
            * A unique identifier (string).
        '''
        return self._uid


    # --------------------------------------------------------------------------
    #
    @property
    def name(self):
        '''
        Returns the task's application specified name.

        **Returns:**
            * A name (string).
        '''
        return self._descr.get('name')


    # --------------------------------------------------------------------------
    #
    @property
    def mode(self):
        '''
        Returns the task mode

        **Returns:**
            * A mode (string).
        '''
        return self._descr['mode']


    # --------------------------------------------------------------------------
    #
    @property
    def origin(self):
        '''
        indicates where the task was created

        **Returns:**
            * string
        '''

        return self._origin


    # --------------------------------------------------------------------------
    #
    @property
    def state(self):
        '''
        Returns the current state of the task.

        **Returns:**
            * state (string enum)
        '''

        return self._state


    # --------------------------------------------------------------------------
    #
    @property
    def exit_code(self):
        '''
        Returns the exit code of the task, if that is already known, or
        'None' otherwise.

        **Returns:**
            * exit code (int)
        '''

        return self._exit_code


    # --------------------------------------------------------------------------
    #
    @property
    def stdout(self):
        '''
        Returns a snapshot of the executable's STDOUT stream.

        If this property is queried before the task has reached
        'DONE' or 'FAILED' state it will return None.

        .. warning: This can be inefficient.  Output may be incomplete and/or
           filtered.

        **Returns:**
            * stdout (string)
        '''

        return self._stdout


    # --------------------------------------------------------------------------
    #
    @property
    def stderr(self):
        '''
        Returns a snapshot of the executable's STDERR stream.

        If this property is queried before the task has reached
        'DONE' or 'FAILED' state it will return None.

        .. warning: This can be inefficient.  Output may be incomplete and/or
           filtered.

        **Returns:**
            * stderr (string)
        '''

        return self._stderr


    # --------------------------------------------------------------------------
    #
    @property
    def return_value(self):
        '''
        Returns the return value for tasks which represent function call (or
        None otherwise).

        If this property is queried before the task has reached
        'DONE' or 'FAILED' state it will always return None.

        **Returns:**
            * Any
        '''

        return self._return_value


    # --------------------------------------------------------------------------
    #
    @property
    def exception(self):
        '''
        Returns an string representation (`__repr__`) of the exception which
        caused the task's `FAILED` state if such one was raised while managing
        or executing the task.

        If this property is queried before the task has reached
        'DONE' or 'FAILED' state it will always return None.

        **Returns:**
            * str
        '''

        return self._exception


    # --------------------------------------------------------------------------
    #
    @property
    def exception_detail(self):
        '''
        Returns additional information about the exception which caused this
        task to enter FAILED state.

        If this property is queried before the task has reached
        'DONE' or 'FAILED' state it will always return None.

        **Returns:**
            * str
        '''

        return self._exception_detail


    # --------------------------------------------------------------------------
    #
    @property
    def pilot(self):
        '''
        Returns the pilot ID of this task, if that is already known, or
        'None' otherwise.

        **Returns:**
            * A pilot ID (string)
        '''

        return self._pilot


    # --------------------------------------------------------------------------
    #
    @property
    def working_directory(self):         # **NOTE:** deprecated, use *`sandbox`*
        return self.sandbox


    @property
    def sandbox(self):
        return self.task_sandbox


    @property
    def task_sandbox(self):
        '''
        Returns the full sandbox URL of this task, if that is already
        known, or 'None' otherwise.

        **Returns:**
            * A URL (radical.utils.Url).
        '''

        # NOTE: The task has a sandbox property, containing the full sandbox
        #       path, which is used by the tmgr to stage data back and forth.
        #       However, the full path as visible from the tmgr side might not
        #       be what the agent is seeing, specifically in the case of
        #       non-shared filesystems (OSG).  The agent thus uses
        #       `$PWD/t['uid']` as sandbox, with the assumption that this will
        #       get mapped to whatever is here returned as sandbox URL.
        #
        #       There is thus implicit knowledge shared between the RP client
        #       and the RP agent on how the sandbox path is formed!

        return self._task_sandbox


    @property
    def endpoint_fs(self):
        return self._endpoint_fs

    @property
    def resource_sandbox(self):
        return self._resource_sandbox

    @property
    def session_sandbox(self):
        return self._session_sandbox

    @property
    def pilot_sandbox(self):
        return self._pilot_sandbox

    @property
    def client_sandbox(self):
        return self._client_sandbox


    # --------------------------------------------------------------------------
    #
    @property
    def description(self):
        '''
        Returns the description the task was started with, as a dictionary.

        **Returns:**
            * description (dict)
        '''

        return copy.deepcopy(self._descr)


    # --------------------------------------------------------------------------
    #
    @property
    def metadata(self):
        '''
        Returns the metadata field of the task's description
        '''

        return copy.deepcopy(self._descr.get('metadata'))


    # --------------------------------------------------------------------------
    #
    def register_callback(self, cb, cb_data=None, metric=None):
        '''
        Registers a callback function that is triggered every time a
        task's state changes.

        All callback functions need to have the same signature::

            def cb(obj, state)

        where ``object`` is a handle to the object that triggered the callback
        and ``state`` is the new state of that object.  If 'cb_data' is given,
        then the 'cb' signature changes to

            def cb(obj, state, cb_data)

        and 'cb_data' are passed unchanged.
        '''

        if not metric:
            metric = rpc.TASK_STATE

        self._tmgr.register_callback(cb, cb_data, metric=metric, uid=self._uid)


    # --------------------------------------------------------------------------
    #
    def wait(self, state=None, timeout=None):
        '''
        Returns when the task reaches a specific state or
        when an optional timeout is reached.

        **Arguments:**

            * **state** [`list of strings`]
              The state(s) that task has to reach in order for the
              call to return.

              By default `wait` waits for the task to reach a **final**
              state, which can be one of the following:

              * :data:`rp.states.DONE`
              * :data:`rp.states.FAILED`
              * :data:`rp.states.CANCELED`

            * **timeout** [`float`]
              Optional timeout in seconds before the call returns regardless
              whether the task has reached the desired state or not.  The
              default value **None** never times out.  '''

        if not state:
            states = rps.FINAL
        if not isinstance(state, list):
            states = [state]
        else:
            states = state


        if self.state in rps.FINAL:
            # we will never see another state progression.  Raise an error
            # (unless we waited for this)
            if self.state in states:
                return

            # FIXME: do we want a raise here, really?  This introduces a race,
            #        really, on application level
            # raise RuntimeError("can't wait on a task in final state")
            return self.state

        start_wait = time.time()
        while self.state not in states:

            time.sleep(0.1)

            if timeout and (timeout <= (time.time() - start_wait)):
                break

            if self._tmgr._terminate.is_set():
                break

        return self.state


    # --------------------------------------------------------------------------
    #
    def cancel(self):
        '''
        Cancel the task.
        '''

        self._tmgr.cancel_tasks(self.uid)


# ------------------------------------------------------------------------------
#
class TaskDict(ru.TypedDict):
    '''
    rp.Task is an API level object and as that is not a useful internal
    representation of an task on the level of RP components and message
    channels.  Instead, a task is there represented as a dictionary.  To
    facilitate a minimum of documentation and type consistency, this class
    defines such task dictionaries as `TypedDict` objects.
    '''

    _schema = {
            # where the task got created
            # CLIENT | AGENT
            'origin'      : str,

            # original task description used to create the task
            'description' : TaskDescription,

          # # what scope should be notified for task state changes
          # # CLIENT, AGENT, RAPTOR - can be empty
          # 'notification': [str],

          # # what exact resources were used to execute the task
          # # [[node_uid:core_id:gpu_id, ...]]
          # 'resources'   : [None],
    }

    _defaults = {
            'origin'      : None,
            'description' : None,
          # 'notification': [],
          # 'resources'   : [],
    }


# ------------------------------------------------------------------------------
<|MERGE_RESOLUTION|>--- conflicted
+++ resolved
@@ -167,17 +167,10 @@
         # we update all fields
         # FIXME: well, not all really :/
         # FIXME: setattr is ugly...  we should maintain all state in a dict.
-<<<<<<< HEAD
         for key in ['state', 'stdout', 'stderr', 'exit_code', 'return_value',
-                    'exception', 'pilot', 'client_sandbox', 'session_sandbox',
-                    'resource_sandbox', 'pilot_sandbox', 'task_sandbox',
-                    'endpoint_fs']:
-=======
-        for key in ['state', 'stdout', 'stderr', 'exit_code', 'pilot',
+                    'exception', 'exception_detail', 'pilot',
                     'endpoint_fs', 'resource_sandbox', 'session_sandbox',
-                    'pilot_sandbox', 'task_sandbox', 'client_sandbox',
-                    'exception', 'exception_detail']:
->>>>>>> 6eb2ecd5
+                    'pilot_sandbox', 'task_sandbox', 'client_sandbox']:
 
             val = task_dict.get(key, None)
             if val is not None:
