--- conflicted
+++ resolved
@@ -22,23 +22,6 @@
 #
 def _check_uid(uid):
     # ensure that uid is not yet known
-
-    if uid in _uids:
-        return False
-    else:
-        _uids.append(uid)
-        return True
-
-
-_uids = list()
-
-
-# ------------------------------------------------------------------------------
-#
-def _check_uid(uid):
-    # ensure that uid is not yet known
-
-    global _uids
 
     if uid in _uids:
         return False
@@ -80,11 +63,7 @@
 
     # --------------------------------------------------------------------------
     #
-<<<<<<< HEAD
-    def __init__(self, tmgr, descr):
-=======
     def __init__(self, tmgr, descr, origin):
->>>>>>> 5a7795e4
 
         # ensure that the description is viable
         descr.verify()
