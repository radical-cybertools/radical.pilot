--- conflicted
+++ resolved
@@ -148,11 +148,8 @@
 
         # let session know we exist
         self._session._register_umgr(self)
-<<<<<<< HEAD
-=======
 
         self._prof.prof('setup_done', uid=self._uid)
->>>>>>> 9c051672
         self._log.report.ok('>>ok\n')
 
 
