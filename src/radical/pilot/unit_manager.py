
__copyright__ = "Copyright 2013-2016, http://radical.rutgers.edu"
__license__   = "MIT"


import os
import copy
import time
import pprint
import threading

import radical.utils as ru

from . import utils     as rpu
from . import states    as rps
from . import constants as rpc
from . import types     as rpt

from . import compute_unit_description as rpcud

from .umgr import scheduler as rpus


# ------------------------------------------------------------------------------
#
class UnitManager(rpu.Component):
    """
    A UnitManager manages :class:`radical.pilot.ComputeUnit` instances which
    represent the **executable** workload in RADICAL-Pilot. A UnitManager connects
    the ComputeUnits with one or more :class:`Pilot` instances (which represent
    the workload **executors** in RADICAL-Pilot) and a **scheduler** which
    determines which :class:`ComputeUnit` gets executed on which
    :class:`Pilot`.

    **Example**::

        s = radical.pilot.Session(database_url=DBURL)

        pm = radical.pilot.PilotManager(session=s)

        pd = radical.pilot.ComputePilotDescription()
        pd.resource = "futuregrid.alamo"
        pd.cores = 16

        p1 = pm.submit_pilots(pd) # create first pilot with 16 cores
        p2 = pm.submit_pilots(pd) # create second pilot with 16 cores

        # Create a workload of 128 '/bin/sleep' compute units
        compute_units = []
        for unit_count in range(0, 128):
            cu = radical.pilot.ComputeUnitDescription()
            cu.executable = "/bin/sleep"
            cu.arguments = ['60']
            compute_units.append(cu)

        # Combine the two pilots, the workload and a scheduler via
        # a UnitManager.
        um = radical.pilot.UnitManager(session=session,
                                       scheduler=radical.pilot.SCHEDULER_ROUND_ROBIN)
        um.add_pilot(p1)
        um.submit_units(compute_units)


    The unit manager can issue notification on unit state changes.  Whenever
    state notification arrives, any callback registered for that notification is
    fired.  
    
    NOTE: State notifications can arrive out of order wrt the unit state model!
    """

    # --------------------------------------------------------------------------
    #
    def __init__(self, session, scheduler=None):
        """
        Creates a new UnitManager and attaches it to the session.

        **Arguments:**
            * session [:class:`radical.pilot.Session`]:
              The session instance to use.
            * scheduler (`string`): 
              The name of the scheduler plug-in to use.

        **Returns:**
            * A new `UnitManager` object [:class:`radical.pilot.UnitManager`].
        """

        self._bridges     = dict()
        self._components  = dict()
        self._pilots      = dict()
        self._pilots_lock = threading.RLock()
        self._units       = dict()
        self._units_lock  = threading.RLock()
        self._callbacks   = dict()
        self._cb_lock     = threading.RLock()
        self._terminate   = threading.Event()
        self._closed      = False
        self._rec_id      = 0       # used for session recording

        for m in rpt.UMGR_METRICS:
            self._callbacks[m] = dict()

        cfg = ru.read_json("%s/configs/umgr_%s.json" \
                % (os.path.dirname(__file__),
                   os.environ.get('RADICAL_PILOT_UMGR_CFG', 'default')))

        if scheduler:
            # overwrite the scheduler from the config file
            cfg['scheduler'] = scheduler

        if not cfg.get('scheduler'):
            # set default scheduler if needed
            cfg['scheduler'] = rpus.SCHEDULER_DEFAULT

        assert(cfg['db_poll_sleeptime'])

        # initialize the base class (with no intent to fork)
        self._uid    = ru.generate_id('umgr')
        cfg['owner'] = self.uid
        rpu.Component.__init__(self, cfg, session)
        self.start(spawn=False)

        # only now we have a logger... :/
        self._log.report.info('<<create unit manager')
        self._prof.prof('create umgr', uid=self._uid)

        # The output queue is used to forward submitted units to the
        # scheduling component.
        self.register_output(rps.UMGR_SCHEDULING_PENDING, 
                             rpc.UMGR_SCHEDULING_QUEUE)

        # the umgr will also collect units from the agent again, for output
        # staging and finalization
        self.register_output(rps.UMGR_STAGING_OUTPUT_PENDING, 
                             rpc.UMGR_STAGING_OUTPUT_QUEUE)

        # register the state notification pull cb
        # FIXME: we may want to have the frequency configurable
        # FIXME: this should be a tailing cursor in the update worker
        self.register_timed_cb(self._state_pull_cb, 
                               timer=self._cfg['db_poll_sleeptime'])

        # register callback which pulls units back from agent
        # FIXME: this should be a tailing cursor in the update worker
        # FIXME: make frequency configurable
        self.register_timed_cb(self._unit_pull_cb, 
                               timer=self._cfg['db_poll_sleeptime'])

        # also listen to the state pubsub for unit state changes
        self.register_subscriber(rpc.STATE_PUBSUB, self._state_sub_cb)

        # let session know we exist
        self._session._register_umgr(self)

        self._prof.prof('UMGR setup done', logger=self._log.debug)
        self._log.report.ok('>>ok\n')


    # --------------------------------------------------------------------------
    # 
    def initialize_common(self):

        # the manager must not carry bridge and component handles across forks
        ru.atfork(self._atfork_prepare, self._atfork_parent, self._atfork_child)


    # --------------------------------------------------------------------------
    #
    def _atfork_prepare(self): pass
    def _atfork_parent(self) : pass
    def _atfork_child(self)  : 
        self._bridges    = dict()
        self._components = dict()


    # --------------------------------------------------------------------------
    # 
    def finalize_parent(self):

        # terminate umgr components
        for c in self._components:
            c.stop()
            c.join()

        # terminate umgr bridges
        for b in self._bridges:
            b.stop()
            b.join()


    # --------------------------------------------------------------------------
    #
    def close(self):
        """
        Shut down the UnitManager, and all umgr components.
        """

        # we do not cancel units at this point, in case any component or pilot
        # wants to continue to progress unit states, which should indeed be
        # independent from the umgr life cycle.

        if self._closed:
            return
        self._closed = True

        self._log.debug("closing %s\n%s", self.uid, '\n'.join(ru.get_stacktrace()))
        self._log.report.info('<<close unit manager')

        # we don't want any callback invokations during shutdown
        # FIXME: really?
        with self._cb_lock:
            self._callbacks = dict()

        self._terminate.set()
        self.stop()

        self._session.prof.prof('closed umgr', uid=self._uid)
        self._log.info("Closed UnitManager %s." % self._uid)

        self._log.report.ok('>>ok\n')


    # --------------------------------------------------------------------------
    #
    def is_valid(self, term=True):

        # don't check during termination
        if self._closed:
            return True

        return super(UnitManager, self).is_valid(term)


    # --------------------------------------------------------------------------
    #
    def as_dict(self):
        """
        Returns a dictionary representation of the UnitManager object.
        """

        ret = {
            'uid': self.uid,
            'cfg': self.cfg
        }

        return ret


    # --------------------------------------------------------------------------
    #
    def __str__(self):

        """
        Returns a string representation of the UnitManager object.
        """

        return str(self.as_dict())


    #---------------------------------------------------------------------------
    #
    def _pilot_state_cb(self, pilot, state):

        # we register this callback for pilots added to this umgr.  It will
        # specifically look out for pilots which complete, and will make sure
        # that all units are pulled back into umgr control if that happens
        # prematurely.
        #
        # If we find units which have not completed the agent part of the unit
        # state model, we declare them FAILED.  If they can be restarted, we
        # resubmit an identical unit, which then will get a new unit ID.  This
        # avoids state model confusion (the state model is right now expected to
        # be linear), but is not intuitive for the application (FIXME).
        #
        # FIXME: there is a race with the umgr scheduler which may, just now,
        #        and before being notified about the pilot's demise, send new
        #        units to the pilot.

        # we only look into pilot states when the umgr is still active
        # FIXME: note that there is a race in that the umgr can be closed while
        #        we are in the cb.
        # FIXME: should is_valid be used?  Either way, `self._closed` is not an
        #        `mt.Event`!
        if self._closed:
            self._log.debug('umgr closed, ignore pilot state (%s: %s)', 
                            pilot.uid, pilot.state)
            return True


        if state in rps.FINAL:

            self._log.debug('pilot %s is final - pull units', pilot.uid)

            unit_cursor = self.session._dbs._c.find(spec={
                'type'    : 'unit',
                'pilot'   : pilot.uid,
                'umgr'    : self.uid,
                'control' : {'$in' : ['agent_pending', 'agent']}})

            if not unit_cursor.count():
                units = list()
            else:
                units = list(unit_cursor)

            self._log.debug(" === units pulled: %3d (pilot dead)" % len(units))

            if not units:
                return True

            # update the units to avoid pulling them again next time.
            # NOTE:  this needs not locking with the unit pulling in the
            #        _unit_pull_cb, as that will only pull umgr_pending 
            #        units.
            uids = [unit['uid'] for unit in units]

            self._session._dbs._c.update(multi    = True,
                            spec     = {'type'  : 'unit',
                                        'uid'   : {'$in'     : uids}},
                            document = {'$set'  : {'control' : 'umgr'}})

            to_restart = list()

            for unit in units:
                unit['state'] = rps.FAILED
                if unit['description'].get('restartable'):
                    self._log.debug('unit %s is  restartable', unit['uid'])
                    unit['restarted'] = True
                    ud = rpcud.ComputeUnitDescription(unit['description'])
                    to_restart.append(ud)
                    # FIXME: should we increment some restart counter in the
                    #        description?
                    # FIXME: we could submit the units individually, and then
                    #        reference the resulting new uid in the old unit.
                else:
                    self._log.debug('unit %s not restartable', unit['uid'])

            if to_restart and not self._closed:
                self._log.debug('restart %s units', len(to_restart))
                restarted = self.submit_units(to_restart)
                for u in restarted:
                    self._log.debug('restart unit %s', u.uid)

            # final units are not pushed
            self.advance(units, publish=True, push=False) 

            return True


    #---------------------------------------------------------------------------
    #
    def _state_pull_cb(self):

        # pull all unit states from the DB, and compare to the states we know
        # about.  If any state changed, update the unit instance and issue
        # notification callbacks as needed.
        # FIXME: we also pull for dead units.  That is not efficient...
        # FIXME: this needs to be converted into a tailed cursor in the update
        #        worker
        units  = self._session._dbs.get_units(umgr_uid=self.uid)

        for unit in units:
            self._log.debug(" === state pulled %s: %s", unit['uid'], unit['state'])
            if not self._update_unit(unit, publish=True):
                return False

        return True


    #---------------------------------------------------------------------------
    #
    def _unit_pull_cb(self):

        self._log.info(" === units pulled: ?")

        # pull units those units from the agent which are about to get back
        # under umgr control, and push them into the respective queues
        # FIXME: this should also be based on a tailed cursor
        # FIXME: Unfortunately, 'find_and_modify' is not bulkable, so we have
        #        to use 'find'.  To avoid finding the same units over and over 
        #        again, we update the 'control' field *before* running the next
        #        find -- so we do it right here.
        tgt_states  = rps.FINAL + [rps.UMGR_STAGING_OUTPUT_PENDING]
        unit_cursor = self.session._dbs._c.find(spec={
            'type'    : 'unit',
            'umgr'    : self.uid,
            'control' : 'umgr_pending'})

        if not unit_cursor.count():
            # no units whatsoever...
            self._log.info(" === units pulled:    0")
            return True  # this is not an error

        # update the units to avoid pulling them again next time.
        units = list(unit_cursor)
        uids  = [unit['uid'] for unit in units]

        self._session._dbs._c.update(multi    = True,
                        spec     = {'type'  : 'unit',
                                    'uid'   : {'$in'     : uids}},
                        document = {'$set'  : {'control' : 'umgr'}})

        self._log.info("units pulled: %4d %s", len(units), [u['uid'] for u in units])
        self._prof.prof('get', msg="bulk size: %d" % len(units), uid=self.uid)
        for unit in units:

            # we need to make sure to have the correct state:
            uid = unit['uid']
            old = unit['state']
            new = rps._unit_state_collapse(unit['states'])
<<<<<<< HEAD
            if old != new:
                self._log.debug(" === unit  pulled %s: %s / %s", uid, old, new)

            unit['state']   = new
            unit['control'] = 'umgr'
            self._prof.prof('get', msg="bulk size: %d" % len(units), uid=uid)
=======
            self._log.debug("unit pulled %s: %s / %s", unit['uid'], old, new)

            unit['state']   = new
            unit['control'] = 'umgr'
            self._prof.prof('get', msg="bulk size: %d" % len(units), uid=unit['uid'])
>>>>>>> 1d2fc610

        # now we really own the CUs, and can start working on them (ie. push
        # them into the pipeline).
        self.advance(units, publish=True, push=True)

        return True


    # --------------------------------------------------------------------------
    #
    def _state_sub_cb(self, topic, msg):

        cmd = msg.get('cmd')
        arg = msg.get('arg')

        if cmd != 'update':
            self._log.debug('ignore state cb msg with cmd %s', cmd)
            return True

        if isinstance(arg, list): things =  arg
        else                    : things = [arg]

        for thing in things:

            if 'type' in thing and thing['type'] == 'unit':

                # we got the state update from the state callback - don't
                # publish it again
                if not self._update_unit(thing, publish=False):
                    return False

        return True


    # --------------------------------------------------------------------------
    #
    def _update_unit(self, unit_dict, publish=False):

        # FIXME: this is breaking the bulk!

        uid = unit_dict['uid']

        with self._units_lock:

            # we don't care about units we don't know
            if uid not in self._units:
                return True

            # only update on state changes
            current = self._units[uid].state
            target  = unit_dict['state']
            if current == target:
                return True

            target, passed = rps._unit_state_progress(uid, current, target)

            if target in [rps.CANCELED, rps.FAILED]:
                # don't replay intermediate states
                passed = passed[-1:]

            for s in passed:
              # print '%s advance: %s' % (uid, s )
                unit_dict['state'] = s
                self._units[uid]._update(unit_dict)
                self.advance(unit_dict, s, publish=publish, push=False)

            return True


    # --------------------------------------------------------------------------
    #
    def _call_unit_callbacks(self, unit_obj, state):

        with self._cb_lock:
            for cb_name, cb_val in self._callbacks[rpt.UNIT_STATE].iteritems():

                cb      = cb_val['cb']
                cb_data = cb_val['cb_data']
                
                if cb_data: cb(unit_obj, state, cb_data)
                else      : cb(unit_obj, state)


    # --------------------------------------------------------------------------
    #
    # FIXME: this needs to go to the scheduler
    def _default_wait_queue_size_cb(self, umgr, wait_queue_size):
        # FIXME: this needs to come from the scheduler?

        self._log.info("[Callback]: wait_queue_size: %s.", wait_queue_size)


    # --------------------------------------------------------------------------
    #
    @property
    def uid(self):
        """
        Returns the unique id.
        """
        return self._uid


    # --------------------------------------------------------------------------
    #
    @property
    def scheduler(self):
        """
        Returns the scheduler name.
        """

        return self._cfg.get('scheduler')



    # --------------------------------------------------------------------------
    #
    def add_pilots(self, pilots):
        """
        Associates one or more pilots with the unit manager.

        **Arguments:**

            * **pilots** [:class:`radical.pilot.ComputePilot` or list of
              :class:`radical.pilot.ComputePilot`]: The pilot objects that will be
              added to the unit manager.
        """

        self.is_valid()

        if not isinstance(pilots, list):
            pilots = [pilots]

        if len(pilots) == 0:
            raise ValueError('cannot add no pilots')

        self._log.report.info('<<add %d pilot(s)' % len(pilots))

        with self._pilots_lock:

            # sanity check, and keep pilots around for inspection
            for pilot in pilots:
                pid = pilot.uid
                if pid in self._pilots:
                    raise ValueError('pilot %s already added' % pid)
                self._pilots[pid] = pilot

                # sinscribe for state updates
                pilot.register_callback(self._pilot_state_cb)

        pilot_docs = [pilot.as_dict() for pilot in pilots]

        # publish to the command channel for the scheduler to pick up
        self.publish(rpc.CONTROL_PUBSUB, {'cmd' : 'add_pilots',
                                          'arg' : {'pilots': pilot_docs,
                                                   'umgr'  : self.uid}})
        self._log.report.ok('>>ok\n')


    # --------------------------------------------------------------------------
    #
    def list_pilots(self):
        """
        Lists the UIDs of the pilots currently associated with the unit manager.

        **Returns:**
              * A list of :class:`radical.pilot.ComputePilot` UIDs [`string`].
        """

        self.is_valid()

        with self._pilots_lock:
            return self._pilots.keys()


    # --------------------------------------------------------------------------
    #
    def get_pilots(self):
        """
        Get the pilots instances currently associated with the unit manager.

        **Returns:**
              * A list of :class:`radical.pilot.ComputePilot` instances.
        """

        self.is_valid()

        with self._pilots_lock:
            return self._pilots.values()


    # --------------------------------------------------------------------------
    #
    def remove_pilots(self, pilot_ids, drain=False):
        """
        Disassociates one or more pilots from the unit manager.

        After a pilot has been removed from a unit manager, it won't process
        any of the unit manager's units anymore. Calling `remove_pilots`
        doesn't stop the pilot itself.

        **Arguments:**

            * **drain** [`boolean`]: Drain determines what happens to the units
              which are managed by the removed pilot(s). If `True`, all units
              currently assigned to the pilot are allowed to finish execution.
              If `False` (the default), then non-final units will be canceled.
        """

        # TODO: Implement 'drain'.
        # NOTE: the actual removal of pilots from the scheduler is asynchron!

        if drain:
            raise RuntimeError("'drain' is not yet implemented")

        self.is_valid()

        if not isinstance(pilot_ids, list):
            pilot_ids = [pilot_ids]

        if len(pilot_ids) == 0:
            raise ValueError('cannot remove no pilots')

        self._log.report.info('<<add %d pilot(s)' % len(pilot_ids))

        with self._pilots_lock:

            # sanity check, and keep pilots around for inspection
            for pid in pilot_ids:
                if pid not in self._pilots:
                    raise ValueError('pilot %s not added' % pid)
                del(self._pilots[pid])

        # publish to the command channel for the scheduler to pick up
        self.publish(rpc.CONTROL_PUBSUB, {'cmd' : 'remove_pilots',
                                          'arg' : {'pids'  : pilot_ids, 
                                                   'umgr'  : self.uid}})
        self._log.report.ok('>>ok\n')


    # --------------------------------------------------------------------------
    #
    def list_units(self):
        """
        Returns the UIDs of the :class:`radical.pilot.ComputeUnit` managed by
        this unit manager.

        **Returns:**
              * A list of :class:`radical.pilot.ComputeUnit` UIDs [`string`].
        """

        self.is_valid()

        with self._pilots_lock:
            return self._units.keys()


    # --------------------------------------------------------------------------
    #
    def submit_units(self, descriptions):
        """
        Submits on or more :class:`radical.pilot.ComputeUnit` instances to the
        unit manager.

        **Arguments:**
            * **descriptions** [:class:`radical.pilot.ComputeUnitDescription`
              or list of :class:`radical.pilot.ComputeUnitDescription`]: The
              description of the compute unit instance(s) to create.

        **Returns:**
              * A list of :class:`radical.pilot.ComputeUnit` objects.
        """

        from .compute_unit import ComputeUnit

        self.is_valid()

        ret_list = True
        if not isinstance(descriptions, list):
            ret_list     = False
            descriptions = [descriptions]

        if len(descriptions) == 0:
            raise ValueError('cannot submit no unit descriptions')

        self._log.report.info('<<submit %d unit(s)\n\t' % len(descriptions))

        # we return a list of compute units
        units = list()
        for ud in descriptions:

            if not ud.executable:
                raise ValueError('compute unit executable must be defined')

            if not ud.cores:
                raise ValueError('compute unit core count must be defined')

            if float(ud.cores) != int(ud.cores):
                raise ValueError('compute unit core count must be an integer')

            if int(ud.cores) <= 0:
                raise ValueError('compute unit core count must be positive')

            unit = ComputeUnit.create(umgr=self, descr=ud)
            units.append(unit)

            # keep units around
            with self._units_lock:
                self._units[unit.uid] = unit

            if self._session._rec:
                ru.write_json(ud.as_dict(), "%s/%s.batch.%03d.json" \
                        % (self._session._rec, unit.uid, self._rec_id))

            self._log.report.progress()

        if self._session._rec:
            self._rec_id += 1

        # insert units into the database, as a bulk.
        unit_docs = [unit.as_dict() for unit in units]
        self._session._dbs.insert_units(unit_docs)

        # Only after the insert can we hand the units over to the next
        # components (ie. advance state).
        self.advance(unit_docs, rps.UMGR_SCHEDULING_PENDING, publish=True, push=True)
        self._log.report.ok('>>ok\n')

        if ret_list: return units
        else       : return units[0]


    # --------------------------------------------------------------------------
    #
    def get_units(self, uids=None):
        """Returns one or more compute units identified by their IDs.

        **Arguments:**
            * **uids** [`string` or `list of strings`]: The IDs of the
              compute unit objects to return.

        **Returns:**
              * A list of :class:`radical.pilot.ComputeUnit` objects.
        """
        
        self.is_valid()

        if not uids:
            with self._units_lock:
                ret = self._units.values()
            return ret


        ret_list = True
        if (not isinstance(uids, list)) and (uids is not None):
            ret_list = False
            uids = [uids]

        ret = list()
        with self._units_lock:
            for uid in uids:
                if uid not in self._units:
                    raise ValueError('unit %s not known' % uid)
                ret.append(self._units[uid])

        if ret_list: return ret
        else       : return ret[0]


    # --------------------------------------------------------------------------
    #
    def wait_units(self, uids=None, state=None, timeout=None):
        """
        Returns when one or more :class:`radical.pilot.ComputeUnits` reach a
        specific state.

        If `uids` is `None`, `wait_units` returns when **all**
        ComputeUnits reach the state defined in `state`.  This may include
        units which have previously terminated or waited upon.

        **Example**::

            # TODO -- add example

        **Arguments:**

            * **uids** [`string` or `list of strings`]
              If uids is set, only the ComputeUnits with the specified
              uids are considered. If uids is `None` (default), all
              ComputeUnits are considered.

            * **state** [`string`]
              The state that ComputeUnits have to reach in order for the call
              to return.

              By default `wait_units` waits for the ComputeUnits to
              reach a terminal state, which can be one of the following:

              * :data:`radical.pilot.rps.DONE`
              * :data:`radical.pilot.rps.FAILED`
              * :data:`radical.pilot.rps.CANCELED`

            * **timeout** [`float`]
              Timeout in seconds before the call returns regardless of Pilot
              state changes. The default value **None** waits forever.
        """

        self.is_valid()

        if not uids:
            with self._units_lock:
                uids = list()
                for uid,unit in self._units.iteritems():
                    if unit.state not in rps.FINAL:
                        uids.append(uid)

        if not state:
            states = rps.FINAL
        elif isinstance(state, list):
            states = state
        else:
            states = [state]

        ret_list = True
        if not isinstance(uids, list):
            ret_list = False
            uids = [uids]

        self._log.report.info('<<wait for %d unit(s)\n\t' % len(uids))

        start    = time.time()
        to_check = None

        with self._units_lock:
            to_check = [self._units[uid] for uid in uids]

        # We don't want to iterate over all units again and again, as that would
        # duplicate checks on units which were found in matching states.  So we
        # create a list from which we drop the units as we find them in
        # a matching state
        self._log.report.idle(mode='start')
        while to_check and not self._terminate.is_set():

            # check timeout
            if timeout and (timeout <= (time.time() - start)):
                self._log.debug ("wait timed out")
                break

            time.sleep (0.1)

            # FIXME: print percentage...
            self._log.report.idle()
          # print 'wait units: %s' % [[u.uid, u.state] for u in to_check]

            check_again = list()
            for unit in to_check:
                if  unit.state not in states and \
                    unit.state not in rps.FINAL:
                    check_again.append(unit)
                else:
                    # stop watching this unit
                    if unit.state in [rps.FAILED]:
                        self._log.report.idle(color='error', c='-')
                    elif unit.state in [rps.CANCELED]:
                        self._log.report.idle(color='warn', c='*')
                    else:
                        self._log.report.idle(color='ok', c='+')

            to_check = check_again

            self.is_valid()

        self._log.report.idle(mode='stop')

        if to_check: self._log.report.warn('>>timeout\n')
        else       : self._log.report.ok(  '>>ok\n')

        # grab the current states to return
        state = None
        with self._units_lock:
            states = [self._units[uid].state for uid in uids]

        # done waiting
        if ret_list: return states
        else       : return states[0]


    # --------------------------------------------------------------------------
    #
    def cancel_units(self, uids=None):
        """
        Cancel one or more :class:`radical.pilot.ComputeUnits`.

        Note that cancellation of units is *immediate*, i.e. their state is
        immediately set to `CANCELED`, even if some RP component may still
        operate on the units.  Specifically, other state transitions, including
        other final states (`DONE`, `FAILED`) can occur *after* cancellation.
        This is a side effect of an optimization: we consider this 
        acceptable tradeoff in the sense "Oh, that unit was DONE at point of
        cancellation -- ok, we can use the results, sure!".

        If that behavior is not wanted, set the environment variable:

            export RADICAL_PILOT_STRICT_CANCEL=True

        **Arguments:**
            * **uids** [`string` or `list of strings`]: The IDs of the
              compute units objects to cancel.
        """

        self.is_valid()

        if not uids:
            with self._units_lock:
                uids  = self._units.keys()
        else:
            if not isinstance(uids, list):
                uids = [uids]

        # NOTE: We advance all units to cancelled, and send a cancellation
        #       control command.  If that command is picked up *after* some
        #       state progression, we'll see state transitions after cancel.
        #       For non-final states that is not a problem, as it is equivalent
        #       with a state update message race, which our state collapse
        #       mechanism accounts for.  For an eventual non-canceled final
        #       state, we do get an invalid state transition.  That is also
        #       corrected eventually in the state collapse, but the point
        #       remains, that the state model is temporarily violated.  We
        #       consider this a side effect of the fast-cancel optimization.
        #
        #       The env variable 'RADICAL_PILOT_STRICT_CANCEL == True' will
        #       disable this optimization.
        #
        # FIXME: the effect of the env var is not well tested
        if 'RADICAL_PILOT_STRICT_CANCEL' not in os.environ:
            with self._units_lock:
                units = [self._units[uid] for uid  in uids ]
            unit_docs = [unit.as_dict()   for unit in units]
            self.advance(unit_docs, state=rps.CANCELED, publish=True, push=True)

        # we *always* issue the cancellation command!
        self.publish(rpc.CONTROL_PUBSUB, {'cmd' : 'cancel_units', 
                                          'arg' : {'uids' : uids}})

        # In the default case of calling 'advance' above, we just set the state,
        # so we *know* units are canceled.  But we nevertheless wait until that
        # state progression trickled through, so that the application will see
        # the same state on unit inspection.
        self.wait_units(uids=uids)


    # --------------------------------------------------------------------------
    #
    def register_callback(self, cb, metric=rpt.UNIT_STATE, cb_data=None):
        """
        Registers a new callback function with the UnitManager.  Manager-level
        callbacks get called if the specified metric changes.  The default
        metric `UNIT_STATE` fires the callback if any of the ComputeUnits
        managed by the PilotManager change their state.

        All callback functions need to have the same signature::

            def cb(obj, value, cb_data)

        where ``object`` is a handle to the object that triggered the callback,
        ``value`` is the metric, and ``data`` is the data provided on
        callback registration..  In the example of `UNIT_STATE` above, the
        object would be the unit in question, and the value would be the new
        state of the unit.

        Available metrics are:

          * `UNIT_STATE`: fires when the state of any of the units which are
            managed by this unit manager instance is changing.  It communicates
            the unit object instance and the units new state.

          * `WAIT_QUEUE_SIZE`: fires when the number of unscheduled units (i.e.
            of units which have not been assigned to a pilot for execution)
            changes.
        """

        # FIXME: the signature should be (self, metrics, cb, cb_data)

        if  metric not in rpt.UMGR_METRICS :
            raise ValueError ("Metric '%s' is not available on the unit manager" % metric)

        with self._cb_lock:
            cb_name = cb.__name__
            self._callbacks[metric][cb_name] = {'cb'      : cb, 
                                                'cb_data' : cb_data}


    # --------------------------------------------------------------------------
    #
    def unregister_callback(self, cb=None, metric=None):


        if metric and metric not in rpt.UMGR_METRICS :
            raise ValueError ("Metric '%s' is not available on the unit manager" % metric)

        if not metric:
            metrics = rpt.UMGR_METRICS
        elif isinstance(metric, list):
            metrics = metric
        else:
            metrics = [metric]

        with self._cb_lock:

            for metric in metrics:

                if cb:
                    to_delete = [cb.__name__]
                else:
                    to_delete = self._callbacks[metric].keys()

                for cb_name in to_delete:

                    if cb_name not in self._callbacks[metric]:
                        raise ValueError("Callback '%s' is not registered" % cb_name)

                    del(self._callbacks[metric][cb_name])


# ------------------------------------------------------------------------------
<|MERGE_RESOLUTION|>--- conflicted
+++ resolved
@@ -406,20 +406,13 @@
             uid = unit['uid']
             old = unit['state']
             new = rps._unit_state_collapse(unit['states'])
-<<<<<<< HEAD
+
             if old != new:
                 self._log.debug(" === unit  pulled %s: %s / %s", uid, old, new)
 
             unit['state']   = new
             unit['control'] = 'umgr'
             self._prof.prof('get', msg="bulk size: %d" % len(units), uid=uid)
-=======
-            self._log.debug("unit pulled %s: %s / %s", unit['uid'], old, new)
-
-            unit['state']   = new
-            unit['control'] = 'umgr'
-            self._prof.prof('get', msg="bulk size: %d" % len(units), uid=unit['uid'])
->>>>>>> 1d2fc610
 
         # now we really own the CUs, and can start working on them (ie. push
         # them into the pipeline).
