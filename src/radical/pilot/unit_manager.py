
__copyright__ = "Copyright 2013-2016, http://radical.rutgers.edu"
__license__   = "MIT"


import os
import copy
import time
import pprint
import threading

import radical.utils as ru

from . import utils     as rpu
from . import states    as rps
from . import constants as rpc
from . import types     as rpt

from . import compute_unit_description as rpcud

from .umgr import scheduler as rpus


# ------------------------------------------------------------------------------
#
class UnitManager(rpu.Component):
    """
    A UnitManager manages :class:`radical.pilot.ComputeUnit` instances which
    represent the **executable** workload in RADICAL-Pilot. A UnitManager connects
    the ComputeUnits with one or more :class:`Pilot` instances (which represent
    the workload **executors** in RADICAL-Pilot) and a **scheduler** which
    determines which :class:`ComputeUnit` gets executed on which
    :class:`Pilot`.

    **Example**::

        s = radical.pilot.Session(database_url=DBURL)

        pm = radical.pilot.PilotManager(session=s)

        pd = radical.pilot.ComputePilotDescription()
        pd.resource = "futuregrid.alamo"
        pd.cores = 16

        p1 = pm.submit_pilots(pd) # create first pilot with 16 cores
        p2 = pm.submit_pilots(pd) # create second pilot with 16 cores

        # Create a workload of 128 '/bin/sleep' compute units
        compute_units = []
        for unit_count in range(0, 128):
            cu = radical.pilot.ComputeUnitDescription()
            cu.executable = "/bin/sleep"
            cu.arguments = ['60']
            compute_units.append(cu)

        # Combine the two pilots, the workload and a scheduler via
        # a UnitManager.
        um = radical.pilot.UnitManager(session=session,
                                       scheduler=radical.pilot.SCHEDULER_ROUND_ROBIN)
        um.add_pilot(p1)
        um.submit_units(compute_units)


    The unit manager can issue notification on unit state changes.  Whenever
    state notification arrives, any callback registered for that notification is
    fired.  
    
    NOTE: State notifications can arrive out of order wrt the unit state model!
    """

    # --------------------------------------------------------------------------
    #
    def __init__(self, session, scheduler=None):
        """
        Creates a new UnitManager and attaches it to the session.

        **Arguments:**
            * session [:class:`radical.pilot.Session`]:
              The session instance to use.
            * scheduler (`string`): 
              The name of the scheduler plug-in to use.

        **Returns:**
            * A new `UnitManager` object [:class:`radical.pilot.UnitManager`].
        """

        self._bridges     = dict()
        self._components  = dict()
        self._pilots      = dict()
        self._pilots_lock = threading.RLock()
        self._units       = dict()
        self._units_lock  = threading.RLock()
        self._callbacks   = dict()
        self._cb_lock     = threading.RLock()
        self._terminate   = threading.Event()
        self._closed      = False
        self._rec_id      = 0       # used for session recording

        for m in rpt.UMGR_METRICS:
            self._callbacks[m] = dict()

        cfg = ru.read_json("%s/configs/umgr_%s.json" \
                % (os.path.dirname(__file__),
                   os.environ.get('RADICAL_PILOT_UMGR_CFG', 'default')))

        if scheduler:
            # overwrite the scheduler from the config file
            cfg['scheduler'] = scheduler

        if not cfg.get('scheduler'):
            # set default scheduler if needed
            cfg['scheduler'] = rpus.SCHEDULER_DEFAULT

        assert(cfg['db_poll_sleeptime']), 'db_poll_sleeptime not configured'

        # initialize the base class (with no intent to fork)
        self._uid    = ru.generate_id('umgr')
        cfg['owner'] = self.uid
        rpu.Component.__init__(self, cfg, session)
        self.start(spawn=False)
        self._log.info('started umgr %s', self._uid)

        # only now we have a logger... :/
        self._log.report.info('<<create unit manager')

        # The output queue is used to forward submitted units to the
        # scheduling component.
        self.register_output(rps.UMGR_SCHEDULING_PENDING, 
                             rpc.UMGR_SCHEDULING_QUEUE)

        # the umgr will also collect units from the agent again, for output
        # staging and finalization
        self.register_output(rps.UMGR_STAGING_OUTPUT_PENDING, 
                             rpc.UMGR_STAGING_OUTPUT_QUEUE)

        # register the state notification pull cb
        # FIXME: we may want to have the frequency configurable
        # FIXME: this should be a tailing cursor in the update worker
        self.register_timed_cb(self._state_pull_cb,
                               timer=self._cfg['db_poll_sleeptime'])

        # register callback which pulls units back from agent
        # FIXME: this should be a tailing cursor in the update worker
        # FIXME: make frequency configurable
        self.register_timed_cb(self._unit_pull_cb,
                               timer=self._cfg['db_poll_sleeptime'])

        # also listen to the state pubsub for unit state changes
        self.register_subscriber(rpc.STATE_PUBSUB, self._state_sub_cb)

        # let session know we exist
        self._session._register_umgr(self)

        self._prof.prof('setup_done', uid=self._uid)
        self._log.report.ok('>>ok\n')


    # --------------------------------------------------------------------------
    # 
    def initialize_common(self):

        # the manager must not carry bridge and component handles across forks
        ru.atfork(self._atfork_prepare, self._atfork_parent, self._atfork_child)


    # --------------------------------------------------------------------------
    #
    def _atfork_prepare(self): pass
    def _atfork_parent(self) : pass
    def _atfork_child(self)  : 
        self._bridges    = dict()
        self._components = dict()


    # --------------------------------------------------------------------------
    # 
    def finalize_parent(self):

        # terminate umgr components
        for c in self._components:
            c.stop()
            c.join()

        # terminate umgr bridges
        for b in self._bridges:
            b.stop()
            b.join()


    # --------------------------------------------------------------------------
    #
    def close(self):
        """
        Shut down the UnitManager, and all umgr components.
        """

        # we do not cancel units at this point, in case any component or pilot
        # wants to continue to progress unit states, which should indeed be
        # independent from the umgr life cycle.

        if self._closed:
            return

        self._terminate.set()
        self.stop()

        self._log.report.info('<<close unit manager')

        # we don't want any callback invokations during shutdown
        # FIXME: really?
        with self._cb_lock:
            self._callbacks = dict()
            for m in rpt.UMGR_METRICS:
                self._callbacks[m] = dict()

        self._log.info("Closed UnitManager %s." % self._uid)

        self._closed = True
        self._log.report.ok('>>ok\n')


    # --------------------------------------------------------------------------
    #
    def is_valid(self, term=True):

        # don't check during termination
        if self._closed:
            return True

        return super(UnitManager, self).is_valid(term)


    # --------------------------------------------------------------------------
    #
    def as_dict(self):
        """
        Returns a dictionary representation of the UnitManager object.
        """

        ret = {
            'uid': self.uid,
            'cfg': self.cfg
        }

        return ret


    # --------------------------------------------------------------------------
    #
    def __str__(self):

        """
        Returns a string representation of the UnitManager object.
        """

        return str(self.as_dict())


    #---------------------------------------------------------------------------
    #
    def _pilot_state_cb(self, pilot, state):

        if self._terminate.is_set():
            return False

        # we register this callback for pilots added to this umgr.  It will
        # specifically look out for pilots which complete, and will make sure
        # that all units are pulled back into umgr control if that happens
        # prematurely.
        #
        # If we find units which have not completed the agent part of the unit
        # state model, we declare them FAILED.  If they can be restarted, we
        # resubmit an identical unit, which then will get a new unit ID.  This
        # avoids state model confusion (the state model is right now expected to
        # be linear), but is not intuitive for the application (FIXME).
        #
        # FIXME: there is a race with the umgr scheduler which may, just now,
        #        and before being notified about the pilot's demise, send new
        #        units to the pilot.

        # we only look into pilot states when the umgr is still active
        # FIXME: note that there is a race in that the umgr can be closed while
        #        we are in the cb.
        # FIXME: should is_valid be used?  Either way, `self._closed` is not an
        #        `mt.Event`!
        if self._closed:
            self._log.debug('umgr closed, ignore pilot state (%s: %s)', 
                            pilot.uid, pilot.state)
            return True


        if state in rps.FINAL:

            self._log.debug('pilot %s is final - pull units', pilot.uid)

            unit_cursor = self.session._dbs._c.find(spec={
                'type'    : 'unit',
                'pilot'   : pilot.uid,
                'umgr'    : self.uid,
                'control' : {'$in' : ['agent_pending', 'agent']}})

            if not unit_cursor.count():
                units = list()
            else:
                units = list(unit_cursor)

<<<<<<< HEAD
            self._log.debug("units pulled: %3d (pilot dead)" % len(units))
=======
            self._log.debug(" === units pulled: pilot dead: %s", [u['uid'] for u in units])
>>>>>>> 9f72b1e5

            if not units:
                return True

            # update the units to avoid pulling them again next time.
            # NOTE:  this needs not locking with the unit pulling in the
            #        _unit_pull_cb, as that will only pull umgr_pending 
            #        units.
            uids = [unit['uid'] for unit in units]

            self._session._dbs._c.update(multi    = True,
                            spec     = {'type'  : 'unit',
                                        'uid'   : {'$in'     : uids}},
                            document = {'$set'  : {'control' : 'umgr'}})

            to_restart = list()

            for unit in units:
                unit['state'] = rps.FAILED
                if unit['description'].get('restartable'):
                    self._log.debug('unit %s is  restartable', unit['uid'])
                    unit['restarted'] = True
                    ud = rpcud.ComputeUnitDescription(unit['description'])
                    to_restart.append(ud)
                    # FIXME: should we increment some restart counter in the
                    #        description?
                    # FIXME: we could submit the units individually, and then
                    #        reference the resulting new uid in the old unit.
                else:
                    self._log.debug('unit %s not restartable', unit['uid'])

            if to_restart and not self._closed:
                self._log.debug('restart %s units', len(to_restart))
                restarted = self.submit_units(to_restart)
                for u in restarted:
                    self._log.debug('restart unit %s', u.uid)

            # final units are not pushed
            self.advance(units, publish=True, push=False) 

            return True


    #---------------------------------------------------------------------------
    #
    def _state_pull_cb(self):

        if self._terminate.is_set():
            return False

        # pull all unit states from the DB, and compare to the states we know
        # about.  If any state changed, update the unit instance and issue
        # notification callbacks as needed.
        # FIXME: we also pull for dead units.  That is not efficient...
        # FIXME: this needs to be converted into a tailed cursor in the update
        #        worker
        units  = self._session._dbs.get_units(umgr_uid=self.uid)

        for unit in units:
            if not self._update_unit(unit, publish=True):
                return False

        return True


    #---------------------------------------------------------------------------
    #
    def _unit_pull_cb(self):

        if self._terminate.is_set():
            return False

        # pull units those units from the agent which are about to get back
        # under umgr control, and push them into the respective queues
        # FIXME: this should also be based on a tailed cursor
        # FIXME: Unfortunately, 'find_and_modify' is not bulkable, so we have
        #        to use 'find'.  To avoid finding the same units over and over 
        #        again, we update the 'control' field *before* running the next
        #        find -- so we do it right here.
        tgt_states  = rps.FINAL + [rps.UMGR_STAGING_OUTPUT_PENDING]
        unit_cursor = self.session._dbs._c.find(spec={
            'type'    : 'unit',
            'umgr'    : self.uid,
            'control' : 'umgr_pending'})

        if not unit_cursor.count():
            # no units whatsoever...
            self._log.info("units pulled:    0")
            return True  # this is not an error

        # update the units to avoid pulling them again next time.
        units = list(unit_cursor)
        uids  = [unit['uid'] for unit in units]

        self._session._dbs._c.update(multi    = True,
                        spec     = {'type'  : 'unit',
                                    'uid'   : {'$in'     : uids}},
                        document = {'$set'  : {'control' : 'umgr'}})

        self._log.info("units pulled: %4d %s", len(units), [u['uid'] for u in units])
        self._prof.prof('get', msg="bulk size: %d" % len(units), uid=self.uid)
        for unit in units:

            # we need to make sure to have the correct state:
            uid = unit['uid']
            self._prof.prof('get', uid=uid)

            old = unit['state']
            new = rps._unit_state_collapse(unit['states'])

            if old != new:
                self._log.debug("unit  pulled %s: %s / %s", uid, old, new)

            unit['state']   = new
            unit['control'] = 'umgr'

        # now we really own the CUs, and can start working on them (ie. push
        # them into the pipeline).
        self.advance(units, publish=True, push=True)

        return True


    # --------------------------------------------------------------------------
    #
    def _state_sub_cb(self, topic, msg):

        if self._terminate.is_set():
            return False

        cmd = msg.get('cmd')
        arg = msg.get('arg')

        if cmd != 'update':
            self._log.debug('ignore state cb msg with cmd %s', cmd)
            return True

        if isinstance(arg, list): things =  arg
        else                    : things = [arg]

        for thing in things:

            if thing.get('type') == 'unit':
        
                self._log.debug('umgr state cb for unit: %s', thing['uid'])

                # we got the state update from the state callback - don't
                # publish it again
                self._update_unit(thing, publish=False)

            else:

                self._log.debug('umgr state cb ignores %s/%s', thing.get('uid'),
                        thing.get('state'))

        return True


    # --------------------------------------------------------------------------
    #
    def _update_unit(self, unit_dict, publish=False):

        # FIXME: this is breaking the bulk!

        uid = unit_dict['uid']

        with self._units_lock:

            # we don't care about units we don't know
            if uid not in self._units:
                return True

            # only update on state changes
            current = self._units[uid].state
            target  = unit_dict['state']
            if current == target:
                return True

            target, passed = rps._unit_state_progress(uid, current, target)

            if target in [rps.CANCELED, rps.FAILED]:
                # don't replay intermediate states
                passed = passed[-1:]

            for s in passed:
                unit_dict['state'] = s
                self._units[uid]._update(unit_dict)
                self.advance(unit_dict, s, publish=publish, push=False)

            return True


    # --------------------------------------------------------------------------
    #
    def _call_unit_callbacks(self, unit_obj, state):

        with self._cb_lock:
            for cb_name, cb_val in self._callbacks[rpt.UNIT_STATE].iteritems():
            
                self._log.debug('%s calls state cb %s for %s', self.uid, cb_name, unit_obj.uid)

                cb      = cb_val['cb']
                cb_data = cb_val['cb_data']
                
                if cb_data: cb(unit_obj, state, cb_data)
                else      : cb(unit_obj, state)


    # --------------------------------------------------------------------------
    #
    # FIXME: this needs to go to the scheduler
    def _default_wait_queue_size_cb(self, umgr, wait_queue_size):
        # FIXME: this needs to come from the scheduler?

        if self._terminate.is_set():
            return False

        self._log.info("[Callback]: wait_queue_size: %s.", wait_queue_size)


    # --------------------------------------------------------------------------
    #
    @property
    def uid(self):
        """
        Returns the unique id.
        """
        return self._uid


    # --------------------------------------------------------------------------
    #
    @property
    def scheduler(self):
        """
        Returns the scheduler name.
        """

        return self._cfg.get('scheduler')



    # --------------------------------------------------------------------------
    #
    def add_pilots(self, pilots):
        """
        Associates one or more pilots with the unit manager.

        **Arguments:**

            * **pilots** [:class:`radical.pilot.ComputePilot` or list of
              :class:`radical.pilot.ComputePilot`]: The pilot objects that will be
              added to the unit manager.
        """

        self.is_valid()

        if not isinstance(pilots, list):
            pilots = [pilots]

        if len(pilots) == 0:
            raise ValueError('cannot add no pilots')

        self._log.report.info('<<add %d pilot(s)' % len(pilots))

        with self._pilots_lock:

            # sanity check, and keep pilots around for inspection
            for pilot in pilots:
                pid = pilot.uid
                if pid in self._pilots:
                    raise ValueError('pilot %s already added' % pid)
                self._pilots[pid] = pilot

                # sinscribe for state updates
                pilot.register_callback(self._pilot_state_cb)

        pilot_docs = [pilot.as_dict() for pilot in pilots]

        # publish to the command channel for the scheduler to pick up
        self.publish(rpc.CONTROL_PUBSUB, {'cmd' : 'add_pilots',
                                          'arg' : {'pilots': pilot_docs,
                                                   'umgr'  : self.uid}})
        self._log.report.ok('>>ok\n')


    # --------------------------------------------------------------------------
    #
    def list_pilots(self):
        """
        Lists the UIDs of the pilots currently associated with the unit manager.

        **Returns:**
              * A list of :class:`radical.pilot.ComputePilot` UIDs [`string`].
        """

        self.is_valid()

        with self._pilots_lock:
            return self._pilots.keys()


    # --------------------------------------------------------------------------
    #
    def get_pilots(self):
        """
        Get the pilots instances currently associated with the unit manager.

        **Returns:**
              * A list of :class:`radical.pilot.ComputePilot` instances.
        """

        self.is_valid()

        with self._pilots_lock:
            return self._pilots.values()


    # --------------------------------------------------------------------------
    #
    def remove_pilots(self, pilot_ids, drain=False):
        """
        Disassociates one or more pilots from the unit manager.

        After a pilot has been removed from a unit manager, it won't process
        any of the unit manager's units anymore. Calling `remove_pilots`
        doesn't stop the pilot itself.

        **Arguments:**

            * **drain** [`boolean`]: Drain determines what happens to the units
              which are managed by the removed pilot(s). If `True`, all units
              currently assigned to the pilot are allowed to finish execution.
              If `False` (the default), then non-final units will be canceled.
        """

        # TODO: Implement 'drain'.
        # NOTE: the actual removal of pilots from the scheduler is asynchron!

        if drain:
            raise RuntimeError("'drain' is not yet implemented")

        self.is_valid()

        if not isinstance(pilot_ids, list):
            pilot_ids = [pilot_ids]

        if len(pilot_ids) == 0:
            raise ValueError('cannot remove no pilots')

        self._log.report.info('<<add %d pilot(s)' % len(pilot_ids))

        with self._pilots_lock:

            # sanity check, and keep pilots around for inspection
            for pid in pilot_ids:
                if pid not in self._pilots:
                    raise ValueError('pilot %s not added' % pid)
                del(self._pilots[pid])

        # publish to the command channel for the scheduler to pick up
        self.publish(rpc.CONTROL_PUBSUB, {'cmd' : 'remove_pilots',
                                          'arg' : {'pids'  : pilot_ids, 
                                                   'umgr'  : self.uid}})
        self._log.report.ok('>>ok\n')


    # --------------------------------------------------------------------------
    #
    def list_units(self):
        """
        Returns the UIDs of the :class:`radical.pilot.ComputeUnit` managed by
        this unit manager.

        **Returns:**
              * A list of :class:`radical.pilot.ComputeUnit` UIDs [`string`].
        """

        self.is_valid()

        with self._pilots_lock:
            return self._units.keys()


    # --------------------------------------------------------------------------
    #
    def submit_units(self, descriptions):
        """
        Submits on or more :class:`radical.pilot.ComputeUnit` instances to the
        unit manager.

        **Arguments:**
            * **descriptions** [:class:`radical.pilot.ComputeUnitDescription`
              or list of :class:`radical.pilot.ComputeUnitDescription`]: The
              description of the compute unit instance(s) to create.

        **Returns:**
              * A list of :class:`radical.pilot.ComputeUnit` objects.
        """

        from .compute_unit import ComputeUnit

        self.is_valid()

        ret_list = True
        if not isinstance(descriptions, list):
            ret_list     = False
            descriptions = [descriptions]

        if len(descriptions) == 0:
            raise ValueError('cannot submit no unit descriptions')

        self._log.report.info('<<submit %d unit(s)\n\t' % len(descriptions))

        # we return a list of compute units
        units = list()
        for ud in descriptions:

            if not ud.executable:
                raise ValueError('compute unit executable must be defined')

            if not ud.cores:
                raise ValueError('compute unit core count must be defined')

            if float(ud.cores) != int(ud.cores):
                raise ValueError('compute unit core count must be an integer')

            if int(ud.cores) <= 0:
                raise ValueError('compute unit core count must be positive')

            unit = ComputeUnit.create(umgr=self, descr=ud)
            units.append(unit)

            # keep units around
            with self._units_lock:
                self._units[unit.uid] = unit

            if self._session._rec:
                ru.write_json(ud.as_dict(), "%s/%s.batch.%03d.json" \
                        % (self._session._rec, unit.uid, self._rec_id))

            self._log.report.progress()

        if self._session._rec:
            self._rec_id += 1

        # insert units into the database, as a bulk.
        unit_docs = [unit.as_dict() for unit in units]
        self._session._dbs.insert_units(unit_docs)

        # Only after the insert can we hand the units over to the next
        # components (ie. advance state).
        self.advance(unit_docs, rps.UMGR_SCHEDULING_PENDING, publish=True, push=True)
        self._log.report.ok('>>ok\n')

        if ret_list: return units
        else       : return units[0]


    # --------------------------------------------------------------------------
    #
    def get_units(self, uids=None):
        """Returns one or more compute units identified by their IDs.

        **Arguments:**
            * **uids** [`string` or `list of strings`]: The IDs of the
              compute unit objects to return.

        **Returns:**
              * A list of :class:`radical.pilot.ComputeUnit` objects.
        """
        
        self.is_valid()

        if not uids:
            with self._units_lock:
                ret = self._units.values()
            return ret


        ret_list = True
        if (not isinstance(uids, list)) and (uids is not None):
            ret_list = False
            uids = [uids]

        ret = list()
        with self._units_lock:
            for uid in uids:
                if uid not in self._units:
                    raise ValueError('unit %s not known' % uid)
                ret.append(self._units[uid])

        if ret_list: return ret
        else       : return ret[0]


    # --------------------------------------------------------------------------
    #
    def wait_units(self, uids=None, state=None, timeout=None):
        """
        Returns when one or more :class:`radical.pilot.ComputeUnits` reach a
        specific state.

        If `uids` is `None`, `wait_units` returns when **all**
        ComputeUnits reach the state defined in `state`.  This may include
        units which have previously terminated or waited upon.

        **Example**::

            # TODO -- add example

        **Arguments:**

            * **uids** [`string` or `list of strings`]
              If uids is set, only the ComputeUnits with the specified
              uids are considered. If uids is `None` (default), all
              ComputeUnits are considered.

            * **state** [`string`]
              The state that ComputeUnits have to reach in order for the call
              to return.

              By default `wait_units` waits for the ComputeUnits to
              reach a terminal state, which can be one of the following:

              * :data:`radical.pilot.rps.DONE`
              * :data:`radical.pilot.rps.FAILED`
              * :data:`radical.pilot.rps.CANCELED`

            * **timeout** [`float`]
              Timeout in seconds before the call returns regardless of Pilot
              state changes. The default value **None** waits forever.
        """

        self.is_valid()

        if not uids:
            with self._units_lock:
                uids = list()
                for uid,unit in self._units.iteritems():
                    if unit.state not in rps.FINAL:
                        uids.append(uid)

        if not state:
            states = rps.FINAL
        elif isinstance(state, list):
            states = state
        else:
            states = [state]

        ret_list = True
        if not isinstance(uids, list):
            ret_list = False
            uids = [uids]

        self._log.report.info('<<wait for %d unit(s)\n\t' % len(uids))

        start    = time.time()
        to_check = None

        with self._units_lock:
            to_check = [self._units[uid] for uid in uids]

        # We don't want to iterate over all units again and again, as that would
        # duplicate checks on units which were found in matching states.  So we
        # create a list from which we drop the units as we find them in
        # a matching state
        self._log.report.idle(mode='start')
        while to_check and not self._terminate.is_set():

            # check timeout
            if timeout and (timeout <= (time.time() - start)):
                self._log.debug ("wait timed out")
                break

            time.sleep (0.1)

            # FIXME: print percentage...
            self._log.report.idle()
          # print 'wait units: %s' % [[u.uid, u.state] for u in to_check]

            check_again = list()
            for unit in to_check:
                if  unit.state not in states and \
                    unit.state not in rps.FINAL:
                    check_again.append(unit)
                else:
                    # stop watching this unit
                    if unit.state in [rps.FAILED]:
                        self._log.report.idle(color='error', c='-')
                    elif unit.state in [rps.CANCELED]:
                        self._log.report.idle(color='warn', c='*')
                    else:
                        self._log.report.idle(color='ok', c='+')

            to_check = check_again

            self.is_valid()

        self._log.report.idle(mode='stop')

        if to_check: self._log.report.warn('>>timeout\n')
        else       : self._log.report.ok(  '>>ok\n')

        # grab the current states to return
        state = None
        with self._units_lock:
            states = [self._units[uid].state for uid in uids]

        # done waiting
        if ret_list: return states
        else       : return states[0]


    # --------------------------------------------------------------------------
    #
    def cancel_units(self, uids=None):
        """
        Cancel one or more :class:`radical.pilot.ComputeUnits`.

        Note that cancellation of units is *immediate*, i.e. their state is
        immediately set to `CANCELED`, even if some RP component may still
        operate on the units.  Specifically, other state transitions, including
        other final states (`DONE`, `FAILED`) can occur *after* cancellation.
        This is a side effect of an optimization: we consider this 
        acceptable tradeoff in the sense "Oh, that unit was DONE at point of
        cancellation -- ok, we can use the results, sure!".

        If that behavior is not wanted, set the environment variable:

            export RADICAL_PILOT_STRICT_CANCEL=True

        **Arguments:**
            * **uids** [`string` or `list of strings`]: The IDs of the
              compute units objects to cancel.
        """

        self.is_valid()

        if not uids:
            with self._units_lock:
                uids  = self._units.keys()
        else:
            if not isinstance(uids, list):
                uids = [uids]

        # NOTE: We advance all units to cancelled, and send a cancellation
        #       control command.  If that command is picked up *after* some
        #       state progression, we'll see state transitions after cancel.
        #       For non-final states that is not a problem, as it is equivalent
        #       with a state update message race, which our state collapse
        #       mechanism accounts for.  For an eventual non-canceled final
        #       state, we do get an invalid state transition.  That is also
        #       corrected eventually in the state collapse, but the point
        #       remains, that the state model is temporarily violated.  We
        #       consider this a side effect of the fast-cancel optimization.
        #
        #       The env variable 'RADICAL_PILOT_STRICT_CANCEL == True' will
        #       disable this optimization.
        #
        # FIXME: the effect of the env var is not well tested
        if 'RADICAL_PILOT_STRICT_CANCEL' not in os.environ:
            with self._units_lock:
                units = [self._units[uid] for uid  in uids ]
            unit_docs = [unit.as_dict()   for unit in units]
            self.advance(unit_docs, state=rps.CANCELED, publish=True, push=True)

        # we *always* issue the cancellation command!
        self.publish(rpc.CONTROL_PUBSUB, {'cmd' : 'cancel_units', 
                                          'arg' : {'uids' : uids}})

        # In the default case of calling 'advance' above, we just set the state,
        # so we *know* units are canceled.  But we nevertheless wait until that
        # state progression trickled through, so that the application will see
        # the same state on unit inspection.
        self.wait_units(uids=uids)


    # --------------------------------------------------------------------------
    #
    def register_callback(self, cb, metric=rpt.UNIT_STATE, cb_data=None):
        """
        Registers a new callback function with the UnitManager.  Manager-level
        callbacks get called if the specified metric changes.  The default
        metric `UNIT_STATE` fires the callback if any of the ComputeUnits
        managed by the PilotManager change their state.

        All callback functions need to have the same signature::

            def cb(obj, value, cb_data)

        where ``object`` is a handle to the object that triggered the callback,
        ``value`` is the metric, and ``data`` is the data provided on
        callback registration..  In the example of `UNIT_STATE` above, the
        object would be the unit in question, and the value would be the new
        state of the unit.

        Available metrics are:

          * `UNIT_STATE`: fires when the state of any of the units which are
            managed by this unit manager instance is changing.  It communicates
            the unit object instance and the units new state.

          * `WAIT_QUEUE_SIZE`: fires when the number of unscheduled units (i.e.
            of units which have not been assigned to a pilot for execution)
            changes.
        """

        # FIXME: the signature should be (self, metrics, cb, cb_data)

        if  metric not in rpt.UMGR_METRICS :
            raise ValueError ("Metric '%s' is not available on the unit manager" % metric)

        with self._cb_lock:
            cb_name = cb.__name__
            self._callbacks[metric][cb_name] = {'cb'      : cb, 
                                                'cb_data' : cb_data}


    # --------------------------------------------------------------------------
    #
    def unregister_callback(self, cb=None, metric=None):


        if metric and metric not in rpt.UMGR_METRICS :
            raise ValueError ("Metric '%s' is not available on the unit manager" % metric)

        if not metric:
            metrics = rpt.UMGR_METRICS
        elif isinstance(metric, list):
            metrics = metric
        else:
            metrics = [metric]

        with self._cb_lock:

            for metric in metrics:

                if cb:
                    to_delete = [cb.__name__]
                else:
                    to_delete = self._callbacks[metric].keys()

                for cb_name in to_delete:

                    if cb_name not in self._callbacks[metric]:
                        raise ValueError("Callback '%s' is not registered" % cb_name)

                    del(self._callbacks[metric][cb_name])


# ------------------------------------------------------------------------------
<|MERGE_RESOLUTION|>--- conflicted
+++ resolved
@@ -304,11 +304,7 @@
             else:
                 units = list(unit_cursor)
 
-<<<<<<< HEAD
             self._log.debug("units pulled: %3d (pilot dead)" % len(units))
-=======
-            self._log.debug(" === units pulled: pilot dead: %s", [u['uid'] for u in units])
->>>>>>> 9f72b1e5
 
             if not units:
                 return True
