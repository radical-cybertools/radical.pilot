--- conflicted
+++ resolved
@@ -545,27 +545,17 @@
         while all_ok is False :
 
             print " wait for %s " % state
+            print self._worker.get_compute_unit_states(unit_uids=unit_ids)
             all_ok = True
             states = list()
 
             for unit in units :
 
-<<<<<<< HEAD
                 print "%s" % unit.state
                 if  unit.state not in state :
                     all_ok = False
                     break
                 states.append (unit.state)
-=======
-            wu_states = self._worker.get_compute_unit_states(unit_uids=unit_ids)
-
-
-
-            for wu_state in wu_states:
-                if wu_state not in state:
-                    all_done = False
-                    break  # leave 'for' loop
->>>>>>> fff9032f
 
             # check timeout
             if  (None != timeout) and (timeout <= (time.time() - start)):
