
__copyright__ = "Copyright 2013-2016, http://radical.rutgers.edu"
__license__   = "MIT"


import os
import copy
import time
import pprint
import threading

import radical.utils as ru

from . import utils     as rpu
from . import states    as rps
from . import constants as rpc
from . import types     as rpt

from . import compute_unit_description as rpcud

from .umgr import scheduler as rpus


# ------------------------------------------------------------------------------
#
class UnitManager(rpu.Component):
    """
    A UnitManager manages :class:`radical.pilot.ComputeUnit` instances which
    represent the **executable** workload in RADICAL-Pilot. A UnitManager connects
    the ComputeUnits with one or more :class:`Pilot` instances (which represent
    the workload **executors** in RADICAL-Pilot) and a **scheduler** which
    determines which :class:`ComputeUnit` gets executed on which
    :class:`Pilot`.

    **Example**::

        s = radical.pilot.Session(database_url=DBURL)

        pm = radical.pilot.PilotManager(session=s)

        pd = radical.pilot.ComputePilotDescription()
        pd.resource = "futuregrid.alamo"
        pd.cores = 16

        p1 = pm.submit_pilots(pd) # create first pilot with 16 cores
        p2 = pm.submit_pilots(pd) # create second pilot with 16 cores

        # Create a workload of 128 '/bin/sleep' compute units
        compute_units = []
        for unit_count in range(0, 128):
            cu = radical.pilot.ComputeUnitDescription()
            cu.executable = "/bin/sleep"
            cu.arguments = ['60']
            compute_units.append(cu)

        # Combine the two pilots, the workload and a scheduler via
        # a UnitManager.
        um = radical.pilot.UnitManager(session=session,
                                       scheduler=radical.pilot.SCHEDULER_ROUND_ROBIN)
        um.add_pilot(p1)
        um.submit_units(compute_units)


    The unit manager can issue notification on unit state changes.  Whenever
    state notification arrives, any callback registered for that notification is
    fired.  
    
    NOTE: State notifications can arrive out of order wrt the unit state model!
    """

    # --------------------------------------------------------------------------
    #
    def __init__(self, session, scheduler=None):
        """
        Creates a new UnitManager and attaches it to the session.

        **Arguments:**
            * session [:class:`radical.pilot.Session`]:
              The session instance to use.
            * scheduler (`string`): 
              The name of the scheduler plug-in to use.

        **Returns:**
            * A new `UnitManager` object [:class:`radical.pilot.UnitManager`].
        """

        self._components  = None
        self._pilots      = dict()
        self._pilots_lock = threading.RLock()
        self._units       = dict()
        self._units_lock  = threading.RLock()
        self._callbacks   = dict()
        self._cb_lock     = threading.RLock()
        self._terminate   = threading.Event()
        self._closed      = False
        self._rec_id      = 0       # used for session recording

        for m in rpt.UMGR_METRICS:
            self._callbacks[m] = dict()

        cfg = ru.read_json("%s/configs/umgr_%s.json" \
                % (os.path.dirname(__file__),
                   os.environ.get('RADICAL_PILOT_UMGR_CFG', 'default')))

        if scheduler:
            # overwrite the scheduler from the config file
            cfg['scheduler'] = scheduler

        if not cfg.get('scheduler'):
            # set default scheduler if needed
            cfg['scheduler'] = rpus.SCHEDULER_DEFAULT

        assert(cfg['db_poll_sleeptime'])

        # before we do any further setup, we get the session's ctrl config with
        # bridge addresses, dburl and stuff.
        ru.dict_merge(cfg, session.ctrl_cfg, ru.PRESERVE)

        # initialize the base class (with no intent to fork)
        self._uid    = ru.generate_id('umgr')
        cfg['owner'] = self.uid
        rpu.Component.__init__(self, cfg, session)
        self.start(spawn=False)

        # only now we have a logger... :/
        self._log.report.info('<<create unit manager')
        self._prof.prof('create umgr', uid=self._uid)

        # we can start bridges and components, as needed
        self._controller = rpu.Controller(cfg=self._cfg, session=self.session)

        # merge controller config back into our own config
        ru.dict_merge(self._cfg, self._controller.ctrl_cfg, ru.OVERWRITE)

        # The output queue is used to forward submitted units to the
        # scheduling component.
        self.register_output(rps.UMGR_SCHEDULING_PENDING, 
                             rpc.UMGR_SCHEDULING_QUEUE)

        # the umgr will also collect units from the agent again, for output
        # staging and finalization
        self.register_output(rps.UMGR_STAGING_OUTPUT_PENDING, 
                             rpc.UMGR_STAGING_OUTPUT_QUEUE)

        # register the state notification pull cb
        # FIXME: we may want to have the frequency configurable
        # FIXME: this should be a tailing cursor in the update worker
        self.register_timed_cb(self._state_pull_cb, 
                               timer=self._cfg['db_poll_sleeptime'])

        # register callback which pulls units back from agent
        # FIXME: this should be a tailing cursor in the update worker
        # FIXME: make frequency configurable
        self.register_timed_cb(self._unit_pull_cb, 
                               timer=self._cfg['db_poll_sleeptime'])

        # also listen to the state pubsub for unit state changes
        self.register_subscriber(rpc.STATE_PUBSUB, self._state_sub_cb)

        # let session know we exist
        self._session._register_umgr(self)

        self._prof.prof('UMGR setup done', logger=self._log.debug)
        self._log.report.ok('>>ok\n')


    # --------------------------------------------------------------------------
    #
    def close(self):
        """
        Shut down the UnitManager, and all umgr components.
        """

        # we do not cancel units at this point, in case any component or pilot
        # wants to continue to progress unit states, which should indeed be
        # independent from the umgr life cycle.

        if self._closed:
            return

        self._log.debug("closing %s\n%s", self.uid, '\n'.join(ru.get_stacktrace()))
        self._log.report.info('<<close unit manager')

        # we don't want any callback invokations during shutdown
        # FIXME: really?
        with self._cb_lock:
            self._callbacks = dict()

        self._terminate.set()
        self._controller.stop()
        self.stop()

        self._session.prof.prof('closed umgr', uid=self._uid)
        self._log.info("Closed UnitManager %s." % self._uid)

        self._closed = True
        self._log.report.ok('>>ok\n')


    # --------------------------------------------------------------------------
    #
    def as_dict(self):
        """
        Returns a dictionary representation of the UnitManager object.
        """

        ret = {
            'uid': self.uid,
            'cfg': self.cfg
        }

        return ret


    # --------------------------------------------------------------------------
    #
    def __str__(self):

        """
        Returns a string representation of the UnitManager object.
        """

        return str(self.as_dict())


    #---------------------------------------------------------------------------
    #
    def _pilot_state_cb(self, pilot, state):

        # we register this callback for pilots added to this umgr.  It will
        # specifically look out for pilots which complete, and will make sure
        # that all units are pulled back into umgr control if that happens
        # prematurely.
        #
        # If we find units which have not completed the agent part of the unit
        # state model, we declare them FAILED.  If they can be restarted, we
        # resubmit an identical unit, which then will get a new unit ID.  This
        # avoids state model confusion (the state model is right now expected to
        # be linear), but is not intuitive for the application (FIXME).
        #
        # FIXME: there is a race with the umgr scheduler which may, just now,
        #        and before being notified about the pilot's demise, send new
        #        units to the pilot.

        # we only look into pilot states when the umgr is still active
        # FIXME: note that there is a race in that the umgr can be closed while
        #        we are in the cb.
        if self._closed:
            self._log.debug('umgr closed, ignore pilot state (%s: %s)', 
                            pilot.uid, pilot.state)
            return


        if state in rps.FINAL:

            self._log.debug('pilot %s is final - pull units', pilot.uid)

            unit_cursor = self.session._dbs._c.find(spec={
                'type'    : 'unit',
                'pilot'   : pilot.uid,
                'umgr'    : self.uid,
                'control' : {'$in' : ['agent_pending', 'agent']}})

            if not unit_cursor.count():
                units = list()
            else:
                units = list(unit_cursor)

            self._log.debug(" === units pulled: %3d (pilot dead)" % len(units))

            if not units:
                return

            # update the units to avoid pulling them again next time.
            # NOTE:  this needs not locking with the unit pulling in the
            #        _unit_pull_cb, as that will only pull umgr_pending 
            #        units.
            uids = [unit['uid'] for unit in units]

            self._session._dbs._c.update(multi    = True,
                            spec     = {'type'  : 'unit',
                                        'uid'   : {'$in'     : uids}},
                            document = {'$set'  : {'control' : 'umgr'}})

            to_restart = list()

            for unit in units:
                unit['state'] = rps.FAILED
                if unit['description'].get('restartable'):
                    self._log.debug('unit %s is  restartable', unit['uid'])
                    unit['restarted'] = True
                    ud = rpcud.ComputeUnitDescription(unit['description'])
                    to_restart.append(ud)
                    # FIXME: should we increment some restart counter in the
                    #        description?
                    # FIXME: we could submit the units individually, and then
                    #        reference the resulting new uid in the old unit.
                else:
                    self._log.debug('unit %s not restartable', unit['uid'])

            if to_restart and not self._closed:
                self._log.debug('restart %s units', len(to_restart))
                restarted = self.submit_units(to_restart)
                for u in restarted:
                    self._log.debug('restart unit %s', u.uid)


            # final units are not pushed
            self.advance(units, publish=True, push=False) 


    #---------------------------------------------------------------------------
    #
    def _state_pull_cb(self):

        # pull all unit states from the DB, and compare to the states we know
        # about.  If any state changed, update the unit instance and issue
        # notification callbacks as needed.
        # FIXME: we also pull for dead units.  That is not efficient...
        # FIXME: this needs to be converted into a tailed cursor in the update
        #        worker
        units  = self._session._dbs.get_units(umgr_uid=self.uid)

        for unit in units:
            self._log.debug(" === state pulled %s: %s", unit['uid'], unit['state'])
            self._update_unit(unit, publish=True)


    #---------------------------------------------------------------------------
    #
    def _unit_pull_cb(self):

        self._log.info(" === units pulled: ?")

        # pull units those units from the agent which are about to get back
        # under umgr control, and push them into the respective queues
        # FIXME: this should also be based on a tailed cursor
        # FIXME: Unfortunately, 'find_and_modify' is not bulkable, so we have
        #        to use 'find'.  To avoid finding the same units over and over 
        #        again, we update the 'control' field *before* running the next
        #        find -- so we do it right here.
        tgt_states  = rps.FINAL + [rps.UMGR_STAGING_OUTPUT_PENDING]
        unit_cursor = self.session._dbs._c.find(spec={
            'type'    : 'unit',
            'umgr'    : self.uid,
            'control' : 'umgr_pending'})

        if not unit_cursor.count():
            # no units whatsoever...
            self._log.info(" === units pulled:    0")
            return False

        # update the units to avoid pulling them again next time.
        units = list(unit_cursor)
        uids  = [unit['uid'] for unit in units]

        self._session._dbs._c.update(multi    = True,
                        spec     = {'type'  : 'unit',
                                    'uid'   : {'$in'     : uids}},
                        document = {'$set'  : {'control' : 'umgr'}})

        self._log.info(" === units pulled: %4d %s", len(units), [u['uid'] for u in units])
        self._prof.prof('get', msg="bulk size: %d" % len(units), uid=self.uid)
        for unit in units:

            self._log.debug('\n\n=======================================')
            self._log.debug(' === details %s: %s', unit['uid'], pprint.pformat(unit))
            
            # we need to make sure to have the correct state:
            old = unit['state']
            new = rps._unit_state_collapse(unit['states'])
            self._log.debug(' === %s state: %s -> %s', unit['uid'], old, new)

            self._log.debug(" === unit  pulled %s: %s / %s", unit['uid'], old, new)

            unit['state'] = new
            unit['control'] = 'umgr'
            self._prof.prof('get', msg="bulk size: %d" % len(units), uid=unit['uid'])

            self._log.debug('\n=======================================\n\n')

        # now we really own the CUs, and can start working on them (ie. push
        # them into the pipeline).
        self.advance(units, publish=True, push=True)

        return True


    # --------------------------------------------------------------------------
    #
    def _state_sub_cb(self, topic, msg):

        cmd = msg.get('cmd')
        arg = msg.get('arg')

        if cmd != 'update':
            self._log.debug('ignore state cb msg with cmd %s', cmd)
            return

        if isinstance(arg, list): things =  arg
        else                    : things = [arg]

        for thing in things:

            if 'type' in thing and thing['type'] == 'unit':

                # we got the state update from the state callback - don't
                # publish it again
                self._update_unit(thing, publish=False)


    # --------------------------------------------------------------------------
    #
    def _update_unit(self, unit_dict, publish=False):

        # FIXME: this is breaking the bulk!

        uid = unit_dict['uid']

        with self._units_lock:

            # we don't care about units we don't know
            if uid not in self._units:
              # print 'unknown unit %s' % uid
                return False

            # only update on state changes
            current = self._units[uid].state
            target  = unit_dict['state']
            if current == target:
                return

            self._log.debug(' === unit %s current: %s', uid, current)
            self._log.debug(' === unit %s target : %s', uid, target)
            target, passed = rps._unit_state_progress(uid, current, target)
            self._log.debug(' === unit %s target : %s', uid, target)
            self._log.debug(' === unit %s passed : %s', uid, passed)

            if target in [rps.CANCELED, rps.FAILED]:
                # don't replay intermediate states
                passed = passed[-1:]

            for s in passed:
              # print '%s advance: %s' % (uid, s )
                unit_dict['state'] = s
                self._units[uid]._update(unit_dict)
                self.advance(unit_dict, s, publish=publish, push=False)


    # --------------------------------------------------------------------------
    #
    def _call_unit_callbacks(self, unit_obj, state):

        with self._cb_lock:
            for cb_name, cb_val in self._callbacks[rpt.UNIT_STATE].iteritems():

                cb      = cb_val['cb']
                cb_data = cb_val['cb_data']
                
                if cb_data: cb(unit_obj, state, cb_data)
                else      : cb(unit_obj, state)


    # --------------------------------------------------------------------------
    #
    # FIXME: this needs to go to the scheduler
    def _default_wait_queue_size_cb(self, umgr, wait_queue_size):
        # FIXME: this needs to come from the scheduler?

        self._log.info("[Callback]: wait_queue_size: %s.", wait_queue_size)


    # --------------------------------------------------------------------------
    #
    @property
    def uid(self):
        """
        Returns the unique id.
        """
        return self._uid


    # --------------------------------------------------------------------------
    #
    @property
    def scheduler(self):
        """
        Returns the scheduler name.
        """

        return self._cfg.get('scheduler')



    # --------------------------------------------------------------------------
    #
    def add_pilots(self, pilots):
        """
        Associates one or more pilots with the unit manager.

        **Arguments:**

            * **pilots** [:class:`radical.pilot.ComputePilot` or list of
              :class:`radical.pilot.ComputePilot`]: The pilot objects that will be
              added to the unit manager.
        """

        if self._closed:
            raise RuntimeError("instance is already closed")

        if not isinstance(pilots, list):
            pilots = [pilots]

        if len(pilots) == 0:
            raise ValueError('cannot add no pilots')

        self._log.report.info('<<add %d pilot(s)' % len(pilots))

        with self._pilots_lock:

            # sanity check, and keep pilots around for inspection
            for pilot in pilots:
                pid = pilot.uid
                if pid in self._pilots:
                    raise ValueError('pilot %s already added' % pid)
                self._pilots[pid] = pilot

                # sinscribe for state updates
                pilot.register_callback(self._pilot_state_cb)

        pilot_docs = [pilot.as_dict() for pilot in pilots]

        # publish to the command channel for the scheduler to pick up
        self.publish(rpc.CONTROL_PUBSUB, {'cmd' : 'add_pilots',
                                          'arg' : {'pilots': pilot_docs,
                                                   'umgr'  : self.uid}})
        self._log.report.ok('>>ok\n')


    # --------------------------------------------------------------------------
    #
    def list_pilots(self):
        """
        Lists the UIDs of the pilots currently associated with the unit manager.

        **Returns:**
              * A list of :class:`radical.pilot.ComputePilot` UIDs [`string`].
        """

        if self._closed:
            raise RuntimeError("instance is already closed")

        with self._pilots_lock:
            return self._pilots.keys()


    # --------------------------------------------------------------------------
    #
    def get_pilots(self):
        """
        Get the pilots instances currently associated with the unit manager.

        **Returns:**
              * A list of :class:`radical.pilot.ComputePilot` instances.
        """
        if self._closed:
            raise RuntimeError("instance is already closed")

        with self._pilots_lock:
            return self._pilots.values()


    # --------------------------------------------------------------------------
    #
    def remove_pilots(self, pilot_ids, drain=False):
        """
        Disassociates one or more pilots from the unit manager.

        After a pilot has been removed from a unit manager, it won't process
        any of the unit manager's units anymore. Calling `remove_pilots`
        doesn't stop the pilot itself.

        **Arguments:**

            * **drain** [`boolean`]: Drain determines what happens to the units
              which are managed by the removed pilot(s). If `True`, all units
              currently assigned to the pilot are allowed to finish execution.
              If `False` (the default), then non-final units will be canceled.
        """

        # TODO: Implement 'drain'.
        # NOTE: the actual removal of pilots from the scheduler is asynchron!

        if drain:
            raise RuntimeError("'drain' is not yet implemented")

        if self._closed:
            raise RuntimeError("instance is already closed")

        if not isinstance(pilot_ids, list):
            pilot_ids = [pilot_ids]

        if len(pilot_ids) == 0:
            raise ValueError('cannot remove no pilots')

        self._log.report.info('<<add %d pilot(s)' % len(pilot_ids))

        with self._pilots_lock:

            # sanity check, and keep pilots around for inspection
            for pid in pilot_ids:
                if pid not in self._pilots:
                    raise ValueError('pilot %s not added' % pid)
                del(self._pilots[pid])

        # publish to the command channel for the scheduler to pick up
        self.publish(rpc.CONTROL_PUBSUB, {'cmd' : 'remove_pilots',
                                          'arg' : {'pids'  : pilot_ids, 
                                                   'umgr'  : self.uid}})
        self._log.report.ok('>>ok\n')


    # --------------------------------------------------------------------------
    #
    def list_units(self):
        """
        Returns the UIDs of the :class:`radical.pilot.ComputeUnit` managed by
        this unit manager.

        **Returns:**
              * A list of :class:`radical.pilot.ComputeUnit` UIDs [`string`].
        """

        if self._closed:
            raise RuntimeError("instance is already closed")

        with self._pilots_lock:
            return self._units.keys()


    # --------------------------------------------------------------------------
    #
    def submit_units(self, descriptions):
        """
        Submits on or more :class:`radical.pilot.ComputeUnit` instances to the
        unit manager.

        **Arguments:**
            * **descriptions** [:class:`radical.pilot.ComputeUnitDescription`
              or list of :class:`radical.pilot.ComputeUnitDescription`]: The
              description of the compute unit instance(s) to create.

        **Returns:**
              * A list of :class:`radical.pilot.ComputeUnit` objects.
        """

        from .compute_unit import ComputeUnit

        if self._closed:
            raise RuntimeError("instance is already closed")

        ret_list = True
        if not isinstance(descriptions, list):
            ret_list     = False
            descriptions = [descriptions]

        if len(descriptions) == 0:
            raise ValueError('cannot submit no unit descriptions')

        self._log.report.info('<<submit %d unit(s)\n\t' % len(descriptions))

        # we return a list of compute units
        units = list()
        for ud in descriptions:

            if not ud.executable:
                raise ValueError('compute unit executable must be defined')

            if not ud.cores:
                raise ValueError('compute unit core count must be defined')

            if float(ud.cores) != int(ud.cores):
                raise ValueError('compute unit core count must be an integer')

            if int(ud.cores) <= 0:
                raise ValueError('compute unit core count must be positive')

            unit = ComputeUnit.create(umgr=self, descr=ud)
            units.append(unit)

            # keep units around
            with self._units_lock:
                self._units[unit.uid] = unit

            if self._session._rec:
<<<<<<< HEAD
                import radical.utils as ru
                ru.write_json(ud.as_dict(), "%s/%s.batch.%03d.json" \
=======
                ru.write_json(descr.as_dict(), "%s/%s.batch.%03d.json" \
>>>>>>> 95925cea
                        % (self._session._rec, unit.uid, self._rec_id))

            self._log.report.progress()

        if self._session._rec:
            self._rec_id += 1

        # insert units into the database, as a bulk.
        unit_docs = [unit.as_dict() for unit in units]
        self._session._dbs.insert_units(unit_docs)

        # Only after the insert can we hand the units over to the next
        # components (ie. advance state).
        self.advance(unit_docs, rps.UMGR_SCHEDULING_PENDING, publish=True, push=True)
        self._log.report.ok('>>ok\n')

        if ret_list: return units
        else       : return units[0]


    # --------------------------------------------------------------------------
    #
    def get_units(self, uids=None):
        """Returns one or more compute units identified by their IDs.

        **Arguments:**
            * **uids** [`string` or `list of strings`]: The IDs of the
              compute unit objects to return.

        **Returns:**
              * A list of :class:`radical.pilot.ComputeUnit` objects.
        """
        
        if self._closed:
            raise RuntimeError("instance is already closed")

        if not uids:
            with self._units_lock:
                ret = self._units.values()
            return ret


        ret_list = True
        if (not isinstance(uids, list)) and (uids is not None):
            ret_list = False
            uids = [uids]

        ret = list()
        with self._units_lock:
            for uid in uids:
                if uid not in self._units:
                    raise ValueError('unit %s not known' % uid)
                ret.append(self._units[uid])

        if ret_list: return ret
        else       : return ret[0]


    # --------------------------------------------------------------------------
    #
    def wait_units(self, uids=None, state=None, timeout=None):
        """
        Returns when one or more :class:`radical.pilot.ComputeUnits` reach a
        specific state.

        If `uids` is `None`, `wait_units` returns when **all**
        ComputeUnits reach the state defined in `state`.  This may include
        units which have previously terminated or waited upon.

        **Example**::

            # TODO -- add example

        **Arguments:**

            * **uids** [`string` or `list of strings`]
              If uids is set, only the ComputeUnits with the specified
              uids are considered. If uids is `None` (default), all
              ComputeUnits are considered.

            * **state** [`string`]
              The state that ComputeUnits have to reach in order for the call
              to return.

              By default `wait_units` waits for the ComputeUnits to
              reach a terminal state, which can be one of the following:

              * :data:`radical.pilot.rps.DONE`
              * :data:`radical.pilot.rps.FAILED`
              * :data:`radical.pilot.rps.CANCELED`

            * **timeout** [`float`]
              Timeout in seconds before the call returns regardless of Pilot
              state changes. The default value **None** waits forever.
        """

        if self._closed:
            raise RuntimeError("instance is already closed")

        if not uids:
            with self._units_lock:
                uids = list()
                for uid,unit in self._units.iteritems():
                    if unit.state not in rps.FINAL:
                        uids.append(uid)

        if not state:
            states = rps.FINAL
        elif isinstance(state, list):
            states = state
        else:
            states = [state]

        ret_list = True
        if not isinstance(uids, list):
            ret_list = False
            uids = [uids]

        self._log.report.info('<<wait for %d unit(s)\n\t' % len(uids))

        start    = time.time()
        to_check = None

        with self._units_lock:
            to_check = [self._units[uid] for uid in uids]

        # We don't want to iterate over all units again and again, as that would
        # duplicate checks on units which were found in matching states.  So we
        # create a list from which we drop the units as we find them in
        # a matching state
        self._log.report.idle(mode='start')
        while to_check and not self._terminate.is_set():

            # check timeout
            if timeout and (timeout <= (time.time() - start)):
                self._log.debug ("wait timed out")
                break

            time.sleep (0.1)

            # FIXME: print percentage...
            self._log.report.idle()
          # print 'wait units: %s' % [[u.uid, u.state] for u in to_check]

            check_again = list()
            for unit in to_check:
                if  unit.state not in states and \
                    unit.state not in rps.FINAL:
                    check_again.append(unit)
                else:
                    # stop watching this unit
                    if unit.state in [rps.FAILED]:
                        self._log.report.idle(color='error', c='-')
                    elif unit.state in [rps.CANCELED]:
                        self._log.report.idle(color='warn', c='*')
                    else:
                        self._log.report.idle(color='ok', c='+')

            to_check = check_again

        self._log.report.idle(mode='stop')

        if to_check: self._log.report.warn('>>timeout\n')
        else       : self._log.report.ok(  '>>ok\n')

        # grab the current states to return
        state = None
        with self._units_lock:
            states = [self._units[uid].state for uid in uids]

        # done waiting
        if ret_list: return states
        else       : return states[0]


    # --------------------------------------------------------------------------
    #
    def cancel_units(self, uids=None):
        """
        Cancel one or more :class:`radical.pilot.ComputeUnits`.

        Note that cancellation of units is *immediate*, i.e. their state is
        immediately set to `CANCELED`, even if some RP component may still
        operate on the units.  Specifically, other state transitions, including
        other final states (`DONE`, `FAILED`) can occur *after* cancellation.
        This is a side effect of an optimization: we consider this 
        acceptable tradeoff in the sense "Oh, that unit was DONE at point of
        cancellation -- ok, we can use the results, sure!".

        If that behavior is not wanted, set the environment variable:

            export RADICAL_PILOT_STRICT_CANCEL=True

        **Arguments:**
            * **uids** [`string` or `list of strings`]: The IDs of the
              compute units objects to cancel.
        """
        if self._closed:
            raise RuntimeError("instance is already closed")

        if not uids:
            with self._units_lock:
                uids  = self._units.keys()
        else:
            if not isinstance(uids, list):
                uids = [uids]

        # NOTE: We advance all units to cancelled, and send a cancellation
        #       control command.  If that command is picked up *after* some
        #       state progression, we'll see state transitions after cancel.
        #       For non-final states that is not a problem, as it is equivalent
        #       with a state update message race, which our state collapse
        #       mechanism accounts for.  For an eventual non-canceled final
        #       state, we do get an invalid state transition.  That is also
        #       corrected eventually in the state collapse, but the point
        #       remains, that the state model is temporarily violated.  We
        #       consider this a side effect of the fast-cancel optimization.
        #
        #       The env variable 'RADICAL_PILOT_STRICT_CANCEL == True' will
        #       disable this optimization.
        #
        # FIXME: the effect of the env var is not well tested
        if 'RADICAL_PILOT_STRICT_CANCEL' not in os.environ:
            with self._units_lock:
                units = [self._units[uid] for uid  in uids ]
            unit_docs = [unit.as_dict()   for unit in units]
            self.advance(unit_docs, state=rps.CANCELED, publish=True, push=True)

        # we *always* issue the cancellation command!
        self.publish(rpc.CONTROL_PUBSUB, {'cmd' : 'cancel_units', 
                                          'arg' : {'uids' : uids}})

        # In the default case of calling 'advance' above, we just set the state,
        # so we *know* units are canceled.  But we nevertheless wait until that
        # state progression trickled through, so that the application will see
        # the same state on unit inspection.
        self.wait_units(uids=uids)


    # --------------------------------------------------------------------------
    #
    def register_callback(self, cb, metric=rpt.UNIT_STATE, cb_data=None):
        """
        Registers a new callback function with the UnitManager.  Manager-level
        callbacks get called if the specified metric changes.  The default
        metric `UNIT_STATE` fires the callback if any of the ComputeUnits
        managed by the PilotManager change their state.

        All callback functions need to have the same signature::

            def cb(obj, value, cb_data)

        where ``object`` is a handle to the object that triggered the callback,
        ``value`` is the metric, and ``data`` is the data provided on
        callback registration..  In the example of `UNIT_STATE` above, the
        object would be the unit in question, and the value would be the new
        state of the unit.

        Available metrics are:

          * `UNIT_STATE`: fires when the state of any of the units which are
            managed by this unit manager instance is changing.  It communicates
            the unit object instance and the units new state.

          * `WAIT_QUEUE_SIZE`: fires when the number of unscheduled units (i.e.
            of units which have not been assigned to a pilot for execution)
            changes.
        """

        # FIXME: the signature should be (self, metrics, cb, cb_data)

        if  metric not in rpt.UMGR_METRICS :
            raise ValueError ("Metric '%s' is not available on the unit manager" % metric)

        with self._cb_lock:
            cb_name = cb.__name__
            self._callbacks[metric][cb_name] = {'cb'      : cb, 
                                                'cb_data' : cb_data}


    # --------------------------------------------------------------------------
    #
    def unregister_callback(self, cb=None, metric=None):


        if metric and metric not in rpt.UMGR_METRICS :
            raise ValueError ("Metric '%s' is not available on the unit manager" % metric)

        if not metric:
            metrics = rpt.UMGR_METRICS
        elif isinstance(metric, list):
            metrics = metric
        else:
            metrics = [metric]

        with self._cb_lock:

            for metric in metrics:

                if cb:
                    to_delete = [cb.__name__]
                else:
                    to_delete = self._callbacks[metric].keys()

                for cb_name in to_delete:

                    if cb_name not in self._callbacks[metric]:
                        raise ValueError("Callback '%s' is not registered" % cb_name)

                    del(self._callbacks[metric][cb_name])


# ------------------------------------------------------------------------------
<|MERGE_RESOLUTION|>--- conflicted
+++ resolved
@@ -693,12 +693,7 @@
                 self._units[unit.uid] = unit
 
             if self._session._rec:
-<<<<<<< HEAD
-                import radical.utils as ru
                 ru.write_json(ud.as_dict(), "%s/%s.batch.%03d.json" \
-=======
-                ru.write_json(descr.as_dict(), "%s/%s.batch.%03d.json" \
->>>>>>> 95925cea
                         % (self._session._rec, unit.uid, self._rec_id))
 
             self._log.report.progress()
