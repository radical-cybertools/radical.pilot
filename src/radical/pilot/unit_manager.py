
__copyright__ = "Copyright 2013-2016, http://radical.rutgers.edu"
__license__   = "MIT"


import os
import time
import pprint
import threading

import radical.utils as ru

from . import utils     as rpu
from . import states    as rps
from . import constants as rpc

from . import compute_unit_description as rpcud

from .umgr import scheduler as rpus


# bulk callbacks are implemented, but are currently not used nor exposed.
_USE_BULK_CB = False
if os.environ.get('RP_USE_BULK_CB', '').lower() in ['true', 'yes', '1']:
    _USE_BULK_CB = True


# ------------------------------------------------------------------------------
#
class UnitManager(rpu.Component):
    """
    A UnitManager manages :class:`radical.pilot.ComputeUnit` instances which
    represent the **executable** workload in RADICAL-Pilot. A UnitManager
    connects the ComputeUnits with one or more :class:`Pilot` instances (which
    represent the workload **executors** in RADICAL-Pilot) and a **scheduler**
    which determines which :class:`ComputeUnit` gets executed on which
    :class:`Pilot`.

    **Example**::

        s = rp.Session(database_url=DBURL)

        pm = rp.PilotManager(session=s)

        pd = rp.ComputePilotDescription()
        pd.resource = "futuregrid.alamo"
        pd.cores = 16

        p1 = pm.submit_pilots(pd) # create first pilot with 16 cores
        p2 = pm.submit_pilots(pd) # create second pilot with 16 cores

        # Create a workload of 128 '/bin/sleep' compute units
        compute_units = []
        for unit_count in range(0, 128):
            cu = rp.ComputeUnitDescription()
            cu.executable = "/bin/sleep"
            cu.arguments = ['60']
            compute_units.append(cu)

        # Combine the two pilots, the workload and a scheduler via
        # a UnitManager.
        um = rp.UnitManager(session=session,
                            scheduler=rp.SCHEDULER_ROUND_ROBIN)
        um.add_pilot(p1)
        um.submit_units(compute_units)


    The unit manager can issue notification on unit state changes.  Whenever
    state notification arrives, any callback registered for that notification is
    fired.

    NOTE: State notifications can arrive out of order wrt the unit state model!
    """

    # --------------------------------------------------------------------------
    #
    def __init__(self, session, scheduler=None):
        """
        Creates a new UnitManager and attaches it to the session.

        **Arguments:**
            * session [:class:`radical.pilot.Session`]:
              The session instance to use.
            * scheduler (`string`):
              The name of the scheduler plug-in to use.

        **Returns:**
            * A new `UnitManager` object [:class:`radical.pilot.UnitManager`].
        """

        self._bridges     = dict()
        self._components  = dict()
        self._pilots      = dict()
        self._pilots_lock = threading.RLock()
        self._units       = dict()
        self._units_lock  = threading.RLock()
        self._callbacks   = dict()
        self._cb_lock     = threading.RLock()
        self._terminate   = threading.Event()
        self._closed      = False
        self._rec_id      = 0       # used for session recording

        cfg = ru.read_json("%s/configs/umgr_%s.json"
                % (os.path.dirname(__file__),
                   os.environ.get('RADICAL_PILOT_UMGR_CFG', 'default')))

        if scheduler:
            # overwrite the scheduler from the config file
            cfg['scheduler'] = scheduler

        if not cfg.get('scheduler'):
            # set default scheduler if needed
            cfg['scheduler'] = rpus.SCHEDULER_DEFAULT

        assert(cfg['db_poll_sleeptime']), 'db_poll_sleeptime not configured'

        # initialize the base class (with no intent to fork)
        self._uid    = ru.generate_id('umgr.%(item_counter)04d', ru.ID_CUSTOM,
                                      namespace=session.uid)
        cfg['owner'] = self.uid
        rpu.Component.__init__(self, cfg, session)
        self.start(spawn=False)
        self._log.info('started umgr %s', self._uid)

        # only now we have a logger... :/
        self._rep.info('<<create unit manager')

        # The output queue is used to forward submitted units to the
        # scheduling component.
        self.register_output(rps.UMGR_SCHEDULING_PENDING,
                             rpc.UMGR_SCHEDULING_QUEUE)

        # the umgr will also collect units from the agent again, for output
        # staging and finalization
        self.register_output(rps.UMGR_STAGING_OUTPUT_PENDING,
                             rpc.UMGR_STAGING_OUTPUT_QUEUE)

        # register the state notification pull cb
        # FIXME: this should be a tailing cursor in the update worker
        self.register_timed_cb(self._state_pull_cb,
                               timer=self._cfg['db_poll_sleeptime'])

        # register callback which pulls units back from agent
        # FIXME: this should be a tailing cursor in the update worker
        self.register_timed_cb(self._unit_pull_cb,
                               timer=self._cfg['db_poll_sleeptime'])

        # also listen to the state pubsub for unit state changes
        self.register_subscriber(rpc.STATE_PUBSUB, self._state_sub_cb)

        # let session know we exist
        self._session._register_umgr(self)

        self._prof.prof('setup_done', uid=self._uid)
        self._rep.ok('>>ok\n')


    # --------------------------------------------------------------------------
    #
    def initialize_common(self):

        # the manager must not carry bridge and component handles across forks
        ru.atfork(self._atfork_prepare, self._atfork_parent, self._atfork_child)


    # --------------------------------------------------------------------------
    #
    def _atfork_prepare(self): pass
    def _atfork_parent(self) : pass
    def _atfork_child(self)  :
        self._bridges    = dict()
        self._components = dict()


    # --------------------------------------------------------------------------
    #
    def finalize_parent(self):

        # terminate umgr components
        for c in self._components:
            c.stop()
            c.join()

        # terminate umgr bridges
        for b in self._bridges:
            b.stop()
            b.join()


    # --------------------------------------------------------------------------
    #
    def close(self):
        """
        Shut down the UnitManager, and all umgr components.
        """

        # we do not cancel units at this point, in case any component or pilot
        # wants to continue to progress unit states, which should indeed be
        # independent from the umgr life cycle.

        if self._closed:
            return

        self._terminate.set()
        self.stop()

        self._rep.info('<<close unit manager')

        # we don't want any callback invokations during shutdown
        # FIXME: really?
        with self._cb_lock:
            self._callbacks = dict()

        self._log.info("Closed UnitManager %s." % self._uid)

        self._closed = True
        self._rep.ok('>>ok\n')


    # --------------------------------------------------------------------------
    #
    def is_valid(self, term=True):

        # don't check during termination
        if self._closed:
            return True

        return super(UnitManager, self).is_valid(term)


    # --------------------------------------------------------------------------
    #
    def as_dict(self):
        """
        Returns a dictionary representation of the UnitManager object.
        """

        ret = {
            'uid': self.uid,
            'cfg': self.cfg
        }

        return ret


    # --------------------------------------------------------------------------
    #
    def __str__(self):
        """
        Returns a string representation of the UnitManager object.
        """

        return str(self.as_dict())


    # --------------------------------------------------------------------------
    #
    def _pilot_state_cb(self, pilots, state=None):

        if self._terminate.is_set():
            return False

        # we register this callback for pilots added to this umgr.  It will
        # specifically look out for pilots which complete, and will make sure
        # that all units are pulled back into umgr control if that happens
        # prematurely.
        #
        # If we find units which have not completed the agent part of the unit
        # state model, we declare them FAILED.  If they can be restarted, we
        # resubmit an identical unit, which then will get a new unit ID.  This
        # avoids state model confusion (the state model is right now expected to
        # be linear), but is not intuitive for the application (FIXME).
        #
        # FIXME: there is a race with the umgr scheduler which may, just now,
        #        and before being notified about the pilot's demise, send new
        #        units to the pilot.

        # we only look into pilot states when the umgr is still active
        # FIXME: note that there is a race in that the umgr can be closed while
        #        we are in the cb.
        # FIXME: should is_valid be used?  Either way, `self._closed` is not an
        #        `mt.Event`!
        if self._closed:
            self._log.debug('umgr closed, ignore pilot cb %s',
                            ['%s:%s' % (p.uid, p.state) for p in pilots])
            return True

        if not isinstance(pilots, list):
            pilots = [pilots]

        for pilot in pilots:

            state = pilot.state

            if state in rps.FINAL:

                self._log.debug('pilot %s is final - pull units', pilot.uid)

                unit_cursor = self.session._dbs._c.find({
                    'type'    : 'unit',
                    'pilot'   : pilot.uid,
                    'umgr'    : self.uid,
                    'control' : {'$in' : ['agent_pending', 'agent']}})

                if not unit_cursor.count():
                    units = list()
                else:
                    units = list(unit_cursor)

                self._log.debug("units pulled: %3d (pilot dead)", len(units))

                if not units:
                    continue

                # update the units to avoid pulling them again next time.
                # NOTE:  this needs not locking with the unit pulling in the
                #        _unit_pull_cb, as that will only pull umgr_pending
                #        units.
                uids = [unit['uid'] for unit in units]

                self._session._dbs._c.update({'type'  : 'unit',
                                              'uid'   : {'$in'     : uids}},
                                             {'$set'  : {'control' : 'umgr'}},
                                             multi=True)
                to_restart = list()
                for unit in units:

                    unit['state'] = rps.FAILED
                    if not unit['description'].get('restartable'):
                        self._log.debug('unit %s not restartable', unit['uid'])
                        continue

                    self._log.debug('unit %s is  restartable', unit['uid'])
                    unit['restarted'] = True
                    ud = rpcud.ComputeUnitDescription(unit['description'])
                    to_restart.append(ud)
                    # FIXME: increment some restart counter in the description?
                    # FIXME: reference the resulting new uid in the old unit.

                if to_restart and not self._closed:
                    self._log.debug('restart %s units', len(to_restart))
                    restarted = self.submit_units(to_restart)
                    for u in restarted:
                        self._log.debug('restart unit %s', u.uid)

                # final units are not pushed
                self.advance(units, publish=True, push=False)


        # keep cb registered
        return True


    # --------------------------------------------------------------------------
    #
    def _state_pull_cb(self):

        if self._terminate.is_set():
            return False

        # pull all unit states from the DB, and compare to the states we know
        # about.  If any state changed, update the unit instance and issue
        # notification callbacks as needed.  Do not advance the state (again).
        # FIXME: we also pull for dead units.  That is not efficient...
        # FIXME: this needs to be converted into a tailed cursor in the update
        #        worker
        units = self._session._dbs.get_units(umgr_uid=self.uid)

        for unit in units:
            if not self._update_unit(unit, publish=True, advance=False):
                return False

        return True


    # --------------------------------------------------------------------------
    #
    def _unit_pull_cb(self):

        if self._terminate.is_set():
            return False

        # pull units from the agent which are about to get back
        # under umgr control, and push them into the respective queues
        # FIXME: this should also be based on a tailed cursor
        # FIXME: Unfortunately, 'find_and_modify' is not bulkable, so we have
        #        to use 'find'.  To avoid finding the same units over and over
        #        again, we update the 'control' field *before* running the next
        #        find -- so we do it right here.
        unit_cursor = self.session._dbs._c.find({'type'    : 'unit',
                                                 'umgr'    : self.uid,
                                                 'control' : 'umgr_pending'})

        if not unit_cursor.count():
            # no units whatsoever...
            self._log.info("units pulled:    0")
            return True  # this is not an error

        # update the units to avoid pulling them again next time.
        units = list(unit_cursor)
        uids  = [unit['uid'] for unit in units]

        self._session._dbs._c.update({'type'  : 'unit',
                                      'uid'   : {'$in'     : uids}},
                                     {'$set'  : {'control' : 'umgr'}},
                                     multi=True)

        self._log.info("units pulled: %4d", len(units))
        self._prof.prof('get', msg="bulk size: %d" % len(units), uid=self.uid)
        for unit in units:

            # we need to make sure to have the correct state:
            uid = unit['uid']
            self._prof.prof('get', uid=uid)

            old = unit['state']
            new = rps._unit_state_collapse(unit['states'])

            if old != new:
                self._log.debug("unit  pulled %s: %s / %s", uid, old, new)

            unit['state']   = new
            unit['control'] = 'umgr'

        # now we really own the CUs, and can start working on them (ie. push
        # them into the pipeline).  We don't record state transition profile
        # events though - the transition has already happened.
        self.advance(units, publish=True, push=True, prof=False)

        return True


    # --------------------------------------------------------------------------
    #
    def _state_sub_cb(self, topic, msg):

        if self._terminate.is_set():
            return False

        cmd = msg.get('cmd')
        arg = msg.get('arg')

        if cmd != 'update':
            self._log.debug('ignore state cb msg with cmd %s', cmd)
            return True

        if isinstance(arg, list): things =  arg
        else                    : things = [arg]

        cb_requests = list()

        for thing in things:

            if thing.get('type') == 'unit':

                # we got the state update from the state callback - don't
                # publish it again
                to_notify = self._update_unit(thing, publish=False,
                                              advance=False)
                if to_notify:
                    cb_requests += to_notify
            else:
                self._log.debug('umgr state cb ignores %s/%s', thing.get('uid'),
                        thing.get('state'))

        if cb_requests:
            if _USE_BULK_CB:
                self._bulk_cbs(set([unit for unit,state in cb_requests]))
            else:
                for unit,state in cb_requests:
                    self._unit_cb(unit, state)

        return True


    # --------------------------------------------------------------------------
    #
    def _update_unit(self, unit_dict, publish=False, advance=False):

        uid = unit_dict['uid']

        # return information about needed callback and advance activities, so
        # that we don't break bulks here.
        # note however that individual unit callbacks are still being called on
        # each unit (if any are registered), which can lead to arbitrary,
        # application defined delays.
        to_notify = list()

        with self._units_lock:

            # we don't care about units we don't know
            if uid not in self._units:
                self._log.debug('umgr: unknown: %s', uid)
                return None

            unit = self._units[uid]

            # only update on state changes
            current = unit.state
            target  = unit_dict['state']
            if current == target:
                self._log.debug('umgr: static: %s', uid)
                return None

            target, passed = rps._unit_state_progress(uid, current, target)

            if target in [rps.CANCELED, rps.FAILED]:
                # don't replay intermediate states
                passed = passed[-1:]

            for s in passed:
                unit_dict['state'] = s
                self._units[uid]._update(unit_dict)
                to_notify.append([unit, s])

                # we don't usually advance state at this point, but just keep up
                # with state changes reported from elsewhere
                if advance:
                    self.advance(unit_dict, s, publish=publish, push=False,
                                 prof=False)

            self._log.debug('umgr: notify: %s', len(to_notify))
            return to_notify


    # --------------------------------------------------------------------------
    #
    def _unit_cb(self, unit, state):

        with self._cb_lock:

            uid      = unit.uid
            cb_dicts = list()

            # get wildcard callbacks
            if '*' in self._callbacks:
                cb_dict = self._callbacks['*'].get(rpc.UNIT_STATE)
                if cb_dict:
                    cb_dicts.append(cb_dict)

            if uid in self._callbacks:
                cb_dict = self._callbacks[uid].get(rpc.UNIT_STATE)
                if cb_dict:
                    cb_dicts.append(cb_dict)

            for cb_dict in cb_dicts:

                for cb_name in cb_dict:

                    cb           = cb_dict[cb_name]['cb']
                    cb_data      = cb_dict[cb_name]['cb_data']

                    if cb_data: cb(unit, state, cb_data)
                    else      : cb(unit, state)


    # --------------------------------------------------------------------------
    #
    def _bulk_cbs(self, units,  metrics=None):

        if not metrics:
            metrics = rpc.UNIT_STATE

        if not isinstance(metrics, list):
            metrics = [metrics]

        self._log.debug('umgr: cbs: %s', pprint.pformat(self._callbacks))
        with self._cb_lock:
<<<<<<< HEAD
=======
            for cb_name, cb_val in self._callbacks[rpc.UNIT_STATE].items():
>>>>>>> bcf9a01f

            for metric in metrics:

                cbs = dict()  # cb dict pointing to cb_data and unit bulks

                for unit in units:

                    uid = unit.uid
                    cb_dicts = list()

                    # get wildcard callbacks
                    if '*' in self._callbacks:
                        cb_dict = self._callbacks['*'].get(rpc.UNIT_STATE)
                        if cb_dict:
                            cb_dicts.append(cb_dict)

                    if uid in self._callbacks:
                        cb_dict = self._callbacks[uid].get(rpc.UNIT_STATE)
                        if cb_dict:
                            cb_dicts.append(cb_dict)

                    for cb_dict in cb_dicts:

                        for cb_name in cb_dict:

                            if cb_name not in cbs:
                                cb           = cb_dict[cb_name]['cb']
                                cb_data      = cb_dict[cb_name]['cb_data']
                                cbs[cb_name] = {'cb'     : cb,
                                                'cb_data': cb_data,
                                                'units'  : set()}

                            cbs[cb_name]['units'].add(unit)

                self._log.debug('umgr: CBS: %s', pprint.pformat(cbs))

                for cb_name in cbs:

                    cb      = cbs[cb_name]['cb']
                    cb_data = cbs[cb_name]['cb_data']
                    objs    = cbs[cb_name]['units']

                    self._log.debug('call %s cb %s for %d units', metric,
                                    cb_name, len(objs))

                    if cb_data: cb(list(objs), cb_data)
                    else      : cb(list(objs))


    # --------------------------------------------------------------------------
    #
    # FIXME: this needs to go to the scheduler
    def _default_wait_queue_size_cb(self, umgr, wait_queue_size):

        # FIXME: this needs to come from the scheduler?
        if self._terminate.is_set():
            return False

        self._log.info("[Callback]: wait_queue_size: %s.", wait_queue_size)


    # --------------------------------------------------------------------------
    #
    @property
    def uid(self):
        """
        Returns the unique id.
        """
        return self._uid


    # --------------------------------------------------------------------------
    #
    @property
    def scheduler(self):
        """
        Returns the scheduler name.
        """

        return self._cfg.get('scheduler')



    # --------------------------------------------------------------------------
    #
    def add_pilots(self, pilots):
        """
        Associates one or more pilots with the unit manager.

        **Arguments:**

            * **pilots** [:class:`radical.pilot.ComputePilot` or list of
              :class:`radical.pilot.ComputePilot`]: The pilot objects that will be
              added to the unit manager.
        """


        self.is_valid()

        if not isinstance(pilots, list):
            pilots = [pilots]

        if len(pilots) == 0:
            raise ValueError('cannot add no pilots')

        self._rep.info('<<add %d pilot(s)' % len(pilots))

        with self._pilots_lock:

            # sanity check, and keep pilots around for inspection
            for pilot in pilots:
                pid = pilot.uid
                if pid in self._pilots:
                    raise ValueError('pilot %s already added' % pid)
                self._pilots[pid] = pilot

                # subscribe for state updates
                pilot.register_callback(self._pilot_state_cb)

        pilot_docs = [pilot.as_dict() for pilot in pilots]

        # publish to the command channel for the scheduler to pick up
        self.publish(rpc.CONTROL_PUBSUB, {'cmd' : 'add_pilots',
                                          'arg' : {'pilots': pilot_docs,
                                                   'umgr'  : self.uid}})
        self._rep.ok('>>ok\n')


    # --------------------------------------------------------------------------
    #
    def list_pilots(self):
        """
        Lists the UIDs of the pilots currently associated with the unit manager.

        **Returns:**
              * A list of :class:`radical.pilot.ComputePilot` UIDs [`string`].
        """

        self.is_valid()

        with self._pilots_lock:
            return list(self._pilots.keys())


    # --------------------------------------------------------------------------
    #
    def get_pilots(self):
        """
        Get the pilots instances currently associated with the unit manager.

        **Returns:**
              * A list of :class:`radical.pilot.ComputePilot` instances.
        """

        self.is_valid()

        with self._pilots_lock:
            return list(self._pilots.values())


    # --------------------------------------------------------------------------
    #
    def remove_pilots(self, pilot_ids, drain=False):
        """
        Disassociates one or more pilots from the unit manager.

        After a pilot has been removed from a unit manager, it won't process
        any of the unit manager's units anymore. Calling `remove_pilots`
        doesn't stop the pilot itself.

        **Arguments:**

            * **drain** [`boolean`]: Drain determines what happens to the units
              which are managed by the removed pilot(s). If `True`, all units
              currently assigned to the pilot are allowed to finish execution.
              If `False` (the default), then non-final units will be canceled.
        """

        # TODO: Implement 'drain'.
        # NOTE: the actual removal of pilots from the scheduler is asynchron!

        if drain:
            raise RuntimeError("'drain' is not yet implemented")

        self.is_valid()

        if not isinstance(pilot_ids, list):
            pilot_ids = [pilot_ids]

        if len(pilot_ids) == 0:
            raise ValueError('cannot remove no pilots')

        self._rep.info('<<rem %d pilot(s)' % len(pilot_ids))

        with self._pilots_lock:

            # sanity check, and keep pilots around for inspection
            for pid in pilot_ids:
                if pid not in self._pilots:
                    raise ValueError('pilot %s not removed' % pid)
                del(self._pilots[pid])

        # publish to the command channel for the scheduler to pick up
        self.publish(rpc.CONTROL_PUBSUB, {'cmd' : 'remove_pilots',
                                          'arg' : {'pids'  : pilot_ids,
                                                   'umgr'  : self.uid}})
        self._rep.ok('>>ok\n')


    # --------------------------------------------------------------------------
    #
    def list_units(self):
        """
        Returns the UIDs of the :class:`radical.pilot.ComputeUnit` managed by
        this unit manager.

        **Returns:**
              * A list of :class:`radical.pilot.ComputeUnit` UIDs [`string`].
        """

        self.is_valid()

        with self._pilots_lock:
            return list(self._units.keys())


    # --------------------------------------------------------------------------
    #
    def submit_units(self, descriptions):
        """
        Submits on or more :class:`radical.pilot.ComputeUnit` instances to the
        unit manager.

        **Arguments:**
            * **descriptions** [:class:`radical.pilot.ComputeUnitDescription`
              or list of :class:`radical.pilot.ComputeUnitDescription`]: The
              description of the compute unit instance(s) to create.

        **Returns:**
              * A list of :class:`radical.pilot.ComputeUnit` objects.
        """

        from .compute_unit import ComputeUnit

        self.is_valid()

        ret_list = True
        if not isinstance(descriptions, list):
            ret_list     = False
            descriptions = [descriptions]

        if len(descriptions) == 0:
            raise ValueError('cannot submit no unit descriptions')

        self._rep.info('<<submit %d unit(s)\n\t' % len(descriptions))

        # we return a list of compute units
        units = list()
        for ud in descriptions:

            if not ud.executable:
                raise ValueError('compute unit executable must be defined')

            unit = ComputeUnit(umgr=self, descr=ud)
            units.append(unit)

            # keep units around
            with self._units_lock:
                self._units[unit.uid] = unit

            if self._session._rec:
                ru.write_json(ud.as_dict(), "%s/%s.batch.%03d.json"
                        % (self._session._rec, unit.uid, self._rec_id))

            self._rep.progress()

        if self._session._rec:
            self._rec_id += 1

        # insert units into the database, as a bulk.
        unit_docs = [u.as_dict() for u in units]
        self._session._dbs.insert_units(unit_docs)

        # Only after the insert can we hand the units over to the next
        # components (ie. advance state).
        self.advance(unit_docs, rps.UMGR_SCHEDULING_PENDING,
                     publish=True, push=True)
        self._rep.ok('>>ok\n')

        if ret_list: return units
        else       : return units[0]


    # --------------------------------------------------------------------------
    #
    def get_units(self, uids=None):
        """Returns one or more compute units identified by their IDs.

        **Arguments:**
            * **uids** [`string` or `list of strings`]: The IDs of the
              compute unit objects to return.

        **Returns:**
              * A list of :class:`radical.pilot.ComputeUnit` objects.
        """

        self.is_valid()

        if not uids:
            with self._units_lock:
                ret = list(self._units.values())
            return ret

        ret_list = True
        if (not isinstance(uids, list)) and (uids is not None):
            ret_list = False
            uids = [uids]

        ret = list()
        with self._units_lock:
            for uid in uids:
                if uid not in self._units:
                    raise ValueError('unit %s not known' % uid)
                ret.append(self._units[uid])

        if ret_list: return ret
        else       : return ret[0]


    # --------------------------------------------------------------------------
    #
    def wait_units(self, uids=None, state=None, timeout=None):
        """
        Returns when one or more :class:`radical.pilot.ComputeUnits` reach a
        specific state.

        If `uids` is `None`, `wait_units` returns when **all**
        ComputeUnits reach the state defined in `state`.  This may include
        units which have previously terminated or waited upon.

        **Example**::

            # TODO -- add example

        **Arguments:**

            * **uids** [`string` or `list of strings`]
              If uids is set, only the ComputeUnits with the specified
              uids are considered. If uids is `None` (default), all
              ComputeUnits are considered.

            * **state** [`string`]
              The state that ComputeUnits have to reach in order for the call
              to return.

              By default `wait_units` waits for the ComputeUnits to
              reach a terminal state, which can be one of the following:

              * :data:`radical.pilot.rps.DONE`
              * :data:`radical.pilot.rps.FAILED`
              * :data:`radical.pilot.rps.CANCELED`

            * **timeout** [`float`]
              Timeout in seconds before the call returns regardless of Pilot
              state changes. The default value **None** waits forever.
        """

        self.is_valid()

        if not uids:
            with self._units_lock:
                uids = list()
                for uid,unit in self._units.items():
                    if unit.state not in rps.FINAL:
                        uids.append(uid)

        if   not state                  : states = rps.FINAL
        elif not isinstance(state, list): states = [state]
        else                            : states =  state

        # we simplify state check by waiting for the *earliest* of the given
        # states - if the unit happens to be in any later state, we are sure the
        # earliest has passed as well.
        check_state_val = rps._unit_state_values[rps.FINAL[-1]]
        for state in states:
            check_state_val = min(check_state_val,
                                  rps._unit_state_values[state])

        ret_list = True
        if not isinstance(uids, list):
            ret_list = False
            uids = [uids]

        self._rep.info('<<wait for %d unit(s)\n\t' % len(uids))

        start    = time.time()
        to_check = None

        with self._units_lock:
            to_check = [self._units[uid] for uid in uids]

        # We don't want to iterate over all units again and again, as that would
        # duplicate checks on units which were found in matching states.  So we
        # create a list from which we drop the units as we find them in
        # a matching state
        self._rep.idle(mode='start')
        while to_check and not self._terminate.is_set():

            # check timeout
            if timeout and (timeout <= (time.time() - start)):
                self._log.debug ("wait timed out")
                break

            time.sleep (0.1)

            # FIXME: print percentage...
            self._rep.idle()
          # print 'wait units: %s' % [[u.uid, u.state] for u in to_check]

            check_again = list()
            for unit in to_check:

                # we actually don't check if a unit is in a specific (set of)
                # state(s), but rather check if it ever *has been* in any of
                # those states
                if unit.state not in rps.FINAL and \
                    rps._unit_state_values[unit.state] < check_state_val:
                    # this unit does not match the wait criteria
                    check_again.append(unit)

                else:
                    # stop watching this unit
                    if unit.state in [rps.FAILED]:
                        self._rep.idle(color='error', c='-')
                    elif unit.state in [rps.CANCELED]:
                        self._rep.idle(color='warn', c='*')
                    else:
                        self._rep.idle(color='ok', c='+')

            to_check = check_again

            self.is_valid()

        self._rep.idle(mode='stop')

        if to_check: self._rep.warn('>>timeout\n')
        else       : self._rep.ok('>>ok\n')

        # grab the current states to return
        state = None
        with self._units_lock:
            states = [self._units[uid].state for uid in uids]

        # done waiting
        if ret_list: return states
        else       : return states[0]


    # --------------------------------------------------------------------------
    #
    def cancel_units(self, uids=None):
        """
        Cancel one or more :class:`radical.pilot.ComputeUnits`.

        Note that cancellation of units is *immediate*, i.e. their state is
        immediately set to `CANCELED`, even if some RP component may still
        operate on the units.  Specifically, other state transitions, including
        other final states (`DONE`, `FAILED`) can occur *after* cancellation.
        This is a side effect of an optimization: we consider this
        acceptable tradeoff in the sense "Oh, that unit was DONE at point of
        cancellation -- ok, we can use the results, sure!".

        If that behavior is not wanted, set the environment variable:

            export RADICAL_PILOT_STRICT_CANCEL=True

        **Arguments:**
            * **uids** [`string` or `list of strings`]: The IDs of the
              compute units objects to cancel.
        """

        self.is_valid()

        if not uids:
            with self._units_lock:
                uids  = list(self._units.keys())
        else:
            if not isinstance(uids, list):
                uids = [uids]

        # NOTE: We advance all units to cancelled, and send a cancellation
        #       control command.  If that command is picked up *after* some
        #       state progression, we'll see state transitions after cancel.
        #       For non-final states that is not a problem, as it is equivalent
        #       with a state update message race, which our state collapse
        #       mechanism accounts for.  For an eventual non-canceled final
        #       state, we do get an invalid state transition.  That is also
        #       corrected eventually in the state collapse, but the point
        #       remains, that the state model is temporarily violated.  We
        #       consider this a side effect of the fast-cancel optimization.
        #
        #       The env variable 'RADICAL_PILOT_STRICT_CANCEL == True' will
        #       disable this optimization.
        #
        # FIXME: the effect of the env var is not well tested
        if 'RADICAL_PILOT_STRICT_CANCEL' not in os.environ:
            with self._units_lock:
                units = [self._units[uid] for uid  in uids ]
            unit_docs = [unit.as_dict()   for unit in units]
            self.advance(unit_docs, state=rps.CANCELED, publish=True, push=True)

        # we *always* issue the cancellation command to the local components
        self.publish(rpc.CONTROL_PUBSUB, {'cmd' : 'cancel_units',
                                          'arg' : {'uids' : uids,
                                                   'umgr' : self.uid}})

        # we also inform all pilots about the cancelation request
        self._session._dbs.pilot_command(cmd='cancel_units', arg={'uids':uids})

        # In the default case of calling 'advance' above, we just set the state,
        # so we *know* units are canceled.  But we nevertheless wait until that
        # state progression trickled through, so that the application will see
        # the same state on unit inspection.
        self.wait_units(uids=uids)


    # --------------------------------------------------------------------------
    #
    def register_callback(self, cb, cb_data=None, metric=None, uid=None):
        """
        Registers a new callback function with the UnitManager.  Manager-level
        callbacks get called if the specified metric changes.  The default
        metric `UNIT_STATE` fires the callback if any of the ComputeUnits
        managed by the PilotManager change their state.

        All callback functions need to have the same signature::

            def cb(obj, value)

        where ``object`` is a handle to the object that triggered the callback,
        ``value`` is the metric, and ``data`` is the data provided on
        callback registration..  In the example of `UNIT_STATE` above, the
        object would be the unit in question, and the value would be the new
        state of the unit.

        If 'cb_data' is given, then the 'cb' signature changes to

            def cb(obj, state, cb_data)

        and 'cb_data' are passed unchanged.

        If 'uid' is given, the callback will invoked only for the specified
        unit.


        Available metrics are:

          * `UNIT_STATE`: fires when the state of any of the units which are
            managed by this unit manager instance is changing.  It communicates
            the unit object instance and the units new state.

          * `WAIT_QUEUE_SIZE`: fires when the number of unscheduled units (i.e.
            of units which have not been assigned to a pilot for execution)
            changes.
        """

        # FIXME: the signature should be (self, metrics, cb, cb_data)

        if not metric:
            metric = rpc.UNIT_STATE

        if  metric not in rpc.UMGR_METRICS:
            raise ValueError ("Metric '%s' not available on the umgr" % metric)

        if not uid:
            uid = '*'

        elif uid not in self._units:
            raise ValueError('no such unit %s' % uid)


        with self._cb_lock:
            cb_name = cb.__name__

            if uid not in self._callbacks:
                self._callbacks[uid] = dict()

            if metric not in self._callbacks[uid]:
                self._callbacks[uid][metric] = dict()

            self._callbacks[uid][metric][cb_name] = {'cb'      : cb,
                                                     'cb_data' : cb_data}


    # --------------------------------------------------------------------------
    #
    def unregister_callback(self, cb=None, metrics=None, uid=None):

        if not metrics:
            metrics = rpc.UMGR_METRICS

        if not isinstance(metrics, list):
            metrics = [metrics]

        if not uid:
            uid = '*'

        elif uid not in self._units:
            raise ValueError('no such unit %s' % uid)

        for metric in metrics:
            if metric not in rpc.UMGR_METRICS :
                raise ValueError ("invalid umgr metric '%s'" % metric)

        with self._cb_lock:

            for metric in metrics:

                if metric not in rpc.UMGR_METRICS :
                    raise ValueError("cb metric '%s' unknown" % metric)

                if metric not in self._callbacks[uid]:
                    raise ValueError("cb metric '%s' invalid" % metric)

                if cb:
                    to_delete = [cb.__name__]
                else:
<<<<<<< HEAD
                    to_delete = self._callbacks[uid][metric].keys()
=======
                    to_delete = list(self._callbacks[metric].keys())
>>>>>>> bcf9a01f

                for cb_name in to_delete:

                    if cb_name not in self._callbacks[uid][metric]:
                        raise ValueError("Callback %s not registered" % cb_name)

                    del(self._callbacks[uid][metric][cb_name])


# ------------------------------------------------------------------------------
<|MERGE_RESOLUTION|>--- conflicted
+++ resolved
@@ -566,45 +566,43 @@
 
         self._log.debug('umgr: cbs: %s', pprint.pformat(self._callbacks))
         with self._cb_lock:
-<<<<<<< HEAD
-=======
-            for cb_name, cb_val in self._callbacks[rpc.UNIT_STATE].items():
->>>>>>> bcf9a01f
 
             for metric in metrics:
 
-                cbs = dict()  # cb dict pointing to cb_data and unit bulks
-
-                for unit in units:
-
-                    uid = unit.uid
-                    cb_dicts = list()
-
-                    # get wildcard callbacks
-                    if '*' in self._callbacks:
-                        cb_dict = self._callbacks['*'].get(rpc.UNIT_STATE)
-                        if cb_dict:
-                            cb_dicts.append(cb_dict)
-
-                    if uid in self._callbacks:
-                        cb_dict = self._callbacks[uid].get(rpc.UNIT_STATE)
-                        if cb_dict:
-                            cb_dicts.append(cb_dict)
-
-                    for cb_dict in cb_dicts:
-
-                        for cb_name in cb_dict:
-
-                            if cb_name not in cbs:
-                                cb           = cb_dict[cb_name]['cb']
-                                cb_data      = cb_dict[cb_name]['cb_data']
-                                cbs[cb_name] = {'cb'     : cb,
-                                                'cb_data': cb_data,
-                                                'units'  : set()}
-
-                            cbs[cb_name]['units'].add(unit)
-
-                self._log.debug('umgr: CBS: %s', pprint.pformat(cbs))
+                for cb_name, cb_val in self._callbacks[metric].items():
+
+                    cbs = dict()  # cb dict pointing to cb_data and unit bulks
+
+                    for unit in units:
+
+                        uid = unit.uid
+                        cb_dicts = list()
+
+                        # get wildcard callbacks
+                        if '*' in self._callbacks:
+                            cb_dict = self._callbacks['*'].get(rpc.UNIT_STATE)
+                            if cb_dict:
+                                cb_dicts.append(cb_dict)
+
+                        if uid in self._callbacks:
+                            cb_dict = self._callbacks[uid].get(rpc.UNIT_STATE)
+                            if cb_dict:
+                                cb_dicts.append(cb_dict)
+
+                        for cb_dict in cb_dicts:
+
+                            for cb_name in cb_dict:
+
+                                if cb_name not in cbs:
+                                    cb           = cb_dict[cb_name]['cb']
+                                    cb_data      = cb_dict[cb_name]['cb_data']
+                                    cbs[cb_name] = {'cb'     : cb,
+                                                    'cb_data': cb_data,
+                                                    'units'  : set()}
+
+                                cbs[cb_name]['units'].add(unit)
+
+                    self._log.debug('umgr: CBS: %s', pprint.pformat(cbs))
 
                 for cb_name in cbs:
 
@@ -1197,11 +1195,7 @@
                 if cb:
                     to_delete = [cb.__name__]
                 else:
-<<<<<<< HEAD
-                    to_delete = self._callbacks[uid][metric].keys()
-=======
-                    to_delete = list(self._callbacks[metric].keys())
->>>>>>> bcf9a01f
+                    to_delete = list(self._callbacks[uid][metric].keys())
 
                 for cb_name in to_delete:
 
