
__copyright__ = "Copyright 2013-2016, http://radical.rutgers.edu"
__license__   = "MIT"


import os
import copy
import time
import pprint
import threading

import radical.utils as ru

from . import utils     as rpu
from . import states    as rps
from . import constants as rpc
from . import types     as rpt

from . import compute_unit_description as rpcud

from .umgr import scheduler as rpus


# ------------------------------------------------------------------------------
#
class UnitManager(rpu.Component):
    """
    A UnitManager manages :class:`radical.pilot.ComputeUnit` instances which
    represent the **executable** workload in RADICAL-Pilot. A UnitManager connects
    the ComputeUnits with one or more :class:`Pilot` instances (which represent
    the workload **executors** in RADICAL-Pilot) and a **scheduler** which
    determines which :class:`ComputeUnit` gets executed on which
    :class:`Pilot`.

    **Example**::

        s = radical.pilot.Session(database_url=DBURL)

        pm = radical.pilot.PilotManager(session=s)

        pd = radical.pilot.ComputePilotDescription()
        pd.resource = "futuregrid.alamo"
        pd.cores = 16

        p1 = pm.submit_pilots(pd) # create first pilot with 16 cores
        p2 = pm.submit_pilots(pd) # create second pilot with 16 cores

        # Create a workload of 128 '/bin/sleep' compute units
        compute_units = []
        for unit_count in range(0, 128):
            cu = radical.pilot.ComputeUnitDescription()
            cu.executable = "/bin/sleep"
            cu.arguments = ['60']
            compute_units.append(cu)

        # Combine the two pilots, the workload and a scheduler via
        # a UnitManager.
        um = radical.pilot.UnitManager(session=session,
                                       scheduler=radical.pilot.SCHEDULER_ROUND_ROBIN)
        um.add_pilot(p1)
        um.submit_units(compute_units)


    The unit manager can issue notification on unit state changes.  Whenever
    state notification arrives, any callback registered for that notification is
    fired.  
    
    NOTE: State notifications can arrive out of order wrt the unit state model!
    """

    # --------------------------------------------------------------------------
    #
    def __init__(self, session, scheduler=None):
        """
        Creates a new UnitManager and attaches it to the session.

        **Arguments:**
            * session [:class:`radical.pilot.Session`]:
              The session instance to use.
            * scheduler (`string`): 
              The name of the scheduler plug-in to use.

        **Returns:**
            * A new `UnitManager` object [:class:`radical.pilot.UnitManager`].
        """

        self._bridges     = dict()
        self._components  = dict()
        self._pilots      = dict()
        self._pilots_lock = threading.RLock()
        self._units       = dict()
        self._units_lock  = threading.RLock()
        self._callbacks   = dict()
        self._cb_lock     = threading.RLock()
        self._terminate   = threading.Event()
        self._closed      = False
        self._rec_id      = 0       # used for session recording

        for m in rpt.UMGR_METRICS:
            self._callbacks[m] = dict()

        cfg = ru.read_json("%s/configs/umgr_%s.json" \
                % (os.path.dirname(__file__),
                   os.environ.get('RADICAL_PILOT_UMGR_CFG', 'default')))

        if scheduler:
            # overwrite the scheduler from the config file
            cfg['scheduler'] = scheduler

        if not cfg.get('scheduler'):
            # set default scheduler if needed
            cfg['scheduler'] = rpus.SCHEDULER_DEFAULT

        assert(cfg['db_poll_sleeptime']), 'db_poll_sleeptime not configured'

        # initialize the base class (with no intent to fork)
        self._uid    = ru.generate_id('umgr')
        cfg['owner'] = self.uid
        rpu.Component.__init__(self, cfg, session)
        self.start(spawn=False)
        self._log.info('started umgr %s', self._uid)

        # only now we have a logger... :/
        self._log.report.info('<<create unit manager')

        # The output queue is used to forward submitted units to the
        # scheduling component.
        self.register_output(rps.UMGR_SCHEDULING_PENDING, 
                             rpc.UMGR_SCHEDULING_QUEUE)

        # the umgr will also collect units from the agent again, for output
        # staging and finalization
        self.register_output(rps.UMGR_STAGING_OUTPUT_PENDING, 
                             rpc.UMGR_STAGING_OUTPUT_QUEUE)

        # register the state notification pull cb
        # FIXME: we may want to have the frequency configurable
        # FIXME: this should be a tailing cursor in the update worker
        self.register_timed_cb(self._state_pull_cb, 
                               timer=self._cfg['db_poll_sleeptime'])

        # register callback which pulls units back from agent
        # FIXME: this should be a tailing cursor in the update worker
        # FIXME: make frequency configurable
        self.register_timed_cb(self._unit_pull_cb, 
                               timer=self._cfg['db_poll_sleeptime'])

        # also listen to the state pubsub for unit state changes
        self.register_subscriber(rpc.STATE_PUBSUB, self._state_sub_cb)

        # let session know we exist
        self._session._register_umgr(self)

<<<<<<< HEAD
=======
        self._prof.prof('UMGR setup done')
>>>>>>> 7e7e2855
        self._log.report.ok('>>ok\n')


    # --------------------------------------------------------------------------
    # 
    def initialize_common(self):

        # the manager must not carry bridge and component handles across forks
        ru.atfork(self._atfork_prepare, self._atfork_parent, self._atfork_child)


    # --------------------------------------------------------------------------
    #
    def _atfork_prepare(self): pass
    def _atfork_parent(self) : pass
    def _atfork_child(self)  : 
        self._bridges    = dict()
        self._components = dict()


    # --------------------------------------------------------------------------
    # 
    def finalize_parent(self):

        # terminate umgr components
        for c in self._components:
            c.stop()
            c.join()

        # terminate umgr bridges
        for b in self._bridges:
            b.stop()
            b.join()


    # --------------------------------------------------------------------------
    #
    def close(self):
        """
        Shut down the UnitManager, and all umgr components.
        """

        # we do not cancel units at this point, in case any component or pilot
        # wants to continue to progress unit states, which should indeed be
        # independent from the umgr life cycle.

        if self._closed:
            return

        self._terminate.set()
        self.stop()

        self._log.report.info('<<close unit manager')

        # we don't want any callback invokations during shutdown
        # FIXME: really?
        with self._cb_lock:
            self._callbacks = dict()
            for m in rpt.UMGR_METRICS:
                self._callbacks[m] = dict()

        self._log.info("Closed UnitManager %s." % self._uid)

        self._closed = True
        self._log.report.ok('>>ok\n')


    # --------------------------------------------------------------------------
    #
    def is_valid(self, term=True):

        # don't check during termination
        if self._closed:
            return True

        return super(UnitManager, self).is_valid(term)


    # --------------------------------------------------------------------------
    #
    def as_dict(self):
        """
        Returns a dictionary representation of the UnitManager object.
        """

        ret = {
            'uid': self.uid,
            'cfg': self.cfg
        }

        return ret


    # --------------------------------------------------------------------------
    #
    def __str__(self):

        """
        Returns a string representation of the UnitManager object.
        """

        return str(self.as_dict())


    #---------------------------------------------------------------------------
    #
    def _pilot_state_cb(self, pilot, state):

        if self._terminate.is_set():
            return False

        # we register this callback for pilots added to this umgr.  It will
        # specifically look out for pilots which complete, and will make sure
        # that all units are pulled back into umgr control if that happens
        # prematurely.
        #
        # If we find units which have not completed the agent part of the unit
        # state model, we declare them FAILED.  If they can be restarted, we
        # resubmit an identical unit, which then will get a new unit ID.  This
        # avoids state model confusion (the state model is right now expected to
        # be linear), but is not intuitive for the application (FIXME).
        #
        # FIXME: there is a race with the umgr scheduler which may, just now,
        #        and before being notified about the pilot's demise, send new
        #        units to the pilot.

        # we only look into pilot states when the umgr is still active
        # FIXME: note that there is a race in that the umgr can be closed while
        #        we are in the cb.
        # FIXME: should is_valid be used?  Either way, `self._closed` is not an
        #        `mt.Event`!
        if self._closed:
            self._log.debug('umgr closed, ignore pilot state (%s: %s)', 
                            pilot.uid, pilot.state)
            return True


        if state in rps.FINAL:

            self._log.debug('pilot %s is final - pull units', pilot.uid)

            unit_cursor = self.session._dbs._c.find(spec={
                'type'    : 'unit',
                'pilot'   : pilot.uid,
                'umgr'    : self.uid,
                'control' : {'$in' : ['agent_pending', 'agent']}})

            if not unit_cursor.count():
                units = list()
            else:
                units = list(unit_cursor)

            self._log.debug(" === units pulled: %3d (pilot dead)" % len(units))

            if not units:
                return True

            # update the units to avoid pulling them again next time.
            # NOTE:  this needs not locking with the unit pulling in the
            #        _unit_pull_cb, as that will only pull umgr_pending 
            #        units.
            uids = [unit['uid'] for unit in units]

            self._session._dbs._c.update(multi    = True,
                            spec     = {'type'  : 'unit',
                                        'uid'   : {'$in'     : uids}},
                            document = {'$set'  : {'control' : 'umgr'}})

            to_restart = list()

            for unit in units:
                unit['state'] = rps.FAILED
                if unit['description'].get('restartable'):
                    self._log.debug('unit %s is  restartable', unit['uid'])
                    unit['restarted'] = True
                    ud = rpcud.ComputeUnitDescription(unit['description'])
                    to_restart.append(ud)
                    # FIXME: should we increment some restart counter in the
                    #        description?
                    # FIXME: we could submit the units individually, and then
                    #        reference the resulting new uid in the old unit.
                else:
                    self._log.debug('unit %s not restartable', unit['uid'])

            if to_restart and not self._closed:
                self._log.debug('restart %s units', len(to_restart))
                restarted = self.submit_units(to_restart)
                for u in restarted:
                    self._log.debug('restart unit %s', u.uid)

            # final units are not pushed
            self.advance(units, publish=True, push=False) 

            return True


    #---------------------------------------------------------------------------
    #
    def _state_pull_cb(self):

        if self._terminate.is_set():
            return False

        # pull all unit states from the DB, and compare to the states we know
        # about.  If any state changed, update the unit instance and issue
        # notification callbacks as needed.
        # FIXME: we also pull for dead units.  That is not efficient...
        # FIXME: this needs to be converted into a tailed cursor in the update
        #        worker
        units  = self._session._dbs.get_units(umgr_uid=self.uid)

        for unit in units:
            if not self._update_unit(unit, publish=True):
                return False

        return True


    #---------------------------------------------------------------------------
    #
    def _unit_pull_cb(self):

        if self._terminate.is_set():
            return False

        # pull units those units from the agent which are about to get back
        # under umgr control, and push them into the respective queues
        # FIXME: this should also be based on a tailed cursor
        # FIXME: Unfortunately, 'find_and_modify' is not bulkable, so we have
        #        to use 'find'.  To avoid finding the same units over and over 
        #        again, we update the 'control' field *before* running the next
        #        find -- so we do it right here.
        tgt_states  = rps.FINAL + [rps.UMGR_STAGING_OUTPUT_PENDING]
        unit_cursor = self.session._dbs._c.find(spec={
            'type'    : 'unit',
            'umgr'    : self.uid,
            'control' : 'umgr_pending'})

        if not unit_cursor.count():
            # no units whatsoever...
            self._log.info(" === units pulled:    0")
            return True  # this is not an error

        # update the units to avoid pulling them again next time.
        units = list(unit_cursor)
        uids  = [unit['uid'] for unit in units]

        self._session._dbs._c.update(multi    = True,
                        spec     = {'type'  : 'unit',
                                    'uid'   : {'$in'     : uids}},
                        document = {'$set'  : {'control' : 'umgr'}})

        self._log.info("units pulled: %4d %s", len(units), [u['uid'] for u in units])
        self._prof.prof('get', msg="bulk size: %d" % len(units), uid=self.uid)
        for unit in units:

            # we need to make sure to have the correct state:
            uid = unit['uid']
            self._prof.prof('get', uid=uid)

            old = unit['state']
            new = rps._unit_state_collapse(unit['states'])

            if old != new:
                self._log.debug(" === unit  pulled %s: %s / %s", uid, old, new)

            unit['state']   = new
            unit['control'] = 'umgr'

        # now we really own the CUs, and can start working on them (ie. push
        # them into the pipeline).
        self.advance(units, publish=True, push=True)

        return True


    # --------------------------------------------------------------------------
    #
    def _state_sub_cb(self, topic, msg):

        if self._terminate.is_set():
            return False

        cmd = msg.get('cmd')
        arg = msg.get('arg')

        if cmd != 'update':
            self._log.debug('ignore state cb msg with cmd %s', cmd)
            return True

        if isinstance(arg, list): things =  arg
        else                    : things = [arg]

        for thing in things:

            if 'type' in thing and thing['type'] == 'unit':

                # we got the state update from the state callback - don't
                # publish it again
                if not self._update_unit(thing, publish=False):
                    return False

        return True


    # --------------------------------------------------------------------------
    #
    def _update_unit(self, unit_dict, publish=False):

        # FIXME: this is breaking the bulk!

        uid = unit_dict['uid']

        with self._units_lock:

            # we don't care about units we don't know
            if uid not in self._units:
                return True

            # only update on state changes
            current = self._units[uid].state
            target  = unit_dict['state']
            if current == target:
                return True

            target, passed = rps._unit_state_progress(uid, current, target)

            if target in [rps.CANCELED, rps.FAILED]:
                # don't replay intermediate states
                passed = passed[-1:]

            for s in passed:
                unit_dict['state'] = s
                self._units[uid]._update(unit_dict)
                self.advance(unit_dict, s, publish=publish, push=False)

            return True


    # --------------------------------------------------------------------------
    #
    def _call_unit_callbacks(self, unit_obj, state):

        with self._cb_lock:
            for cb_name, cb_val in self._callbacks[rpt.UNIT_STATE].iteritems():

                cb      = cb_val['cb']
                cb_data = cb_val['cb_data']
                
                if cb_data: cb(unit_obj, state, cb_data)
                else      : cb(unit_obj, state)


    # --------------------------------------------------------------------------
    #
    # FIXME: this needs to go to the scheduler
    def _default_wait_queue_size_cb(self, umgr, wait_queue_size):
        # FIXME: this needs to come from the scheduler?

        if self._terminate.is_set():
            return False

        self._log.info("[Callback]: wait_queue_size: %s.", wait_queue_size)


    # --------------------------------------------------------------------------
    #
    @property
    def uid(self):
        """
        Returns the unique id.
        """
        return self._uid


    # --------------------------------------------------------------------------
    #
    @property
    def scheduler(self):
        """
        Returns the scheduler name.
        """

        return self._cfg.get('scheduler')



    # --------------------------------------------------------------------------
    #
    def add_pilots(self, pilots):
        """
        Associates one or more pilots with the unit manager.

        **Arguments:**

            * **pilots** [:class:`radical.pilot.ComputePilot` or list of
              :class:`radical.pilot.ComputePilot`]: The pilot objects that will be
              added to the unit manager.
        """

        self.is_valid()

        if not isinstance(pilots, list):
            pilots = [pilots]

        if len(pilots) == 0:
            raise ValueError('cannot add no pilots')

        self._log.report.info('<<add %d pilot(s)' % len(pilots))

        with self._pilots_lock:

            # sanity check, and keep pilots around for inspection
            for pilot in pilots:
                pid = pilot.uid
                if pid in self._pilots:
                    raise ValueError('pilot %s already added' % pid)
                self._pilots[pid] = pilot

                # sinscribe for state updates
                pilot.register_callback(self._pilot_state_cb)

        pilot_docs = [pilot.as_dict() for pilot in pilots]

        # publish to the command channel for the scheduler to pick up
        self.publish(rpc.CONTROL_PUBSUB, {'cmd' : 'add_pilots',
                                          'arg' : {'pilots': pilot_docs,
                                                   'umgr'  : self.uid}})
        self._log.report.ok('>>ok\n')


    # --------------------------------------------------------------------------
    #
    def list_pilots(self):
        """
        Lists the UIDs of the pilots currently associated with the unit manager.

        **Returns:**
              * A list of :class:`radical.pilot.ComputePilot` UIDs [`string`].
        """

        self.is_valid()

        with self._pilots_lock:
            return self._pilots.keys()


    # --------------------------------------------------------------------------
    #
    def get_pilots(self):
        """
        Get the pilots instances currently associated with the unit manager.

        **Returns:**
              * A list of :class:`radical.pilot.ComputePilot` instances.
        """

        self.is_valid()

        with self._pilots_lock:
            return self._pilots.values()


    # --------------------------------------------------------------------------
    #
    def remove_pilots(self, pilot_ids, drain=False):
        """
        Disassociates one or more pilots from the unit manager.

        After a pilot has been removed from a unit manager, it won't process
        any of the unit manager's units anymore. Calling `remove_pilots`
        doesn't stop the pilot itself.

        **Arguments:**

            * **drain** [`boolean`]: Drain determines what happens to the units
              which are managed by the removed pilot(s). If `True`, all units
              currently assigned to the pilot are allowed to finish execution.
              If `False` (the default), then non-final units will be canceled.
        """

        # TODO: Implement 'drain'.
        # NOTE: the actual removal of pilots from the scheduler is asynchron!

        if drain:
            raise RuntimeError("'drain' is not yet implemented")

        self.is_valid()

        if not isinstance(pilot_ids, list):
            pilot_ids = [pilot_ids]

        if len(pilot_ids) == 0:
            raise ValueError('cannot remove no pilots')

        self._log.report.info('<<add %d pilot(s)' % len(pilot_ids))

        with self._pilots_lock:

            # sanity check, and keep pilots around for inspection
            for pid in pilot_ids:
                if pid not in self._pilots:
                    raise ValueError('pilot %s not added' % pid)
                del(self._pilots[pid])

        # publish to the command channel for the scheduler to pick up
        self.publish(rpc.CONTROL_PUBSUB, {'cmd' : 'remove_pilots',
                                          'arg' : {'pids'  : pilot_ids, 
                                                   'umgr'  : self.uid}})
        self._log.report.ok('>>ok\n')


    # --------------------------------------------------------------------------
    #
    def list_units(self):
        """
        Returns the UIDs of the :class:`radical.pilot.ComputeUnit` managed by
        this unit manager.

        **Returns:**
              * A list of :class:`radical.pilot.ComputeUnit` UIDs [`string`].
        """

        self.is_valid()

        with self._pilots_lock:
            return self._units.keys()


    # --------------------------------------------------------------------------
    #
    def submit_units(self, descriptions):
        """
        Submits on or more :class:`radical.pilot.ComputeUnit` instances to the
        unit manager.

        **Arguments:**
            * **descriptions** [:class:`radical.pilot.ComputeUnitDescription`
              or list of :class:`radical.pilot.ComputeUnitDescription`]: The
              description of the compute unit instance(s) to create.

        **Returns:**
              * A list of :class:`radical.pilot.ComputeUnit` objects.
        """

        from .compute_unit import ComputeUnit

        self.is_valid()

        ret_list = True
        if not isinstance(descriptions, list):
            ret_list     = False
            descriptions = [descriptions]

        if len(descriptions) == 0:
            raise ValueError('cannot submit no unit descriptions')

        self._log.report.info('<<submit %d unit(s)\n\t' % len(descriptions))

        # we return a list of compute units
        units = list()
        for ud in descriptions:

            if not ud.executable:
                raise ValueError('compute unit executable must be defined')

            if not ud.cores:
                raise ValueError('compute unit core count must be defined')

            if float(ud.cores) != int(ud.cores):
                raise ValueError('compute unit core count must be an integer')

            if int(ud.cores) <= 0:
                raise ValueError('compute unit core count must be positive')

            unit = ComputeUnit.create(umgr=self, descr=ud)
            units.append(unit)

            # keep units around
            with self._units_lock:
                self._units[unit.uid] = unit

            if self._session._rec:
                ru.write_json(ud.as_dict(), "%s/%s.batch.%03d.json" \
                        % (self._session._rec, unit.uid, self._rec_id))

            self._log.report.progress()

        if self._session._rec:
            self._rec_id += 1

        # insert units into the database, as a bulk.
        unit_docs = [unit.as_dict() for unit in units]
        self._session._dbs.insert_units(unit_docs)

        # Only after the insert can we hand the units over to the next
        # components (ie. advance state).
        self.advance(unit_docs, rps.UMGR_SCHEDULING_PENDING, publish=True, push=True)
        self._log.report.ok('>>ok\n')

        if ret_list: return units
        else       : return units[0]


    # --------------------------------------------------------------------------
    #
    def get_units(self, uids=None):
        """Returns one or more compute units identified by their IDs.

        **Arguments:**
            * **uids** [`string` or `list of strings`]: The IDs of the
              compute unit objects to return.

        **Returns:**
              * A list of :class:`radical.pilot.ComputeUnit` objects.
        """
        
        self.is_valid()

        if not uids:
            with self._units_lock:
                ret = self._units.values()
            return ret


        ret_list = True
        if (not isinstance(uids, list)) and (uids is not None):
            ret_list = False
            uids = [uids]

        ret = list()
        with self._units_lock:
            for uid in uids:
                if uid not in self._units:
                    raise ValueError('unit %s not known' % uid)
                ret.append(self._units[uid])

        if ret_list: return ret
        else       : return ret[0]


    # --------------------------------------------------------------------------
    #
    def wait_units(self, uids=None, state=None, timeout=None):
        """
        Returns when one or more :class:`radical.pilot.ComputeUnits` reach a
        specific state.

        If `uids` is `None`, `wait_units` returns when **all**
        ComputeUnits reach the state defined in `state`.  This may include
        units which have previously terminated or waited upon.

        **Example**::

            # TODO -- add example

        **Arguments:**

            * **uids** [`string` or `list of strings`]
              If uids is set, only the ComputeUnits with the specified
              uids are considered. If uids is `None` (default), all
              ComputeUnits are considered.

            * **state** [`string`]
              The state that ComputeUnits have to reach in order for the call
              to return.

              By default `wait_units` waits for the ComputeUnits to
              reach a terminal state, which can be one of the following:

              * :data:`radical.pilot.rps.DONE`
              * :data:`radical.pilot.rps.FAILED`
              * :data:`radical.pilot.rps.CANCELED`

            * **timeout** [`float`]
              Timeout in seconds before the call returns regardless of Pilot
              state changes. The default value **None** waits forever.
        """

        self.is_valid()

        if not uids:
            with self._units_lock:
                uids = list()
                for uid,unit in self._units.iteritems():
                    if unit.state not in rps.FINAL:
                        uids.append(uid)

        if not state:
            states = rps.FINAL
        elif isinstance(state, list):
            states = state
        else:
            states = [state]

        ret_list = True
        if not isinstance(uids, list):
            ret_list = False
            uids = [uids]

        self._log.report.info('<<wait for %d unit(s)\n\t' % len(uids))

        start    = time.time()
        to_check = None

        with self._units_lock:
            to_check = [self._units[uid] for uid in uids]

        # We don't want to iterate over all units again and again, as that would
        # duplicate checks on units which were found in matching states.  So we
        # create a list from which we drop the units as we find them in
        # a matching state
        self._log.report.idle(mode='start')
        while to_check and not self._terminate.is_set():

            # check timeout
            if timeout and (timeout <= (time.time() - start)):
                self._log.debug ("wait timed out")
                break

            time.sleep (0.1)

            # FIXME: print percentage...
            self._log.report.idle()
          # print 'wait units: %s' % [[u.uid, u.state] for u in to_check]

            check_again = list()
            for unit in to_check:
                if  unit.state not in states and \
                    unit.state not in rps.FINAL:
                    check_again.append(unit)
                else:
                    # stop watching this unit
                    if unit.state in [rps.FAILED]:
                        self._log.report.idle(color='error', c='-')
                    elif unit.state in [rps.CANCELED]:
                        self._log.report.idle(color='warn', c='*')
                    else:
                        self._log.report.idle(color='ok', c='+')

            to_check = check_again

            self.is_valid()

        self._log.report.idle(mode='stop')

        if to_check: self._log.report.warn('>>timeout\n')
        else       : self._log.report.ok(  '>>ok\n')

        # grab the current states to return
        state = None
        with self._units_lock:
            states = [self._units[uid].state for uid in uids]

        # done waiting
        if ret_list: return states
        else       : return states[0]


    # --------------------------------------------------------------------------
    #
    def cancel_units(self, uids=None):
        """
        Cancel one or more :class:`radical.pilot.ComputeUnits`.

        Note that cancellation of units is *immediate*, i.e. their state is
        immediately set to `CANCELED`, even if some RP component may still
        operate on the units.  Specifically, other state transitions, including
        other final states (`DONE`, `FAILED`) can occur *after* cancellation.
        This is a side effect of an optimization: we consider this 
        acceptable tradeoff in the sense "Oh, that unit was DONE at point of
        cancellation -- ok, we can use the results, sure!".

        If that behavior is not wanted, set the environment variable:

            export RADICAL_PILOT_STRICT_CANCEL=True

        **Arguments:**
            * **uids** [`string` or `list of strings`]: The IDs of the
              compute units objects to cancel.
        """

        self.is_valid()

        if not uids:
            with self._units_lock:
                uids  = self._units.keys()
        else:
            if not isinstance(uids, list):
                uids = [uids]

        # NOTE: We advance all units to cancelled, and send a cancellation
        #       control command.  If that command is picked up *after* some
        #       state progression, we'll see state transitions after cancel.
        #       For non-final states that is not a problem, as it is equivalent
        #       with a state update message race, which our state collapse
        #       mechanism accounts for.  For an eventual non-canceled final
        #       state, we do get an invalid state transition.  That is also
        #       corrected eventually in the state collapse, but the point
        #       remains, that the state model is temporarily violated.  We
        #       consider this a side effect of the fast-cancel optimization.
        #
        #       The env variable 'RADICAL_PILOT_STRICT_CANCEL == True' will
        #       disable this optimization.
        #
        # FIXME: the effect of the env var is not well tested
        if 'RADICAL_PILOT_STRICT_CANCEL' not in os.environ:
            with self._units_lock:
                units = [self._units[uid] for uid  in uids ]
            unit_docs = [unit.as_dict()   for unit in units]
            self.advance(unit_docs, state=rps.CANCELED, publish=True, push=True)

        # we *always* issue the cancellation command!
        self.publish(rpc.CONTROL_PUBSUB, {'cmd' : 'cancel_units', 
                                          'arg' : {'uids' : uids}})

        # In the default case of calling 'advance' above, we just set the state,
        # so we *know* units are canceled.  But we nevertheless wait until that
        # state progression trickled through, so that the application will see
        # the same state on unit inspection.
        self.wait_units(uids=uids)


    # --------------------------------------------------------------------------
    #
    def register_callback(self, cb, metric=rpt.UNIT_STATE, cb_data=None):
        """
        Registers a new callback function with the UnitManager.  Manager-level
        callbacks get called if the specified metric changes.  The default
        metric `UNIT_STATE` fires the callback if any of the ComputeUnits
        managed by the PilotManager change their state.

        All callback functions need to have the same signature::

            def cb(obj, value, cb_data)

        where ``object`` is a handle to the object that triggered the callback,
        ``value`` is the metric, and ``data`` is the data provided on
        callback registration..  In the example of `UNIT_STATE` above, the
        object would be the unit in question, and the value would be the new
        state of the unit.

        Available metrics are:

          * `UNIT_STATE`: fires when the state of any of the units which are
            managed by this unit manager instance is changing.  It communicates
            the unit object instance and the units new state.

          * `WAIT_QUEUE_SIZE`: fires when the number of unscheduled units (i.e.
            of units which have not been assigned to a pilot for execution)
            changes.
        """

        # FIXME: the signature should be (self, metrics, cb, cb_data)

        if  metric not in rpt.UMGR_METRICS :
            raise ValueError ("Metric '%s' is not available on the unit manager" % metric)

        with self._cb_lock:
            cb_name = cb.__name__
            self._callbacks[metric][cb_name] = {'cb'      : cb, 
                                                'cb_data' : cb_data}


    # --------------------------------------------------------------------------
    #
    def unregister_callback(self, cb=None, metric=None):


        if metric and metric not in rpt.UMGR_METRICS :
            raise ValueError ("Metric '%s' is not available on the unit manager" % metric)

        if not metric:
            metrics = rpt.UMGR_METRICS
        elif isinstance(metric, list):
            metrics = metric
        else:
            metrics = [metric]

        with self._cb_lock:

            for metric in metrics:

                if cb:
                    to_delete = [cb.__name__]
                else:
                    to_delete = self._callbacks[metric].keys()

                for cb_name in to_delete:

                    if cb_name not in self._callbacks[metric]:
                        raise ValueError("Callback '%s' is not registered" % cb_name)

                    del(self._callbacks[metric][cb_name])


# ------------------------------------------------------------------------------
<|MERGE_RESOLUTION|>--- conflicted
+++ resolved
@@ -151,10 +151,7 @@
         # let session know we exist
         self._session._register_umgr(self)
 
-<<<<<<< HEAD
-=======
-        self._prof.prof('UMGR setup done')
->>>>>>> 7e7e2855
+        self._prof.prof('setup_done', uid=self._uid)
         self._log.report.ok('>>ok\n')
 
 
