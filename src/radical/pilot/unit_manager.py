
__copyright__ = "Copyright 2013-2016, http://radical.rutgers.edu"
__license__   = "MIT"


import os
import time
import threading

import radical.utils as ru

from . import utils     as rpu
from . import states    as rps
from . import constants as rpc
from . import types     as rpt

from . import compute_unit_description as rpcud

from .umgr import scheduler as rpus


# ------------------------------------------------------------------------------
#
class UnitManager(rpu.Component):
    """
    A UnitManager manages :class:`radical.pilot.ComputeUnit` instances which
    represent the **executable** workload in RADICAL-Pilot. A UnitManager
    connects the ComputeUnits with one or more :class:`Pilot` instances (which
    represent the workload **executors** in RADICAL-Pilot) and a **scheduler**
    which determines which :class:`ComputeUnit` gets executed on which
    :class:`Pilot`.

    **Example**::

        s = rp.Session(database_url=DBURL)

        pm = rp.PilotManager(session=s)

        pd = rp.ComputePilotDescription()
        pd.resource = "futuregrid.alamo"
        pd.cores = 16

        p1 = pm.submit_pilots(pd) # create first pilot with 16 cores
        p2 = pm.submit_pilots(pd) # create second pilot with 16 cores

        # Create a workload of 128 '/bin/sleep' compute units
        compute_units = []
        for unit_count in range(0, 128):
            cu = rp.ComputeUnitDescription()
            cu.executable = "/bin/sleep"
            cu.arguments = ['60']
            compute_units.append(cu)

        # Combine the two pilots, the workload and a scheduler via
        # a UnitManager.
        um = rp.UnitManager(session=session,
                            scheduler=rp.SCHEDULER_ROUND_ROBIN)
        um.add_pilot(p1)
        um.submit_units(compute_units)


    The unit manager can issue notification on unit state changes.  Whenever
    state notification arrives, any callback registered for that notification is
    fired.  
    
    NOTE: State notifications can arrive out of order wrt the unit state model!
    """

    # --------------------------------------------------------------------------
    #
    def __init__(self, session, scheduler=None):
        """
        Creates a new UnitManager and attaches it to the session.

        **Arguments:**
            * session [:class:`radical.pilot.Session`]:
              The session instance to use.
            * scheduler (`string`): 
              The name of the scheduler plug-in to use.

        **Returns:**
            * A new `UnitManager` object [:class:`radical.pilot.UnitManager`].
        """

        self._bridges     = dict()
        self._components  = dict()
        self._pilots      = dict()
        self._pilots_lock = threading.RLock()
        self._units       = dict()
        self._units_lock  = threading.RLock()
        self._callbacks   = dict()
        self._cb_lock     = threading.RLock()
        self._terminate   = threading.Event()
        self._closed      = False
        self._rec_id      = 0       # used for session recording

        for m in rpt.UMGR_METRICS:
            self._callbacks[m] = dict()

        cfg = ru.read_json("%s/configs/umgr_%s.json" \
                % (os.path.dirname(__file__),
                   os.environ.get('RADICAL_PILOT_UMGR_CFG', 'default')))

        if scheduler:
            # overwrite the scheduler from the config file
            cfg['scheduler'] = scheduler

        if not cfg.get('scheduler'):
            # set default scheduler if needed
            cfg['scheduler'] = rpus.SCHEDULER_DEFAULT

        assert(cfg['db_poll_sleeptime']), 'db_poll_sleeptime not configured'

        # initialize the base class (with no intent to fork)
        self._uid    = ru.generate_id('umgr')
        cfg['owner'] = self.uid
        rpu.Component.__init__(self, cfg, session)
        self.start(spawn=False)
        self._log.info('started umgr %s', self._uid)

        # only now we have a logger... :/
        self._rep.info('<<create unit manager')

        # The output queue is used to forward submitted units to the
        # scheduling component.
        self.register_output(rps.UMGR_SCHEDULING_PENDING, 
                             rpc.UMGR_SCHEDULING_QUEUE)

        # the umgr will also collect units from the agent again, for output
        # staging and finalization
        self.register_output(rps.UMGR_STAGING_OUTPUT_PENDING, 
                             rpc.UMGR_STAGING_OUTPUT_QUEUE)

        # register the state notification pull cb
        # FIXME: this should be a tailing cursor in the update worker
        self.register_timed_cb(self._state_pull_cb,
                               timer=self._cfg['db_poll_sleeptime'])

        # register callback which pulls units back from agent
        # FIXME: this should be a tailing cursor in the update worker
        self.register_timed_cb(self._unit_pull_cb,
                               timer=self._cfg['db_poll_sleeptime'])

        # also listen to the state pubsub for unit state changes
        self.register_subscriber(rpc.STATE_PUBSUB, self._state_sub_cb)

        # let session know we exist
        self._session._register_umgr(self)

        self._prof.prof('setup_done', uid=self._uid)
        self._rep.ok('>>ok\n')


    # --------------------------------------------------------------------------
    # 
    def initialize_common(self):

        # the manager must not carry bridge and component handles across forks
        ru.atfork(self._atfork_prepare, self._atfork_parent, self._atfork_child)


    # --------------------------------------------------------------------------
    #
    def _atfork_prepare(self): pass
    def _atfork_parent(self) : pass
    def _atfork_child(self)  : 
        self._bridges    = dict()
        self._components = dict()


    # --------------------------------------------------------------------------
    # 
    def finalize_parent(self):

        # terminate umgr components
        for c in self._components:
            c.stop()
            c.join()

        # terminate umgr bridges
        for b in self._bridges:
            b.stop()
            b.join()


    # --------------------------------------------------------------------------
    #
    def close(self):
        """
        Shut down the UnitManager, and all umgr components.
        """

        # we do not cancel units at this point, in case any component or pilot
        # wants to continue to progress unit states, which should indeed be
        # independent from the umgr life cycle.

        if self._closed:
            return

        self._terminate.set()
        self.stop()

        self._rep.info('<<close unit manager')

        # we don't want any callback invokations during shutdown
        # FIXME: really?
        with self._cb_lock:
            self._callbacks = dict()
            for m in rpt.UMGR_METRICS:
                self._callbacks[m] = dict()

        self._log.info("Closed UnitManager %s." % self._uid)

        self._closed = True
        self._rep.ok('>>ok\n')


    # --------------------------------------------------------------------------
    #
    def is_valid(self, term=True):

        # don't check during termination
        if self._closed:
            return True

        return super(UnitManager, self).is_valid(term)


    # --------------------------------------------------------------------------
    #
    def as_dict(self):
        """
        Returns a dictionary representation of the UnitManager object.
        """

        ret = {
            'uid': self.uid,
            'cfg': self.cfg
        }

        return ret


    # --------------------------------------------------------------------------
    #
    def __str__(self):
        """
        Returns a string representation of the UnitManager object.
        """

        return str(self.as_dict())


    #---------------------------------------------------------------------------
    #
    def _pilot_state_cb(self, pilot, state):

        if self._terminate.is_set():
            return False

        # we register this callback for pilots added to this umgr.  It will
        # specifically look out for pilots which complete, and will make sure
        # that all units are pulled back into umgr control if that happens
        # prematurely.
        #
        # If we find units which have not completed the agent part of the unit
        # state model, we declare them FAILED.  If they can be restarted, we
        # resubmit an identical unit, which then will get a new unit ID.  This
        # avoids state model confusion (the state model is right now expected to
        # be linear), but is not intuitive for the application (FIXME).
        #
        # FIXME: there is a race with the umgr scheduler which may, just now,
        #        and before being notified about the pilot's demise, send new
        #        units to the pilot.

        # we only look into pilot states when the umgr is still active
        # FIXME: note that there is a race in that the umgr can be closed while
        #        we are in the cb.
        # FIXME: should is_valid be used?  Either way, `self._closed` is not an
        #        `mt.Event`!
        if self._closed:
            self._log.debug('umgr closed, ignore pilot state (%s: %s)', 
                            pilot.uid, pilot.state)
            return True


        if state in rps.FINAL:

            self._log.debug('pilot %s is final - pull units', pilot.uid)

            unit_cursor = self.session._dbs._c.find({
                'type'    : 'unit',
                'pilot'   : pilot.uid,
                'umgr'    : self.uid,
                'control' : {'$in' : ['agent_pending', 'agent']}})

            if not unit_cursor.count():
                units = list()
            else:
                units = list(unit_cursor)

            self._log.debug("units pulled: %3d (pilot dead)", len(units))

            if not units:
                return True

            # update the units to avoid pulling them again next time.
            # NOTE:  this needs not locking with the unit pulling in the
            #        _unit_pull_cb, as that will only pull umgr_pending 
            #        units.
            uids = [unit['uid'] for unit in units]

            self._session._dbs._c.update({'type'  : 'unit',
                                          'uid'   : {'$in'     : uids}},
                                         {'$set'  : {'control' : 'umgr'}},
                                         multi=True)
            to_restart = list()
            for unit in units:

                unit['state'] = rps.FAILED
                if not unit['description'].get('restartable'):
                    self._log.debug('unit %s not restartable', unit['uid'])
                    continue

                self._log.debug('unit %s is  restartable', unit['uid'])
                unit['restarted'] = True
                ud = rpcud.ComputeUnitDescription(unit['description'])
                to_restart.append(ud)
                # FIXME: increment some restart counter in the description?
                # FIXME: reference the resulting new uid in the old unit.

            if to_restart and not self._closed:
                self._log.debug('restart %s units', len(to_restart))
                restarted = self.submit_units(to_restart)
                for u in restarted:
                    self._log.debug('restart unit %s', u.uid)

            # final units are not pushed
            self.advance(units, publish=True, push=False)

            return True


    # --------------------------------------------------------------------------
    #
    def _state_pull_cb(self):

        if self._terminate.is_set():
            return False

        # pull all unit states from the DB, and compare to the states we know
        # about.  If any state changed, update the unit instance and issue
        # notification callbacks as needed.  Do not advance the state (again).
        # FIXME: we also pull for dead units.  That is not efficient...
        # FIXME: this needs to be converted into a tailed cursor in the update
        #        worker
        units  = self._session._dbs.get_units(umgr_uid=self.uid)

        for unit in units:
            if not self._update_unit(unit, publish=True, advance=False):
                return False

        return True


    # --------------------------------------------------------------------------
    #
    def _unit_pull_cb(self):

        if self._terminate.is_set():
            return False

        # pull units from the agent which are about to get back
        # under umgr control, and push them into the respective queues
        # FIXME: this should also be based on a tailed cursor
        # FIXME: Unfortunately, 'find_and_modify' is not bulkable, so we have
        #        to use 'find'.  To avoid finding the same units over and over 
        #        again, we update the 'control' field *before* running the next
        #        find -- so we do it right here.
        unit_cursor = self.session._dbs._c.find({'type'    : 'unit',
                                                 'umgr'    : self.uid,
                                                 'control' : 'umgr_pending'})
        if not unit_cursor.count():
            # no units whatsoever...
            self._log.info("units pulled:    0")
            return True  # this is not an error

        # update the units to avoid pulling them again next time.
        units = list(unit_cursor)
        uids  = [unit['uid'] for unit in units]

        self._session._dbs._c.update({'type'  : 'unit',
                                      'uid'   : {'$in'     : uids}},
                                     {'$set'  : {'control' : 'umgr'}},
                                     multi=True)

        self._log.info("units pulled: %4d", len(units))
        self._prof.prof('get', msg="bulk size: %d" % len(units), uid=self.uid)
        for unit in units:

            # we need to make sure to have the correct state:
            uid = unit['uid']
            self._prof.prof('get', uid=uid)

            old = unit['state']
            new = rps._unit_state_collapse(unit['states'])

            if old != new:
                self._log.debug("unit  pulled %s: %s / %s", uid, old, new)

            unit['state']   = new
            unit['control'] = 'umgr'

        # now we really own the CUs, and can start working on them (ie. push
        # them into the pipeline).  We don't record state transition profile
        # events though - the transition has already happened.
        self.advance(units, publish=True, push=True, prof=False)

        return True


    # --------------------------------------------------------------------------
    #
    def _state_sub_cb(self, topic, msg):

        if self._terminate.is_set():
            return False

        cmd = msg.get('cmd')
        arg = msg.get('arg')

        if cmd != 'update':
            self._log.debug('ignore state cb msg with cmd %s', cmd)
            return True

        if isinstance(arg, list): things =  arg
        else                    : things = [arg]

        for thing in things:

            if thing.get('type') == 'unit':

                self._log.debug('umgr state cb for unit: %s', thing['uid'])

                # we got the state update from the state callback - don't
                # publish it again
                self._update_unit(thing, publish=False, advance=False)

            else:

                self._log.debug('umgr state cb ignores %s/%s', thing.get('uid'),
                        thing.get('state'))

        return True


    # --------------------------------------------------------------------------
    #
    def _update_unit(self, unit_dict, publish=False, advance=False):

        # FIXME: this is breaking the bulk!

        uid = unit_dict['uid']

        with self._units_lock:

            # we don't care about units we don't know
            if uid not in self._units:
                return True

            # only update on state changes
            current = self._units[uid].state
            target  = unit_dict['state']
            if current == target:
                return True

            target, passed = rps._unit_state_progress(uid, current, target)

            if target in [rps.CANCELED, rps.FAILED]:
                # don't replay intermediate states
                passed = passed[-1:]

            for s in passed:
                unit_dict['state'] = s
                self._units[uid]._update(unit_dict)

                if advance:
                    self.advance(unit_dict, s, publish=publish, push=False,
                                 prof=False)

            return True


    # --------------------------------------------------------------------------
    #
    def _call_unit_callbacks(self, unit_obj, state):

        with self._cb_lock:
            for cb_name, cb_val in self._callbacks[rpt.UNIT_STATE].iteritems():

                self._log.debug('%s calls state cb %s for %s', 
                                self.uid, cb_name, unit_obj.uid)

                cb      = cb_val['cb']
                cb_data = cb_val['cb_data']

                if cb_data: cb(unit_obj, state, cb_data)
                else      : cb(unit_obj, state)


    # --------------------------------------------------------------------------
    #
    # FIXME: this needs to go to the scheduler
    def _default_wait_queue_size_cb(self, umgr, wait_queue_size):
        # FIXME: this needs to come from the scheduler?

        if self._terminate.is_set():
            return False

        self._log.info("[Callback]: wait_queue_size: %s.", wait_queue_size)


    # --------------------------------------------------------------------------
    #
    @property
    def uid(self):
        """
        Returns the unique id.
        """
        return self._uid


    # --------------------------------------------------------------------------
    #
    @property
    def scheduler(self):
        """
        Returns the scheduler name.
        """

        return self._cfg.get('scheduler')



    # --------------------------------------------------------------------------
    #
    def add_pilots(self, pilots):
        """
        Associates one or more pilots with the unit manager.

        **Arguments:**

            * **pilots** [:class:`radical.pilot.ComputePilot` or list of
              :class:`radical.pilot.ComputePilot`]: The pilot objects that will be
              added to the unit manager.
        """

        self.is_valid()

        if not isinstance(pilots, list):
            pilots = [pilots]

        if len(pilots) == 0:
            raise ValueError('cannot add no pilots')

        self._rep.info('<<add %d pilot(s)' % len(pilots))

        with self._pilots_lock:

            # sanity check, and keep pilots around for inspection
            for pilot in pilots:
                pid = pilot.uid
                if pid in self._pilots:
                    raise ValueError('pilot %s already added' % pid)
                self._pilots[pid] = pilot

                # sinscribe for state updates
                pilot.register_callback(self._pilot_state_cb)

        pilot_docs = [pilot.as_dict() for pilot in pilots]

        # publish to the command channel for the scheduler to pick up
        self.publish(rpc.CONTROL_PUBSUB, {'cmd' : 'add_pilots',
                                          'arg' : {'pilots': pilot_docs,
                                                   'umgr'  : self.uid}})
        self._rep.ok('>>ok\n')


    # --------------------------------------------------------------------------
    #
    def list_pilots(self):
        """
        Lists the UIDs of the pilots currently associated with the unit manager.

        **Returns:**
              * A list of :class:`radical.pilot.ComputePilot` UIDs [`string`].
        """

        self.is_valid()

        with self._pilots_lock:
            return self._pilots.keys()


    # --------------------------------------------------------------------------
    #
    def get_pilots(self):
        """
        Get the pilots instances currently associated with the unit manager.

        **Returns:**
              * A list of :class:`radical.pilot.ComputePilot` instances.
        """

        self.is_valid()

        with self._pilots_lock:
            return self._pilots.values()


    # --------------------------------------------------------------------------
    #
    def remove_pilots(self, pilot_ids, drain=False):
        """
        Disassociates one or more pilots from the unit manager.

        After a pilot has been removed from a unit manager, it won't process
        any of the unit manager's units anymore. Calling `remove_pilots`
        doesn't stop the pilot itself.

        **Arguments:**

            * **drain** [`boolean`]: Drain determines what happens to the units
              which are managed by the removed pilot(s). If `True`, all units
              currently assigned to the pilot are allowed to finish execution.
              If `False` (the default), then non-final units will be canceled.
        """

        # TODO: Implement 'drain'.
        # NOTE: the actual removal of pilots from the scheduler is asynchron!

        if drain:
            raise RuntimeError("'drain' is not yet implemented")

        self.is_valid()

        if not isinstance(pilot_ids, list):
            pilot_ids = [pilot_ids]

        if len(pilot_ids) == 0:
            raise ValueError('cannot remove no pilots')

        self._rep.info('<<add %d pilot(s)' % len(pilot_ids))

        with self._pilots_lock:

            # sanity check, and keep pilots around for inspection
            for pid in pilot_ids:
                if pid not in self._pilots:
                    raise ValueError('pilot %s not added' % pid)
                del(self._pilots[pid])

        # publish to the command channel for the scheduler to pick up
        self.publish(rpc.CONTROL_PUBSUB, {'cmd' : 'remove_pilots',
                                          'arg' : {'pids'  : pilot_ids, 
                                                   'umgr'  : self.uid}})
        self._rep.ok('>>ok\n')


    # --------------------------------------------------------------------------
    #
    def list_units(self):
        """
        Returns the UIDs of the :class:`radical.pilot.ComputeUnit` managed by
        this unit manager.

        **Returns:**
              * A list of :class:`radical.pilot.ComputeUnit` UIDs [`string`].
        """

        self.is_valid()

        with self._pilots_lock:
            return self._units.keys()


    # --------------------------------------------------------------------------
    #
    def submit_units(self, descriptions):
        """
        Submits on or more :class:`radical.pilot.ComputeUnit` instances to the
        unit manager.

        **Arguments:**
            * **descriptions** [:class:`radical.pilot.ComputeUnitDescription`
              or list of :class:`radical.pilot.ComputeUnitDescription`]: The
              description of the compute unit instance(s) to create.

        **Returns:**
              * A list of :class:`radical.pilot.ComputeUnit` objects.
        """

        from .compute_unit import ComputeUnit

        self.is_valid()

        ret_list = True
        if not isinstance(descriptions, list):
            ret_list     = False
            descriptions = [descriptions]

        if len(descriptions) == 0:
            raise ValueError('cannot submit no unit descriptions')

        self._rep.info('<<submit %d unit(s)\n\t' % len(descriptions))

        # we return a list of compute units
        units = list()
        for ud in descriptions:

            if not ud.executable:
                raise ValueError('compute unit executable must be defined')

            unit = ComputeUnit.create(umgr=self, descr=ud)
            units.append(unit)

            # keep units around
            with self._units_lock:
                self._units[unit.uid] = unit

            if self._session._rec:
                ru.write_json(ud.as_dict(), "%s/%s.batch.%03d.json"
                        % (self._session._rec, unit.uid, self._rec_id))

            self._rep.progress()

        if self._session._rec:
            self._rec_id += 1

        # insert units into the database, as a bulk.
        unit_docs = [u.as_dict() for u in units]
        self._session._dbs.insert_units(unit_docs)

        # Only after the insert can we hand the units over to the next
        # components (ie. advance state).
<<<<<<< HEAD
        self.advance(unit_docs, rps.UMGR_SCHEDULING_PENDING, 
                     publish=True, push=True)
        self._log.report.ok('>>ok\n')
=======
        self.advance(unit_docs, rps.UMGR_SCHEDULING_PENDING, publish=True, push=True)
        self._rep.ok('>>ok\n')
>>>>>>> 925d27af

        if ret_list: return units
        else       : return units[0]


    # --------------------------------------------------------------------------
    #
    def get_units(self, uids=None):
        """Returns one or more compute units identified by their IDs.

        **Arguments:**
            * **uids** [`string` or `list of strings`]: The IDs of the
              compute unit objects to return.

        **Returns:**
              * A list of :class:`radical.pilot.ComputeUnit` objects.
        """

        self.is_valid()

        if not uids:
            with self._units_lock:
                ret = self._units.values()
            return ret

        ret_list = True
        if (not isinstance(uids, list)) and (uids is not None):
            ret_list = False
            uids = [uids]

        ret = list()
        with self._units_lock:
            for uid in uids:
                if uid not in self._units:
                    raise ValueError('unit %s not known' % uid)
                ret.append(self._units[uid])

        if ret_list: return ret
        else       : return ret[0]


    # --------------------------------------------------------------------------
    #
    def wait_units(self, uids=None, state=None, timeout=None):
        """
        Returns when one or more :class:`radical.pilot.ComputeUnits` reach a
        specific state.

        If `uids` is `None`, `wait_units` returns when **all**
        ComputeUnits reach the state defined in `state`.  This may include
        units which have previously terminated or waited upon.

        **Example**::

            # TODO -- add example

        **Arguments:**

            * **uids** [`string` or `list of strings`]
              If uids is set, only the ComputeUnits with the specified
              uids are considered. If uids is `None` (default), all
              ComputeUnits are considered.

            * **state** [`string`]
              The state that ComputeUnits have to reach in order for the call
              to return.

              By default `wait_units` waits for the ComputeUnits to
              reach a terminal state, which can be one of the following:

              * :data:`radical.pilot.rps.DONE`
              * :data:`radical.pilot.rps.FAILED`
              * :data:`radical.pilot.rps.CANCELED`

            * **timeout** [`float`]
              Timeout in seconds before the call returns regardless of Pilot
              state changes. The default value **None** waits forever.
        """

        self.is_valid()

        if not uids:
            with self._units_lock:
                uids = list()
                for uid,unit in self._units.iteritems():
                    if unit.state not in rps.FINAL:
                        uids.append(uid)

        if not state:
            states = rps.FINAL
        elif isinstance(state, list):
            states = state
        else:
            states = [state]

        # we simplify state check by waiting for the *earliest* of the given
        # states - if the unit happens to be in any later state, we are sure the
        # earliest has passed as well.
        check_state_val = rps._unit_state_values[rps.FINAL[-1]]
        for state in states:
            check_state_val = min(check_state_val, rps._unit_state_values[state])

        ret_list = True
        if not isinstance(uids, list):
            ret_list = False
            uids = [uids]

        self._rep.info('<<wait for %d unit(s)\n\t' % len(uids))

        start    = time.time()
        to_check = None

        with self._units_lock:
            to_check = [self._units[uid] for uid in uids]

        # We don't want to iterate over all units again and again, as that would
        # duplicate checks on units which were found in matching states.  So we
        # create a list from which we drop the units as we find them in
        # a matching state
        self._rep.idle(mode='start')
        while to_check and not self._terminate.is_set():

            # check timeout
            if timeout and (timeout <= (time.time() - start)):
                self._log.debug ("wait timed out")
                break

            time.sleep (0.1)

            # FIXME: print percentage...
            self._rep.idle()
          # print 'wait units: %s' % [[u.uid, u.state] for u in to_check]

            check_again = list()
            for unit in to_check:

                # we actually don't check if a unit is in a specific (set of)
                # state(s), but rather check if it ever *has been* in any of
                # those states
                if unit.state not in rps.FINAL and \
                    rps._unit_state_values[unit.state] <= check_state_val:
                    # this unit does not match the wait criteria
                    check_again.append(unit)

                else:
                    # stop watching this unit
                    if unit.state in [rps.FAILED]:
                        self._rep.idle(color='error', c='-')
                    elif unit.state in [rps.CANCELED]:
                        self._rep.idle(color='warn', c='*')
                    else:
                        self._rep.idle(color='ok', c='+')

            to_check = check_again

            self.is_valid()

        self._rep.idle(mode='stop')

        if to_check: self._rep.warn('>>timeout\n')
        else       : self._rep.ok(  '>>ok\n')

        # grab the current states to return
        state = None
        with self._units_lock:
            states = [self._units[uid].state for uid in uids]

        # done waiting
        if ret_list: return states
        else       : return states[0]


    # --------------------------------------------------------------------------
    #
    def cancel_units(self, uids=None):
        """
        Cancel one or more :class:`radical.pilot.ComputeUnits`.

        Note that cancellation of units is *immediate*, i.e. their state is
        immediately set to `CANCELED`, even if some RP component may still
        operate on the units.  Specifically, other state transitions, including
        other final states (`DONE`, `FAILED`) can occur *after* cancellation.
        This is a side effect of an optimization: we consider this 
        acceptable tradeoff in the sense "Oh, that unit was DONE at point of
        cancellation -- ok, we can use the results, sure!".

        If that behavior is not wanted, set the environment variable:

            export RADICAL_PILOT_STRICT_CANCEL=True

        **Arguments:**
            * **uids** [`string` or `list of strings`]: The IDs of the
              compute units objects to cancel.
        """

        self.is_valid()

        if not uids:
            with self._units_lock:
                uids  = self._units.keys()
        else:
            if not isinstance(uids, list):
                uids = [uids]

        # NOTE: We advance all units to cancelled, and send a cancellation
        #       control command.  If that command is picked up *after* some
        #       state progression, we'll see state transitions after cancel.
        #       For non-final states that is not a problem, as it is equivalent
        #       with a state update message race, which our state collapse
        #       mechanism accounts for.  For an eventual non-canceled final
        #       state, we do get an invalid state transition.  That is also
        #       corrected eventually in the state collapse, but the point
        #       remains, that the state model is temporarily violated.  We
        #       consider this a side effect of the fast-cancel optimization.
        #
        #       The env variable 'RADICAL_PILOT_STRICT_CANCEL == True' will
        #       disable this optimization.
        #
        # FIXME: the effect of the env var is not well tested
        if 'RADICAL_PILOT_STRICT_CANCEL' not in os.environ:
            with self._units_lock:
                units = [self._units[uid] for uid  in uids ]
            unit_docs = [unit.as_dict()   for unit in units]
            self.advance(unit_docs, state=rps.CANCELED, publish=True, push=True)

        # we *always* issue the cancellation command!
        self.publish(rpc.CONTROL_PUBSUB, {'cmd' : 'cancel_units', 
                                          'arg' : {'uids' : uids,
                                                   'umgr' : self.uid}})

        # In the default case of calling 'advance' above, we just set the state,
        # so we *know* units are canceled.  But we nevertheless wait until that
        # state progression trickled through, so that the application will see
        # the same state on unit inspection.
        self.wait_units(uids=uids)


    # --------------------------------------------------------------------------
    #
    def register_callback(self, cb, metric=rpt.UNIT_STATE, cb_data=None):
        """
        Registers a new callback function with the UnitManager.  Manager-level
        callbacks get called if the specified metric changes.  The default
        metric `UNIT_STATE` fires the callback if any of the ComputeUnits
        managed by the PilotManager change their state.

        All callback functions need to have the same signature::

            def cb(obj, value, cb_data)

        where ``object`` is a handle to the object that triggered the callback,
        ``value`` is the metric, and ``data`` is the data provided on
        callback registration..  In the example of `UNIT_STATE` above, the
        object would be the unit in question, and the value would be the new
        state of the unit.

        Available metrics are:

          * `UNIT_STATE`: fires when the state of any of the units which are
            managed by this unit manager instance is changing.  It communicates
            the unit object instance and the units new state.

          * `WAIT_QUEUE_SIZE`: fires when the number of unscheduled units (i.e.
            of units which have not been assigned to a pilot for execution)
            changes.
        """

        # FIXME: the signature should be (self, metrics, cb, cb_data)

        if  metric not in rpt.UMGR_METRICS :
            raise ValueError ("Metric '%s' not available on the umgr" % metric)

        with self._cb_lock:
            cb_name = cb.__name__
            self._callbacks[metric][cb_name] = {'cb'      : cb, 
                                                'cb_data' : cb_data}


    # --------------------------------------------------------------------------
    #
    def unregister_callback(self, cb=None, metric=None):


        if metric and metric not in rpt.UMGR_METRICS :
            raise ValueError ("Metric '%s' not available on the umgr" % metric)

        if not metric:
            metrics = rpt.UMGR_METRICS
        elif isinstance(metric, list):
            metrics = metric
        else:
            metrics = [metric]

        with self._cb_lock:

            for metric in metrics:

                if cb:
                    to_delete = [cb.__name__]
                else:
                    to_delete = self._callbacks[metric].keys()

                for cb_name in to_delete:

                    if cb_name not in self._callbacks[metric]:
                        raise ValueError("Callback %s not registered" % cb_name)

                    del(self._callbacks[metric][cb_name])


# ------------------------------------------------------------------------------
<|MERGE_RESOLUTION|>--- conflicted
+++ resolved
@@ -743,14 +743,9 @@
 
         # Only after the insert can we hand the units over to the next
         # components (ie. advance state).
-<<<<<<< HEAD
         self.advance(unit_docs, rps.UMGR_SCHEDULING_PENDING, 
                      publish=True, push=True)
-        self._log.report.ok('>>ok\n')
-=======
-        self.advance(unit_docs, rps.UMGR_SCHEDULING_PENDING, publish=True, push=True)
         self._rep.ok('>>ok\n')
->>>>>>> 925d27af
 
         if ret_list: return units
         else       : return units[0]
