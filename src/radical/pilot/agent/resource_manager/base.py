
__copyright__ = 'Copyright 2016-2021, The RADICAL-Cybertools Team'
__license__   = 'MIT'

import math
import os

from typing import Optional, List, Tuple, Dict, Any

T_NODES     = List[Tuple[str, int]]
T_NODE_LIST = List[Dict[str, Any]]


import radical.utils as ru

from ... import agent     as rpa
from ... import constants as rpc


# 'enum' for resource manager types
RM_NAME_FORK        = 'FORK'
RM_NAME_CCM         = 'CCM'
RM_NAME_LSF         = 'LSF'
RM_NAME_PBSPRO      = 'PBSPRO'
RM_NAME_SLURM       = 'SLURM'
RM_NAME_TORQUE      = 'TORQUE'
RM_NAME_COBALT      = 'COBALT'
RM_NAME_YARN        = 'YARN'
RM_NAME_DEBUG       = 'DEBUG'


# ------------------------------------------------------------------------------
#
class RMInfo(ru.Munch):
    '''
    Each resource manager instance must gather provide the information defined
    in this class.  Additional attributes can be attached, but should then only
    be evaluated by launch methods which are tightly bound to the resource
    manager type ('friends' in C++ speak).
    '''

    _schema = {
            'requested_nodes'  : int,           # number of requested nodes
            'requested_cores'  : int,           # number of requested cores
            'requested_gpus'   : int,           # number of requested gpus

            'partitions'       : {int: None},   # partition setup
            'node_list'        : [None],        # tuples of node uids and names
            'agent_node_list'  : [None],        # nodes reserved for sub-agents
            'service_node_list': [None],        # nodes reserved for services

            'cores_per_node'   : int,           # number of cores per node
            'threads_per_core' : int,           # number of threads per core

            'gpus_per_node'    : int,           # number of gpus per node
            'threads_per_gpu'  : int,           # number of threads per gpu
            'mem_per_gpu'      : int,           # memory per gpu (MB)

            'lfs_per_node'     : int,           # node local FS size (MB)
            'lfs_path'         : str,           # node local FS path
            'mem_per_node'     : int,           # memory per node (MB)

            'details'          : {None: None},  # dict of launch method info
            'lm_info'          : {str: None},   # dict of launch method info
    }

    _defaults = {
            'agent_node_list'  : [],            # no sub-agents run by default
            'service_node_list': [],            # no services run by default
            'cores_per_node'   : 1,
            'threads_per_core' : 1,
            'gpus_per_node'    : 0,
            'threads_per_gpu'  : 1,
    }


    # --------------------------------------------------------------------------
    #
    def _verify(self):

        assert(self['requested_nodes'  ])
        assert(self['requested_cores'  ])
        assert(self['requested_gpus'   ] is not None)

      # assert(self['partitions'       ] is not None)
        assert(self['node_list'])
        assert(self['agent_node_list'  ] is not None)
        assert(self['service_node_list'] is not None)

        assert(self['cores_per_node'   ])
        assert(self['gpus_per_node'    ] is not None)
        assert(self['threads_per_core' ] is not None)


# ------------------------------------------------------------------------------
#
# Base class for ResourceManager implementations.
#
class ResourceManager(object):
    '''
    The Resource Manager provides fundamental resource information via
    `self.info` (see `RMInfo` class definition).

      ResourceManager.node_list      : list of nodes names and uids
      ResourceManager.agent_node_list: list of nodes reserved for agent procs
      ResourceManager.cores_per_node : number of cores each node has available
      ResourceManager.gpus_per_node  : number of gpus  each node has available

    Schedulers can rely on these information to be available.  Specific
    ResourceManager incarnation may have additional information available -- but
    schedulers relying on those are invariably bound to the specific
    ResourceManager.

    The ResourceManager will reserve nodes for the agent execution, by deriving
    the respectively required node count from the config's 'agents' section.
    Those nodes will be listed in ResourceManager.agent_node_list. Schedulers
    MUST NOT use the agent_node_list to place tasks -- Tasks are limited
    to the nodes in ResourceManager.node_list.

    Last but not least, the RM will initialize launch methods and ensure that
    the executor (or any other component really) finds them ready to use.
    '''

    # --------------------------------------------------------------------------
    #
    def __init__(self, cfg, log, prof):

        self.name  = type(self).__name__
        self._cfg  = cfg
        self._log  = log
        self._prof = prof

        self._log.info('Configuring ResourceManager %s', self.name)

        reg     = ru.zmq.RegistryClient(url=self._cfg.reg_addr)
        rm_info = reg.get('rm.%s' % self.name.lower())

        if rm_info:

            self._log.debug('RM init from registry')
            rm_info = RMInfo(rm_info)
            rm_info.verify()

        else:
            self._log.debug('RM init from scratch')

            # let the base class collect some data, then let the impl take over
            rm_info = self.init_from_scratch()
            rm_info.verify()

            # have a valid info - store in registry and complete initialization
            reg.put('rm.%s' % self.name.lower(), rm_info.as_dict())

        # set up launch methods even when initialized from registry info
        self._prepare_launch_methods(rm_info)

        reg.close()
        self._set_info(rm_info)


    # --------------------------------------------------------------------------
    #
    @property
    def info(self):

        return self._rm_info


    # --------------------------------------------------------------------------
    #
    def _set_info(self, info):

        self._rm_info = info
        self._rm_info.verify()


    # --------------------------------------------------------------------------
    #
    def _init_from_scratch(self, rm_info: RMInfo) -> RMInfo:
        '''
        This method MUST be overloaded by any RM implementation.  It will be
        called during `init_from_scratch` and is expected to check and correct
        or complete node information, such as `cores_per_node`, `gpus_per_node`
        etc., and to provide `rm_info.node_list` of the following form:

            node_list = [
                {
                    'node_name': str                        # node name
                    'node_id'  : str                        # node uid
                    'cores'    : [rpc.FREE, rpc.FREE, ...]  # cores per node
                    'gpus'     : [rpc.FREE, rpc.FREE, ...]  # gpus per node
                    'lfs'      : int                        # lfs per node (MB)
                    'mem'      : int                        # mem per node (MB)
                },
                ...
            ]

        The node entries can be augmented with additional information which may
        be interpreted by the specific agent scheduler instance.
        '''

        raise NotImplementedError('_update_node_info is not implemented')


    # --------------------------------------------------------------------------
    #
    def init_from_scratch(self):

        rm_info = RMInfo()

        # fill well defined default attributes
        rm_info.requested_cores  = self._cfg['cores']
        rm_info.requested_gpus   = self._cfg['gpus']

        rcfg = self._cfg['resource_cfg']
        rm_info.cores_per_node   = rcfg.get('cores_per_node',    0)
        rm_info.gpus_per_node    = rcfg.get('gpus_per_node',     0)
        rm_info.mem_per_node     = rcfg.get('mem_per_node',      0)
        rm_info.lfs_per_node     = rcfg.get('lfs_size_per_node', 0)
        rm_info.lfs_path         = ru.expand_env(rcfg.get('lfs_path_per_node'))

        rm_info.threads_per_core = int(os.environ.get('RADICAL_SAGA_SMT', 1))
        rm_info.threads_per_gpu  = 1
        rm_info.mem_per_gpu      = None

        # let the specific RM instance fill out the RMInfo attributes
        rm_info = self._init_from_scratch(rm_info)

        # we expect to have a valid node list now
        self._log.info('node list: %s', rm_info.node_list)

        # complete node information (cores_per_node, gpus_per_node, etc)
        n_nodes = rm_info.requested_cores / rm_info.cores_per_node
        if rm_info.gpus_per_node:
            gpu_nodes = rm_info.requested_gpus / rm_info.gpus_per_node
            n_nodes   = max(n_nodes, gpu_nodes)

        rm_info.requested_nodes = math.ceil(n_nodes)

        if not rm_info.requested_nodes:
            if rm_info.requested_cores and rm_info.cores_per_node:
                rm_info.requested_nodes = rm_info.requested_cores \
                                        / rm_info.cores_per_node

        if not rm_info.requested_cores:
            if rm_info.requested_nodes and rm_info.cores_per_node:
                rm_info.requested_cores = rm_info.requested_nodes \
                                        * rm_info.cores_per_node

        if not rm_info.requested_gpus:
            if rm_info.requested_nodes and rm_info.gpus_per_node:
                rm_info.requested_gpus = rm_info.requested_nodes \
                                       * rm_info.gpus_per_node

        # however, the config can override core and gpu detection,
        # and decide to block some resources
        blocked_cores = self._cfg.resource_cfg.blocked_cores or []
        blocked_gpus  = self._cfg.resource_cfg.blocked_gpus  or []

        self._log.info('blocked cores: %s' % blocked_cores)
        self._log.info('blocked gpus : %s' % blocked_gpus)

        if blocked_cores or blocked_gpus:

            rm_info.cores_per_node -= len(blocked_cores)
            rm_info.gpus_per_node  -= len(blocked_gpus)

            for node in rm_info.node_list:

                for idx in blocked_cores:
                    assert(len(node['cores']) > idx)
                    node['cores'][idx] = rpc.DOWN

                for idx in blocked_gpus:
                    assert(len(node['gpus']) > idx)
                    node['gpus'][idx] = rpc.DOWN

        # The ResourceManager may need to reserve nodes for sub agents and
        # service, according to the agent layout and pilot config.  We dig out
        # the respective requirements from the node list and complain on
        # insufficient resources
        agent_nodes   = 0
        service_nodes = 0

        for agent in self._cfg.get('agents', {}):
            if self._cfg['agents'][agent].get('target') == 'node':
                agent_nodes += 1

        if os.path.isfile('./services'):
            service_nodes += 1

        # Check if the ResourceManager implementation reserved agent nodes.
        # If not, pick the first couple of nodes from the nodelist as fallback.
        if agent_nodes:

            if not rm_info.agent_node_list:
                for _ in range(agent_nodes):
                    rm_info.agent_node_list.append(rm_info.node_list.pop())

            assert(agent_nodes == len(rm_info.agent_node_list))

        if service_nodes:

            if not rm_info.service_node_list:
                for _ in range(service_nodes):
                    rm_info.service_node_list.append(rm_info.node_list.pop())

            assert(service_nodes == len(rm_info.service_node_list))

        self._log.info('compute nodes: %s' % len(rm_info.node_list))
        self._log.info('agent   nodes: %s' % len(rm_info.agent_node_list))
        self._log.info('service nodes: %s' % len(rm_info.service_node_list))

        # check if we can do any work
        if not rm_info.node_list:
            raise RuntimeError('ResourceManager has no nodes left to run tasks')

        # we have nodes and node properties - calculate some convenience values
        # and perform sanity checks
        total_nodes = len(rm_info.node_list) + agent_nodes + service_nodes
        cores_avail = total_nodes * rm_info.cores_per_node
        gpus_avail  = total_nodes * rm_info.gpus_per_node

        assert(total_nodes >= rm_info.requested_nodes)
        assert(cores_avail >= rm_info.requested_cores)
        assert(gpus_avail  >= rm_info.requested_gpus)

        return rm_info


    # --------------------------------------------------------------------------
    #
    def _prepare_launch_methods(self, rm_info):

        launch_methods  = self._cfg.resource_cfg.launch_methods
        self._launchers = dict()

        for name, lm_cfg in launch_methods.items():

            if name == 'order':
                self._launch_order = lm_cfg
                continue

            try:
                self._log.debug('prepare lm %s', name)
                lm_cfg['pid']         = self._cfg.pid
                lm_cfg['reg_addr']    = self._cfg.reg_addr
                self._launchers[name] = rpa.LaunchMethod.create(
                    name, lm_cfg, rm_info, self._log, self._prof)

            except:
                self._log.exception('skip LM %s' % name)
                print('skip', name)

        if not self._launchers:
            raise RuntimeError('no valid launch methods found')


    # --------------------------------------------------------------------------
    #
    def get_partitions(self):

        # TODO: this makes it impossible to have mutiple launchers with a notion
        #       of partitions

        for lname in self._launchers:

            launcher   = self._launchers[lname]
            partitions = launcher.get_partitions()

            if partitions:
                return partitions


    # --------------------------------------------------------------------------
    #
    # This class-method creates the appropriate sub-class for the
    # ResourceManager.
    #
    @classmethod
    def create(cls, name, cfg, log, prof):

        from .ccm         import CCM
        from .fork        import Fork
        from .lsf         import LSF
        from .pbspro      import PBSPro
        from .slurm       import Slurm
        from .torque      import Torque
        from .cobalt      import Cobalt
        from .yarn        import Yarn
        from .debug       import Debug

        # Make sure that we are the base-class!
        if cls != ResourceManager:
            raise TypeError('ResourceManager Factory only available to base class!')

        impl = {
            RM_NAME_FORK        : Fork,
            RM_NAME_CCM         : CCM,
<<<<<<< HEAD
            RM_NAME_LOADLEVELER : LoadLeveler,
=======
>>>>>>> 205af480
            RM_NAME_LSF         : LSF,
            RM_NAME_PBSPRO      : PBSPro,
            RM_NAME_SLURM       : Slurm,
            RM_NAME_TORQUE      : Torque,
            RM_NAME_COBALT      : Cobalt,
            RM_NAME_YARN        : Yarn,
            RM_NAME_DEBUG       : Debug
        }

        if name not in impl:
            raise RuntimeError('ResourceManager %s unknown' % name)

        return impl[name](cfg, log, prof)



    # --------------------------------------------------------------------------
    #
    def stop(self):

        # clean up launch methods
        for name in self._launchers:
            try:    self._launchers[name].finalize()
            except: self._log.exception('LM %s finalize failed', name)


    # --------------------------------------------------------------------------
    #
    def find_launcher(self, task):

        errors = list()
        for name in self._launch_order:

            launcher = self._launchers[name]
            lm_can_launch, err_message = launcher.can_launch(task)
            if lm_can_launch:
                return launcher
            else:
                errors.append([name, err_message])

        self._log.error('no launch method for task %s:', task['uid'])
        for name, error in errors:
            self._log.debug('    %s: %s', name, error)

        return None


    # --------------------------------------------------------------------------
    #
    def _parse_nodefile(self, fname: str,
                              cpn  : Optional[int] = 0,
                              smt  : Optional[int] = 1) -> T_NODES:
        '''
        parse the given nodefile and return a list of tuples of the form

            [['node_1', 42 * 4],
             ['node_2', 42 * 4],
             ...
            ]

        where the first tuple entry is the name of the node found, and the
        second entry is the number of entries found for this node.  The latter
        number usually corresponds to the number of process slots available on
        that node.

        Some nodefile formats though have one entry per node, not per slot.  In
        those cases we'll use the passed cores per node (`cpn`) to fill the slot
        count for the returned node list (`cpn` will supercede the detected slot
        count).

        An invalid or un-parsable file will result in an empty list being
        returned.
        '''

        if not smt:
            smt = 1

        self._log.info('using nodefile: %s', fname)
        try:
            nodes = dict()
<<<<<<< HEAD
            with open(fname, 'r') as fin:
=======
            with ru.ru_open(fname, 'r') as fin:
>>>>>>> 205af480
                for line in fin.readlines():
                    node = line.strip()
                    assert(' ' not in node)
                    if node in nodes: nodes[node] += 1
                    else            : nodes[node]  = 1

            if cpn:
                for node in nodes:
                    nodes[node] = cpn

            # convert node dict into tuple list
            return [(node, cpn * smt) for node, cpn in nodes.items()]

        except Exception:
            return []


    # --------------------------------------------------------------------------
    #
    def _get_cores_per_node(self, nodes: T_NODES) -> Optional[int]:
        '''
        From a node dict as returned by `self._parse_nodefile()`, determine the
        number of cores per node.  To do so, we check if all nodes have the same
        number of cores.  If that is the case we return that number.  If the
        node list is heterogeneous we will raise an `ValueError`.
        '''

        cores_per_node = set([node[1] for node in nodes])

        if len(cores_per_node) == 1:
            cores_per_node = cores_per_node.pop()
            self._log.debug('found %d [%d cores]', len(nodes), cores_per_node)
            return cores_per_node

        else:
            raise ValueError('non-uniform node list, cores_per_node invalid')


    # --------------------------------------------------------------------------
    #
    def _get_node_list(self, nodes  : T_NODES,
                             rm_info: RMInfo) -> T_NODE_LIST:
        '''
        From a node dict as returned by `self._parse_nodefile()`, and from
        additonal per-node information stored in rm_info, create a node list
        as required for rm_info.
        '''

        node_list = [{'node_name': node[0],
                      'node_id'  : node[0],
                      'cores'    : [rpc.FREE] * node[1],
                      'gpus'     : [rpc.FREE] * rm_info.gpus_per_node,
                      'lfs'      : rm_info.lfs_per_node,
                      'mem'      : rm_info.mem_per_node} for node in nodes]

        return node_list


# ------------------------------------------------------------------------------
<|MERGE_RESOLUTION|>--- conflicted
+++ resolved
@@ -397,10 +397,6 @@
         impl = {
             RM_NAME_FORK        : Fork,
             RM_NAME_CCM         : CCM,
-<<<<<<< HEAD
-            RM_NAME_LOADLEVELER : LoadLeveler,
-=======
->>>>>>> 205af480
             RM_NAME_LSF         : LSF,
             RM_NAME_PBSPRO      : PBSPro,
             RM_NAME_SLURM       : Slurm,
@@ -481,11 +477,7 @@
         self._log.info('using nodefile: %s', fname)
         try:
             nodes = dict()
-<<<<<<< HEAD
-            with open(fname, 'r') as fin:
-=======
             with ru.ru_open(fname, 'r') as fin:
->>>>>>> 205af480
                 for line in fin.readlines():
                     node = line.strip()
                     assert(' ' not in node)
