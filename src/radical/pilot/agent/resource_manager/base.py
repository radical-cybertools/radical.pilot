--- conflicted
+++ resolved
@@ -251,19 +251,11 @@
         rm_info.mem_per_node     = self._rcfg.mem_per_node    or 0
         rm_info.numa_domain_map  = self._rcfg.numa_domain_map or {}
         rm_info.threads_per_core = int(os.environ.get('RADICAL_SMT') or
-<<<<<<< HEAD
                                        sys_arch.get('smt', 1))
 
         rm_info.details = {
-                'exact': sys_arch.get('exclusive', False)
-=======
-                                       system_architecture.get('smt', 1))
-
-        rm_info.details = {
-                'exact'        : system_architecture.get('exclusive', False),
-                'n_partitions' : system_architecture.get('n_partitions', 1),
-                'oversubscribe': system_architecture.get('oversubscribe', False)
->>>>>>> 5eed1cd8
+                'exact'        : sys_arch.get('exclusive',     False),
+                'oversubscribe': sys_arch.get('oversubscribe', False)
         }
 
         # let the specific RM instance fill out the RMInfo attributes
