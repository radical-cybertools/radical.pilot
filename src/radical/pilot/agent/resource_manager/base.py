
__copyright__ = 'Copyright 2016-2021, The RADICAL-Cybertools Team'
__license__   = 'MIT'

import math
import os

from typing import Optional, List, Tuple, Dict, Any

T_NODES     = List[Tuple[str, int]]
T_NODE_LIST = List[Dict[str, Any]]


import radical.utils as ru

from ... import agent     as rpa
from ... import constants as rpc


# 'enum' for resource manager types
RM_NAME_FORK        = 'FORK'
RM_NAME_CCM         = 'CCM'
RM_NAME_LSF         = 'LSF'
RM_NAME_PBSPRO      = 'PBSPRO'
RM_NAME_SLURM       = 'SLURM'
RM_NAME_TORQUE      = 'TORQUE'
RM_NAME_COBALT      = 'COBALT'
RM_NAME_YARN        = 'YARN'
RM_NAME_DEBUG       = 'DEBUG'


# ------------------------------------------------------------------------------
#
class RMInfo(ru.TypedDict):
    '''
    Each resource manager instance must gather provide the information defined
    in this class.  Additional attributes can be attached, but should then only
    be evaluated by launch methods which are tightly bound to the resource
    manager type ('friends' in C++ speak).
    '''

    _schema = {
            'requested_nodes'      : int,           # number of requested nodes
            'requested_cores'      : int,           # number of requested cores
            'requested_gpus'       : int,           # number of requested gpus

            'partitions'           : {int: None},   # partition setup
            'node_list'            : [None],        # tuples of node uids and names
            'agent_node_list'      : [None],        # nodes reserved for sub-agents
            'service_node_list'    : [None],        # nodes reserved for services

            'cores_per_node'       : int,           # number of cores per node
            'threads_per_core'     : int,           # number of threads per core

            'gpus_per_node'        : int,           # number of gpus per node
            'numa_domains_per_node': int,           # number of numas per node
            'threads_per_gpu'      : int,           # number of threads per gpu
            'mem_per_gpu'          : int,           # memory per gpu (MB)

            'lfs_per_node'         : int,           # node local FS size (MB)
            'lfs_path'             : str,           # node local FS path
            'mem_per_node'         : int,           # memory per node (MB)

<<<<<<< HEAD
            'details'              : {None: None},  # dict of launch method info
            'lm_info'              : {str : None},  # dict of launch method info
    }

    _defaults = {
            'agent_node_list'      : [],            # no sub-agents run by default
            'service_node_list'    : [],            # no services run by default
            'cores_per_node'       : 1,
            'threads_per_core'     : 1,
            'gpus_per_node'        : 0,
            'numa_domains_per_node': 1,
            'threads_per_gpu'      : 1,
=======
            'details'          : {None: None},  # dict of launch method info
            'launch_methods'   : {str: None},   # dict of launch method info
    }

    _defaults = {
            'agent_node_list'  : [],            # no sub-agents run by default
            'service_node_list': [],            # no services run by default
            'cores_per_node'   : 1,
            'threads_per_core' : 1,
            'gpus_per_node'    : 0,
            'threads_per_gpu'  : 1,
            'launch_methods'   : {}
>>>>>>> e51680f4
    }


    # --------------------------------------------------------------------------
    #
    def _verify(self):

        assert self['requested_nodes'  ]
        assert self['requested_cores'  ]
        assert self['requested_gpus'   ] is not None

      # assert self['partitions'       ] is not None
        assert self['node_list']
        assert self['agent_node_list'  ] is not None
        assert self['service_node_list'] is not None

        assert self['cores_per_node'   ]
        assert self['gpus_per_node'    ] is not None
        assert self['threads_per_core' ] is not None


# ------------------------------------------------------------------------------
#
# Base class for ResourceManager implementations.
#
class ResourceManager(object):
    '''
    The Resource Manager provides fundamental resource information via
    `self.info` (see `RMInfo` class definition).

      ResourceManager.node_list      : list of nodes names and uids
      ResourceManager.agent_node_list: list of nodes reserved for agent procs
      ResourceManager.cores_per_node : number of cores each node has available
      ResourceManager.gpus_per_node  : number of gpus  each node has available

    Schedulers can rely on these information to be available.  Specific
    ResourceManager incarnation may have additional information available -- but
    schedulers relying on those are invariably bound to the specific
    ResourceManager.

    The ResourceManager will reserve nodes for the agent execution, by deriving
    the respectively required node count from the config's 'agents' section.
    Those nodes will be listed in ResourceManager.agent_node_list. Schedulers
    MUST NOT use the agent_node_list to place tasks -- Tasks are limited
    to the nodes in ResourceManager.node_list.

    Last but not least, the RM will initialize launch methods and ensure that
    the executor (or any other component really) finds them ready to use.
    '''

    # --------------------------------------------------------------------------
    #
    def __init__(self, cfg, rcfg, log, prof):

        self.name  = type(self).__name__
        self._cfg  = cfg
        self._rcfg = rcfg
        self._log  = log
        self._prof = prof

        self._log.info('Configuring ResourceManager %s', self.name)

        reg     = ru.zmq.RegistryClient(url=self._cfg.reg_addr)
        rm_info = reg.get('rm.%s' % self.name.lower())

        if rm_info:

            self._log.debug('RM init from registry')
            rm_info = RMInfo(rm_info)
            rm_info.verify()

        else:
            self._log.debug('RM init from scratch')

            # let the base class collect some data, then let the impl take over
            rm_info = self.init_from_scratch()
            rm_info.verify()

            # have a valid info - store in registry and complete initialization
            reg.put('rm.%s' % self.name.lower(), rm_info.as_dict())

        reg.close()
        self._set_info(rm_info)

        # set up launch methods even when initialized from registry info
        self._prepare_launch_methods()


    # --------------------------------------------------------------------------
    #
    @property
    def info(self):

        return self._rm_info


    # --------------------------------------------------------------------------
    #
    def _set_info(self, info):

        self._rm_info = info
        self._rm_info.verify()


    # --------------------------------------------------------------------------
    #
    def _init_from_scratch(self, rm_info: RMInfo) -> RMInfo:
        '''
        This method MUST be overloaded by any RM implementation.  It will be
        called during `init_from_scratch` and is expected to check and correct
        or complete node information, such as `cores_per_node`, `gpus_per_node`
        etc., and to provide `rm_info.node_list` of the following form:

            node_list = [
                {
                    'node_name': str                        # node name
                    'node_id'  : str                        # node uid
                    'cores'    : [rpc.FREE, rpc.FREE, ...]  # cores per node
                    'gpus'     : [rpc.FREE, rpc.FREE, ...]  # gpus per node
                    'lfs'      : int                        # lfs per node (MB)
                    'mem'      : int                        # mem per node (MB)
                },
                ...
            ]

        The node entries can be augmented with additional information which may
        be interpreted by the specific agent scheduler instance.
        '''

        raise NotImplementedError('_init_from_scratch is not implemented')


    # --------------------------------------------------------------------------
    #
    def init_from_scratch(self):

        rm_info = RMInfo()

        # fill well defined default attributes
        rm_info.requested_nodes       = self._cfg.nodes
        rm_info.requested_cores       = self._cfg.cores
        rm_info.requested_gpus        = self._cfg.gpus
        rm_info.cores_per_node        = self._cfg.cores_per_node
        rm_info.gpus_per_node         = self._cfg.gpus_per_node
        rm_info.numa_domains_per_node = self._cfg.numa_domains_per_node or 1
        rm_info.lfs_per_node          = self._cfg.lfs_size_per_node
        rm_info.lfs_path              = ru.expand_env(self._cfg.lfs_path_per_node)

        rm_info.threads_per_gpu  = 1
        rm_info.mem_per_gpu      = None
        rm_info.mem_per_node     = self._rcfg.mem_per_node or 0
        system_architecture      = self._rcfg.get('system_architecture', {})
        rm_info.threads_per_core = int(os.environ.get('RADICAL_SMT') or
                                       system_architecture.get('smt', 1))

        # let the specific RM instance fill out the RMInfo attributes
        rm_info = self._init_from_scratch(rm_info)
        alloc_nodes = len(rm_info.node_list)

        # we expect to have a valid node list now
        self._log.info('node list: %s', rm_info.node_list)

        # the config can override core and gpu detection,
        # and decide to block some resources (part of the core specialization)
        blocked_cores = system_architecture.get('blocked_cores', [])
        blocked_gpus  = system_architecture.get('blocked_gpus',  [])

        self._log.info('blocked cores: %s' % blocked_cores)
        self._log.info('blocked gpus : %s' % blocked_gpus)

        if blocked_cores or blocked_gpus:

            rm_info.cores_per_node -= len(blocked_cores)
            rm_info.gpus_per_node  -= len(blocked_gpus)

            for node in rm_info.node_list:

                for idx in blocked_cores:
                    assert len(node['cores']) > idx
                    node['cores'][idx] = rpc.DOWN

                for idx in blocked_gpus:
                    assert len(node['gpus']) > idx
                    node['gpus'][idx] = rpc.DOWN

        # number of nodes could be unknown if `cores_per_node` is not in config,
        # but is provided by a corresponding RM in `_init_from_scratch`
        if not rm_info.requested_nodes:
            n_nodes = rm_info.requested_cores / rm_info.cores_per_node
            if rm_info.gpus_per_node:
                n_nodes = max(
                    rm_info.requested_gpus / rm_info.gpus_per_node,
                    n_nodes)
            rm_info.requested_nodes = math.ceil(n_nodes)

        assert alloc_nodes                          >= rm_info.requested_nodes
        assert alloc_nodes * rm_info.cores_per_node >= rm_info.requested_cores
        assert alloc_nodes * rm_info.gpus_per_node  >= rm_info.requested_gpus


        # At this point we have a valid node list and will select agent and
        # service nodes from it.  Before doing so we check numa domains: if more
        # than one numa domain is defined for this resource, we virtually split
        # the nodes into numa-nodes: each domain becomes its own virtual node.
        if rm_info.numa_domains_per_node > 1:

            ndpm = rm_info.numa_domains_per_node

            # get size for one numa node
            cores_per_numa = int(rm_info.cores_per_node / ndpm)
            gpus_per_numa  = int(rm_info.gpus_per_node  / ndpm)
            lfs_per_numa   = int(rm_info.lfs_per_node   / ndpm)
            mem_per_numa   = int(rm_info.mem_per_node   / ndpm)

            # blow up node list
            new_node_list = list()
            for node in rm_info.node_list:
                for nd in range(ndpm):
                    new_node_list.append(
                            {'node_name': node['node_name'],
                             'node_id'  : node['node_id'] + '.numa_%d' % nd,
                             'cores'    : [rpc.FREE] * cores_per_numa,
                             'gpus'     : [rpc.FREE] * gpus_per_numa,
                             'lfs'      : lfs_per_numa,
                             'mem'      : mem_per_numa})

            rm_info.node_list      = new_node_list
            rm_info.cores_per_node = cores_per_numa
            rm_info.gpus_per_node  = gpus_per_numa
            rm_info.lfs_per_node   = lfs_per_numa
            rm_info.mem_per_node   = mem_per_numa


        # The ResourceManager may need to reserve nodes for sub agents and
        # service, according to the agent layout and pilot config.  We dig out
        # the respective requirements from the node list and complain on
        # insufficient resources
        agent_nodes   = 0
        service_nodes = 0

        for agent in self._cfg.get('agents', {}):
            if self._cfg['agents'][agent].get('target') == 'node':
                agent_nodes += 1

        if os.path.isfile('./services'):
            service_nodes += 1

        # Check if the ResourceManager implementation reserved agent nodes.
        # If not, pick the first couple of nodes from the nodelist as fallback.
        if agent_nodes:

            if not rm_info.agent_node_list:
                for _ in range(agent_nodes):
                    rm_info.agent_node_list.append(rm_info.node_list.pop())

            assert agent_nodes == len(rm_info.agent_node_list)

        if service_nodes:

            if not rm_info.service_node_list:
                for _ in range(service_nodes):
                    rm_info.service_node_list.append(rm_info.node_list.pop())

            assert service_nodes == len(rm_info.service_node_list)

        self._log.info('compute nodes: %s' % len(rm_info.node_list))
        self._log.info('agent   nodes: %s' % len(rm_info.agent_node_list))
        self._log.info('service nodes: %s' % len(rm_info.service_node_list))

        # check if we can do any work
        if not rm_info.node_list:
            raise RuntimeError('ResourceManager has no nodes left to run tasks')

        # add launch method information to rm_info
        rm_info.launch_methods = self._rcfg.launch_methods

        return rm_info


    # --------------------------------------------------------------------------
    #
    def _prepare_launch_methods(self):

        launch_methods     = self._rm_info.launch_methods
        self._launchers    = {}
        self._launch_order = launch_methods.get('order') or list(launch_methods)

        for lm_name in list(self._launch_order):

            lm_cfg = ru.Config(launch_methods[lm_name])

            try:
                self._log.debug('prepare lm %s', lm_name)
                lm_cfg.pid           = self._cfg.pid
                lm_cfg.reg_addr      = self._cfg.reg_addr
                lm_cfg.resource      = self._cfg.resource
                self._launchers[lm_name] = rpa.LaunchMethod.create(
                    lm_name, lm_cfg, self._rm_info, self._log, self._prof)

            except Exception as e:
                self._log.exception('skip lm %s', lm_name)
                self._launch_order.remove(lm_name)

        if not self._launchers:
            raise RuntimeError('no valid launch methods found')


    # --------------------------------------------------------------------------
    #
    def get_partitions(self):

        # TODO: this makes it impossible to have mutiple launchers with a notion
        #       of partitions

        for lname in self._launchers:

            launcher   = self._launchers[lname]
            partitions = launcher.get_partitions()

            if partitions:
                return partitions


    # --------------------------------------------------------------------------
    #
    # This class-method creates the appropriate sub-class for the
    # ResourceManager.
    #
    @classmethod
    def create(cls, name, cfg, rcfg, log, prof):

        from .ccm         import CCM
        from .fork        import Fork
        from .lsf         import LSF
        from .pbspro      import PBSPro
        from .slurm       import Slurm
        from .torque      import Torque
        from .cobalt      import Cobalt
        from .yarn        import Yarn
        from .debug       import Debug

        # Make sure that we are the base-class!
        if cls != ResourceManager:
            raise TypeError('ResourceManager Factory only available to base class!')

        impl = {
            RM_NAME_FORK        : Fork,
            RM_NAME_CCM         : CCM,
            RM_NAME_LSF         : LSF,
            RM_NAME_PBSPRO      : PBSPro,
            RM_NAME_SLURM       : Slurm,
            RM_NAME_TORQUE      : Torque,
            RM_NAME_COBALT      : Cobalt,
            RM_NAME_YARN        : Yarn,
            RM_NAME_DEBUG       : Debug
        }

        if name not in impl:
            raise RuntimeError('ResourceManager %s unknown' % name)

        return impl[name](cfg, rcfg, log, prof)



    # --------------------------------------------------------------------------
    #
    def stop(self):

        # clean up launch methods
        for name in self._launchers:
            try:    self._launchers[name].finalize()
            except: self._log.exception('LM %s finalize failed', name)


    # --------------------------------------------------------------------------
    #
    def find_launcher(self, task):

        errors = list()
        for name in self._launch_order:

            launcher = self._launchers[name]
            lm_can_launch, err_message = launcher.can_launch(task)
            if lm_can_launch:
                return launcher
            else:
                errors.append([name, err_message])

        self._log.error('no launch method for task %s:', task['uid'])
        for name, error in errors:
            self._log.debug('    %s: %s', name, error)

        return None


    # --------------------------------------------------------------------------
    #
    def _parse_nodefile(self, fname: str,
                              cpn  : Optional[int] = 0,
                              smt  : Optional[int] = 1) -> T_NODES:
        '''
        parse the given nodefile and return a list of tuples of the form

            [['node_1', 42 * 4],
             ['node_2', 42 * 4],
             ...
            ]

        where the first tuple entry is the name of the node found, and the
        second entry is the number of entries found for this node.  The latter
        number usually corresponds to the number of process slots available on
        that node.

        Some nodefile formats though have one entry per node, not per slot.  In
        those cases we'll use the passed cores per node (`cpn`) to fill the slot
        count for the returned node list (`cpn` will supercede the detected slot
        count).

        An invalid or un-parsable file will result in an empty list being
        returned.
        '''

        if not smt:
            smt = 1

        self._log.info('using nodefile: %s', fname)
        try:
            nodes = dict()
            with ru.ru_open(fname, 'r') as fin:
                for line in fin.readlines():
                    node = line.strip()
                    assert ' ' not in node
                    if node in nodes: nodes[node] += 1
                    else            : nodes[node]  = 1

            if cpn:
                for node in list(nodes.keys()):
                    nodes[node] = cpn

            # convert node dict into tuple list
            return [(node, cpn * smt) for node, cpn in nodes.items()]

        except Exception:
            return []


    # --------------------------------------------------------------------------
    #
    def _get_cores_per_node(self, nodes: T_NODES) -> Optional[int]:
        '''
        From a node dict as returned by `self._parse_nodefile()`, determine the
        number of cores per node.  To do so, we check if all nodes have the same
        number of cores.  If that is the case we return that number.  If the
        node list is heterogeneous we will raise an `ValueError`.
        '''

        cores_per_node = set([node[1] for node in nodes])

        if len(cores_per_node) == 1:
            cores_per_node = cores_per_node.pop()
            self._log.debug('found %d [%d cores]', len(nodes), cores_per_node)
            return cores_per_node

        else:
            raise ValueError('non-uniform node list, cores_per_node invalid')


    # --------------------------------------------------------------------------
    #
    def _get_node_list(self, nodes  : T_NODES,
                             rm_info: RMInfo) -> T_NODE_LIST:
        '''
        From a node dict as returned by `self._parse_nodefile()`, and from
        additonal per-node information stored in rm_info, create a node list
        as required for rm_info.
        '''

        # keep nodes to be indexed (node_id) starting at 1
        # (required for jsrun ERF spec files and expanded to all other RMs)
        node_list = [{'node_name': node[0],
                      'node_id'  : str(idx + 1),
                      'cores'    : [rpc.FREE] * node[1],
                      'gpus'     : [rpc.FREE] * rm_info.gpus_per_node,
                      'lfs'      : rm_info.lfs_per_node,
                      'mem'      : rm_info.mem_per_node}
                     for idx, node in enumerate(nodes)]

        return node_list


# ------------------------------------------------------------------------------
<|MERGE_RESOLUTION|>--- conflicted
+++ resolved
@@ -61,7 +61,6 @@
             'lfs_path'             : str,           # node local FS path
             'mem_per_node'         : int,           # memory per node (MB)
 
-<<<<<<< HEAD
             'details'              : {None: None},  # dict of launch method info
             'lm_info'              : {str : None},  # dict of launch method info
     }
@@ -74,20 +73,7 @@
             'gpus_per_node'        : 0,
             'numa_domains_per_node': 1,
             'threads_per_gpu'      : 1,
-=======
-            'details'          : {None: None},  # dict of launch method info
-            'launch_methods'   : {str: None},   # dict of launch method info
-    }
-
-    _defaults = {
-            'agent_node_list'  : [],            # no sub-agents run by default
-            'service_node_list': [],            # no services run by default
-            'cores_per_node'   : 1,
-            'threads_per_core' : 1,
-            'gpus_per_node'    : 0,
-            'threads_per_gpu'  : 1,
-            'launch_methods'   : {}
->>>>>>> e51680f4
+            'launch_methods'       : {}
     }
 
 
