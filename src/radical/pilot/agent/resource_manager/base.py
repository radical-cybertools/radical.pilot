--- conflicted
+++ resolved
@@ -189,11 +189,7 @@
         # immediately set the network interface if it was configured
         # NOTE: setting this here implies that no ZMQ connectio was set up
         #       before the ResourceManager got created!
-<<<<<<< HEAD
-        if rm_info.details['network']:
-=======
         if rm_info.details.get('network'):
->>>>>>> e5a1e679
             rc_cfg = ru.config.DefaultConfig()
             rc_cfg.iface = rm_info.details['network']
 
@@ -318,11 +314,8 @@
                     n_nodes)
             rm_info.requested_nodes = math.ceil(n_nodes)
 
-<<<<<<< HEAD
-=======
         assert rm_info.requested_nodes <= len(rm_info.node_list)
 
->>>>>>> e5a1e679
 
         self._filter_nodes(rm_info)
 
