--- conflicted
+++ resolved
@@ -63,28 +63,34 @@
 
             'details'              : {None: None},  # dict of launch method info
             'lm_info'              : {str : None},  # dict of launch method info
+            'launch_methods'       : {str : None},  # dict of launch method cfgs
     }
 
     _defaults = {
-<<<<<<< HEAD
-            'agent_node_list'      : [],            # no sub-agents run by default
-            'service_node_list'    : [],            # no services run by default
-            'cores_per_node'       : 1,
-            'threads_per_core'     : 1,
+            'requested_nodes'      : 0,
+            'requested_cores'      : 0,
+            'requested_gpus'       : 0,
+
+            'partitions'           : dict(),
+            'node_list'            : list(),
+            'agent_node_list'      : list(),
+            'service_node_list'    : list(),
+
+            'cores_per_node'       : 0,
+            'threads_per_core'     : 0,
+
             'gpus_per_node'        : 0,
             'numa_domains_per_node': 1,
             'threads_per_gpu'      : 1,
-            'launch_methods'       : {}
-=======
-            'agent_node_list'  : [],            # no sub-agents run by default
-            'service_node_list': [],            # no services run by default
-            'cores_per_node'   : 1,
-            'threads_per_core' : 1,
-            'gpus_per_node'    : 0,
-            'threads_per_gpu'  : 1,
-            'details'          : {},
-            'launch_methods'   : {}
->>>>>>> 427f117b
+            'mem_per_gpu'          : 0,
+
+            'lfs_per_node'         : 0,
+            'lfs_path'             : '/tmp/',
+            'mem_per_node'         : 0,
+
+            'details'              : dict(),
+            'lm_info'              : dict(),
+            'launch_methods'       : dict(),
     }
 
 
@@ -161,6 +167,8 @@
 
             # let the base class collect some data, then let the impl take over
             rm_info = self.init_from_scratch()
+            import pprint
+            pprint.pprint(rm_info.as_dict())
             rm_info.verify()
 
             # have a valid info - store in registry and complete initialization
