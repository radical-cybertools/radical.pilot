
__copyright__ = 'Copyright 2016-2021, The RADICAL-Cybertools Team'
__license__   = 'MIT'

import math
import os

from typing import Optional, List, Tuple, Dict, Any

T_NODES     = List[Tuple[str, int]]
T_NODE_LIST = List[Dict[str, Any]]


import radical.utils as ru

from ... import agent     as rpa
from ... import constants as rpc


# 'enum' for resource manager types
RM_NAME_FORK        = 'FORK'
RM_NAME_CCM         = 'CCM'
RM_NAME_LSF         = 'LSF'
RM_NAME_PBSPRO      = 'PBSPRO'
RM_NAME_SLURM       = 'SLURM'
RM_NAME_TORQUE      = 'TORQUE'
RM_NAME_COBALT      = 'COBALT'
RM_NAME_YARN        = 'YARN'
RM_NAME_DEBUG       = 'DEBUG'


# ------------------------------------------------------------------------------
#
class RMInfo(ru.TypedDict):
    '''
    Each resource manager instance must gather provide the information defined
    in this class.  Additional attributes can be attached, but should then only
    be evaluated by launch methods which are tightly bound to the resource
    manager type ('friends' in C++ speak).
    '''

    _schema = {
            'requested_nodes'      : int,           # number of requested nodes
            'requested_cores'      : int,           # number of requested cores
            'requested_gpus'       : int,           # number of requested gpus

            'partitions'           : {int: None},   # partition setup
            'node_list'            : [None],        # tuples of node uids and names
            'agent_node_list'      : [None],        # nodes reserved for sub-agents
            'service_node_list'    : [None],        # nodes reserved for services

            'cores_per_node'       : int,           # number of cores per node
            'threads_per_core'     : int,           # number of threads per core

            'gpus_per_node'        : int,           # number of gpus per node
            'numa_domains_per_node': int,           # number of numas per node
            'threads_per_gpu'      : int,           # number of threads per gpu
            'mem_per_gpu'          : int,           # memory per gpu (MB)

            'lfs_per_node'         : int,           # node local FS size (MB)
            'lfs_path'             : str,           # node local FS path
            'mem_per_node'         : int,           # memory per node (MB)

            'details'              : {None: None},  # dict of launch method info
            'lm_info'              : {str : None},  # dict of launch method info
    }

    _defaults = {
<<<<<<< HEAD
            'agent_node_list'      : [],            # no sub-agents run by default
            'service_node_list'    : [],            # no services run by default
            'cores_per_node'       : 1,
            'threads_per_core'     : 1,
            'gpus_per_node'        : 0,
            'numa_domains_per_node': 1,
            'threads_per_gpu'      : 1,
            'launch_methods'       : {}
=======
            'agent_node_list'  : [],            # no sub-agents run by default
            'service_node_list': [],            # no services run by default
            'cores_per_node'   : 1,
            'threads_per_core' : 1,
            'gpus_per_node'    : 0,
            'threads_per_gpu'  : 1,
            'details'          : {},
            'launch_methods'   : {}
>>>>>>> 7d06f562
    }


    # --------------------------------------------------------------------------
    #
    def _verify(self):

        assert self['requested_nodes'  ]
        assert self['requested_cores'  ]
        assert self['requested_gpus'   ] is not None

      # assert self['partitions'       ] is not None
        assert self['node_list']
        assert self['agent_node_list'  ] is not None
        assert self['service_node_list'] is not None

        assert self['cores_per_node'   ]
        assert self['gpus_per_node'    ] is not None
        assert self['threads_per_core' ] is not None


# ------------------------------------------------------------------------------
#
# Base class for ResourceManager implementations.
#
class ResourceManager(object):
    '''
    The Resource Manager provides fundamental resource information via
    `self.info` (see `RMInfo` class definition).

      ResourceManager.node_list      : list of nodes names and uids
      ResourceManager.agent_node_list: list of nodes reserved for agent procs
      ResourceManager.cores_per_node : number of cores each node has available
      ResourceManager.gpus_per_node  : number of gpus  each node has available

    Schedulers can rely on these information to be available.  Specific
    ResourceManager incarnation may have additional information available -- but
    schedulers relying on those are invariably bound to the specific
    ResourceManager.

    The ResourceManager will reserve nodes for the agent execution, by deriving
    the respectively required node count from the config's 'agents' section.
    Those nodes will be listed in ResourceManager.agent_node_list. Schedulers
    MUST NOT use the agent_node_list to place tasks -- Tasks are limited
    to the nodes in ResourceManager.node_list.

    Last but not least, the RM will initialize launch methods and ensure that
    the executor (or any other component really) finds them ready to use.
    '''

    # --------------------------------------------------------------------------
    #
    def __init__(self, cfg, rcfg, log, prof):

        self.name  = type(self).__name__
        self._cfg  = cfg
        self._rcfg = rcfg
        self._log  = log
        self._prof = prof

        self._log.info('Configuring ResourceManager %s', self.name)

        reg     = ru.zmq.RegistryClient(url=self._cfg.reg_addr)
        rm_info = reg.get('rm.%s' % self.name.lower())

        if rm_info:

            self._log.debug('RM init from registry')
            rm_info = RMInfo(rm_info)
            rm_info.verify()

        else:
            self._log.debug('RM init from scratch')

            # let the base class collect some data, then let the impl take over
            rm_info = self.init_from_scratch()
            rm_info.verify()

            # have a valid info - store in registry and complete initialization
            reg.put('rm.%s' % self.name.lower(), rm_info.as_dict())

        reg.close()
        self._set_info(rm_info)

        # set up launch methods even when initialized from registry info
        self._prepare_launch_methods()


    # --------------------------------------------------------------------------
    #
    @property
    def info(self):

        return self._rm_info


    # --------------------------------------------------------------------------
    #
    def _set_info(self, info):

        self._rm_info = info
        self._rm_info.verify()


    # --------------------------------------------------------------------------
    #
    def _init_from_scratch(self, rm_info: RMInfo) -> RMInfo:
        '''
        This method MUST be overloaded by any RM implementation.  It will be
        called during `init_from_scratch` and is expected to check and correct
        or complete node information, such as `cores_per_node`, `gpus_per_node`
        etc., and to provide `rm_info.node_list` of the following form:

            node_list = [
                {
                    'node_name': str                        # node name
                    'node_id'  : str                        # node uid
                    'cores'    : [rpc.FREE, rpc.FREE, ...]  # cores per node
                    'gpus'     : [rpc.FREE, rpc.FREE, ...]  # gpus per node
                    'lfs'      : int                        # lfs per node (MB)
                    'mem'      : int                        # mem per node (MB)
                },
                ...
            ]

        The node entries can be augmented with additional information which may
        be interpreted by the specific agent scheduler instance.
        '''

        raise NotImplementedError('_init_from_scratch is not implemented')


    # --------------------------------------------------------------------------
    #
    def init_from_scratch(self):

        rm_info = RMInfo()

        # fill well defined default attributes
        rm_info.requested_nodes       = self._cfg.nodes
        rm_info.requested_cores       = self._cfg.cores
        rm_info.requested_gpus        = self._cfg.gpus
        rm_info.cores_per_node        = self._cfg.cores_per_node
        rm_info.gpus_per_node         = self._cfg.gpus_per_node
        rm_info.numa_domains_per_node = self._cfg.numa_domains_per_node or 1
        rm_info.lfs_per_node          = self._cfg.lfs_size_per_node
        rm_info.lfs_path              = ru.expand_env(self._cfg.lfs_path_per_node)

        rm_info.threads_per_gpu  = 1
        rm_info.mem_per_gpu      = None
        rm_info.mem_per_node     = self._rcfg.mem_per_node or 0

        system_architecture      = self._rcfg.get('system_architecture', {})
        rm_info.threads_per_core = int(os.environ.get('RADICAL_SMT') or
                                       system_architecture.get('smt', 1))
        rm_info.details['exact'] = bool(system_architecture.get('exclusive'))

        # let the specific RM instance fill out the RMInfo attributes
        rm_info = self._init_from_scratch(rm_info)
        alloc_nodes = len(rm_info.node_list)

        # we expect to have a valid node list now
        self._log.info('node list: %s', rm_info.node_list)

        # the config can override core and gpu detection,
        # and decide to block some resources (part of the core specialization)
        blocked_cores = system_architecture.get('blocked_cores', [])
        blocked_gpus  = system_architecture.get('blocked_gpus',  [])

        self._log.info('blocked cores: %s' % blocked_cores)
        self._log.info('blocked gpus : %s' % blocked_gpus)

        if blocked_cores or blocked_gpus:

            rm_info.cores_per_node -= len(blocked_cores)
            rm_info.gpus_per_node  -= len(blocked_gpus)

            for node in rm_info.node_list:

                for idx in blocked_cores:
                    assert len(node['cores']) > idx
                    node['cores'][idx] = rpc.DOWN

                for idx in blocked_gpus:
                    assert len(node['gpus']) > idx
                    node['gpus'][idx] = rpc.DOWN

        # number of nodes could be unknown if `cores_per_node` is not in config,
        # but is provided by a corresponding RM in `_init_from_scratch`
        if not rm_info.requested_nodes:
            n_nodes = rm_info.requested_cores / rm_info.cores_per_node
            if rm_info.gpus_per_node:
                n_nodes = max(
                    rm_info.requested_gpus / rm_info.gpus_per_node,
                    n_nodes)
            rm_info.requested_nodes = math.ceil(n_nodes)

        assert alloc_nodes                          >= rm_info.requested_nodes
        assert alloc_nodes * rm_info.cores_per_node >= rm_info.requested_cores
        assert alloc_nodes * rm_info.gpus_per_node  >= rm_info.requested_gpus


        # At this point we have a valid node list and will select agent and
        # service nodes from it.  Before doing so we check numa domains: if more
        # than one numa domain is defined for this resource, we virtually split
        # the nodes into numa-nodes: each domain becomes its own virtual node.
        if rm_info.numa_domains_per_node > 1:

            ndpm = rm_info.numa_domains_per_node

            # get size for one numa node
            cores_per_numa = int(rm_info.cores_per_node / ndpm)
            gpus_per_numa  = int(rm_info.gpus_per_node  / ndpm)
            lfs_per_numa   = int(rm_info.lfs_per_node   / ndpm)
            mem_per_numa   = int(rm_info.mem_per_node   / ndpm)

            # blow up node list
            new_node_list = list()
            for node in rm_info.node_list:
                for nd in range(ndpm):
                    new_node_list.append(
                            {'node_name': node['node_name'],
                             'node_id'  : node['node_id'] + '.numa_%d' % nd,
                             'cores'    : [rpc.FREE] * cores_per_numa,
                             'gpus'     : [rpc.FREE] * gpus_per_numa,
                             'lfs'      : lfs_per_numa,
                             'mem'      : mem_per_numa})

            rm_info.node_list      = new_node_list
            rm_info.cores_per_node = cores_per_numa
            rm_info.gpus_per_node  = gpus_per_numa
            rm_info.lfs_per_node   = lfs_per_numa
            rm_info.mem_per_node   = mem_per_numa


        # The ResourceManager may need to reserve nodes for sub agents and
        # service, according to the agent layout and pilot config.  We dig out
        # the respective requirements from the node list and complain on
        # insufficient resources
        agent_nodes   = 0
        service_nodes = 0

        for agent in self._cfg.get('agents', {}):
            if self._cfg['agents'][agent].get('target') == 'node':
                agent_nodes += 1

        if os.path.isfile('./services'):
            service_nodes += 1

        # Check if the ResourceManager implementation reserved agent nodes.
        # If not, pick the first couple of nodes from the nodelist as fallback.
        if agent_nodes:

            if not rm_info.agent_node_list:
                for _ in range(agent_nodes):
                    rm_info.agent_node_list.append(rm_info.node_list.pop())

            assert agent_nodes == len(rm_info.agent_node_list)

        if service_nodes:

            if not rm_info.service_node_list:
                for _ in range(service_nodes):
                    rm_info.service_node_list.append(rm_info.node_list.pop())

            assert service_nodes == len(rm_info.service_node_list)

        self._log.info('compute nodes: %s' % len(rm_info.node_list))
        self._log.info('agent   nodes: %s' % len(rm_info.agent_node_list))
        self._log.info('service nodes: %s' % len(rm_info.service_node_list))

        # check if we can do any work
        if not rm_info.node_list:
            raise RuntimeError('ResourceManager has no nodes left to run tasks')

        # add launch method information to rm_info
        rm_info.launch_methods = self._rcfg.launch_methods

        return rm_info


    # --------------------------------------------------------------------------
    #
    def _prepare_launch_methods(self):

        launch_methods     = self._rm_info.launch_methods
        self._launchers    = {}
        self._launch_order = launch_methods.get('order') or list(launch_methods)

        for lm_name in list(self._launch_order):

            lm_cfg = ru.Config(from_dict=launch_methods[lm_name])

            try:
                self._log.debug('prepare lm %s', lm_name)
                lm_cfg.pid           = self._cfg.pid
                lm_cfg.reg_addr      = self._cfg.reg_addr
                lm_cfg.resource      = self._cfg.resource
                self._launchers[lm_name] = rpa.LaunchMethod.create(
                    lm_name, lm_cfg, self._rm_info, self._log, self._prof)

            except Exception as e:
                self._log.exception('skip lm %s', lm_name)
                self._launch_order.remove(lm_name)

        if not self._launchers:
            raise RuntimeError('no valid launch methods found')


    # --------------------------------------------------------------------------
    #
    def get_partitions(self):

        # TODO: this makes it impossible to have mutiple launchers with a notion
        #       of partitions

        for lname in self._launchers:

            launcher   = self._launchers[lname]
            partitions = launcher.get_partitions()

            if partitions:
                return partitions


    # --------------------------------------------------------------------------
    #
    # This class-method creates the appropriate sub-class for the
    # ResourceManager.
    #
    @classmethod
    def create(cls, name, cfg, rcfg, log, prof):

        from .ccm         import CCM
        from .fork        import Fork
        from .lsf         import LSF
        from .pbspro      import PBSPro
        from .slurm       import Slurm
        from .torque      import Torque
        from .cobalt      import Cobalt
        from .yarn        import Yarn
        from .debug       import Debug

        # Make sure that we are the base-class!
        if cls != ResourceManager:
            raise TypeError('ResourceManager Factory only available to base class!')

        impl = {
            RM_NAME_FORK        : Fork,
            RM_NAME_CCM         : CCM,
            RM_NAME_LSF         : LSF,
            RM_NAME_PBSPRO      : PBSPro,
            RM_NAME_SLURM       : Slurm,
            RM_NAME_TORQUE      : Torque,
            RM_NAME_COBALT      : Cobalt,
            RM_NAME_YARN        : Yarn,
            RM_NAME_DEBUG       : Debug
        }

        if name not in impl:
            raise RuntimeError('ResourceManager %s unknown' % name)

        return impl[name](cfg, rcfg, log, prof)



    # --------------------------------------------------------------------------
    #
    def stop(self):

        # clean up launch methods
        for name in self._launchers:
            try:    self._launchers[name].finalize()
            except: self._log.exception('LM %s finalize failed', name)


    # --------------------------------------------------------------------------
    #
    def find_launcher(self, task):

        errors = list()
        for name in self._launch_order:

            launcher = self._launchers[name]
            lm_can_launch, err_message = launcher.can_launch(task)
            if lm_can_launch:
                return launcher
            else:
                errors.append([name, err_message])

        self._log.error('no launch method for task %s:', task['uid'])
        for name, error in errors:
            self._log.debug('    %s: %s', name, error)

        return None


    # --------------------------------------------------------------------------
    #
    def _parse_nodefile(self, fname: str,
                              cpn  : Optional[int] = 0,
                              smt  : Optional[int] = 1) -> T_NODES:
        '''
        parse the given nodefile and return a list of tuples of the form

            [['node_1', 42 * 4],
             ['node_2', 42 * 4],
             ...
            ]

        where the first tuple entry is the name of the node found, and the
        second entry is the number of entries found for this node.  The latter
        number usually corresponds to the number of process slots available on
        that node.

        Some nodefile formats though have one entry per node, not per slot.  In
        those cases we'll use the passed cores per node (`cpn`) to fill the slot
        count for the returned node list (`cpn` will supercede the detected slot
        count).

        An invalid or un-parsable file will result in an empty list being
        returned.
        '''

        if not smt:
            smt = 1

        self._log.info('using nodefile: %s', fname)
        try:
            nodes = dict()
            with ru.ru_open(fname, 'r') as fin:
                for line in fin.readlines():
                    node = line.strip()
                    assert ' ' not in node
                    if node in nodes: nodes[node] += 1
                    else            : nodes[node]  = 1

            if cpn:
                for node in list(nodes.keys()):
                    nodes[node] = cpn

            # convert node dict into tuple list
            return [(node, cpn * smt) for node, cpn in nodes.items()]

        except Exception:
            return []


    # --------------------------------------------------------------------------
    #
    def _get_cores_per_node(self, nodes: T_NODES) -> Optional[int]:
        '''
        From a node dict as returned by `self._parse_nodefile()`, determine the
        number of cores per node.  To do so, we check if all nodes have the same
        number of cores.  If that is the case we return that number.  If the
        node list is heterogeneous we will raise an `ValueError`.
        '''

        cores_per_node = set([node[1] for node in nodes])

        if len(cores_per_node) == 1:
            cores_per_node = cores_per_node.pop()
            self._log.debug('found %d [%d cores]', len(nodes), cores_per_node)
            return cores_per_node

        else:
            raise ValueError('non-uniform node list, cores_per_node invalid')


    # --------------------------------------------------------------------------
    #
    def _get_node_list(self, nodes  : T_NODES,
                             rm_info: RMInfo) -> T_NODE_LIST:
        '''
        From a node dict as returned by `self._parse_nodefile()`, and from
        additonal per-node information stored in rm_info, create a node list
        as required for rm_info.
        '''

        # keep nodes to be indexed (node_id) starting at 1
        # (required for jsrun ERF spec files and expanded to all other RMs)
        node_list = [{'node_name': node[0],
                      'node_id'  : str(idx + 1),
                      'cores'    : [rpc.FREE] * node[1],
                      'gpus'     : [rpc.FREE] * rm_info.gpus_per_node,
                      'lfs'      : rm_info.lfs_per_node,
                      'mem'      : rm_info.mem_per_node}
                     for idx, node in enumerate(nodes)]

        return node_list


# ------------------------------------------------------------------------------
<|MERGE_RESOLUTION|>--- conflicted
+++ resolved
@@ -66,7 +66,6 @@
     }
 
     _defaults = {
-<<<<<<< HEAD
             'agent_node_list'      : [],            # no sub-agents run by default
             'service_node_list'    : [],            # no services run by default
             'cores_per_node'       : 1,
@@ -74,17 +73,8 @@
             'gpus_per_node'        : 0,
             'numa_domains_per_node': 1,
             'threads_per_gpu'      : 1,
+            'details'              : {},
             'launch_methods'       : {}
-=======
-            'agent_node_list'  : [],            # no sub-agents run by default
-            'service_node_list': [],            # no services run by default
-            'cores_per_node'   : 1,
-            'threads_per_core' : 1,
-            'gpus_per_node'    : 0,
-            'threads_per_gpu'  : 1,
-            'details'          : {},
-            'launch_methods'   : {}
->>>>>>> 7d06f562
     }
 
 
