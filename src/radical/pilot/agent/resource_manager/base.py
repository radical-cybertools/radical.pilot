--- conflicted
+++ resolved
@@ -132,7 +132,7 @@
         self._log.info('Configuring ResourceManager %s', self.name)
 
         self._reg = ru.zmq.RegistryClient(url=self._cfg.reg_addr)
-        rm_info   = self._reg.get('rm.%s' % self.name)
+        rm_info   = self._reg.get('rm.%s' % self.name.lower())
 
         if rm_info:
 
@@ -146,16 +146,11 @@
             rm_info = self._prepare_info()
             rm_info = self._init_from_scratch(rm_info)
 
-<<<<<<< HEAD
             # after rm setup and node config, set up all launch methods
-            info = self._prepare_launch_methods(info)
+            rm_info = self._prepare_launch_methods(rm_info)
 
             # have a valid info - store in registry and complete # initialization
-            self._reg.put('rm.%s' % self.name, info)
-=======
-            # have a valid info - store in registry and complete
-            self._reg.put('rm.%s' % self.name, rm_info)
->>>>>>> 58922a82
+            self._reg.put('rm.%s' % self.name.lower(), rm_info)
 
         self._set_info(rm_info)
 
