
__copyright__ = 'Copyright 2016-2023, The RADICAL-Cybertools Team'
__license__   = 'MIT'

import os

import radical.utils as ru

from rc.process import Process

from .base import RMInfo, ResourceManager


# ------------------------------------------------------------------------------
#
class Slurm(ResourceManager):

    # --------------------------------------------------------------------------
    #
    @staticmethod
    def batch_started():

        return bool(os.getenv('SLURM_JOB_ID'))

    # --------------------------------------------------------------------------
    #
    def init_from_scratch(self, rm_info: RMInfo) -> RMInfo:
<<<<<<< HEAD
=======

        ru.write_json(rm_info, 'rm_info.json')
>>>>>>> 529b1491

        nodelist = os.environ.get('SLURM_NODELIST') or \
                   os.environ.get('SLURM_JOB_NODELIST')
        if nodelist is None:
            raise RuntimeError('$SLURM_*NODELIST not set')

        # Parse SLURM nodefile environment variable
        node_names = ru.get_hostlist(nodelist)
        self._log.info('found nodelist %s. Expanded to: %s',
                       nodelist, node_names)

        if not rm_info.cores_per_node:
            # $SLURM_CPUS_ON_NODE = Number of physical cores per node
            cpn_str = os.environ.get('SLURM_CPUS_ON_NODE')
            if cpn_str is None:
                raise RuntimeError('$SLURM_CPUS_ON_NODE not set')
            rm_info.cores_per_node = int(cpn_str)

        if not rm_info.gpus_per_node:
            if os.environ.get('SLURM_GPUS_ON_NODE'):
                rm_info.gpus_per_node = int(os.environ['SLURM_GPUS_ON_NODE'])
            else:
                # GPU IDs per node
                # - global context: SLURM_JOB_GPUS and SLURM_STEP_GPUS
                # - cgroup context: GPU_DEVICE_ORDINAL
                gpu_ids = os.environ.get('SLURM_JOB_GPUS')  or \
                          os.environ.get('SLURM_STEP_GPUS') or \
                          os.environ.get('GPU_DEVICE_ORDINAL')
                if gpu_ids:
                    rm_info.gpus_per_node = len(gpu_ids.split(','))

        nodes = [(node, rm_info.cores_per_node) for node in node_names]

        rm_info.node_list = self._get_node_list(nodes, rm_info)

        # filter out nodes which are not accessible.  Test access by running
        # `ssh <node> hostname` and checking the return code.
        procs = list()
        for node in rm_info.node_list:
            name = node['name']
            cmd  = 'ssh -oBatchMode=yes %s hostname' % name
            self._log.debug('check node: %s [%s]', name, cmd)
            proc = Process(cmd)
            proc.start()
            procs.append([name, proc, node])

        ok = list()
        for name, proc, node in procs:
            proc.wait(timeout=15)
            self._log.debug('check node: %s [%s]', name,
                            [proc.stdout, proc.stderr, proc.retcode])
            if proc.retcode is not None:
                if not proc.retcode:
                    ok.append(node)
            else:
                self._log.warning('check node: %s [%s] timed out',
                                  name, [proc.stdout, proc.stderr])
                proc.cancel()
                proc.wait(timeout=15)
                if proc.retcode is None:
                    self._log.warning('check node: %s [%s] timed out again',
                                       name, [proc.stdout, proc.stderr])

        self._log.warning('using %d nodes out of %d', len(ok), len(procs))

        if not ok:
            raise RuntimeError('no accessible nodes found')

        rm_info.node_list = ok

        return rm_info


# ------------------------------------------------------------------------------
<|MERGE_RESOLUTION|>--- conflicted
+++ resolved
@@ -5,8 +5,6 @@
 import os
 
 import radical.utils as ru
-
-from rc.process import Process
 
 from .base import RMInfo, ResourceManager
 
@@ -25,11 +23,8 @@
     # --------------------------------------------------------------------------
     #
     def init_from_scratch(self, rm_info: RMInfo) -> RMInfo:
-<<<<<<< HEAD
-=======
 
         ru.write_json(rm_info, 'rm_info.json')
->>>>>>> 529b1491
 
         nodelist = os.environ.get('SLURM_NODELIST') or \
                    os.environ.get('SLURM_JOB_NODELIST')
@@ -65,41 +60,6 @@
 
         rm_info.node_list = self._get_node_list(nodes, rm_info)
 
-        # filter out nodes which are not accessible.  Test access by running
-        # `ssh <node> hostname` and checking the return code.
-        procs = list()
-        for node in rm_info.node_list:
-            name = node['name']
-            cmd  = 'ssh -oBatchMode=yes %s hostname' % name
-            self._log.debug('check node: %s [%s]', name, cmd)
-            proc = Process(cmd)
-            proc.start()
-            procs.append([name, proc, node])
-
-        ok = list()
-        for name, proc, node in procs:
-            proc.wait(timeout=15)
-            self._log.debug('check node: %s [%s]', name,
-                            [proc.stdout, proc.stderr, proc.retcode])
-            if proc.retcode is not None:
-                if not proc.retcode:
-                    ok.append(node)
-            else:
-                self._log.warning('check node: %s [%s] timed out',
-                                  name, [proc.stdout, proc.stderr])
-                proc.cancel()
-                proc.wait(timeout=15)
-                if proc.retcode is None:
-                    self._log.warning('check node: %s [%s] timed out again',
-                                       name, [proc.stdout, proc.stderr])
-
-        self._log.warning('using %d nodes out of %d', len(ok), len(procs))
-
-        if not ok:
-            raise RuntimeError('no accessible nodes found')
-
-        rm_info.node_list = ok
-
         return rm_info
 
 
