--- conflicted
+++ resolved
@@ -136,11 +136,7 @@
 
             core_id_sets = []
             for core_map in slot_ranks['cores']:
-<<<<<<< HEAD
-                core_ids = [str(cid) for cid in cores]
-=======
                 core_ids = [str(cid) for cid in core_map]
->>>>>>> 95d3d7e7
                 core_id_sets.append('{%s}' % ','.join(core_ids))
 
             rs_str += 'rank: %s : {'    % ','.join(rank_ids)
@@ -149,12 +145,8 @@
             if slot_ranks['gpus'] and slot_ranks['gpus'][0]:
                 # check the first element, since it is the same for RS ranks
                 slot_gpus = slot_ranks['gpus'][0]
-<<<<<<< HEAD
-                assert slot_ranks['gpus'].count(slot_gpus) == ranks_per_rs
-=======
                 if not self._in_pytest:
                     assert slot_ranks['gpus'].count(slot_gpus) == ranks_per_rs
->>>>>>> 95d3d7e7
                 rs_str += '; gpu: {%s}' % ','.join([str(g) for g in slot_gpus])
             rs_str += ' }\n'
 
@@ -173,16 +165,12 @@
         td    = task['description']
         slots = task['slots']
 
-<<<<<<< HEAD
-        assert slots, 'task.slots.ranks not defined'
-=======
         assert slots, 'task.slots not defined'
 
         # NOTE: our tests feed us the new slot structure, the jsrun scheduler
         #       provides the old one.  We need to detect that and convert.
         if self._in_pytest:
             slots = convert_slots_to_old(slots)
->>>>>>> 95d3d7e7
 
         if self._erf:
 
@@ -206,12 +194,8 @@
             gpus_per_rs  = 0
             if slot_ranks['gpus']:
                 slot_gpus = slot_ranks['gpus'][0]
-<<<<<<< HEAD
-                assert slot_ranks['gpus'].count(slot_gpus) == ranks_per_rs
-=======
                 if not self._in_pytest:
                     assert slot_ranks['gpus'].count(slot_gpus) == ranks_per_rs
->>>>>>> 95d3d7e7
                 gpus_per_rs = len(slot_gpus)
 
             # -n: number of RS
