--- conflicted
+++ resolved
@@ -124,18 +124,6 @@
         else          : task_command = task_exec
 
         env_string = ''
-<<<<<<< HEAD
-=======
-      # task_env   = td.get('environment') or dict()
-      # env_list   = self.EXPORT_ENV_VARIABLES + task_env.keys()
-      # env_string = ' '.join(['-E "%s"' % var for var in env_list])
-      #
-      # # jsrun fails if an -E export is not set
-      # for var in env_list:
-      #     if var not in os.environ:
-      #         os.environ[var] = ''
-
->>>>>>> 19ca2039
         # from https://www.olcf.ornl.gov/ \
         #             wp-content/uploads/2018/11/multi-gpu-workshop.pdf
         #
