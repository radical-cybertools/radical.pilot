
# pylint: disable=protected-access

__copyright__ = 'Copyright 2016-2023, The RADICAL-Cybertools Team'
__license__   = 'MIT'

import os
import time
import signal

import radical.utils as ru


# 'enum' for launch method types
LM_NAME_APRUN         = 'APRUN'
LM_NAME_CCMRUN        = 'CCMRUN'
LM_NAME_FORK          = 'FORK'
LM_NAME_IBRUN         = 'IBRUN'
LM_NAME_DRAGON        = 'DRAGON'
LM_NAME_MPIEXEC       = 'MPIEXEC'
LM_NAME_MPIEXEC_MPT   = 'MPIEXEC_MPT'
LM_NAME_MPIRUN        = 'MPIRUN'
LM_NAME_MPIRUN_MPT    = 'MPIRUN_MPT'
LM_NAME_MPIRUN_CCMRUN = 'MPIRUN_CCMRUN'
LM_NAME_MPIRUN_DPLACE = 'MPIRUN_DPLACE'
LM_NAME_MPIRUN_RSH    = 'MPIRUN_RSH'
LM_NAME_JSRUN         = 'JSRUN'
LM_NAME_JSRUN_ERF     = 'JSRUN_ERF'
LM_NAME_PRTE          = 'PRTE'
LM_NAME_FLUX          = 'FLUX'
LM_NAME_RSH           = 'RSH'
LM_NAME_SSH           = 'SSH'
LM_NAME_SRUN          = 'SRUN'

PWD = os.getcwd()


# FIXME: add a well defined LMInfo TypedDict, similar to RMInfo


# ------------------------------------------------------------------------------
#
class LaunchMethod(object):

    MPI_FLAVOR_OMPI     = 'OMPI'
    MPI_FLAVOR_HYDRA    = 'HYDRA'
    MPI_FLAVOR_SPECTRUM = 'SPECTRUM'
    MPI_FLAVOR_PALS     = 'PALS'
    MPI_FLAVOR_UNKNOWN  = 'unknown'

    LM_INVALID          = 'invalid'
    LM_EMPTY            = 'empty'

    # --------------------------------------------------------------------------
    #
    def __init__(self, name, lm_cfg, rm_info, log, prof):

        self.name       = name
        self._lm_cfg    = lm_cfg
        self._rm_info   = rm_info
        self._log       = log
        self._prof      = prof
        self._pwd       = os.getcwd()
        self._env_orig  = ru.env_eval('env/bs0_orig.env')
        self._in_pytest = False

        reg     = ru.zmq.RegistryClient(url=self._lm_cfg.reg_addr)
        lm_info = reg.get('lm.%s' % self.name.lower())

        self._log.debug('initialize LM %s', self.name)

        if lm_info == self.LM_INVALID:
            self._log.warn('LM info invalid - skip %s', lm_info)

        elif lm_info == self.LM_EMPTY:
            self._log.info('LM info empty for %s', lm_info)

        elif not lm_info:

            # The registry does not yet contain any info for this LM - we need
            # to initialize the LM from scratch.  That happens in the env
            # defined by lm_cfg (derived from the original bs0 env)
            env_sh   = 'env/lm_%s.sh' % self.name.lower()
            env_lm   = ru.env_prep(environment=self._env_orig,
                          pre_exec=lm_cfg.get('pre_exec'),
                          pre_exec_cached=lm_cfg.get('pre_exec_cached'),
                          script_path=env_sh)

            lm_info = self._init_from_scratch(env_lm, env_sh)

            # store the info in the registry for any other instances of the LM
            reg.put('lm.%s' % self.name.lower(), lm_info)

        if lm_info != self.LM_INVALID:
            self.init_from_info(lm_info)

        reg.close()


    # --------------------------------------------------------------------------
    #
    # This class-method creates the appropriate sub-class for the Launch Method.
    #
    @classmethod
    def create(cls, name, lm_cfg, rm_info, log, prof):

        # Make sure that we are the base-class!
        if cls != LaunchMethod:
            raise TypeError("LaunchMethod create only available to base class!")

        # In case of undefined LM just return None
        if not name:
            return None

        from .aprun          import APRun
        from .ccmrun         import CCMRun
        from .fork           import Fork
        from .ibrun          import IBRun
        from .dragon         import Dragon
        from .mpiexec        import MPIExec
        from .mpirun         import MPIRun
        from .jsrun          import JSRUN
        from .prte           import PRTE
        from .flux           import Flux
        from .rsh            import RSH
        from .ssh            import SSH
        from .srun           import Srun

        impl = {
            LM_NAME_APRUN         : APRun,
            LM_NAME_CCMRUN        : CCMRun,
            LM_NAME_FORK          : Fork,
            LM_NAME_IBRUN         : IBRun,
            LM_NAME_MPIEXEC       : MPIExec,
            LM_NAME_MPIEXEC_MPT   : MPIExec,
            LM_NAME_MPIRUN        : MPIRun,
            LM_NAME_MPIRUN_CCMRUN : MPIRun,
            LM_NAME_MPIRUN_RSH    : MPIRun,
            LM_NAME_MPIRUN_MPT    : MPIRun,
            LM_NAME_MPIRUN_DPLACE : MPIRun,
            LM_NAME_JSRUN         : JSRUN,
            LM_NAME_JSRUN_ERF     : JSRUN,
            LM_NAME_PRTE          : PRTE,
            LM_NAME_FLUX          : Flux,
            LM_NAME_RSH           : RSH,
            LM_NAME_SSH           : SSH,
            LM_NAME_SRUN          : Srun,

        }

        if name not in impl:
            raise ValueError('LaunchMethod %s unknown' % name)

        return impl[name](name, lm_cfg, rm_info, log, prof)


    # --------------------------------------------------------------------------
    def _init_from_scratch(self, env, env_sh):

        lm_info = None

        # run init_from_scratch in a process under the LM env
        try:
<<<<<<< HEAD
            self._envp = ru.EnvProcess(env=env)
            with self._envp:
                if self._envp:
                    try:
                        data = self.init_from_scratch(env, env_sh)
                        self._envp.put(data)
                    except:
                        self._log.exception('LM init failed')
                        raise

            lm_info = self._envp.get()
=======
            impl = {
                LM_NAME_APRUN         : APRun,
                LM_NAME_CCMRUN        : CCMRun,
                LM_NAME_FORK          : Fork,
                LM_NAME_IBRUN         : IBRun,
                LM_NAME_DRAGON        : Dragon,
                LM_NAME_MPIEXEC       : MPIExec,
                LM_NAME_MPIEXEC_MPT   : MPIExec,
                LM_NAME_MPIRUN        : MPIRun,
                LM_NAME_MPIRUN_CCMRUN : MPIRun,
                LM_NAME_MPIRUN_RSH    : MPIRun,
                LM_NAME_MPIRUN_MPT    : MPIRun,
                LM_NAME_MPIRUN_DPLACE : MPIRun,
                LM_NAME_JSRUN         : JSRUN,
                LM_NAME_JSRUN_ERF     : JSRUN,
                LM_NAME_PRTE          : PRTE,
                LM_NAME_FLUX          : Flux,
                LM_NAME_RSH           : RSH,
                LM_NAME_SSH           : SSH,
                LM_NAME_SRUN          : Srun,

            }

            if name not in impl:
                raise ValueError('LaunchMethod %s unknown' % name)

            return impl[name](name, lm_cfg, rm_info, log, prof)
>>>>>>> 1f1c3097

        except Exception:
            self._log.warn('LM init failed')
            lm_info = self.LM_INVALID

        # force non-empty lm_info
        if not lm_info:
            self._log.warn('LM init came up empty')
            lm_info = self.LM_EMPTY

        return lm_info


    # --------------------------------------------------------------------------
    #
    def init_from_scratch(self, env, env_sh):

        raise NotImplementedError("incomplete LaunchMethod %s" % self.name)


    # --------------------------------------------------------------------------
    #
    def init_from_info(self, lm_info):

        raise NotImplementedError("incomplete LaunchMethod %s" % self.name)


    # --------------------------------------------------------------------------
    #
    def finalize(self):

        pass


    # --------------------------------------------------------------------------
    #
    def can_launch(self, task):

        raise NotImplementedError("incomplete LaunchMethod %s" % self.name)


    # --------------------------------------------------------------------------
    #
    def get_launcher_env(self):

        raise NotImplementedError("incomplete LaunchMethod %s" % self.name)


    # --------------------------------------------------------------------------
    #
    def cancel_task(self, task, pid):
        '''
        This method cancels the task, in the default case by killing the task's
        launch process identified by its process ID.
        '''

        # kill the process group which should include the actual launch method
        try:
            self._log.debug('killing task %s (%d)', task['uid'], pid)
            os.killpg(pid, signal.SIGTERM)

            # also send a SIGKILL to drive the message home.
            # NOTE: the `sleep` will limit the cancel throughput!
            try:
                time.sleep(0.1)
                os.killpg(pid, signal.SIGKILL)
            except OSError:
                pass

        except OSError:
            # lost race: task is already gone, we ignore this
            self._log.debug('task already gone: %s', task['uid'])


    # --------------------------------------------------------------------------
    #
    def get_task_named_env(self, env_name):

        # we assume that the launcher env is still active in the task execution
        # script.  We thus remove the launcher env from the task env before
        # applying the task env's pre_exec commands
        base = '%s/env/rp_named_env.%s' % (self._pwd, env_name)
        src  = '%s.env'                 %  base
        tgt  = '%s.%s.sh'               % (base, self.name.lower())

        blacklist = self.get_env_blacklist()

        self._log.debug_5('blacklist: %s', blacklist)

        # if the env does not yet exists - create
        # FIXME: this would need some file locking for concurrent executors. or
        #        add self._uid to path name
        if not os.path.isfile(tgt):
            ru.env_prep(environment=ru.env_read(src),
                        blacklist=blacklist,
                        unset=list(os.environ.keys()),
                        script_path=tgt)

        return tgt


    # --------------------------------------------------------------------------
    #
    def get_launch_cmds(self, task, exec_path):

        raise NotImplementedError("incomplete LaunchMethod %s" % self.name)


    # --------------------------------------------------------------------------
    #
    def get_rank_cmd(self):

        raise NotImplementedError("incomplete LaunchMethod %s" % self.name)


    # --------------------------------------------------------------------------
    #
    def get_exec(self, task):

        td           = task['description']
        task_exec    = td['executable']
        task_args    = td['arguments']
        task_argstr  = self._create_arg_string(task_args)
        command      = '%s %s' % (task_exec, task_argstr)

        return command.rstrip()


    # --------------------------------------------------------------------------
    #
    def get_partition_ids(self):

        # by default, launchers will only support a single partition
        return [0]


    # --------------------------------------------------------------------------
    #
    def _create_arg_string(self, args):

        if args:
            return ' '.join([ru.sh_quote(arg) for arg in args])
        else:
            return ''


    # --------------------------------------------------------------------------
    #
    def _get_mpi_info(self, exe):
        '''
        returns version and flavor of MPI version.
        '''

        version, flavor = None, None

        for info_opts in ['-V', '--version', '-info']:
            out, _, ret = ru.sh_callout('%s %s' % (exe, info_opts))
            if not ret:
                break

        if ret:
            raise RuntimeError('cannot identify MPI flavor [%s]' % exe)

        if 'pals' in exe.lower():
            flavor = self.MPI_FLAVOR_PALS

        for line in out.splitlines():

            if 'intel(r) mpi library for linux' in line.lower():
                # Intel MPI is hydra based
                version = line.split(',')[1].strip()
                flavor = self.MPI_FLAVOR_HYDRA

            elif 'hydra build details:' in line.lower():
                version = line.split(':', 1)[1].strip()
                flavor  = self.MPI_FLAVOR_HYDRA

            elif 'mvapich2' in line.lower():
                version = line.strip()
                flavor  = self.MPI_FLAVOR_HYDRA

            elif '(open mpi)' in line.lower():
                version = line.split(')', 1)[1].strip()
                flavor  = self.MPI_FLAVOR_OMPI

            elif 'ibm spectrum mpi' in line.lower():
                version = line.split(')', 1)[1].strip()
                flavor  = self.MPI_FLAVOR_SPECTRUM

            elif 'version' in line.lower():
                version = line.lower().split('version')[1].\
                          replace(':', '').strip()
                if not flavor:
                    flavor = self.MPI_FLAVOR_OMPI

            if version:
                break

        if not flavor:
            flavor = self.MPI_FLAVOR_UNKNOWN

        self._log.debug('mpi details [%s]: %s', exe, out)
        self._log.debug('mpi version: %s [%s]', version, flavor)

        return version, flavor


    # --------------------------------------------------------------------------
    #
    def get_env_blacklist(self):
        '''
        return a list of environment variable names which the launcher needs to
        ensure are *not* overwritten by the execution script or mechanism.
        Specifically, we need to make sure that any applied `named_env` will not
        set these variables.

        Individual launchers may extend this list with additional names.
        '''

        return [
                # RP internal variables
                'RP_*',

                # SANDBOX location
                'PWD',

                # resource details
                'ROCR_VISIBLE_DEVICES',
                'CUDA_VISIBLE_DEVICES',
        ]


# ------------------------------------------------------------------------------
<|MERGE_RESOLUTION|>--- conflicted
+++ resolved
@@ -131,6 +131,7 @@
             LM_NAME_CCMRUN        : CCMRun,
             LM_NAME_FORK          : Fork,
             LM_NAME_IBRUN         : IBRun,
+            LM_NAME_DRAGON        : Dragon,
             LM_NAME_MPIEXEC       : MPIExec,
             LM_NAME_MPIEXEC_MPT   : MPIExec,
             LM_NAME_MPIRUN        : MPIRun,
@@ -145,7 +146,6 @@
             LM_NAME_RSH           : RSH,
             LM_NAME_SSH           : SSH,
             LM_NAME_SRUN          : Srun,
-
         }
 
         if name not in impl:
@@ -161,7 +161,6 @@
 
         # run init_from_scratch in a process under the LM env
         try:
-<<<<<<< HEAD
             self._envp = ru.EnvProcess(env=env)
             with self._envp:
                 if self._envp:
@@ -173,35 +172,6 @@
                         raise
 
             lm_info = self._envp.get()
-=======
-            impl = {
-                LM_NAME_APRUN         : APRun,
-                LM_NAME_CCMRUN        : CCMRun,
-                LM_NAME_FORK          : Fork,
-                LM_NAME_IBRUN         : IBRun,
-                LM_NAME_DRAGON        : Dragon,
-                LM_NAME_MPIEXEC       : MPIExec,
-                LM_NAME_MPIEXEC_MPT   : MPIExec,
-                LM_NAME_MPIRUN        : MPIRun,
-                LM_NAME_MPIRUN_CCMRUN : MPIRun,
-                LM_NAME_MPIRUN_RSH    : MPIRun,
-                LM_NAME_MPIRUN_MPT    : MPIRun,
-                LM_NAME_MPIRUN_DPLACE : MPIRun,
-                LM_NAME_JSRUN         : JSRUN,
-                LM_NAME_JSRUN_ERF     : JSRUN,
-                LM_NAME_PRTE          : PRTE,
-                LM_NAME_FLUX          : Flux,
-                LM_NAME_RSH           : RSH,
-                LM_NAME_SSH           : SSH,
-                LM_NAME_SRUN          : Srun,
-
-            }
-
-            if name not in impl:
-                raise ValueError('LaunchMethod %s unknown' % name)
-
-            return impl[name](name, lm_cfg, rm_info, log, prof)
->>>>>>> 1f1c3097
 
         except Exception:
             self._log.warn('LM init failed')
