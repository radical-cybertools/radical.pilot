# pylint: disable=protected-access

__copyright__ = "Copyright 2016, http://radical.rutgers.edu"
__license__   = "MIT"


import os
import fractions
import collections

import radical.utils as ru
from functools import reduce


# 'enum' for launch method types
LM_NAME_APRUN         = 'APRUN'
LM_NAME_CCMRUN        = 'CCMRUN'
LM_NAME_FORK          = 'FORK'
LM_NAME_IBRUN         = 'IBRUN'
LM_NAME_MPIEXEC       = 'MPIEXEC'
LM_NAME_MPIEXEC_MPT   = 'MPIEXEC_MPT'
LM_NAME_MPIRUN        = 'MPIRUN'
LM_NAME_MPIRUN_MPT    = 'MPIRUN_MPT'
LM_NAME_MPIRUN_CCMRUN = 'MPIRUN_CCMRUN'
LM_NAME_MPIRUN_DPLACE = 'MPIRUN_DPLACE'
LM_NAME_MPIRUN_RSH    = 'MPIRUN_RSH'
LM_NAME_JSRUN         = 'JSRUN'
LM_NAME_PRTE          = 'PRTE'
LM_NAME_PRTE2         = 'PRTE2'
LM_NAME_FLUX          = 'FLUX'
LM_NAME_ORTE          = 'ORTE'
LM_NAME_ORTE_LIB      = 'ORTE_LIB'
LM_NAME_RSH           = 'RSH'
LM_NAME_SSH           = 'SSH'
LM_NAME_YARN          = 'YARN'
LM_NAME_SPARK         = 'SPARK'
LM_NAME_SRUN          = 'SRUN'

# deprecated
# LM_NAME_POE           = 'POE'
# LM_NAME_DPLACE        = 'DPLACE'
# LM_NAME_RUNJOB        = 'RUNJOB'

# deprecated
# LM_NAME_POE           = 'POE'
# LM_NAME_DPLACE        = 'DPLACE'
# LM_NAME_RUNJOB        = 'RUNJOB'

PWD = os.getcwd()


# ------------------------------------------------------------------------------
#
class LaunchMethod(object):

<<<<<<< HEAD
=======
    # List of environment variables that designated Launch Methods should export
    # FIXME: we should find out what env vars are changed or added by
    #        td.pre_exec, and then should also export those.  That would make
    #        our launch script ore complicated though...
    EXPORT_ENV_VARIABLES = [
        'LD_LIBRARY_PATH',
        'PATH',
        'PYTHONPATH',
        'OMP_NUM_THREADS',
        'CUDA_VISIBLE_DEVICES',
        'RP_AGENT_ID',
        'RP_GTOD',
        'RP_PILOT_ID',
        'RP_PILOT_STAGING',
        'RP_PROF',
        'RP_SESSION_ID',
        'RP_SPAWNER_ID',
        'RP_TMP',
        'RP_TASK_ID',
        'RP_TASK_NAME',
        'RP_PILOT_SANDBOX',
        'RADICAL_BASE'
    ]

>>>>>>> 19ca2039
    MPI_FLAVOR_OMPI    = 'OMPI'
    MPI_FLAVOR_HYDRA   = 'HYDRA'
    MPI_FLAVOR_UNKNOWN = 'unknown'


    # --------------------------------------------------------------------------
    #
    def __init__(self, name, cfg, log, prof):

<<<<<<< HEAD
        log.debug('===== lm base init start')
        self.name  = name
        self._cfg  = cfg
        self._log  = log
        self._prof = prof
        self._pwd  = os.getcwd()
=======
        # A per-launch_method list of env vars to remove from the Task env
        self.env_removables = []
>>>>>>> 19ca2039

        self._info = self._cfg.get('lm_info', {}).get(self.name)
        log.debug('===== lm base init stop: %s', self._info)


    # --------------------------------------------------------------------------
    #
    # This class-method creates the appropriate sub-class for the Launch Method.
    #
    @classmethod
    def create(cls, name, cfg, log, prof):

        log.debug('===== lm create %s start', name)
        # Make sure that we are the base-class!
        if cls != LaunchMethod:
            raise TypeError("LaunchMethod create only available to base class!")

        # In case of undefined LM just return None
        if not name:
            return None

        from .aprun          import APRun
        from .ccmrun         import CCMRun
        from .fork           import Fork
        from .ibrun          import IBRun
        from .mpiexec        import MPIExec
        from .mpirun         import MPIRun
        from .jsrun          import JSRUN
        from .prte           import PRTE
        from .prte2          import PRTE2
        from .flux           import Flux
        from .rsh            import RSH
        from .ssh            import SSH
        from .yarn           import Yarn
        from .spark          import Spark
        from .srun           import Srun

        try:
            impl = {
                LM_NAME_APRUN         : APRun,
                LM_NAME_CCMRUN        : CCMRun,
                LM_NAME_FORK          : Fork,
                LM_NAME_IBRUN         : IBRun,
                LM_NAME_MPIEXEC       : MPIExec,
                LM_NAME_MPIEXEC_MPT   : MPIExec,
                LM_NAME_MPIRUN        : MPIRun,
                LM_NAME_MPIRUN_CCMRUN : MPIRun,
                LM_NAME_MPIRUN_RSH    : MPIRun,
                LM_NAME_MPIRUN_MPT    : MPIRun,
                LM_NAME_MPIRUN_DPLACE : MPIRun,
                LM_NAME_JSRUN         : JSRUN,
                LM_NAME_PRTE          : PRTE,
                LM_NAME_PRTE2         : PRTE2,
                LM_NAME_FLUX          : Flux,
                LM_NAME_RSH           : RSH,
                LM_NAME_SSH           : SSH,
                LM_NAME_YARN          : Yarn,
                LM_NAME_SPARK         : Spark,
                LM_NAME_SRUN          : Srun,

            }[name]
            return impl(name, cfg, log, prof)

        except KeyError:
            log.exception('invalid lm %s' % name)
            return None

        except Exception:
            log.exception('unusable lm %s' % name)
            return None


    # --------------------------------------------------------------------------
    #
    def initialize(self, rm, lmcfg):

        raise NotImplementedError("incomplete LaunchMethod %s" % self.name)


    # --------------------------------------------------------------------------
    #
    def finalize(self):

        raise NotImplementedError("incomplete LaunchMethod %s" % self.name)


    # --------------------------------------------------------------------------
    #
    def can_launch(self, task):

        raise NotImplementedError("incomplete LaunchMethod %s" % self.name)


    # --------------------------------------------------------------------------
    #
    def get_launcher_env(self):

        raise NotImplementedError("incomplete LaunchMethod %s" % self.name)


    # --------------------------------------------------------------------------
    #
    def get_launch_cmd(self):

        raise NotImplementedError("incomplete LaunchMethod %s" % self.name)


    # --------------------------------------------------------------------------
    #
    def get_rank_cmd(self):

        raise NotImplementedError("incomplete LaunchMethod %s" % self.name)


    # --------------------------------------------------------------------------
    #
<<<<<<< HEAD
    def get_rank_exec(self, task, rank_id, rank):
=======
    def construct_command(self, t, launch_script_hop):
>>>>>>> 19ca2039

        raise NotImplementedError("incomplete LaunchMethod %s" % self.name)


    # --------------------------------------------------------------------------
    #
    @classmethod
    def _create_hostfile(cls, sandbox, uid, all_hosts, separator=' ',
                         impaired=False):

        # Open appropriately named temporary file
        # NOTE: we make an assumption about the task sandbox here
        filename = '%s/%s.hosts' % (sandbox, uid)
        with open(filename, 'w') as fout:

            if not impaired:
                # Write "hostN x\nhostM y\n" entries
                # Create a {'host1': x, 'host2': y} dict
                counter = collections.Counter(all_hosts)

                # Convert it into an ordered dict,
                # which hopefully resembles the original ordering
                count_dict = collections.OrderedDict(sorted(counter.items(),
                                                     key=lambda t: t[0]))

                for (host, count) in count_dict.items():
                    fout.write('%s%s%d\n' % (host, separator, count))

            else:
                # Write "hostN\nhostM\n" entries
                for host in all_hosts:
                    fout.write('%s\n' % host)

        # Return the filename, caller is responsible for cleaning up
        return filename


    # --------------------------------------------------------------------------
    #
    @classmethod
    def _compress_hostlist(cls, all_hosts):

        # Return gcd of a list of numbers
        def gcd_list(l):
            return reduce(fractions.gcd, l)

        # Create a {'host1': x, 'host2': y} dict
        count_dict = dict(collections.Counter(all_hosts))
        # Find the gcd of the host counts
        host_gcd = gcd_list(set(count_dict.values()))

        # Divide the host counts by the gcd
        for host in count_dict:
            count_dict[host] /= host_gcd

        # Recreate a list of hosts based on the normalized dict
        hosts = list()
        for (host, count) in list(count_dict.items()):
            hosts.extend([host] * count)

        # sort the list for readbility
        hosts.sort()

        return hosts


    # --------------------------------------------------------------------------
    #
    def _create_arg_string(self, args):

<<<<<<< HEAD
        if not args:
            return ''

        # unit Arguments (if any)
=======
        # task Arguments (if any)
>>>>>>> 19ca2039
        arg_string = ''
        if args:
            for arg in args:
                if not arg:
                    # ignore empty args
                    continue

                if arg in ['>', '>>', '<', '<<', '|', '||', '&&', '&']:
                    # Don't quote shell direction arguments, etc.
                    arg_string += '%s ' % arg
                    continue

                if any([c in arg for c in ['?', '*']]):
                    # Don't quote arguments with wildcards
                    arg_string += '%s ' % arg
                    continue

                arg = arg.replace('"', '\\"')    # Escape all double quotes
                if arg[0] == arg[-1] == "'" :    # between outer single quotes?
                    arg_string += '%s ' % arg    # ... pass it as is.

                else:
                    arg_string += '"%s" ' % arg  # else return double quoted

        return arg_string


    # --------------------------------------------------------------------------
    #
    def _get_mpi_info(self, exe):
        '''
        returns version and flavor of MPI version.
        '''

        if not exe:
            raise ValueError('no executable found')

        version = None
        flavor  = self.MPI_FLAVOR_UNKNOWN

        out, _, ret = ru.sh_callout('%s -v' % exe)

        if ret:
            out, _, ret = ru.sh_callout('%s --version' % exe)

        if ret:
            out, _, ret = ru.sh_callout('%s -info' % exe)

        if not ret:
            for line in out.splitlines():
                if 'intel(r) mpi library for linux' in line.lower():
                    # Intel MPI is hydra based
                    version = line.split(',')[1].strip()
                    flavor  = self.MPI_FLAVOR_HYDRA
                    break

                if 'hydra build details:' in line.lower():
                    version = line.split(':', 1)[1].strip()
                    flavor  = self.MPI_FLAVOR_HYDRA
                    break

                if 'mvapich2' in line.lower():
                    version = line
                    flavor  = self.MPI_FLAVOR_HYDRA
                    break

                if '(open mpi)' in line.lower():
                    version = line.split(')', 1)[1].strip()
                    flavor  = self.MPI_FLAVOR_OMPI
                    break

                if 'version:' in line.lower():
                    version = line.split(':', 1)[1].strip()
                    flavor  = self.MPI_FLAVOR_OMPI
                    break

        self._log.debug('mpi details [%s]: %s', exe, out)
        self._log.debug('mpi version: %s [%s]', version, flavor)

        if not flavor:
            raise RuntimeError('cannot identify MPI flavor [%s]' % exe)

        return version, flavor


# ------------------------------------------------------------------------------
<|MERGE_RESOLUTION|>--- conflicted
+++ resolved
@@ -53,33 +53,6 @@
 #
 class LaunchMethod(object):
 
-<<<<<<< HEAD
-=======
-    # List of environment variables that designated Launch Methods should export
-    # FIXME: we should find out what env vars are changed or added by
-    #        td.pre_exec, and then should also export those.  That would make
-    #        our launch script ore complicated though...
-    EXPORT_ENV_VARIABLES = [
-        'LD_LIBRARY_PATH',
-        'PATH',
-        'PYTHONPATH',
-        'OMP_NUM_THREADS',
-        'CUDA_VISIBLE_DEVICES',
-        'RP_AGENT_ID',
-        'RP_GTOD',
-        'RP_PILOT_ID',
-        'RP_PILOT_STAGING',
-        'RP_PROF',
-        'RP_SESSION_ID',
-        'RP_SPAWNER_ID',
-        'RP_TMP',
-        'RP_TASK_ID',
-        'RP_TASK_NAME',
-        'RP_PILOT_SANDBOX',
-        'RADICAL_BASE'
-    ]
-
->>>>>>> 19ca2039
     MPI_FLAVOR_OMPI    = 'OMPI'
     MPI_FLAVOR_HYDRA   = 'HYDRA'
     MPI_FLAVOR_UNKNOWN = 'unknown'
@@ -89,17 +62,12 @@
     #
     def __init__(self, name, cfg, log, prof):
 
-<<<<<<< HEAD
         log.debug('===== lm base init start')
         self.name  = name
         self._cfg  = cfg
         self._log  = log
         self._prof = prof
         self._pwd  = os.getcwd()
-=======
-        # A per-launch_method list of env vars to remove from the Task env
-        self.env_removables = []
->>>>>>> 19ca2039
 
         self._info = self._cfg.get('lm_info', {}).get(self.name)
         log.debug('===== lm base init stop: %s', self._info)
@@ -165,11 +133,11 @@
 
         except KeyError:
             log.exception('invalid lm %s' % name)
-            return None
+            raise
 
         except Exception:
             log.exception('unusable lm %s' % name)
-            return None
+            raise
 
 
     # --------------------------------------------------------------------------
@@ -216,11 +184,7 @@
 
     # --------------------------------------------------------------------------
     #
-<<<<<<< HEAD
     def get_rank_exec(self, task, rank_id, rank):
-=======
-    def construct_command(self, t, launch_script_hop):
->>>>>>> 19ca2039
 
         raise NotImplementedError("incomplete LaunchMethod %s" % self.name)
 
@@ -291,37 +255,31 @@
     #
     def _create_arg_string(self, args):
 
-<<<<<<< HEAD
         if not args:
             return ''
 
-        # unit Arguments (if any)
-=======
-        # task Arguments (if any)
->>>>>>> 19ca2039
         arg_string = ''
-        if args:
-            for arg in args:
-                if not arg:
-                    # ignore empty args
-                    continue
-
-                if arg in ['>', '>>', '<', '<<', '|', '||', '&&', '&']:
-                    # Don't quote shell direction arguments, etc.
-                    arg_string += '%s ' % arg
-                    continue
-
-                if any([c in arg for c in ['?', '*']]):
-                    # Don't quote arguments with wildcards
-                    arg_string += '%s ' % arg
-                    continue
-
-                arg = arg.replace('"', '\\"')    # Escape all double quotes
-                if arg[0] == arg[-1] == "'" :    # between outer single quotes?
-                    arg_string += '%s ' % arg    # ... pass it as is.
-
-                else:
-                    arg_string += '"%s" ' % arg  # else return double quoted
+        for arg in args:
+            if not arg:
+                # ignore empty args
+                continue
+
+            if arg in ['>', '>>', '<', '<<', '|', '||', '&&', '&']:
+                # Don't quote shell direction arguments, etc.
+                arg_string += '%s ' % arg
+                continue
+
+            if any([c in arg for c in ['?', '*']]):
+                # Don't quote arguments with wildcards
+                arg_string += '%s ' % arg
+                continue
+
+            arg = arg.replace('"', '\\"')    # Escape all double quotes
+            if arg[0] == arg[-1] == "'" :    # between outer single quotes?
+                arg_string += '%s ' % arg    # ... pass it as is.
+
+            else:
+                arg_string += '"%s" ' % arg  # else return double quoted
 
         return arg_string
 
