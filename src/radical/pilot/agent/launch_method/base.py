
# pylint: disable=protected-access

__copyright__ = 'Copyright 2016-2023, The RADICAL-Cybertools Team'
__license__   = 'MIT'

import os
import time
import signal

import radical.utils as ru


# 'enum' for launch method types
LM_NAME_APRUN         = 'APRUN'
LM_NAME_CCMRUN        = 'CCMRUN'
LM_NAME_FORK          = 'FORK'
LM_NAME_IBRUN         = 'IBRUN'
LM_NAME_DRAGON        = 'DRAGON'
LM_NAME_MPIEXEC       = 'MPIEXEC'
LM_NAME_MPIEXEC_MPT   = 'MPIEXEC_MPT'
LM_NAME_MPIRUN        = 'MPIRUN'
LM_NAME_MPIRUN_MPT    = 'MPIRUN_MPT'
LM_NAME_MPIRUN_CCMRUN = 'MPIRUN_CCMRUN'
LM_NAME_MPIRUN_DPLACE = 'MPIRUN_DPLACE'
LM_NAME_MPIRUN_RSH    = 'MPIRUN_RSH'
LM_NAME_JSRUN         = 'JSRUN'
LM_NAME_JSRUN_ERF     = 'JSRUN_ERF'
LM_NAME_PRTE          = 'PRTE'
LM_NAME_FLUX          = 'FLUX'
LM_NAME_RSH           = 'RSH'
LM_NAME_SSH           = 'SSH'
LM_NAME_SRUN          = 'SRUN'

PWD = os.getcwd()


# FIXME: add a well defined LMInfo TypedDict, similar to RMInfo


# ------------------------------------------------------------------------------
#
class LaunchMethod(object):

    MPI_FLAVOR_OMPI     = 'OMPI'
    MPI_FLAVOR_HYDRA    = 'HYDRA'
    MPI_FLAVOR_SPECTRUM = 'SPECTRUM'
    MPI_FLAVOR_PALS     = 'PALS'
    MPI_FLAVOR_UNKNOWN  = 'unknown'

    LM_INVALID          = 'invalid'
    LM_EMPTY            = 'empty'

    # --------------------------------------------------------------------------
    #
    def __init__(self, name, lm_cfg, rm_info, log, prof):

        self.name       = name
        self._lm_cfg    = lm_cfg
        self._rm_info   = rm_info
        self._log       = log
        self._prof      = prof
        self._pwd       = os.getcwd()
        self._env_orig  = ru.env_eval('env/bs0_orig.env')
        self._in_pytest = False

        reg     = ru.zmq.RegistryClient(url=self._lm_cfg.reg_addr)
        lm_info = reg.get('lm.%s' % self.name.lower())

        self._log.debug('initialize LM %s', self.name)

        if lm_info == self.LM_INVALID:
            self._log.warn('LM info invalid - skip %s', lm_info)

        elif lm_info == self.LM_EMPTY:
            self._log.info('LM info empty for %s', lm_info)

        elif not lm_info:

            # The registry does not yet contain any info for this LM - we need
            # to initialize the LM from scratch.  That happens in the env
            # defined by lm_cfg (derived from the original bs0 env)
            env_sh   = 'env/lm_%s.sh' % self.name.lower()
            env_lm   = ru.env_prep(environment=self._env_orig,
                          pre_exec=lm_cfg.get('pre_exec'),
                          pre_exec_cached=lm_cfg.get('pre_exec_cached'),
                          script_path=env_sh)

            lm_info = self._init_from_scratch(env_lm, env_sh)

            # store the info in the registry for any other instances of the LM
            reg.put('lm.%s' % self.name.lower(), lm_info)

        if lm_info != self.LM_INVALID:
            self.init_from_info(lm_info)

        reg.close()


    # --------------------------------------------------------------------------
    #
    # This class-method creates the appropriate sub-class for the Launch Method.
    #
    @classmethod
    def create(cls, name, lm_cfg, rm_info, log, prof):

        # Make sure that we are the base-class!
        if cls != LaunchMethod:
            raise TypeError("LaunchMethod create only available to base class!")

        # In case of undefined LM just return None
        if not name:
            return None

        from .aprun          import APRun
        from .ccmrun         import CCMRun
        from .fork           import Fork
        from .ibrun          import IBRun
        from .dragon         import Dragon
        from .mpiexec        import MPIExec
        from .mpirun         import MPIRun
        from .jsrun          import JSRUN
        from .prte           import PRTE
        from .flux           import Flux
        from .rsh            import RSH
        from .ssh            import SSH
        from .srun           import Srun

        impl = {
            LM_NAME_APRUN         : APRun,
            LM_NAME_CCMRUN        : CCMRun,
            LM_NAME_FORK          : Fork,
            LM_NAME_IBRUN         : IBRun,
<<<<<<< HEAD
            LM_NAME_DRAGON        : Dragon,
=======
>>>>>>> e5a1e679
            LM_NAME_MPIEXEC       : MPIExec,
            LM_NAME_MPIEXEC_MPT   : MPIExec,
            LM_NAME_MPIRUN        : MPIRun,
            LM_NAME_MPIRUN_CCMRUN : MPIRun,
            LM_NAME_MPIRUN_RSH    : MPIRun,
            LM_NAME_MPIRUN_MPT    : MPIRun,
            LM_NAME_MPIRUN_DPLACE : MPIRun,
            LM_NAME_JSRUN         : JSRUN,
            LM_NAME_JSRUN_ERF     : JSRUN,
            LM_NAME_PRTE          : PRTE,
            LM_NAME_FLUX          : Flux,
            LM_NAME_RSH           : RSH,
            LM_NAME_SSH           : SSH,
            LM_NAME_SRUN          : Srun,
<<<<<<< HEAD
=======

>>>>>>> e5a1e679
        }

        if name not in impl:
            raise ValueError('LaunchMethod %s unknown' % name)

        return impl[name](name, lm_cfg, rm_info, log, prof)


    # --------------------------------------------------------------------------
    def _init_from_scratch(self, env, env_sh):

        lm_info = None

        # run init_from_scratch in a process under the LM env
        try:
            self._envp = ru.EnvProcess(env=env)
            with self._envp:
                if self._envp:
                    try:
                        data = self.init_from_scratch(env, env_sh)
                        self._envp.put(data)
                    except:
                        self._log.exception('LM init failed')
                        raise

            lm_info = self._envp.get()

        except Exception:
            self._log.warn('LM init failed')
            lm_info = self.LM_INVALID

        # force non-empty lm_info
        if not lm_info:
            self._log.warn('LM init came up empty')
            lm_info = self.LM_EMPTY

        return lm_info


    # --------------------------------------------------------------------------
    #
    def init_from_scratch(self, env, env_sh):

        raise NotImplementedError("incomplete LaunchMethod %s" % self.name)


    # --------------------------------------------------------------------------
    #
    def init_from_info(self, lm_info):

        raise NotImplementedError("incomplete LaunchMethod %s" % self.name)


    # --------------------------------------------------------------------------
    #
    def finalize(self):

        pass


    # --------------------------------------------------------------------------
    #
    def can_launch(self, task):

        raise NotImplementedError("incomplete LaunchMethod %s" % self.name)


    # --------------------------------------------------------------------------
    #
    def get_launcher_env(self):

        raise NotImplementedError("incomplete LaunchMethod %s" % self.name)


    # --------------------------------------------------------------------------
    #
    def cancel_task(self, task, pid):
        '''
        This method cancels the task, in the default case by killing the task's
        launch process identified by its process ID.
        '''

        # kill the process group which should include the actual launch method
        try:
            self._log.debug('killing task %s (%d)', task['uid'], pid)
            os.killpg(pid, signal.SIGTERM)

            # also send a SIGKILL to drive the message home.
            # NOTE: the `sleep` will limit the cancel throughput!
            try:
                time.sleep(0.1)
                os.killpg(pid, signal.SIGKILL)
            except OSError:
                pass

        except OSError:
            # lost race: task is already gone, we ignore this
            self._log.debug('task already gone: %s', task['uid'])


    # --------------------------------------------------------------------------
    #
    def get_task_named_env(self, env_name):

        # we assume that the launcher env is still active in the task execution
        # script.  We thus remove the launcher env from the task env before
        # applying the task env's pre_exec commands
        base = '%s/env/rp_named_env.%s' % (self._pwd, env_name)
        src  = '%s.env'                 %  base
        tgt  = '%s.%s.sh'               % (base, self.name.lower())

        # if the env does not yet exists - create
        # FIXME: this would need some file locking for concurrent executors. or
        #        add self._uid to path name
        if not os.path.isfile(tgt):

            src_env = ru.env_read(src)
            for ep in self.get_env_preserved():
                if ep in src_env:
                    src_env[ep] = f'${ep}:{src_env[ep]}'

            blacklist = self.get_env_blacklist()
            self._log.debug_5('blacklist: %s', blacklist)

            ru.env_prep(environment=src_env,
                        blacklist=blacklist,
                        unset=list(os.environ.keys()),
                        script_path=tgt)

        return tgt


    # --------------------------------------------------------------------------
    #
    def get_launch_cmds(self, task, exec_path):

        raise NotImplementedError("incomplete LaunchMethod %s" % self.name)


    # --------------------------------------------------------------------------
    #
    def get_rank_cmd(self):

        raise NotImplementedError("incomplete LaunchMethod %s" % self.name)


    # --------------------------------------------------------------------------
    #
    def get_exec(self, task):

        td           = task['description']
        task_exec    = td['executable']
        task_args    = td['arguments']
        task_argstr  = self._create_arg_string(task_args)
        command      = '%s %s' % (task_exec, task_argstr)

        return command.rstrip()


    # --------------------------------------------------------------------------
    #
    def get_partition_ids(self):

        # by default, launchers will only support a single partition
        return [0]


    # --------------------------------------------------------------------------
    #
    def _create_arg_string(self, args):

        if args:
            return ' '.join([ru.sh_quote(arg) for arg in args])
        else:
            return ''


    # --------------------------------------------------------------------------
    #
    def _get_mpi_info(self, exe):
        '''
        returns version and flavor of MPI version.
        '''

        version, flavor = None, None

        for info_opts in ['-V', '--version', '-info']:
            out, _, ret = ru.sh_callout('%s %s' % (exe, info_opts))
            if not ret:
                break

        if ret:
            raise RuntimeError('cannot identify MPI flavor [%s]' % exe)

        if 'pals' in exe.lower():
            flavor = self.MPI_FLAVOR_PALS

        for line in out.splitlines():

            if 'intel(r) mpi library for linux' in line.lower():
                # Intel MPI is hydra based
                version = line.split(',')[1].strip()
                flavor = self.MPI_FLAVOR_HYDRA

            elif 'hydra build details:' in line.lower():
                version = line.split(':', 1)[1].strip()
                flavor  = self.MPI_FLAVOR_HYDRA

            elif 'mvapich2' in line.lower():
                version = line.strip()
                flavor  = self.MPI_FLAVOR_HYDRA

            elif '(open mpi)' in line.lower():
                version = line.split(')', 1)[1].strip()
                flavor  = self.MPI_FLAVOR_OMPI

            elif 'ibm spectrum mpi' in line.lower():
                version = line.split(')', 1)[1].strip()
                flavor  = self.MPI_FLAVOR_SPECTRUM

            elif 'version' in line.lower():
                version = line.lower().split('version')[1].\
                          replace(':', '').strip()
                if not flavor:
                    flavor = self.MPI_FLAVOR_OMPI

            if version:
                break

        if not flavor:
            flavor = self.MPI_FLAVOR_UNKNOWN

        self._log.debug('mpi details [%s]: %s', exe, out)
        self._log.debug('mpi version: %s [%s]', version, flavor)

        return version, flavor


    # --------------------------------------------------------------------------
    #
    def get_env_blacklist(self):
        '''
        return a list of environment variable names which the launcher needs to
        ensure are *not* overwritten by the execution script or mechanism.
        Specifically, we need to make sure that any applied `named_env` will not
        set these variables.

        Individual launchers may extend this list with additional names.
        '''

        return [
                # RP internal variables
                'RP_*',

                # SANDBOX location
                'PWD',

                # resource details
                'ROCR_VISIBLE_DEVICES',
                'CUDA_VISIBLE_DEVICES',
        ]

    def get_env_preserved(self):
        '''List of environment variables that will be preserved. If a
        corresponding environment variable will be reassigned, then we extend
        its value with the original one (e.g., ENV_VAR=$ENV_VAR:new_value)'''
        return []


# ------------------------------------------------------------------------------
<|MERGE_RESOLUTION|>--- conflicted
+++ resolved
@@ -131,10 +131,7 @@
             LM_NAME_CCMRUN        : CCMRun,
             LM_NAME_FORK          : Fork,
             LM_NAME_IBRUN         : IBRun,
-<<<<<<< HEAD
             LM_NAME_DRAGON        : Dragon,
-=======
->>>>>>> e5a1e679
             LM_NAME_MPIEXEC       : MPIExec,
             LM_NAME_MPIEXEC_MPT   : MPIExec,
             LM_NAME_MPIRUN        : MPIRun,
@@ -149,10 +146,6 @@
             LM_NAME_RSH           : RSH,
             LM_NAME_SSH           : SSH,
             LM_NAME_SRUN          : Srun,
-<<<<<<< HEAD
-=======
-
->>>>>>> e5a1e679
         }
 
         if name not in impl:
