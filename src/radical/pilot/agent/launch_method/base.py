--- conflicted
+++ resolved
@@ -235,71 +235,6 @@
 
     # --------------------------------------------------------------------------
     #
-<<<<<<< HEAD
-    @classmethod
-    def _create_hostfile(cls, sandbox, uid, all_hosts, separator=' ',
-                         impaired=False):
-
-        # Open appropriately named temporary file
-        # NOTE: we make an assumption about the task sandbox here
-        filename = '%s/%s.hosts' % (sandbox, uid)
-        with open(filename, 'w') as fout:
-
-            if not impaired:
-                # Write "hostN x\nhostM y\n" entries
-                # Create a {'host1': x, 'host2': y} dict
-                counter = collections.Counter(all_hosts)
-
-                # Convert it into an ordered dict,
-                # which hopefully resembles the original ordering
-                count_dict = collections.OrderedDict(sorted(counter.items(),
-                                                     key=lambda t: t[0]))
-
-                for (host, count) in count_dict.items():
-                    fout.write('%s%s%d\n' % (host, separator, count))
-
-            else:
-                # Write "hostN\nhostM\n" entries
-                for host in all_hosts:
-                    fout.write('%s\n' % host)
-
-        # Return the filename, caller is responsible for cleaning up
-        return filename
-
-
-    # --------------------------------------------------------------------------
-    #
-    @classmethod
-    def _compress_hostlist(cls, all_hosts):
-
-        # Return gcd of a list of numbers
-        def gcd_list(l):
-            return reduce(fractions.gcd, l)
-
-        # Create a {'host1': x, 'host2': y} dict
-        count_dict = dict(collections.Counter(all_hosts))
-        # Find the gcd of the host counts
-        host_gcd = gcd_list(set(count_dict.values()))
-
-        # Divide the host counts by the gcd
-        for host in count_dict:
-            count_dict[host] /= host_gcd
-
-        # Recreate a list of hosts based on the normalized dict
-        hosts = list()
-        for (host, count) in list(count_dict.items()):
-            hosts.extend([host] * count)
-
-        # sort the list for readability
-        hosts.sort()
-
-        return hosts
-
-
-    # --------------------------------------------------------------------------
-    #
-=======
->>>>>>> ceccd186
     def _create_arg_string(self, args):
 
         if not args:
