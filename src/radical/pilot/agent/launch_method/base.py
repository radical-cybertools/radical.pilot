--- conflicted
+++ resolved
@@ -22,6 +22,7 @@
 LM_NAME_MPIRUN_RSH    = 'MPIRUN_RSH'
 LM_NAME_JSRUN         = 'JSRUN'
 LM_NAME_PRTE          = 'PRTE'
+LM_NAME_PRTE2         = 'PRTE2'
 LM_NAME_FLUX          = 'FLUX'
 LM_NAME_RSH           = 'RSH'
 LM_NAME_SSH           = 'SSH'
@@ -113,6 +114,7 @@
         from .mpirun         import MPIRun
         from .jsrun          import JSRUN
         from .prte           import PRTE
+        from .prte2          import PRTE2
         from .flux           import Flux
         from .rsh            import RSH
         from .ssh            import SSH
@@ -133,6 +135,7 @@
                 LM_NAME_MPIRUN_DPLACE : MPIRun,
                 LM_NAME_JSRUN         : JSRUN,
                 LM_NAME_PRTE          : PRTE,
+                LM_NAME_PRTE2         : PRTE2,
                 LM_NAME_FLUX          : Flux,
                 LM_NAME_RSH           : RSH,
                 LM_NAME_SSH           : SSH,
@@ -184,30 +187,13 @@
 
         raise NotImplementedError("incomplete LaunchMethod %s" % self.name)
 
-<<<<<<< HEAD
-=======
-        from .prte           import PRTE
-        from .prte2          import PRTE2
-      # from .flux           import Flux
-        from .yarn           import Yarn
-        from .spark          import Spark
->>>>>>> ee2c0f0d
 
     # --------------------------------------------------------------------------
     #
     def get_task_env(self, spec):
 
-<<<<<<< HEAD
         name = spec['name']
         cmds = spec['cmds']
-=======
-        impl = {
-            LM_NAME_PRTE          : PRTE,
-            LM_NAME_PRTE2         : PRTE2,
-          # LM_NAME_FLUX          : Flux,
-            LM_NAME_YARN          : Yarn,
-            LM_NAME_SPARK         : Spark
->>>>>>> ee2c0f0d
 
         # we assume that the launcher env is still active in the task execution
         # script.  We thus remove the launcher env from the task env before
