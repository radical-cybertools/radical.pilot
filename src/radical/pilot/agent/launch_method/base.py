--- conflicted
+++ resolved
@@ -233,40 +233,10 @@
     #
     def _create_arg_string(self, args):
 
-<<<<<<< HEAD
-        if not args:
-            return ''
-
-        arg_string = ''
-        for arg in args:
-            if not arg:
-                # ignore empty args
-                continue
-
-            if arg in ['>', '>>', '<', '<<', '|', '||', '&&', '&']:
-                # Don't quote shell direction arguments, etc.
-                arg_string += '%s ' % arg
-                continue
-
-            if any([c in arg for c in ['?', '*']]):
-                # Don't quote arguments with wildcards
-                arg_string += '%s ' % arg
-                continue
-
-            arg = arg.replace('"', '\\"')    # Escape all double quotes
-            if arg[0] == arg[-1] == "'" :    # between outer single quotes?
-                arg_string += '%s ' % arg    # ... pass it as is.
-
-            else:
-                arg_string += '"%s" ' % arg  # else return double quoted
-
-        return arg_string
-=======
         if args:
-            return ' '.join(shlex.quote(arg) for arg in args)
+            return ' '.join([shlex.quote(arg) for arg in args])
         else:
             return ''
->>>>>>> 53344025
 
 
     # --------------------------------------------------------------------------
