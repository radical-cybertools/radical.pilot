
__copyright__ = "Copyright 2016, http://radical.rutgers.edu"
__license__   = "MIT"

import radical.utils as ru

from .base import LaunchMethod


# ------------------------------------------------------------------------------
#
class Flux(LaunchMethod):

    # --------------------------------------------------------------------------
    #
    class Partition(ru.TypedDict):

        _extensible = False
        _schema     = {'uid'    : str,
                       'uri'    : str,
                       'service': object,
                       'handle' : object}

        def as_dict(self, _annotate=False):

            return {'uid': self.uid,
                    'uri': self.uri}


    # --------------------------------------------------------------------------
    #
    def __init__(self, name, lm_cfg, rm_info, session, prof):

        self._partitions = list()

        super().__init__(name, lm_cfg, rm_info, session, prof)


    # --------------------------------------------------------------------------
    #
    def _terminate(self):

        for part in self._partitions:

            self._log.debug('stop partition %s [%s]', part.uid, part.uri)

            try   : part.service.stop()
            except: pass

            for fh in part.handles:
                try   : fh.stop()
                except: pass

        self._partitions = list()


    # --------------------------------------------------------------------------
    #
    def init_from_scratch(self, env, env_sh):

        self._prof.prof('flux_start')

        # ensure we have flux
        flux = ru.which('flux')
        self._log.debug('flux location: %s', flux)
        if not flux:
            raise RuntimeError('flux not found')

        n_partitions        = self._rm_info.n_partitions
        n_nodes             = len(self._rm_info.node_list)
        nodes_per_partition = int(n_nodes / n_partitions)
        threads_per_node    = self._rm_info.cores_per_node  # == hw threads
        gpus_per_node       = self._rm_info.gpus_per_node

        assert n_nodes % n_partitions == 0, \
                'n_nodes %d %% n_partitions %d != 0' % (n_nodes, n_partitions)

        self._log.info('using %d flux partitions [%d nodes]',
                       n_partitions, nodes_per_partition)

<<<<<<< HEAD
        fluxes  = list()
        for n in range(n_partitions):

            self._log.debug('flux partition %d starting', n)

            # FIXME: this is a hack for frontier and will only work for slurm
            #        resources.  If Flux is to be used more widely, we need to
            #        pull the launch command from the agent's resource manager.
            launcher = ''
            srun = ru.which('srun')
            if srun:
                launcher = 'srun -n %s -N %d --ntasks-per-node 1 ' \
                           '--cpus-per-task=%d --gpus-per-task=%d ' \
                           '--export=ALL' \
                           % (nodes_per_partition, nodes_per_partition,
                              threads_per_node, gpus_per_node)

            fs = ru.FluxService(launcher=launcher)
            fs.start()
            fluxes.append(fs)

        for flux in fluxes:

            if not flux.ready(timeout=60):
                raise RuntimeError('flux service did not start')

            self._log.debug('flux partition %s started', flux.uid)
            self._partitions.append(self.Partition(service=flux,
                                                   uri=flux.uri,
                                                   uid=flux.uid))
=======
        launcher = ''
        fluxes   = list()
        for n in range(n_partitions):

            self._log.debug('flux partition %d starting', n)

            # FIXME: this is a hack for frontier and will only work for slurm
            #        resources.  If Flux is to be used more widely, we need to
            #        pull the launch command from the agent's resource manager.
            srun = ru.which('srun')
            if srun:
                launcher = 'srun -n %s -N %d --ntasks-per-node 1 ' \
                           '--cpus-per-task=%d --gpus-per-task=%d ' \
                           '--export=ALL' \
                           % (nodes_per_partition, nodes_per_partition,
                              threads_per_node, gpus_per_node)

            fs = ru.FluxService(launcher=launcher)
            fs.start()
            fluxes.append(fs)

        for fs in fluxes:

            if not fs.ready(timeout=600):
                raise RuntimeError('flux service did not start')

            # check if we shuld use the remote uri
            if launcher and n_partitions > 1:
                uri = fs.r_uri
            else:
                uri = fs.uri

            self._log.debug('flux partition %s started: %s', fs.uid, uri)
            self._partitions.append(self.Partition(service=fs,
                                                   uri=uri,
                                                   uid=fs.uid))
>>>>>>> 7e41feca

        lm_info = {'env'       : env,
                   'env_sh'    : env_sh,
                   'partitions': [part.as_dict() for part in self._partitions]}

        self._prof.prof('flux_start_ok')
        self._log.debug('flux partitions started: %s',
                        [part.uid for part in self.partitions])

        return lm_info


    # --------------------------------------------------------------------------
    #
    def init_from_info(self, lm_info):

        self._prof.prof('flux_reconnect')

        self._env    = lm_info['env']
        self._env_sh = lm_info['env_sh']

        for pinfo in lm_info['partitions']:

            part = self.Partition(pinfo)
            part.handle = ru.FluxHelper(uri=part.uri)
            part.handle.start()

            self._log.debug('connect flux partition: %s [%s]', part.uri,
                            part.handle)

            self._partitions.append(part)

        self._prof.prof('flux_reconnect_ok')


    # --------------------------------------------------------------------------
    #
    @property
    def partitions(self):
        return self._partitions


    def can_launch(self, task):
        raise RuntimeError('method cannot be used on Flux LM')


    def get_launch_cmds(self, task, exec_path):
        raise RuntimeError('method cannot be used on Flux LM')


    def get_launcher_env(self):
        raise RuntimeError('method cannot be used on Flux LM')


    def get_rank_cmd(self):
        return 'export RP_RANK=$FLUX_TASK_RANK\n'


# ------------------------------------------------------------------------------
<|MERGE_RESOLUTION|>--- conflicted
+++ resolved
@@ -78,38 +78,6 @@
         self._log.info('using %d flux partitions [%d nodes]',
                        n_partitions, nodes_per_partition)
 
-<<<<<<< HEAD
-        fluxes  = list()
-        for n in range(n_partitions):
-
-            self._log.debug('flux partition %d starting', n)
-
-            # FIXME: this is a hack for frontier and will only work for slurm
-            #        resources.  If Flux is to be used more widely, we need to
-            #        pull the launch command from the agent's resource manager.
-            launcher = ''
-            srun = ru.which('srun')
-            if srun:
-                launcher = 'srun -n %s -N %d --ntasks-per-node 1 ' \
-                           '--cpus-per-task=%d --gpus-per-task=%d ' \
-                           '--export=ALL' \
-                           % (nodes_per_partition, nodes_per_partition,
-                              threads_per_node, gpus_per_node)
-
-            fs = ru.FluxService(launcher=launcher)
-            fs.start()
-            fluxes.append(fs)
-
-        for flux in fluxes:
-
-            if not flux.ready(timeout=60):
-                raise RuntimeError('flux service did not start')
-
-            self._log.debug('flux partition %s started', flux.uid)
-            self._partitions.append(self.Partition(service=flux,
-                                                   uri=flux.uri,
-                                                   uid=flux.uid))
-=======
         launcher = ''
         fluxes   = list()
         for n in range(n_partitions):
@@ -146,7 +114,6 @@
             self._partitions.append(self.Partition(service=fs,
                                                    uri=uri,
                                                    uid=fs.uid))
->>>>>>> 7e41feca
 
         lm_info = {'env'       : env,
                    'env_sh'    : env_sh,
