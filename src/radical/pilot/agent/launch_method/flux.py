--- conflicted
+++ resolved
@@ -2,8 +2,6 @@
 __copyright__ = "Copyright 2016, http://radical.rutgers.edu"
 __license__   = "MIT"
 
-<<<<<<< HEAD
-=======
 import time
 import queue
 
@@ -13,7 +11,6 @@
 import threading       as mt
 import multiprocessing as mp
 
->>>>>>> e5a1e679
 import radical.utils as ru
 
 from .base import LaunchMethod
@@ -26,15 +23,6 @@
     # --------------------------------------------------------------------------
     #
     class Partition(object):
-<<<<<<< HEAD
-
-        def __init__(self):
-
-            self.uid      = None
-            self.uri      = None
-            self.service  = None
-            self.helper   = None
-=======
 
         def __init__(self):
 
@@ -58,8 +46,8 @@
         self._events_lock = mt.Lock()
         self._in_queues   = list()
         self._out_queues  = list()
->>>>>>> e5a1e679
-
+
+        super().__init__(name, lm_cfg, rm_info, session, prof)
 
 
     # --------------------------------------------------------------------------
@@ -113,50 +101,8 @@
 
     # --------------------------------------------------------------------------
     #
-    def __init__(self, name, lm_cfg, rm_info, session, prof):
-
-<<<<<<< HEAD
-        self._partitions = list()
-
-        super().__init__(name, lm_cfg, rm_info, session, prof)
-
-
-    # --------------------------------------------------------------------------
-    #
     def _terminate(self):
 
-        for part in self._partitions:
-
-            self._log.debug('stop partition %s [%s]', part.uid, part.uri)
-
-            try   : part.service.stop()
-            except: pass
-
-            for fh in part.helper:
-                try   : fh.stop()
-                except: pass
-
-        self._partitions = list()
-
-
-    # --------------------------------------------------------------------------
-    #
-    def init_from_scratch(self, env, env_sh):
-
-        # just make sure we can load flux
-
-        fm = ru.flux.FluxModule()
-        if fm.exc:
-            raise RuntimeError('flux import failed: %s' % fm.exc)
-
-        self._log.debug('=== flux core   : %s', fm.core)
-        self._log.debug('=== flux job    : %s', fm.job)
-        self._log.debug('=== flux exe    : %s', fm.exe)
-        self._log.debug('=== flux version: %s', fm.version)
-
-        lm_info = {'env'       : env,
-                   'env_sh'    : env_sh}
-=======
         for part in self._partitions:
 
             self._log.debug('stop partition %s [%s]', part.uid, part.uri)
@@ -246,7 +192,6 @@
 
                 if val is not True:
                     raise RuntimeError('flux partition startup failed')
->>>>>>> e5a1e679
 
                 break
 
@@ -262,30 +207,6 @@
 
     # --------------------------------------------------------------------------
     #
-<<<<<<< HEAD
-    def start_flux(self):
-
-        self._prof.prof('flux_start')
-
-        n_partitions        = self._rm_info.n_partitions
-        n_nodes             = len(self._rm_info.node_list)
-        nodes_per_partition = int(n_nodes / n_partitions)
-        threads_per_node    = self._rm_info.cores_per_node  # == hw threads
-        gpus_per_node       = self._rm_info.gpus_per_node
-
-        assert n_nodes % n_partitions == 0, \
-                'n_nodes %d %% n_partitions %d != 0' % (n_nodes, n_partitions)
-
-        self._log.info('using %d flux partitions [%d nodes]',
-                       n_partitions, nodes_per_partition)
-
-        launcher = ''
-        for n in range(n_partitions):
-
-            part = self.Partition()
-
-            self._log.debug('flux partition %d starting', n)
-=======
     def _part_thread(self, part_id, nodes, q_in, q_out):
 
         threads_per_node = self._rm_info.cores_per_node  # == hw threads
@@ -382,54 +303,8 @@
                 for tid in tasks:
                     self._event_cb(tid, self.Event(name='lm_failed'))
 
->>>>>>> e5a1e679
-
-            # FIXME: this is a hack for frontier and will only work for slurm
-            #        resources.  If Flux is to be used more widely, we need to
-            #        pull the launch command from the agent's resource manager.
-            srun = ru.which('srun')
-            if srun:
-                launcher = 'srun -n %s -N %d --ntasks-per-node 1 ' \
-                           '--cpus-per-task=%d --gpus-per-task=%d ' \
-                           '--export=ALL' \
-                           % (nodes_per_partition, nodes_per_partition,
-                              threads_per_node, gpus_per_node)
-
-<<<<<<< HEAD
-            part.service = ru.FluxService(launcher=launcher)
-            part.service.start()
-            self._partitions.append(part)
-
-        for part in self._partitions:
-
-            if not part.service.ready(timeout=600):
-                raise RuntimeError('flux service did not start')
-
-            # check if we shuld use the remote uri
-            if launcher and n_partitions > 1:
-                part.uri = part.service.r_uri
-            else:
-                part.uri = part.service.r_uri
-
-            self._log.debug('flux partition %s: %s', part.service.uid, part.uri)
-
-            part.helper = ru.FluxHelper(uri=part.uri)
-            part.helper.start()
-
-            self._log.debug('flux helper    %s', part.helper.uid)
-
-        self._prof.prof('flux_start_ok')
-        self._log.debug('flux partitions started: %s',
-                        [part.uid for part in self.partitions])
-
-
-
-    # --------------------------------------------------------------------------
-    #
-    def init_from_info(self, lm_info):
-
-        pass
-=======
+
+
     # --------------------------------------------------------------------------
     #
     def submit_tasks(self, parts):
@@ -498,20 +373,10 @@
     def _job_id_handler(self, task_id, flux_id):
 
         with self._events_lock:
->>>>>>> e5a1e679
 
             self._log.debug('flux job id: %s -> %s', task_id, flux_id)
 
-<<<<<<< HEAD
-    # --------------------------------------------------------------------------
-    #
-    @property
-    def partitions(self):
-        return self._partitions
-
-=======
             self._idmap[flux_id] = task_id
->>>>>>> e5a1e679
 
             events = self._events.get(flux_id, [])
 
@@ -529,10 +394,6 @@
     #
     def _job_event_cb(self, q_out, flux_id, event):
 
-<<<<<<< HEAD
-    def get_rank_cmd(self):
-        return 'export RP_RANK=$FLUX_TASK_RANK\n'
-=======
       # self._log.debug('=== push flux job event: %s: %s', flux_id, event.name)
         q_out.put(['event', (flux_id, event)])
 
@@ -554,7 +415,6 @@
                 return
 
         self._event_cb(task_id, event)
->>>>>>> e5a1e679
 
 
 # ------------------------------------------------------------------------------
