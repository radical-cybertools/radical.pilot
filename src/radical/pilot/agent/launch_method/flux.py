
__copyright__ = "Copyright 2016, http://radical.rutgers.edu"
__license__   = "MIT"

import os
import time
import threading       as mt
import subprocess      as sp

import radical.utils   as ru

from .base import LaunchMethod


# ------------------------------------------------------------------------------
#
class Flux(LaunchMethod):

    # --------------------------------------------------------------------------
    #
    def __init__(self, name, cfg, session):

        LaunchMethod.__init__(self, name, cfg, session)


    # --------------------------------------------------------------------------
    #
    def construct_command(self, t, launch_script_hop):

        # this work is currently performed by the scheduler
        assert(False)


    # --------------------------------------------------------------------------
    #
    def get_rank_cmd(self):

        # this work is currently performed by the scheduler
        assert(False)


    # --------------------------------------------------------------------------
    #
    @classmethod
    def rm_config_hook(cls, name, cfg, rm, log, profiler):

        profiler.prof('flux_start')

        flux = ru.which('flux')
        if not flux:
            raise Exception("Couldn't find flux")

        try:
            import sys
            print(sys.path)
            import flux
        except Exception as e:
            raise Exception("Couldn't import flux") from e

      # cmd  = 'flux start -o,-v,-S,log-filename=out'.split()
      # proc = sp.Popen(cmd, stdin=sp.PIPE, stdout=sp.PIPE, stderr=sp.STDOUT)
      # proc.stdin.write(ru.as_bytes('flux getattr local-uri\necho "OK"\n'))

        check = 'flux env; echo "OK"; while true; do echo "ok"; sleep 1; done'
        start = 'flux start -o,-v,-S,log-filename=out'
        cmd   = '/bin/bash -c "echo \\\"%s\\\" | %s"' % (check, start)
        proc  = sp.Popen(cmd, shell=True,
                          stdin=sp.PIPE, stdout=sp.PIPE, stderr=sp.STDOUT)

        flux_env = dict()
        while True:

            line = ru.as_string(proc.stdout.readline().strip())
<<<<<<< HEAD
            logger.debug('flux output: %s', line)
=======
            log.debug('flux: %s', line)
>>>>>>> ee2c0f0d

            if line.startswith('export '):
                k, v = line.split(' ', 1)[1].strip().split('=', 1)
                flux_env[k] = v.strip('"')
                log.debug('%s = %s' % (k, v.strip('"')))

            elif line == 'OK':
                break


        assert('FLUX_URI' in flux_env)

        # TODO check perf implications
        flux_url = ru.Url(flux_env['FLUX_URI'])

        # switch to ssh when more than one node are used for the agent
        if len(rm.agent_nodes) > 1:
            flux_url.host   = ru.get_hostname()
            flux_url.scheme = 'ssh'

        flux_env['FLUX_URI'] = str(flux_url)

        profiler.prof('flux_started')

        # ----------------------------------------------------------------------
        def _watch_flux(flux_env):

<<<<<<< HEAD
            logger.info('starting flux watcher')
=======
            log.info('=== starting flux watcher')
>>>>>>> ee2c0f0d

            for k,v in flux_env.items():
                os.environ[k] = v

            ret = None
            while not ret:

<<<<<<< HEAD
                out, err, ret = ru.sh_callout('flux ping -c 1 all')
                logger.debug('flux watcher out: %s', out)

                if ret:
                    logger.error('flux watcher err: %s', err)
=======
                _, err, ret = ru.sh_callout('flux ping -c 1 kvs')
              # log.debug('=== flux watcher out: %s', out)

                if ret:
                    log.error('=== flux watcher err: %s', err)
>>>>>>> ee2c0f0d
                    break

                time.sleep(0.1)

            log.info('flux stopped?')
            # FIXME: trigger termination
        # ----------------------------------------------------------------------

        flux_watcher = mt.Thread(target=_watch_flux, args=[flux_env])
        flux_watcher.daemon = True
        flux_watcher.start()

        log.info("flux startup successful: [%s]", flux_env['FLUX_URI'])

        lm_info = {'flux_env': flux_env,
                   'flux_pid': proc.pid}

        return lm_info


    # --------------------------------------------------------------------------
    #
    def _configure(self):

        pass


  # # --------------------------------------------------------------------------
  # #
  # def construct_command(self, task, launch_script_hop=None):
  #
  #     uid          = task['uid']
  #     td          = task['description']
  #     procs        = td['cpu_processes']
  #     cpn          = td['cpu_threads']
  #     gpn          = td['gpu_processes']
  #     task_exec    = td['executable']
  #     task_args    = td.get('arguments') or list()
  #     task_sandbox = task['task_sandbox_path']
  #
  #     self._log.debug('prep %s', uid)
  #
  #     return spec, None


# ------------------------------------------------------------------------------
<|MERGE_RESOLUTION|>--- conflicted
+++ resolved
@@ -42,9 +42,9 @@
     # --------------------------------------------------------------------------
     #
     @classmethod
-    def rm_config_hook(cls, name, cfg, rm, log, profiler):
+    def rm_config_hook(cls, name, cfg, rm, log, prof):
 
-        profiler.prof('flux_start')
+        prof.prof('flux_start')
 
         flux = ru.which('flux')
         if not flux:
@@ -71,11 +71,7 @@
         while True:
 
             line = ru.as_string(proc.stdout.readline().strip())
-<<<<<<< HEAD
-            logger.debug('flux output: %s', line)
-=======
             log.debug('flux: %s', line)
->>>>>>> ee2c0f0d
 
             if line.startswith('export '):
                 k, v = line.split(' ', 1)[1].strip().split('=', 1)
@@ -98,16 +94,12 @@
 
         flux_env['FLUX_URI'] = str(flux_url)
 
-        profiler.prof('flux_started')
+        prof.prof('flux_started')
 
         # ----------------------------------------------------------------------
         def _watch_flux(flux_env):
 
-<<<<<<< HEAD
-            logger.info('starting flux watcher')
-=======
-            log.info('=== starting flux watcher')
->>>>>>> ee2c0f0d
+            log.info('starting flux watcher')
 
             for k,v in flux_env.items():
                 os.environ[k] = v
@@ -115,22 +107,14 @@
             ret = None
             while not ret:
 
-<<<<<<< HEAD
-                out, err, ret = ru.sh_callout('flux ping -c 1 all')
-                logger.debug('flux watcher out: %s', out)
-
-                if ret:
-                    logger.error('flux watcher err: %s', err)
-=======
                 _, err, ret = ru.sh_callout('flux ping -c 1 kvs')
               # log.debug('=== flux watcher out: %s', out)
 
                 if ret:
                     log.error('=== flux watcher err: %s', err)
->>>>>>> ee2c0f0d
                     break
 
-                time.sleep(0.1)
+                time.sleep(1)
 
             log.info('flux stopped?')
             # FIXME: trigger termination
