
__copyright__ = "Copyright 2016, http://radical.rutgers.edu"
__license__   = "MIT"

import time
import queue

from collections import defaultdict
from functools   import partial

import threading       as mt
import multiprocessing as mp

import radical.utils as ru

from .base import LaunchMethod


# ------------------------------------------------------------------------------
#
class Flux(LaunchMethod):

    # --------------------------------------------------------------------------
    #
    class Partition(object):

        def __init__(self):

            self.uid      = None
            self.uri      = None
            self.service  = None
            self.helper   = None

    class Event(ru.TypedDict):
        _schema = {'name': str}


    # --------------------------------------------------------------------------
    #
    def __init__(self, name, lm_cfg, rm_info, session, prof):

        self._partitions  = list()
        self._idmap       = dict()             # flux_id -> task_id
        self._part_map    = dict()             # task_id -> part_id
        self._events      = defaultdict(list)  # flux_id -> [events]
        self._events_lock = mt.Lock()
        self._in_queues   = list()
        self._out_queues  = list()

        super().__init__(name, lm_cfg, rm_info, session, prof)


    # --------------------------------------------------------------------------
    #
    @property
    def partitions(self):
        return self._partitions


    def can_launch(self, task):
        raise RuntimeError('method cannot be used on Flux LM')


    def get_launch_cmds(self, task, exec_path):
        raise RuntimeError('method cannot be used on Flux LM')


    def get_launcher_env(self):
        raise RuntimeError('method cannot be used on Flux LM')


    def get_rank_cmd(self):
        return 'export RP_RANK=$FLUX_TASK_RANK\n'


    def get_env_blacklist(self):
        '''
        extend the base blacklist by FLUX related environment variables
        '''

        ret = super().get_env_blacklist()

        ret.extend([
                    'FLUX_*',
                    'MPICH_*',
                    'PMI_*',
                    'PMIX_*',
                    # Slurm included since we launch Flux using Srun LM
                    'SLURM_*'
                   ])

        return ret

    def get_env_preserved(self):
        ret = super().get_env_preserved()
        ret.extend([
            'LD_LIBRARY_PATH'
        ])
        return ret


    # --------------------------------------------------------------------------
    #
    def _terminate(self):

        for part in self._partitions:

            self._log.debug('stop partition %s [%s]', part.uid, part.uri)

            try   : part.service.stop()
            except: pass

            for fh in part.helper:
                try   : fh.stop()
                except: pass

        self._partitions = list()
<<<<<<< HEAD


    # --------------------------------------------------------------------------
    #
    def init_from_scratch(self, env, env_sh):

        # just make sure we can load flux

        fm = ru.flux.FluxModule()
        if fm.exc:
            raise RuntimeError('flux import failed: %s' % fm.exc)

        self._log.debug('flux core   : %s', fm.core)
        self._log.debug('flux job    : %s', fm.job)
        self._log.debug('flux exe    : %s', fm.exe)
        self._log.debug('flux version: %s', fm.version)

        lm_info = {'env'       : env,
                   'env_sh'    : env_sh}

        return lm_info


    # --------------------------------------------------------------------------
    #
    def init_from_info(self, lm_info):

        pass


=======


    # --------------------------------------------------------------------------
    #
    def init_from_scratch(self, env, env_sh):

        # just make sure we can load flux

        fm = ru.flux.FluxModule()
        if fm.exc:
            raise RuntimeError('flux import failed: %s' % fm.exc)

        self._log.debug('flux core   : %s', fm.core)
        self._log.debug('flux job    : %s', fm.job)
        self._log.debug('flux exe    : %s', fm.exe)
        self._log.debug('flux version: %s', fm.version)

        lm_info = {'env'       : env,
                   'env_sh'    : env_sh}

        return lm_info


    # --------------------------------------------------------------------------
    #
    def init_from_info(self, lm_info):

        pass


>>>>>>> e5a1e679
    # --------------------------------------------------------------------------
    #
    def start_flux(self, event_cb):

        self._event_cb  = event_cb

        # start one flux instance per partition.  Flux instances are hosted in
        # partition threads which are fed tasks through queues.
        self._prof.prof('flux_start')

        # first partition nodelist into, well, partitions
        partitions = ru.partition(self._rm_info.node_list,
                                  self._rm_info.n_partitions)

        # run one partition thread per partition
        for part_id, nodes in enumerate(partitions):

            self._log.debug('starting flux partition %d on %d nodes',
                            part_id, len(nodes))

            q_in  = mp.Queue()
            q_out = mp.Queue()
            part_proc = mp.Process(target=self._part_thread,
                                     args=(part_id, nodes, q_in, q_out),
                                     name='rp.flux.part.%d' % part_id)
            part_proc.start()
            # FIXME: add process watcher

            self._in_queues.append(q_in)
            self._out_queues.append(q_out)

        for q_out in self._out_queues:

            # wait for all partition threads to finish starting
            start = time.time()
            while True:
                now = time.time()
                if now - start > 600:
                    raise RuntimeError('flux partition did not start')

                try:
                    val = q_out.get(timeout=1)
                except queue.Empty:
                    continue

                if val is not True:
                    raise RuntimeError('flux partition startup failed')

                break

            self._log.debug('flux partition started')

        # start watcher thread
        watcher = mt.Thread(target=self._queue_watcher)
        watcher.daemon = True
        watcher.start()

        self._prof.prof('flux_start_ok')


    # --------------------------------------------------------------------------
    #
    def _part_thread(self, part_id, nodes, q_in, q_out):
<<<<<<< HEAD

        threads_per_node = self._rm_info.cores_per_node  # == hw threads
        gpus_per_node    = self._rm_info.gpus_per_node

        self._log.info('starting partition thread %d on %d nodes',
                       part_id, len(nodes))

=======

        threads_per_node = self._rm_info.cores_per_node  # == hw threads
        gpus_per_node    = self._rm_info.gpus_per_node

        self._log.info('starting partition thread %d on %d nodes',
                       part_id, len(nodes))

>>>>>>> e5a1e679
        part = self.Partition()

        self._log.debug('flux partition %d starting', part_id)

        # FIXME: this is a hack for frontier and will only work for slurm
        #        resources.  If Flux is to be used more widely, we need to
        #        pull the launch command from the agent's resource manager.
        launcher = None
        srun     = ru.which('srun')
<<<<<<< HEAD
=======
        mpiexec  = ru.which('mpiexec')
>>>>>>> e5a1e679
        nodelist = ','.join([node['name'] for node in nodes])
        if srun:
            launcher = 'srun --nodes %d --nodelist %s --ntasks-per-node 1 ' \
                       '--cpus-per-task=%d --gpus-per-task=%d ' \
                       '--export=ALL' \
                       % (len(nodes), nodelist, threads_per_node, gpus_per_node)

<<<<<<< HEAD
=======
        elif mpiexec:
            launcher = 'mpiexec -n %d --host %s' % (len(nodes), nodelist)

        self._log.debug('flux launcher: %s', launcher)

>>>>>>> e5a1e679
        part.service = ru.FluxService(launcher=launcher)
        part.service.start()

        if not part.service.ready(timeout=600):
            raise RuntimeError('flux service did not start')

        part.uri = part.service.r_uri

        self._log.debug('flux service %s: %s', part.service.uid, part.uri)

        part.helper = ru.FluxHelper(uri=part.uri)
        part.helper.start()

        partial_cb = partial(self._job_event_cb, q_out)
        part.helper.register_cb(partial_cb)

        self._log.debug('flux helper: %s', part.helper.uid)

        # signal startup
        q_out.put(True)
<<<<<<< HEAD


        # we now wait for tasks to submit to our flux service
        while True:

            try:
                msg = q_in.get(timeout=1)

=======


        # we now wait for tasks to submit to our flux service
        while True:

            try:
                msg = q_in.get(timeout=1)

>>>>>>> e5a1e679
            except queue.Empty:
                continue

            cmd = msg[0]

            if cmd == 'cancel':
                tid = msg[1]
                self._log.debug('cancel task %s on partition %d', tid, part_id)
                part.helper.cancel(tid)
                continue

            assert cmd == 'submit', cmd

            try:
                tasks = msg[1]
                specs = list()

                for tid in tasks:

                    self._prof.prof('part_0', uid=tid)
                    specs.append(tasks[tid])

                for tid in tasks:
                    self._prof.prof('submit_0', uid=tid)

                fids = part.helper.submit(specs)
                for fid, tid in zip(fids, tasks.keys()):
                    self._prof.prof('submit_1', uid=tid)
                  # self._log.debug('push flux job id: %s -> %s', tid, fid)
                    q_out.put(['job_id', (tid, fid)])

                self._log.debug('%s: submitted %d tasks', part.uid, len(tasks))

            except Exception:
                self._log.exception('LM flux submit failed')
                for tid in tasks:
                    self._event_cb(tid, self.Event(name='lm_failed'))



    # --------------------------------------------------------------------------
    #
    def submit_tasks(self, parts):

        for part_id, specs in parts.items():
<<<<<<< HEAD

            q_in = self._in_queues[part_id]
            q_in.put(['submit', specs])

            for tid in specs:
                self._log.debug('register %s on part %d', tid, part_id)
                self._part_map[tid] = part_id


    # --------------------------------------------------------------------------
    #
    def cancel_task(self, task):

        tid     = task['uid']
        part_id = self._part_map.get(tid)

        if part_id is None:
            self._log.error('cancel: no part for task %s', tid)
            return

        self._log.debug('cancel task %s on partition %d', tid, part_id)

=======

            q_in = self._in_queues[part_id]
            q_in.put(['submit', specs])

            for tid in specs:
                self._log.debug('register %s on part %d', tid, part_id)
                self._part_map[tid] = part_id


    # --------------------------------------------------------------------------
    #
    def cancel_task(self, task):

        tid     = task['uid']
        part_id = self._part_map.get(tid)

        if part_id is None:
            self._log.error('cancel: no part for task %s', tid)
            return

        self._log.debug('cancel task %s on partition %d', tid, part_id)

>>>>>>> e5a1e679
        q_in = self._in_queues[part_id]
        q_in.put(['cancel', tid])


    # --------------------------------------------------------------------------
    #
    def _queue_watcher(self):

        while True:

            busy = False
            for q_out in self._out_queues:

                if q_out.empty():
                    continue

                busy = True
                cmd, event = q_out.get()

              # self._log.debug('=== pull event: %s: %s', cmd, event)

                if cmd == 'job_id':
                    task_id, flux_id = event
                    self._job_id_handler(task_id, flux_id)

                elif cmd == 'event':
                    flux_id, event = event
                    self._job_event_handler(flux_id, event)

                else:
                    self._log.error('unknown flux event: %s', cmd)

            if not busy:
                time.sleep(0.1)


    # --------------------------------------------------------------------------
    #
    def _job_id_handler(self, task_id, flux_id):

        with self._events_lock:

            self._log.debug('flux job id: %s -> %s', task_id, flux_id)

            self._idmap[flux_id] = task_id

            events = self._events.get(flux_id, [])

            self._log.debug('flux job id: %s -> %d events', task_id, len(events))
            if events:
                del self._events[flux_id]


        for event in events:
            self._log.debug('job id event: %s, event: %s', task_id, event.name)
            self._event_cb(task_id, event)


    # --------------------------------------------------------------------------
    #
    def _job_event_cb(self, q_out, flux_id, event):

      # self._log.debug('=== push flux job event: %s: %s', flux_id, event.name)
        q_out.put(['event', (flux_id, event)])


    # --------------------------------------------------------------------------
    #
    def _job_event_handler(self, flux_id, event):

        self._log.debug('flux event: %s: %s', flux_id, event.name)

        with self._events_lock:

            task_id = self._idmap.get(flux_id)

            if not task_id:
                self._log.info('no task id for flux job %s: %s', flux_id,
                                event.name)
                self._events[flux_id].append(event)
                return

        self._event_cb(task_id, event)


# ------------------------------------------------------------------------------
<|MERGE_RESOLUTION|>--- conflicted
+++ resolved
@@ -115,7 +115,6 @@
                 except: pass
 
         self._partitions = list()
-<<<<<<< HEAD
 
 
     # --------------------------------------------------------------------------
@@ -146,38 +145,6 @@
         pass
 
 
-=======
-
-
-    # --------------------------------------------------------------------------
-    #
-    def init_from_scratch(self, env, env_sh):
-
-        # just make sure we can load flux
-
-        fm = ru.flux.FluxModule()
-        if fm.exc:
-            raise RuntimeError('flux import failed: %s' % fm.exc)
-
-        self._log.debug('flux core   : %s', fm.core)
-        self._log.debug('flux job    : %s', fm.job)
-        self._log.debug('flux exe    : %s', fm.exe)
-        self._log.debug('flux version: %s', fm.version)
-
-        lm_info = {'env'       : env,
-                   'env_sh'    : env_sh}
-
-        return lm_info
-
-
-    # --------------------------------------------------------------------------
-    #
-    def init_from_info(self, lm_info):
-
-        pass
-
-
->>>>>>> e5a1e679
     # --------------------------------------------------------------------------
     #
     def start_flux(self, event_cb):
@@ -241,7 +208,6 @@
     # --------------------------------------------------------------------------
     #
     def _part_thread(self, part_id, nodes, q_in, q_out):
-<<<<<<< HEAD
 
         threads_per_node = self._rm_info.cores_per_node  # == hw threads
         gpus_per_node    = self._rm_info.gpus_per_node
@@ -249,15 +215,6 @@
         self._log.info('starting partition thread %d on %d nodes',
                        part_id, len(nodes))
 
-=======
-
-        threads_per_node = self._rm_info.cores_per_node  # == hw threads
-        gpus_per_node    = self._rm_info.gpus_per_node
-
-        self._log.info('starting partition thread %d on %d nodes',
-                       part_id, len(nodes))
-
->>>>>>> e5a1e679
         part = self.Partition()
 
         self._log.debug('flux partition %d starting', part_id)
@@ -267,10 +224,7 @@
         #        pull the launch command from the agent's resource manager.
         launcher = None
         srun     = ru.which('srun')
-<<<<<<< HEAD
-=======
         mpiexec  = ru.which('mpiexec')
->>>>>>> e5a1e679
         nodelist = ','.join([node['name'] for node in nodes])
         if srun:
             launcher = 'srun --nodes %d --nodelist %s --ntasks-per-node 1 ' \
@@ -278,14 +232,11 @@
                        '--export=ALL' \
                        % (len(nodes), nodelist, threads_per_node, gpus_per_node)
 
-<<<<<<< HEAD
-=======
         elif mpiexec:
             launcher = 'mpiexec -n %d --host %s' % (len(nodes), nodelist)
 
         self._log.debug('flux launcher: %s', launcher)
 
->>>>>>> e5a1e679
         part.service = ru.FluxService(launcher=launcher)
         part.service.start()
 
@@ -306,7 +257,6 @@
 
         # signal startup
         q_out.put(True)
-<<<<<<< HEAD
 
 
         # we now wait for tasks to submit to our flux service
@@ -315,16 +265,6 @@
             try:
                 msg = q_in.get(timeout=1)
 
-=======
-
-
-        # we now wait for tasks to submit to our flux service
-        while True:
-
-            try:
-                msg = q_in.get(timeout=1)
-
->>>>>>> e5a1e679
             except queue.Empty:
                 continue
 
@@ -370,7 +310,6 @@
     def submit_tasks(self, parts):
 
         for part_id, specs in parts.items():
-<<<<<<< HEAD
 
             q_in = self._in_queues[part_id]
             q_in.put(['submit', specs])
@@ -393,30 +332,6 @@
 
         self._log.debug('cancel task %s on partition %d', tid, part_id)
 
-=======
-
-            q_in = self._in_queues[part_id]
-            q_in.put(['submit', specs])
-
-            for tid in specs:
-                self._log.debug('register %s on part %d', tid, part_id)
-                self._part_map[tid] = part_id
-
-
-    # --------------------------------------------------------------------------
-    #
-    def cancel_task(self, task):
-
-        tid     = task['uid']
-        part_id = self._part_map.get(tid)
-
-        if part_id is None:
-            self._log.error('cancel: no part for task %s', tid)
-            return
-
-        self._log.debug('cancel task %s on partition %d', tid, part_id)
-
->>>>>>> e5a1e679
         q_in = self._in_queues[part_id]
         q_in.put(['cancel', tid])
 
