
__copyright__ = "Copyright 2016, http://radical.rutgers.edu"
__license__   = "MIT"

import time
import queue

from collections import defaultdict
from functools   import partial

import threading       as mt
import multiprocessing as mp

import radical.utils as ru

from .base import LaunchMethod


# ------------------------------------------------------------------------------
#
class Flux(LaunchMethod):

    # --------------------------------------------------------------------------
    #
    class Partition(object):

        def __init__(self):

            self.uid      = None
            self.uri      = None
            self.service  = None
            self.helper   = None

    class Event(ru.TypedDict):
        _schema = {'name': str}


    # --------------------------------------------------------------------------
    #
    def __init__(self, name, lm_cfg, rm_info, session, prof):

        self._partitions  = list()
        self._idmap       = dict()             # flux_id -> task_id
        self._part_map    = dict()             # task_id -> part_id
        self._events      = defaultdict(list)  # flux_id -> [events]
        self._events_lock = mt.Lock()
        self._in_queues   = list()
        self._out_queues  = list()

        super().__init__(name, lm_cfg, rm_info, session, prof)


    # --------------------------------------------------------------------------
    #
    @property
    def partitions(self):
        return self._partitions


    def can_launch(self, task):
        raise RuntimeError('method cannot be used on Flux LM')


    def get_launch_cmds(self, task, exec_path):
        raise RuntimeError('method cannot be used on Flux LM')


    def get_launcher_env(self):
        raise RuntimeError('method cannot be used on Flux LM')


    def get_rank_cmd(self):
        return 'export RP_RANK=$FLUX_TASK_RANK\n'


<<<<<<< HEAD
=======
    def get_env_blacklist(self):
        '''
        extend the base blacklist by FLUX related environment variables
        '''

        ret = super().get_env_blacklist()

        ret.extend([
                    'FLUX_*',
                    'MPICH_*',
                    'PMI_*',
                    'PMIX_*',
                    # Slurm included since we launch Flux using Srun LM
                    'SLURM_*'
                   ])

        return ret

    def get_env_preserved(self):
        ret = super().get_env_preserved()
        ret.extend([
            'LD_LIBRARY_PATH'
        ])
        return ret


>>>>>>> e5a1e679
    # --------------------------------------------------------------------------
    #
    def _terminate(self):

        for part in self._partitions:

            self._log.debug('stop partition %s [%s]', part.uid, part.uri)

            try   : part.service.stop()
            except: pass

            for fh in part.helper:
                try   : fh.stop()
                except: pass

        self._partitions = list()


    # --------------------------------------------------------------------------
    #
    def init_from_scratch(self, env, env_sh):

        # just make sure we can load flux

        fm = ru.flux.FluxModule()
        if fm.exc:
            raise RuntimeError('flux import failed: %s' % fm.exc)

        self._log.debug('flux core   : %s', fm.core)
        self._log.debug('flux job    : %s', fm.job)
        self._log.debug('flux exe    : %s', fm.exe)
        self._log.debug('flux version: %s', fm.version)

        lm_info = {'env'       : env,
                   'env_sh'    : env_sh}

        return lm_info
<<<<<<< HEAD


    # --------------------------------------------------------------------------
    #
    def init_from_info(self, lm_info):

        pass


    # --------------------------------------------------------------------------
    #
    def start_flux(self, event_cb):

        self._event_cb  = event_cb

=======


    # --------------------------------------------------------------------------
    #
    def init_from_info(self, lm_info):

        pass


    # --------------------------------------------------------------------------
    #
    def start_flux(self, event_cb):

        self._event_cb  = event_cb

>>>>>>> e5a1e679
        # start one flux instance per partition.  Flux instances are hosted in
        # partition threads which are fed tasks through queues.
        self._prof.prof('flux_start')

        # first partition nodelist into, well, partitions
        partitions = ru.partition(self._rm_info.node_list,
                                  self._rm_info.n_partitions)

        # run one partition thread per partition
        for part_id, nodes in enumerate(partitions):

            self._log.debug('starting flux partition %d on %d nodes',
                            part_id, len(nodes))

            q_in  = mp.Queue()
            q_out = mp.Queue()
            part_proc = mp.Process(target=self._part_thread,
                                     args=(part_id, nodes, q_in, q_out),
                                     name='rp.flux.part.%d' % part_id)
            part_proc.start()
            # FIXME: add process watcher

            self._in_queues.append(q_in)
            self._out_queues.append(q_out)

        for q_out in self._out_queues:

            # wait for all partition threads to finish starting
            start = time.time()
            while True:
                now = time.time()
                if now - start > 600:
                    raise RuntimeError('flux partition did not start')

                try:
                    val = q_out.get(timeout=1)
                except queue.Empty:
                    continue

                if val is not True:
                    raise RuntimeError('flux partition startup failed')

                break

            self._log.debug('flux partition started')

        # start watcher thread
        watcher = mt.Thread(target=self._queue_watcher)
        watcher.daemon = True
        watcher.start()

        self._prof.prof('flux_start_ok')


    # --------------------------------------------------------------------------
    #
    def _part_thread(self, part_id, nodes, q_in, q_out):

        threads_per_node = self._rm_info.cores_per_node  # == hw threads
        gpus_per_node    = self._rm_info.gpus_per_node

        self._log.info('starting partition thread %d on %d nodes',
                       part_id, len(nodes))

        part = self.Partition()

        self._log.debug('flux partition %d starting', part_id)

        # FIXME: this is a hack for frontier and will only work for slurm
        #        resources.  If Flux is to be used more widely, we need to
        #        pull the launch command from the agent's resource manager.
        launcher = None
        srun     = ru.which('srun')
<<<<<<< HEAD
=======
        mpiexec  = ru.which('mpiexec')
>>>>>>> e5a1e679
        nodelist = ','.join([node['name'] for node in nodes])
        if srun:
            launcher = 'srun --nodes %d --nodelist %s --ntasks-per-node 1 ' \
                       '--cpus-per-task=%d --gpus-per-task=%d ' \
                       '--export=ALL' \
                       % (len(nodes), nodelist, threads_per_node, gpus_per_node)

<<<<<<< HEAD
=======
        elif mpiexec:
            launcher = 'mpiexec -n %d --host %s' % (len(nodes), nodelist)

        self._log.debug('flux launcher: %s', launcher)

>>>>>>> e5a1e679
        part.service = ru.FluxService(launcher=launcher)
        part.service.start()

        if not part.service.ready(timeout=600):
            raise RuntimeError('flux service did not start')

        part.uri = part.service.r_uri

        self._log.debug('flux service %s: %s', part.service.uid, part.uri)

        part.helper = ru.FluxHelper(uri=part.uri)
        part.helper.start()

        partial_cb = partial(self._job_event_cb, q_out)
        part.helper.register_cb(partial_cb)

        self._log.debug('flux helper: %s', part.helper.uid)

        # signal startup
        q_out.put(True)
<<<<<<< HEAD


        # we now wait for tasks to submit to our flux service
        while True:

            try:
                msg = q_in.get(timeout=1)

            except queue.Empty:
                continue

            cmd = msg[0]

=======


        # we now wait for tasks to submit to our flux service
        while True:

            try:
                msg = q_in.get(timeout=1)

            except queue.Empty:
                continue

            cmd = msg[0]

>>>>>>> e5a1e679
            if cmd == 'cancel':
                tid = msg[1]
                self._log.debug('cancel task %s on partition %d', tid, part_id)
                part.helper.cancel(tid)
                continue

            assert cmd == 'submit', cmd

            try:
                tasks = msg[1]
                specs = list()

                for tid in tasks:

                    self._prof.prof('part_0', uid=tid)
                    specs.append(tasks[tid])

                for tid in tasks:
                    self._prof.prof('submit_0', uid=tid)

                fids = part.helper.submit(specs)
                for fid, tid in zip(fids, tasks.keys()):
                    self._prof.prof('submit_1', uid=tid)
                  # self._log.debug('push flux job id: %s -> %s', tid, fid)
                    q_out.put(['job_id', (tid, fid)])

                self._log.debug('%s: submitted %d tasks', part.uid, len(tasks))

            except Exception:
                self._log.exception('LM flux submit failed')
                for tid in tasks:
                    self._event_cb(tid, self.Event(name='lm_failed'))



    # --------------------------------------------------------------------------
    #
    def submit_tasks(self, parts):

        for part_id, specs in parts.items():
<<<<<<< HEAD

            q_in = self._in_queues[part_id]
            q_in.put(['submit', specs])

            for tid in specs:
                self._log.debug('register %s on part %d', tid, part_id)
                self._part_map[tid] = part_id


    # --------------------------------------------------------------------------
    #
    def cancel_task(self, task):

        tid     = task['uid']
        part_id = self._part_map.get(tid)

        if part_id is None:
            self._log.error('cancel: no part for task %s', tid)
            return

        self._log.debug('cancel task %s on partition %d', tid, part_id)

=======

            q_in = self._in_queues[part_id]
            q_in.put(['submit', specs])

            for tid in specs:
                self._log.debug('register %s on part %d', tid, part_id)
                self._part_map[tid] = part_id


    # --------------------------------------------------------------------------
    #
    def cancel_task(self, task):

        tid     = task['uid']
        part_id = self._part_map.get(tid)

        if part_id is None:
            self._log.error('cancel: no part for task %s', tid)
            return

        self._log.debug('cancel task %s on partition %d', tid, part_id)

>>>>>>> e5a1e679
        q_in = self._in_queues[part_id]
        q_in.put(['cancel', tid])


    # --------------------------------------------------------------------------
    #
    def _queue_watcher(self):
<<<<<<< HEAD

        while True:

            busy = False
            for q_out in self._out_queues:

                if q_out.empty():
                    continue

                busy = True
                cmd, event = q_out.get()

              # self._log.debug('=== pull event: %s: %s', cmd, event)

                if cmd == 'job_id':
                    task_id, flux_id = event
                    self._job_id_handler(task_id, flux_id)

=======

        while True:

            busy = False
            for q_out in self._out_queues:

                if q_out.empty():
                    continue

                busy = True
                cmd, event = q_out.get()

              # self._log.debug('=== pull event: %s: %s', cmd, event)

                if cmd == 'job_id':
                    task_id, flux_id = event
                    self._job_id_handler(task_id, flux_id)

>>>>>>> e5a1e679
                elif cmd == 'event':
                    flux_id, event = event
                    self._job_event_handler(flux_id, event)

                else:
                    self._log.error('unknown flux event: %s', cmd)

            if not busy:
                time.sleep(0.1)


    # --------------------------------------------------------------------------
    #
    def _job_id_handler(self, task_id, flux_id):

        with self._events_lock:

            self._log.debug('flux job id: %s -> %s', task_id, flux_id)

            self._idmap[flux_id] = task_id

            events = self._events.get(flux_id, [])

            self._log.debug('flux job id: %s -> %d events', task_id, len(events))
            if events:
                del self._events[flux_id]


        for event in events:
            self._log.debug('job id event: %s, event: %s', task_id, event.name)
            self._event_cb(task_id, event)


    # --------------------------------------------------------------------------
    #
    def _job_event_cb(self, q_out, flux_id, event):

      # self._log.debug('=== push flux job event: %s: %s', flux_id, event.name)
        q_out.put(['event', (flux_id, event)])


    # --------------------------------------------------------------------------
    #
    def _job_event_handler(self, flux_id, event):

        self._log.debug('flux event: %s: %s', flux_id, event.name)

        with self._events_lock:

            task_id = self._idmap.get(flux_id)

            if not task_id:
                self._log.info('no task id for flux job %s: %s', flux_id,
                                event.name)
                self._events[flux_id].append(event)
                return

        self._event_cb(task_id, event)


# ------------------------------------------------------------------------------
<|MERGE_RESOLUTION|>--- conflicted
+++ resolved
@@ -73,8 +73,6 @@
         return 'export RP_RANK=$FLUX_TASK_RANK\n'
 
 
-<<<<<<< HEAD
-=======
     def get_env_blacklist(self):
         '''
         extend the base blacklist by FLUX related environment variables
@@ -101,7 +99,6 @@
         return ret
 
 
->>>>>>> e5a1e679
     # --------------------------------------------------------------------------
     #
     def _terminate(self):
@@ -139,7 +136,6 @@
                    'env_sh'    : env_sh}
 
         return lm_info
-<<<<<<< HEAD
 
 
     # --------------------------------------------------------------------------
@@ -155,23 +151,6 @@
 
         self._event_cb  = event_cb
 
-=======
-
-
-    # --------------------------------------------------------------------------
-    #
-    def init_from_info(self, lm_info):
-
-        pass
-
-
-    # --------------------------------------------------------------------------
-    #
-    def start_flux(self, event_cb):
-
-        self._event_cb  = event_cb
-
->>>>>>> e5a1e679
         # start one flux instance per partition.  Flux instances are hosted in
         # partition threads which are fed tasks through queues.
         self._prof.prof('flux_start')
@@ -245,10 +224,7 @@
         #        pull the launch command from the agent's resource manager.
         launcher = None
         srun     = ru.which('srun')
-<<<<<<< HEAD
-=======
         mpiexec  = ru.which('mpiexec')
->>>>>>> e5a1e679
         nodelist = ','.join([node['name'] for node in nodes])
         if srun:
             launcher = 'srun --nodes %d --nodelist %s --ntasks-per-node 1 ' \
@@ -256,14 +232,11 @@
                        '--export=ALL' \
                        % (len(nodes), nodelist, threads_per_node, gpus_per_node)
 
-<<<<<<< HEAD
-=======
         elif mpiexec:
             launcher = 'mpiexec -n %d --host %s' % (len(nodes), nodelist)
 
         self._log.debug('flux launcher: %s', launcher)
 
->>>>>>> e5a1e679
         part.service = ru.FluxService(launcher=launcher)
         part.service.start()
 
@@ -284,7 +257,6 @@
 
         # signal startup
         q_out.put(True)
-<<<<<<< HEAD
 
 
         # we now wait for tasks to submit to our flux service
@@ -298,21 +270,6 @@
 
             cmd = msg[0]
 
-=======
-
-
-        # we now wait for tasks to submit to our flux service
-        while True:
-
-            try:
-                msg = q_in.get(timeout=1)
-
-            except queue.Empty:
-                continue
-
-            cmd = msg[0]
-
->>>>>>> e5a1e679
             if cmd == 'cancel':
                 tid = msg[1]
                 self._log.debug('cancel task %s on partition %d', tid, part_id)
@@ -353,7 +310,6 @@
     def submit_tasks(self, parts):
 
         for part_id, specs in parts.items():
-<<<<<<< HEAD
 
             q_in = self._in_queues[part_id]
             q_in.put(['submit', specs])
@@ -376,30 +332,6 @@
 
         self._log.debug('cancel task %s on partition %d', tid, part_id)
 
-=======
-
-            q_in = self._in_queues[part_id]
-            q_in.put(['submit', specs])
-
-            for tid in specs:
-                self._log.debug('register %s on part %d', tid, part_id)
-                self._part_map[tid] = part_id
-
-
-    # --------------------------------------------------------------------------
-    #
-    def cancel_task(self, task):
-
-        tid     = task['uid']
-        part_id = self._part_map.get(tid)
-
-        if part_id is None:
-            self._log.error('cancel: no part for task %s', tid)
-            return
-
-        self._log.debug('cancel task %s on partition %d', tid, part_id)
-
->>>>>>> e5a1e679
         q_in = self._in_queues[part_id]
         q_in.put(['cancel', tid])
 
@@ -407,7 +339,6 @@
     # --------------------------------------------------------------------------
     #
     def _queue_watcher(self):
-<<<<<<< HEAD
 
         while True:
 
@@ -426,26 +357,6 @@
                     task_id, flux_id = event
                     self._job_id_handler(task_id, flux_id)
 
-=======
-
-        while True:
-
-            busy = False
-            for q_out in self._out_queues:
-
-                if q_out.empty():
-                    continue
-
-                busy = True
-                cmd, event = q_out.get()
-
-              # self._log.debug('=== pull event: %s: %s', cmd, event)
-
-                if cmd == 'job_id':
-                    task_id, flux_id = event
-                    self._job_id_handler(task_id, flux_id)
-
->>>>>>> e5a1e679
                 elif cmd == 'event':
                     flux_id, event = event
                     self._job_event_handler(flux_id, event)
