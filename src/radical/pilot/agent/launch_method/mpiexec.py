
__copyright__ = 'Copyright 2016-2023, The RADICAL-Cybertools Team'
__license__   = 'MIT'

from collections import defaultdict

import radical.utils as ru

from .base import LaunchMethod


# ------------------------------------------------------------------------------
#
class MPIExec(LaunchMethod):

    # --------------------------------------------------------------------------
    #
    def __init__(self, name, lm_cfg, rm_info, log, prof):

        self._mpt    : bool  = False
        self._rsh    : bool  = False
        self._use_rf : bool  = False
        self._use_hf : bool  = False
        self._ccmrun : str   = ''
        self._dplace : str   = ''
        self._omplace: str   = ''
        self._command: str   = ''

        LaunchMethod.__init__(self, name, lm_cfg, rm_info, log, prof)


    # --------------------------------------------------------------------------
    #
    def _init_from_scratch(self, env, env_sh):

        lm_info = {
            'env'    : env,
            'env_sh' : env_sh,
            'command': ru.which([
                'mpiexec',             # General case
                'mpiexec.mpich',       # Linux, MPICH
                'mpiexec.hydra',       # Linux, MPICH
                'mpiexec.openmpi',     # Linux, MPICH
                'mpiexec-mpich-mp',    # Mac OSX MacPorts
                'mpiexec-openmpi-mp',  # Mac OSX MacPorts
                'mpiexec_mpt',         # Cheyenne (NCAR)
            ]),
            'mpt'    : False,
            'rsh'    : False,
            'use_rf' : False,
            'ccmrun' : '',
            'dplace' : '',
            'omplace': ''
        }

        if not lm_info['command']:
            raise ValueError('mpiexec not found - cannot start MPI tasks')

        if '_mpt' in self.name.lower():
            lm_info['mpt'] = True

        if '_rsh' in self.name.lower():
            lm_info['rsh'] = True

        # do we need ccmrun or dplace?
        if '_ccmrun' in self.name.lower():
            lm_info['ccmrun'] = ru.which('ccmrun')
            assert lm_info['ccmrun']

        if '_dplace' in self.name.lower():
            lm_info['dplace'] = ru.which('dplace')
            assert lm_info['dplace']

        # cheyenne always needs mpt and omplace
        if 'cheyenne' in ru.get_hostname():
            lm_info['omplace'] = 'omplace'
            lm_info['mpt']     = True

        # check that this implementation allows to use `rankfile` option
        lm_info['use_rf'] = self._check_available_lm_options(
            lm_info['command'], '-rf')

        # if we fail, then check if this implementation allows to use
        # `host names` option
        if not lm_info['use_rf']:
            lm_info['use_hf'] = self._check_available_lm_options(
                lm_info['command'], '-f')

        mpi_version, mpi_flavor = self._get_mpi_info(lm_info['command'])
        lm_info['mpi_version']  = mpi_version
        lm_info['mpi_flavor']   = mpi_flavor

        return lm_info

    # --------------------------------------------------------------------------
    #
    def _check_available_lm_options(self, lm_cmd, option):
        check = bool(ru.sh_callout('%s --help | grep -e "%s\\>"' %
                                  (lm_cmd, option), shell=True)[0])

        return check

    # --------------------------------------------------------------------------
    #
    def _init_from_info(self, lm_info):

        self._env         = lm_info['env']
        self._env_sh      = lm_info['env_sh']
        self._command     = lm_info['command']

        assert self._command

        self._mpt         = lm_info['mpt']
        self._rsh         = lm_info['rsh']
        self._use_rf      = lm_info['use_rf']
        self._use_hf      = lm_info['use_hf']
        self._dplace      = lm_info['dplace']
        self._ccmrun      = lm_info['ccmrun']

        self._mpi_version = lm_info['mpi_version']
        self._mpi_flavor  = lm_info['mpi_flavor']

        # ensure empty string on unset omplace
        if not lm_info['omplace']:
            self._omplace = ''
        else:
            self._omplace = 'omplace'


    # --------------------------------------------------------------------------
    #
    def finalize(self):

        pass


    # --------------------------------------------------------------------------
    #
    def can_launch(self, task):

        if not task['description']['executable']:
            return False, 'no executable'

        return True, ''


    # --------------------------------------------------------------------------
    #
    def get_launcher_env(self):

        lm_env_cmds = ['. $RP_PILOT_SANDBOX/%s' % self._env_sh]

        # Cheyenne is the only machine that requires mpiexec_mpt.
        # We then have to set MPI_SHEPHERD=true
        if self._mpt:
            lm_env_cmds.append('export MPI_SHEPHERD=true')

        return lm_env_cmds


    # --------------------------------------------------------------------------
    #
    @staticmethod
    def _get_rank_file(slots, uid, sandbox):
        '''
        Rank file:
            rank 0=localhost slots=0,1,2,3
            rank 1=localhost slots=4,5,6,7
        '''
        rf_str  = ''
        rank_id = 0

        for slot in slots:
            rf_str += 'rank %d=%s ' % (rank_id, slot['node_name'])
<<<<<<< HEAD
            rf_str += 'slots=%s\n' % ','.join([str(c) for c in slot['cores']])
=======
            rf_str += 'slots=%s\n' % ','.join([str(c['index'])
                                               for c in slot['cores']])
>>>>>>> d6df8d9b
            rank_id += 1

        rf_name = '%s/%s.rf' % (sandbox, uid)
        with ru.ru_open(rf_name, 'w') as fout:
            fout.write(rf_str)

        return rf_name


    # --------------------------------------------------------------------------
    #
    @staticmethod
    def _get_host_file(slots, uid, sandbox, mode=0):
        '''
        Create a hostfile for the given slots
        mode == 0:
            localhost
        mode == 1:
            localhost slots=2
        mode == 2:
            localhost:2
        '''

        host_slots = defaultdict(int)

        for slot in slots:
            host_slots[slot['node_name']] += 1

        if mode == 0:
            hf_str = '%s\n' % '\n'.join(list(host_slots.keys()))

        else:
            hf_str = ''
            if mode == 1: slots_ref = ' slots='
            else        : slots_ref = ':'

            for host_name, num_slots in host_slots.items():
                hf_str += '%s%s%d\n' % (host_name, slots_ref, num_slots)

        hf_name = '%s/%s.hf' % (sandbox, uid)
        with ru.ru_open(hf_name, 'w') as fout:
            fout.write(hf_str)

        return hf_name


    # --------------------------------------------------------------------------
    #
    def get_launch_cmds(self, task, exec_path):

        uid   = task['uid']
        slots = task['slots']
        sbox  = task['task_sandbox_path']

        assert slots, 'task.slots not defined'

        host_slots = defaultdict(int)
        for slot in slots:
            host_slots[slot['node_name']] += 1

        cmd_options = '-np %d ' % sum(host_slots.values())

        if self._use_rf:
            rankfile     = self._get_rank_file(slots, uid, sbox)
            hosts        = set([slot['node_name'] for slot in slots])
            cmd_options += '-H %s -rf %s' % (','.join(hosts), rankfile)

        elif self._mpi_flavor == self.MPI_FLAVOR_PALS:
            hostfile     = self._get_host_file(slots, uid, sbox)

            tmp = list()
            for slot in slots:
                cores = slot['cores']
                if len(cores) > 1:
<<<<<<< HEAD
                    tmp.append('%s-%s' % (cores[0], cores[-1]))
                else:
                    tmp.append(str(cores[0]))
=======
                    tmp.append('%s-%s' % (cores[0]['index'], cores[-1]['index']))
                else:
                    tmp.append(str(cores[0]['index']))
>>>>>>> d6df8d9b
            core_ids = ':'.join(tmp)

          # # FIXME: make this readable please
          # core_ids     = ':'.join([
          #     str(cores[0]) + ('-%s' % cores[-1] if len(cores) > 1 else '')
          #     for core_map in [slot['cores'] for slot in slots]
          #     for cores    in core_map])
            cmd_options += '--ppn %d '           % max(host_slots.values()) + \
                           '--cpu-bind list:%s ' % core_ids + \
                           '--hostfile %s'       % hostfile

            # NOTE: Option "--ppn" controls "node-depth" vs. "core-depth"
            #       process placement. If we submit "mpiexec" command with
            #       "--ppn" option, it will place processes within the same
            #       node first. If we do not provide "--ppn" option, it will
            #       place processes on the available nodes one by one and
            #       round-robin when each available node is populated.

            # if over-subscription is allowed,
            # then the following approach is applicable too:
            #    cores_per_rank = len(slots[0]['cores'])
            #    cmd_options   += '--depth=%d --cpu-bind depth' % cores_per_rank

        elif self._use_hf:
            hostfile = self._get_host_file(slots, uid, sbox, mode=2)
            cmd_options += '-f %s' % hostfile
        else:
            hostfile     = self._get_host_file(slots, uid, sbox, mode=1)
            cmd_options += '--hostfile %s' % hostfile

        if self._omplace:
            cmd_options += ' %s' % self._omplace

        cmd = '%s %s %s' % (self._command, cmd_options, exec_path)
        return cmd.strip()


    # --------------------------------------------------------------------------
    #
    def get_rank_cmd(self):

        # FIXME: we know the MPI flavor, so make this less guesswork

        ret  = 'test -z "$MPI_RANK"     || export RP_RANK=$MPI_RANK\n'
        ret += 'test -z "$PMIX_RANK"    || export RP_RANK=$PMIX_RANK\n'

        if self._mpt:
            ret += 'test -z "$MPT_MPI_RANK" || export RP_RANK=$MPT_MPI_RANK\n'

        if self._mpi_flavor == self.MPI_FLAVOR_HYDRA:
            ret += 'test -z "$PMI_ID"       || export RP_RANK=$PMI_ID\n'
            ret += 'test -z "$PMI_RANK"     || export RP_RANK=$PMI_RANK\n'
        elif self._mpi_flavor == self.MPI_FLAVOR_PALS:
            ret += 'test -z "$PALS_RANKID"  || export RP_RANK=$PALS_RANKID\n'

        return ret


# ------------------------------------------------------------------------------
<|MERGE_RESOLUTION|>--- conflicted
+++ resolved
@@ -172,12 +172,8 @@
 
         for slot in slots:
             rf_str += 'rank %d=%s ' % (rank_id, slot['node_name'])
-<<<<<<< HEAD
-            rf_str += 'slots=%s\n' % ','.join([str(c) for c in slot['cores']])
-=======
             rf_str += 'slots=%s\n' % ','.join([str(c['index'])
                                                for c in slot['cores']])
->>>>>>> d6df8d9b
             rank_id += 1
 
         rf_name = '%s/%s.rf' % (sandbox, uid)
@@ -252,15 +248,9 @@
             for slot in slots:
                 cores = slot['cores']
                 if len(cores) > 1:
-<<<<<<< HEAD
-                    tmp.append('%s-%s' % (cores[0], cores[-1]))
-                else:
-                    tmp.append(str(cores[0]))
-=======
                     tmp.append('%s-%s' % (cores[0]['index'], cores[-1]['index']))
                 else:
                     tmp.append(str(cores[0]['index']))
->>>>>>> d6df8d9b
             core_ids = ':'.join(tmp)
 
           # # FIXME: make this readable please
