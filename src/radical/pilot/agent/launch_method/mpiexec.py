
__copyright__ = "Copyright 2016, http://radical.rutgers.edu"
__license__   = "MIT"


import radical.utils as ru

from .base import LaunchMethod


# ------------------------------------------------------------------------------
#
class MPIExec(LaunchMethod):

    # --------------------------------------------------------------------------
    #
    def __init__(self, name, cfg, session):

        self._mpt     = False
        self._omplace = False

        LaunchMethod.__init__(self, name, cfg, session)


    # --------------------------------------------------------------------------
    #
    def _configure(self):

        if '_mpt' in self.name.lower():
            self._mpt = True
            self.launch_command = ru.which([
                'mpiexec_mpt',        # Cheyenne (NCAR)
            ])
        else:
            self.launch_command = ru.which([
                'mpiexec',            # General case
                'mpiexec.mpich',      # Linux, MPICH
                'mpiexec.hydra',      # Linux, MPICH
                'mpiexec.openmpi',    # Linux, MPICH
                'mpiexec-mpich-mp',   # Mac OSX MacPorts
                'mpiexec-openmpi-mp'  # Mac OSX MacPorts
            ])

        # cheyenne also uses omplace
        # FIXME check hostname
        if self._mpt:
            self._omplace = True

        self.mpi_version, self.mpi_flavor = self._get_mpi_info(self.launch_command)


    # --------------------------------------------------------------------------
    #
    def get_rank_cmd(self):

        return "echo $PMIX_RANK"


    # --------------------------------------------------------------------------
    #
    def construct_command(self, t, launch_script_hop):

<<<<<<< HEAD
        slots        = cu['slots']
        cud          = cu['description']
        task_exec    = cud['executable']
        task_args    = cud.get('arguments')   or list()
=======
        slots        = t['slots']
        td           = t['description']
        task_exec    = td['executable']
        task_env     = td.get('environment') or dict()
        task_args    = td.get('arguments')   or list()
>>>>>>> 19ca2039
        task_argstr  = self._create_arg_string(task_args)

        # Construct the executable and arguments
        if task_argstr: task_command = "%s %s" % (task_exec, task_argstr)
        else          : task_command = task_exec

        # Cheyenne is the only machine that requires mpirun_mpt.  We then
        # have to set MPI_SHEPHERD=true
        if self._mpt:
<<<<<<< HEAD
            if not cud.get('environment'):
                cud['environment'] = dict()
            cud['environment']['MPI_SHEPHERD'] = 'true'
=======
            if not td.get('environment'):
                td['environment'] = dict()
            td['environment']['MPI_SHEPHERD'] = 'true'
            task_env = td['environment']
>>>>>>> 19ca2039


        if 'ranks' not in slots:
            raise RuntimeError('insufficient information to launch via %s: %s'
                              % (self.name, slots))

        # extract a map of hosts and #slots from slots.  We count cpu
        # slot sets, but do not account for threads.  Since multiple slots
        # entries can have the same node names, we *add* new information.
        host_slots = dict()
        for rank in slots['ranks']:
            node_name = rank['node']
            if node_name not in host_slots:
                host_slots[node_name] = 0
            host_slots[node_name] += len(rank['core_map'])

        # If we have a Task with many cores, and the compression didn't work
        # out, we will create a hostfile and pass that as an argument
        # instead of the individual hosts.  The hostfile has this format:
        #
        #   node_name_1 slots=n_1
        #   node_name_2 slots=n_2
        #   ...
        #
        # where the slot number is the number of processes we intent to spawn.
        #
        # For smaller node sets, we construct command line parameters as
        # clusters of nodes with the same number of processes, like this:
        #
        #   -host node_name_1,node_name_2 -n 8 : -host node_name_3 -n 4 : ...
        #
        # POSIX defines a min argument limit of 4096 bytes, so we try to
        # construct a command line, and switch to hostfile if that limit is
        # exceeded.  We assume that Disk I/O for the hostfile is much larger
        # than the time needed to construct the command line.
        arg_max = 4096

        # This is the command w/o the host string
        omplace = ''
        if self._omplace:
            omplace = 'omplace'
        command_stub = "%s %%s %s %s" % (self.launch_command,
                                         omplace, task_command)

        # cluster hosts by number of slots
        host_string = ''
        if not self._mpt:
            for node,nslots in list(host_slots.items()):
                host_string += '-host '
                host_string += '%s -n %s ' % (','.join([node] * nslots), nslots)
        else:
            hosts = list()
            for node,nslots in list(host_slots.items()):
                hosts += [node] * nslots
            host_string += ','.join(hosts)
            host_string += ' -n 1'

        command = command_stub % host_string

        if len(command) > arg_max:

            # Create a hostfile from the list of hosts.  We create that in the
            # task sandbox
            hostfile = '%s/mpi_hostfile' % t['task_sandbox_path']
            with open(hostfile, 'w') as f:
                for node,nslots in list(host_slots.items()):
                    f.write('%20s \tslots=%s\n' % (node, nslots))
            host_string = "-hostfile %s" % hostfile

        command = command_stub % host_string
        self._log.debug('mpiexec cmd: %s', command)

        assert(len(command) <= arg_max)

        return command, None


# ------------------------------------------------------------------------------
<|MERGE_RESOLUTION|>--- conflicted
+++ resolved
@@ -60,18 +60,12 @@
     #
     def construct_command(self, t, launch_script_hop):
 
-<<<<<<< HEAD
-        slots        = cu['slots']
-        cud          = cu['description']
-        task_exec    = cud['executable']
-        task_args    = cud.get('arguments')   or list()
-=======
         slots        = t['slots']
         td           = t['description']
         task_exec    = td['executable']
         task_env     = td.get('environment') or dict()
         task_args    = td.get('arguments')   or list()
->>>>>>> 19ca2039
+        task_args    = td.get('arguments')   or list()
         task_argstr  = self._create_arg_string(task_args)
 
         # Construct the executable and arguments
@@ -81,16 +75,9 @@
         # Cheyenne is the only machine that requires mpirun_mpt.  We then
         # have to set MPI_SHEPHERD=true
         if self._mpt:
-<<<<<<< HEAD
-            if not cud.get('environment'):
-                cud['environment'] = dict()
-            cud['environment']['MPI_SHEPHERD'] = 'true'
-=======
             if not td.get('environment'):
                 td['environment'] = dict()
             td['environment']['MPI_SHEPHERD'] = 'true'
-            task_env = td['environment']
->>>>>>> 19ca2039
 
 
         if 'ranks' not in slots:
