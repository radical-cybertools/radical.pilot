
__copyright__ = "Copyright 2016, http://radical.rutgers.edu"
__license__   = "MIT"


import os
import radical.utils as ru

from .base import LaunchMethod


# ------------------------------------------------------------------------------
#
class MPIRun(LaunchMethod):

    # --------------------------------------------------------------------------
    #
    def __init__(self, name, cfg, log, prof):

        self._mpt      = False
        self._rsh      = False
        self._ccmrun   = ''
        self._dplace   = ''
        self._info     = None

        self._env_orig = ru.env_eval('env/orig.env')

        log.debug('===== lm MPIRUN init start')

        LaunchMethod.__init__(self, name, cfg, log, prof)

        self._init_from_info()
        self._log.debug('===== lm MPIRUN init stop')


    # --------------------------------------------------------------------------
    #
    def _init_from_info(self):

        self._log.debug('===== lm MPIRUN init_info start')

        if self._info:

            self._log.debug('===== lm MPIRUN init_info active: %s', self._info)

            self._command     = self._info['command']
            self._dplace      = self._info['dplace']
            self._ccmrun      = self._info['ccmrun']
            self._mpt         = self._info['mpt']
            self._rsh         = self._info['rsh']
            self._mpi_version = self._info['mpi_version']
            self._mpi_flavor  = self._info['mpi_flavor']
            self._env_sh      = self._info['env_sh']

            self._env         = ru.env_eval(self._env_sh)

            self._log.debug('===== lm MPIRUN init_info stop: %s', self._command)

        else:
            self._log.debug('===== lm MPIRUN init_info stop: ---')

    # --------------------------------------------------------------------------
    #
    def initialize(self, rm, lmcfg):

        self._log.debug('===== lm MPIRUN initialize start')

        if self._info:
            raise RuntimeError('LM %s already initialized' % self.name)

        command     = None
        dplace      = ''
        ccmrun      = ''
        mpt         = False
        rsh         = False
        mpi_version = None
        mpi_flavor  = None
        env_sh      = '%s/env/%s.env' % (self._pwd, self.name)

        pre_exec  = lmcfg.get('pre_exec', [])
        cmds      = lmcfg.get('cmds',     [])

        # set up LM environment: first recreate the agent's original env, then
        # apply the launch method's env_prep commands.  Store the resulting env
        # in `env/lm_<name>.env`
        self._env = ru.env_prep(self._env_orig, pre_exec=pre_exec,
                                cmds=cmds, script_path=env_sh)

        # find the path to the launch method executable, so that we can derive
        # launcher version and flavor

        if '_rsh' in self.name.lower():
            # mpirun_rsh : Gordon (SDSC)
            # mpirun     : general case
            rsh = True
            cmd = 'which mpirun_rsh || ' \
                   'which mpirun'
            out, err, ret = ru.sh_callout(cmd, shell=True, env=self._env)
            assert(not ret), err
            command = out.strip()


        elif '_mpt' in self.name.lower():
            # mpirun_mpt: Cheyenne (NCAR)
            # mpirun    : general case
            mpt = True
            cmd = 'which mpirun_mpt || ' \
                   'which mpirun'
            out, err, ret = ru.sh_callout(cmd, shell=True, env=self._env)
            assert(not ret), err
            command = out.strip()

        else:
            # mpirun-mpich-mp  : Mac OSX mpich
            # mpirun-openmpi-mp: Mac OSX openmpi
            # mpirun           : general case
            cmd = 'which mpirun_mpich_mp   || ' \
                   'which mpirun-openmpi-mp || ' \
                   'which mpirun'
            out, err, ret = ru.sh_callout(cmd, shell=True, env=self._env)
            command = out.strip()

        # cheyenne is special: it needs MPT behavior (no -host) even for the
        # default mpirun (not mpirun_mpt).
        if 'cheyenne' in self._cfg.resource.lower():
<<<<<<< HEAD
            mpt = True
=======
            self._mpt = True

        # don't use the full pathname as the user might load a different
        # compiler / MPI library suite from his Task pre_exec that requires
        # the launcher from that version -- see #572.
        # FIXME: then why are we doing this LM setup in the first place??
        if self.launch_command:
            self.launch_command = os.path.basename(self.launch_command)
>>>>>>> 19ca2039

        # which will return the first match in path - dispense of the path part
        if command:
            command = os.path.basename(command)

        # do we need ccmrun or dplace?
        if '_ccmrun' in self.name:
            out, err, ret = ru.sh_callout('which ccmrun', shell=True,
                                                          env=self._env)
            ccmrun = out.strip()
            if not ccmrun:
                raise RuntimeError("ccmrun not found!")
            command = '%s %s' % (ccmrun, command)

        if '_dplace' in self.name:
            out, err, ret = ru.sh_callout('which dplace', shell=True,
                                                          env=self._env)
            dplace = out.strip()
            if not dplace:
                raise RuntimeError("dplace not found!")

        mpi_version, mpi_flavor = self._get_mpi_info(command)

        # the returned lm_info contains sufficient information to create new,
        # functional instances of this LM without new initialization
        self._info = {
                         'command'    : command,
                         'dplace'     : dplace,
                         'ccmrun'     : ccmrun,
                         'mpt'        : mpt,
                         'rsh'        : rsh,
                         'mpi_version': mpi_version,
                         'mpi_flavor' : mpi_flavor,
                         'env_sh'     : env_sh
                     }

        self._init_from_info()

        self._log.debug('===== lm MPIRUN initialize stop: %s', self._info)
        return self._info


    # --------------------------------------------------------------------------
    #
<<<<<<< HEAD
    def finalize(self):

        pass
=======
    def construct_command(self, t, launch_script_hop):

        slots        = t['slots']
        uid          = t['uid']
        td          = t['description']
        sandbox      = t['task_sandbox_path']
        task_exec    = td['executable']
        task_threads = td.get('cpu_threads', 1)
        task_env     = td.get('environment') or dict()
        task_args    = td.get('arguments')   or list()
        task_argstr  = self._create_arg_string(task_args)
>>>>>>> 19ca2039


    # --------------------------------------------------------------------------
    #
    def can_launch(self, task):

        if task['description']['cpu_process_type'] == 'MPI':
            return True

        return False


    # --------------------------------------------------------------------------
    #
    def get_launcher_env(self):

        return ['. %s' % self._env_sh]


    # --------------------------------------------------------------------------
    #
    def get_task_env(self, spec):

        name = spec['name']
        cmds = spec['cmds']

        # we assume that the launcher env is still active in the task execution
        # script.  We thus remove the launcher env from the task env before
        # applying the task env's pre_exec commands
        tgt = '%s/env/%s.env' % (self._pwd, name)
        self._log.debug('=== tgt : %s', tgt)

        if not os.path.isfile(tgt):

            # the env does not yet exists - create
            ru.env_prep(self._env_orig,
                        unset=self._env,
                        pre_exec=cmds,
                        script_path=tgt)

        return tgt


    # --------------------------------------------------------------------------
    #
    def get_launch_cmd(self, task, exec_script):

        slots        = task['slots']
        uid          = task['uid']
        td           = task['description']
        sandbox      = task['unit_sandbox_path']
        task_threads = td.get('cpu_threads', 1)

        if '_dplace' in self.name and task_threads > 1:
            # dplace pinning would disallow threads to map to other cores
            raise ValueError('dplace can not place threads [%d]' % task_threads)

        # Cheyenne is the only machine that requires mpirun_mpt.  We then
        # have to set MPI_SHEPHERD=true
        if self._mpt:
<<<<<<< HEAD
            if not task['description'].get('environment'):
                task['description']['environment'] = dict()
            task['description']['environment']['MPI_SHEPHERD'] = 'true'
=======
            if not t['description'].get('environment'):
                t['description']['environment'] = dict()
            t['description']['environment']['MPI_SHEPHERD'] = 'true'
>>>>>>> 19ca2039

        # Extract all the hosts from the slots
        host_list = list()
        core_list = list()
        save_list = list()

        for rank in slots['ranks']:

            for cpu_proc in rank['core_map']:
                host_list.append(rank['node'])
                core_list.append(cpu_proc[0])
                # FIXME: inform this proc about the GPU to be used

            if '_dplace' in self.name and save_list:
                assert(save_list == core_list), 'inhomog. core sets (dplace)'
            else:
                save_list = core_list

        if '_dplace' in self.name:
            self._dplace += ' -c '
            self._dplace += ','.join(core_list)


<<<<<<< HEAD
        # If we have a task with many cores, we will create a hostfile and pass
=======
        # If we have a Task with many cores, we will create a hostfile and pass
>>>>>>> 19ca2039
        # that as an argument instead of the individual hosts
        hosts_string     = ''
        mpt_hosts_string = ''
        if len(host_list) > 42:

            # Create a hostfile from the list of hosts
            hostfile = self._create_hostfile(sandbox, uid, host_list,
                                             impaired=True)
            if self._mpt: hosts_string = '-file %s'     % hostfile
            else        : hosts_string = '-hostfile %s' % hostfile

        else:
            # Construct the hosts_string ('h1,h2,..,hN')
            if self._mpt: mpt_hosts_string = '%s'       % ",".join(host_list)
            else        : hosts_string     = '-host %s' % ",".join(host_list)

        # -np:  usually len(host_list), meaning N processes over N hosts, but
        # for Cheyenne (mpt) the specification of -host lands N processes on
        # EACH host, where N is specified as arg to -np
        if self._mpt: np = 1
        else        : np = len(host_list)

        command = ("%s %s -np %d %s %s %s" %
                   (self._command, mpt_hosts_string, np, self._dplace,
                                   hosts_string, exec_script))

        return command


    # --------------------------------------------------------------------------
    #
    def get_rank_cmd(self):

        # FIXME: we know the MPI flavor, so make this less guesswork

        ret  = 'test -z "$MPI_RANK"  || export RP_RANK=$MPI_RANK\n'
        ret += 'test -z "$PMIX_RANK" || export RP_RANK=$PMIX_RANK\n'

        return ret


    # --------------------------------------------------------------------------
    #
    def get_rank_exec(self, task, rank_id, rank):

        td           = task['description']
        task_exec    = td['executable']
        task_args    = td['arguments']
        task_argstr  = self._create_arg_string(task_args)
        command      = "%s %s" % (task_exec, task_argstr)

        return command.rstrip()


# ------------------------------------------------------------------------------
<|MERGE_RESOLUTION|>--- conflicted
+++ resolved
@@ -123,18 +123,7 @@
         # cheyenne is special: it needs MPT behavior (no -host) even for the
         # default mpirun (not mpirun_mpt).
         if 'cheyenne' in self._cfg.resource.lower():
-<<<<<<< HEAD
             mpt = True
-=======
-            self._mpt = True
-
-        # don't use the full pathname as the user might load a different
-        # compiler / MPI library suite from his Task pre_exec that requires
-        # the launcher from that version -- see #572.
-        # FIXME: then why are we doing this LM setup in the first place??
-        if self.launch_command:
-            self.launch_command = os.path.basename(self.launch_command)
->>>>>>> 19ca2039
 
         # which will return the first match in path - dispense of the path part
         if command:
@@ -179,23 +168,9 @@
 
     # --------------------------------------------------------------------------
     #
-<<<<<<< HEAD
     def finalize(self):
 
         pass
-=======
-    def construct_command(self, t, launch_script_hop):
-
-        slots        = t['slots']
-        uid          = t['uid']
-        td          = t['description']
-        sandbox      = t['task_sandbox_path']
-        task_exec    = td['executable']
-        task_threads = td.get('cpu_threads', 1)
-        task_env     = td.get('environment') or dict()
-        task_args    = td.get('arguments')   or list()
-        task_argstr  = self._create_arg_string(task_args)
->>>>>>> 19ca2039
 
 
     # --------------------------------------------------------------------------
@@ -246,7 +221,7 @@
         slots        = task['slots']
         uid          = task['uid']
         td           = task['description']
-        sandbox      = task['unit_sandbox_path']
+        sandbox      = task['task_sandbox_path']
         task_threads = td.get('cpu_threads', 1)
 
         if '_dplace' in self.name and task_threads > 1:
@@ -256,15 +231,9 @@
         # Cheyenne is the only machine that requires mpirun_mpt.  We then
         # have to set MPI_SHEPHERD=true
         if self._mpt:
-<<<<<<< HEAD
             if not task['description'].get('environment'):
                 task['description']['environment'] = dict()
             task['description']['environment']['MPI_SHEPHERD'] = 'true'
-=======
-            if not t['description'].get('environment'):
-                t['description']['environment'] = dict()
-            t['description']['environment']['MPI_SHEPHERD'] = 'true'
->>>>>>> 19ca2039
 
         # Extract all the hosts from the slots
         host_list = list()
@@ -288,11 +257,7 @@
             self._dplace += ','.join(core_list)
 
 
-<<<<<<< HEAD
         # If we have a task with many cores, we will create a hostfile and pass
-=======
-        # If we have a Task with many cores, we will create a hostfile and pass
->>>>>>> 19ca2039
         # that as an argument instead of the individual hosts
         hosts_string     = ''
         mpt_hosts_string = ''
