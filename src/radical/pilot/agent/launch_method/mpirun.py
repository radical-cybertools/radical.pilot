
__copyright__ = "Copyright 2016, http://radical.rutgers.edu"
__license__   = "MIT"


import os
import radical.utils as ru

from .base import LaunchMethod


# ------------------------------------------------------------------------------
#
class MPIRun(LaunchMethod):

    # --------------------------------------------------------------------------
    #
    def __init__(self, name, lm_cfg, rm_info, log, prof):

        self._mpt    : bool  = False
        self._rsh    : bool  = False
        self._ccmrun : str   = ''
        self._dplace : str   = ''
        self._omplace: str   = ''
        self._command: str   = ''

        self._env_orig = ru.env_eval('env/bs0_orig.env')

        LaunchMethod.__init__(self, name, lm_cfg, rm_info, log, prof)


    # --------------------------------------------------------------------------
    #
<<<<<<< HEAD
    def _init_from_scratch(self, env, env_sh):
        '''
        The RP launch methods are used in different components: the agent will
        use them to spawn sub-agents and components, the resource manager may
        use them to spawn launcher services, and, of course, different execution
        components (including Raptor and other task overlays) can use them to
        launch tasks.

        The first use (likely in `agent.0`) will call this initializer to
        inspect LM properties.  Later uses will be able to use the information
        gathered and should re-initialize via `_init_from_info()`, using the
        info dict returned here.
        '''

        lm_info = {
            'env'    : env,
            'env_sh' : env_sh,
            'command': ru.which([
                'mpirun',             # general case
                'mpirun_rsh',         # Gordon (SDSC)
                'mpirun_mpt',         # Cheyenne (NCAR)
                'mpirun-mpich-mp',    # Mac OSX mpich
                'mpirun-openmpi-mp',  # Mac OSX openmpi
            ]),
            'mpt'    : False,
            'rsh'    : False,
            'ccmrun' : '',
            'dplace' : '',
            'omplace': ''
        }

        if '_mpt' in self.name.lower():
            lm_info['mpt'] = True
=======
    def get_rank_cmd(self):

        return "echo $PMIX_RANK"


    # --------------------------------------------------------------------------
    #
    def _configure(self):
>>>>>>> ceccd186

        if '_rsh' in self.name.lower():
            lm_info['rsh'] = True

        # do we need ccmrun or dplace?
        if '_ccmrun' in self.name.lower():
            lm_info['ccmrun'] = ru.which('ccmrun')
            assert lm_info['ccmrun']

        if '_dplace' in self.name.lower():
            lm_info['dplace'] = ru.which('dplace')
            assert lm_info['dplace']

        # cheyenne always needs mpt and omplace
        if 'cheyenne' in ru.get_hostname():
            lm_info['omplace'] = ru.which('omplace')
            lm_info['mpt']     = True

        mpi_version, mpi_flavor = self._get_mpi_info(lm_info['command'])
        lm_info['mpi_version']  = mpi_version
        lm_info['mpi_flavor']   = mpi_flavor

        return lm_info


    # --------------------------------------------------------------------------
    #
    def _init_from_info(self, lm_info, lm_cfg):

        self._env         = lm_info['env']
        self._env_sh      = lm_info['env_sh']
        self._command     = lm_info['command']

        self._mpt         = lm_info['mpt']
        self._rsh         = lm_info['rsh']
        self._ccmrun      = lm_info['ccmrun']
        self._dplace      = lm_info['dplace']
        self._omplace     = lm_info['omplace']

        self._mpi_version = lm_info['mpi_version']
        self._mpi_flavor  = lm_info['mpi_flavor']


    # --------------------------------------------------------------------------
    #
    def finalize(self):

        pass


    # --------------------------------------------------------------------------
    #
    def can_launch(self, task):

        # mpirun can launch any executable
        if task['description']['executable']:
            return True

        return False


    # --------------------------------------------------------------------------
    #
    def get_launcher_env(self):

        return ['. $RP_PILOT_SANDBOX/%s' % self._env_sh]


    # --------------------------------------------------------------------------
    #
    def get_launch_cmds(self, task, exec_path):

        slots        = task['slots']
        uid          = task['uid']
        td           = task['description']
        sandbox      = task['task_sandbox_path']
        task_threads = td.get('cpu_threads', 1)

        if '_dplace' in self.name and task_threads > 1:
            # dplace pinning would disallow threads to map to other cores
            raise ValueError('dplace can not place threads [%d]' % task_threads)

        # Cheyenne is the only machine that requires mpirun_mpt.  We then
        # have to set MPI_SHEPHERD=true
        if self._mpt:
            if not task['description'].get('environment'):
                task['description']['environment'] = dict()
            task['description']['environment']['MPI_SHEPHERD'] = 'true'

        # Extract all the hosts from the slots
        host_list = list()
        core_list = list()
        save_list = list()

        for rank in slots['ranks']:

            for cpu_proc in rank['core_map']:
                host_list.append(rank['node'])
                core_list.append(cpu_proc[0])
                # FIXME: inform this proc about the GPU to be used

            if '_dplace' in self.name and save_list:
                assert(save_list == core_list), 'inhomog. core sets (dplace)'
            else:
                save_list = core_list

        if '_dplace' in self.name:
            self._dplace += ' -c '
            self._dplace += ','.join(core_list)


        # If we have a task with many cores, we will create a hostfile and pass
        # that as an argument instead of the individual hosts
        hosts_string     = ''
        mpt_hosts_string = ''
        if len(host_list) > 42:

            # Create a hostfile from the list of hosts
            hostfile = ru.create_hostfile(sandbox, uid, host_list,
                                          impaired=True)
            if self._mpt: hosts_string = '-file %s'     % hostfile
            else        : hosts_string = '-hostfile %s' % hostfile

        else:
            # Construct the hosts_string ('h1,h2,..,hN')
            if self._mpt: mpt_hosts_string = '%s'       % ','.join(host_list)
            else        : hosts_string     = '-host %s' % ','.join(host_list)

        # -np:  usually len(host_list), meaning N processes over N hosts, but
        # for Cheyenne (mpt) the specification of -host lands N processes on
        # EACH host, where N is specified as arg to -np
        if self._mpt: np = 1
        else        : np = len(host_list)

        cmd = '%s %s %s -np %d %s %s %s %s' % \
            (self._ccmrun, self._command, mpt_hosts_string, np,
             self._dplace, self._omplace, hosts_string, exec_path)

        return cmd.strip()


    # --------------------------------------------------------------------------
    #
    def get_rank_cmd(self):

        # FIXME: we know the MPI flavor, so make this less guesswork

        ret  = 'test -z "$MPI_RANK"  || export RP_RANK=$MPI_RANK\n'
        ret += 'test -z "$PMIX_RANK" || export RP_RANK=$PMIX_RANK\n'

        return ret


    # --------------------------------------------------------------------------
    #
    def get_rank_exec(self, task, rank_id, rank):

        td           = task['description']
        task_exec    = td['executable']
        task_args    = td['arguments']
        task_argstr  = self._create_arg_string(task_args)
        command      = '%s %s' % (task_exec, task_argstr)

        return command.rstrip()


# ------------------------------------------------------------------------------
<|MERGE_RESOLUTION|>--- conflicted
+++ resolved
@@ -31,7 +31,6 @@
 
     # --------------------------------------------------------------------------
     #
-<<<<<<< HEAD
     def _init_from_scratch(self, env, env_sh):
         '''
         The RP launch methods are used in different components: the agent will
@@ -65,16 +64,7 @@
 
         if '_mpt' in self.name.lower():
             lm_info['mpt'] = True
-=======
-    def get_rank_cmd(self):
-
-        return "echo $PMIX_RANK"
-
-
-    # --------------------------------------------------------------------------
-    #
-    def _configure(self):
->>>>>>> ceccd186
+
 
         if '_rsh' in self.name.lower():
             lm_info['rsh'] = True
