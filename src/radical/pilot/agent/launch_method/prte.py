--- conflicted
+++ resolved
@@ -184,11 +184,7 @@
                 time.sleep(.5)
 
                 try:
-<<<<<<< HEAD
-                    with open(DVM_URI_FILE_TPL % file_info, 'r') as fin:
-=======
                     with ru.ru_open(DVM_URI_FILE_TPL % file_info, 'r') as fin:
->>>>>>> 205af480
                         for line in fin.readlines():
                             if '://' in line:
                                 dvm_uri = line.strip()
@@ -221,11 +217,7 @@
                                                   (_dvm_id + 1) * nodes_per_dvm]
             dvm_file_info.update({'dvm_id': _dvm_id})
             # write hosts file
-<<<<<<< HEAD
-            with open(DVM_HOSTS_FILE_TPL % dvm_file_info, 'w') as fout:
-=======
             with ru.ru_open(DVM_HOSTS_FILE_TPL % dvm_file_info, 'w') as fout:
->>>>>>> 205af480
                 num_slots = self._rm_info['cores_per_node'] * \
                             self._rm_info['threads_per_core']
                 for node in node_list:
