--- conflicted
+++ resolved
@@ -106,11 +106,7 @@
 
             # cores contains core ids for each thread,
             # but threads are ignored for offset
-<<<<<<< HEAD
-            core_id_min = min([slot['cores'][0]
-=======
             core_id_min = min([slot['cores'][0]['index']
->>>>>>> 95d3d7e7
                                for slot in slots
                                if  slot['node_index'] == node['index']])
             # offset into processor (cpus) hostlist
