--- conflicted
+++ resolved
@@ -323,7 +323,7 @@
         # should be set: `time.sleep(.1)`
 
         slots     = t['slots']
-        td       = t['description']
+        td        = t['description']
 
         task_exec = td['executable']
         task_args = td.get('arguments') or []
@@ -343,7 +343,7 @@
         if self._verbose:
             flags += ':REPORT'
 
-<<<<<<< HEAD
+
         # DVM startup
         _base_max_msg_size = 1024 * 1024 * 1024 * 1
 
@@ -352,34 +352,21 @@
         # # flags += ' --pmca rmaps_base_verbose 5'
         flags += ' --mca ptl_base_max_msg_size %d' % _base_max_msg_size
 
+
+        dvm_id = 0  # default DVM
         if 'ranks' not in slots:
-=======
-        dvm_id = 0  # default DVM
-        if 'nodes' not in slots:
->>>>>>> 98563f39
             # this task is unscheduled - we leave it to PRRTE/PMI-X
             # to correctly place the task
             pass
+
         else:
             # FIXME: ensure correct binding for procs and threads via slotfile
 
-<<<<<<< HEAD
             # enact the scheduler's host placement.  For now, we leave socket,
             # core and thread placement to the prted, and just add all process
             # slots to the host list
-            hosts = ','.join([rank['node'] for rank in slots['ranks']])
-            flags += ' --host %s' % hosts
-
-        # additional (debug) arguments to prun
-        debug_flags = '--verbose'  # needed to get prte profile events
-        if self._verbose:
-            debug_flags += ' ' + ' '.join(['--report-bindings'])
-                                         # '--debug-devel',
-                                         # '--display-devel-map',
-                                         # '--display-allocation'])
-=======
-            hosts = [node['name'] for node in slots['nodes']]
-            flags += ' --host %s:%s' % (hosts[0], len(hosts))
+            hosts = [rank['node'] for rank in slots['ranks']]
+            flags += ' --host %s' % ','.join(hosts)
 
             # scheduler makes sure that all hosts are from the same DVM
             _host_uid = slots['nodes'][0]['uid']
@@ -388,9 +375,9 @@
                     dvm_id = _dvm_id
                     break
 
+        # additional (debug) arguments to prun
         flags += ' --prtemca ptl_base_max_msg_size %d' % PTL_MAX_MSG_SIZE
         flags += ' --verbose'  # needed to get prte profile events
->>>>>>> 98563f39
 
         task_args_str = self._create_arg_string(task_args)
         if task_args_str:
