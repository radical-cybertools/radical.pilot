
__copyright__ = 'Copyright 2020-2021, The RADICAL-Cybertools Team'
__license__   = 'MIT'

import math
import os
import signal
import time

import subprocess    as mp
import threading     as mt

import radical.utils as ru

from .base import LaunchMethod

PTL_MAX_MSG_SIZE = 1024 * 1024 * 1024 * 1

DVM_URI_FILE_TPL   = '%(base_path)s/prrte.%(dvm_id)03d.uri'
DVM_HOSTS_FILE_TPL = '%(base_path)s/prrte.%(dvm_id)03d.hosts'


# ------------------------------------------------------------------------------
#
class PRTE2(LaunchMethod):

    """
    PMIx Reference Run Time Environment v2
    (https://github.com/openpmix/prrte)
    """

    # --------------------------------------------------------------------------
    #
    def __init__(self, name, cfg, session):

        LaunchMethod.__init__(self, name, cfg, session)

        # We remove all PRUN related environment variables from the launcher
        # environment, so that we can use PRUN for both launch of the
        # (sub-)agent and Task execution.
        self.env_removables.extend(['OMPI_', 'OPAL_', 'PMIX_'])

        self._verbose = bool(os.environ.get('RADICAL_PILOT_PRUN_VERBOSE'))

    # --------------------------------------------------------------------------
    #
    def get_rank_cmd(self):

        return "echo $PMIX_RANK"

    # --------------------------------------------------------------------------
    #
    def _configure(self):

        if not ru.which('prun'):
            raise Exception('prun command not found')

        self.launch_command = 'prun'

    # --------------------------------------------------------------------------
    #
    @classmethod
    def rm_config_hook(cls, name, lmcfg, cfg, rm, log, profiler):

        prte_cmd = ru.which('prte')
        if not prte_cmd:
            raise Exception('prte command not found')

        prte_prefix = os.environ.get('UMS_OMPIX_PRRTE_DIR') or \
                      os.environ.get('PRRTE_DIR', '')

        prte_info = {}
        # get OpenRTE/PRTE version
        out, _, _ = ru.sh_callout('prte_info | grep "RTE"', shell=True)
        for line in out.split('\n'):

            line = line.strip()

            if not prte_info.get('name'):
                if 'Open RTE' in line:
                    prte_info['name'] = 'Open RTE'
                elif 'PRTE' in line:
                    prte_info['name'] = 'PRTE'

            if 'RTE:' in line:
                prte_info['version'] = line.split(':')[1].strip()
            elif 'RTE repo revision:' in line:
                prte_info['version_detail'] = line.split(':')[1].strip()

        if prte_info.get('name'):
            log.info('version of %s: %s [%s]',
                     prte_info['name'],
                     prte_info.get('version'),
                     prte_info.get('version_detail'))
        else:
            log.info('version of OpenRTE/PRTE not determined')

        # get `dvm_count` from resource config
        # FIXME: another option is to introduce `nodes_per_dvm` in config
        #        dvm_count = math.ceil(len(rm.node_list) / nodes_per_dvm)
        dvm_count      = cfg['resource_cfg'].get('dvm_count') or 1
        nodes_per_dvm  = math.ceil(len(rm.node_list) / dvm_count)

        # additional info to form prrte related files (uri-/hosts-file)
        dvm_file_info  = {'base_path': os.getcwd()}
        # list of threading.Event that checks DVM's readiness
        dvm_ready_list = []

        # ----------------------------------------------------------------------
        def _watch_dvm(dvm_process, dvm_id, dvm_ready_flag):

            log.info('prte-%s watcher started', dvm_id)

            retval = dvm_process.poll()
            while retval is None:
                line = dvm_process.stdout.readline().strip()
                if line:
                    log.debug('prte-%s output: %s', dvm_id, line)

                    # final confirmation that DVM has started successfully
                    if 'DVM ready' in str(line):
                        log.info('prte-%s is ready', dvm_id)
                        dvm_ready_flag.set()

                else:
                    time.sleep(1.)

            if retval != 0:
                # send a kill signal to the main thread.
                # We know that Python and threading are likely not to play well
                # with signals - but this is an exceptional case, and not part
                # of the standard termination sequence. If the signal is
                # swallowed, the next prun-call will trigger termination anyway.
                os.kill(os.getpid(), signal.SIGKILL)
                raise RuntimeError('PRTE DVM died (dvm_id=%s)' % dvm_id)

            log.info('prte-%s watcher stopped', dvm_id)

        # ----------------------------------------------------------------------
        def _start_dvm(dvm_id, dvm_size, dvm_ready_flag):

            file_info = dict(dvm_file_info)
            file_info['dvm_id'] = dvm_id

            prte  = '%s'               % prte_cmd
            prte += ' --prefix %s'     % prte_prefix
            prte += ' --report-uri %s' % DVM_URI_FILE_TPL   % file_info
            prte += ' --hostfile %s'   % DVM_HOSTS_FILE_TPL % file_info

            # large tasks imply large message sizes, we need to account for that
            # FIXME: need to derive the message size from DVM size - smaller
            #        DVMs will never need large messages, as they can't run
            #        large tasks
            prte += ' --pmixmca ptl_base_max_msg_size %d'  % PTL_MAX_MSG_SIZE
            prte += ' --prtemca routed_radix %d' % dvm_size
            # 2 tweaks on Summit, which should not be needed in the long run:
            # - ensure 1 ssh per dvm
            prte += ' --prtemca plm_rsh_num_concurrent %d' % dvm_size
            # - avoid 64 node limit (ssh connection limit)
            prte += ' --prtemca plm_rsh_no_tree_spawn 1'

            # to select a set of hardware threads that should be used for
            # processing the following option should set hwthread IDs:
            #   --prtemca hwloc_default_cpu_list "0-83,88-171"

            # Use (g)stdbuf to disable buffering.  We need this to get the
            # "DVM ready" message to ensure DVM startup completion
            #
            # The command seems to be generally available on Cray's,
            # if not, we can code some home-cooked pty stuff (TODO)
            stdbuf_cmd = ru.which(['stdbuf', 'gstdbuf'])
            if not stdbuf_cmd:
                raise Exception('(g)stdbuf command not found')
            stdbuf_arg = '-oL'

            # base command = (g)stdbuf <args> + prte <args>
            cmd = '%s %s %s ' % (stdbuf_cmd, stdbuf_arg, prte)

            # additional (debug) arguments to prte
            verbose = bool(os.environ.get('RADICAL_PILOT_PRUN_VERBOSE'))
            if verbose:
                cmd += ' '.join(['--prtemca plm_base_verbose 5'])

            cmd = cmd.strip()

            log.info('start prte-%s on %d nodes [%s]', dvm_id, dvm_size, cmd)
            profiler.prof(event='dvm_start',
                          uid=cfg['pid'],
                          msg='dvm_id=%s' % dvm_id)

            dvm_process = mp.Popen(cmd.split(),
                                   stdout=mp.PIPE,
                                   stderr=mp.STDOUT)
            dvm_watcher = mt.Thread(target=_watch_dvm,
                                    args=(dvm_process, dvm_id, dvm_ready_flag),
                                    daemon=True)
            dvm_watcher.start()

            dvm_uri = None
            for _ in range(100):
                time.sleep(.5)

                try:
                    with open(DVM_URI_FILE_TPL % file_info, 'r') as fin:
                        for line in fin.readlines():
                            if '://' in line:
                                dvm_uri = line.strip()
                                break
                except Exception as e:
                    log.debug('DVM URI file missing: %s...', str(e)[:24])

                if dvm_uri:
                    break

            if not dvm_uri:
                raise Exception('DVM URI not found')

            log.info('prte-%s startup successful: [%s]', dvm_id, dvm_uri)
            profiler.prof(event='dvm_ok',
                          uid=cfg['pid'],
                          msg='dvm_id=%s' % dvm_id)

            return dvm_uri

        # ----------------------------------------------------------------------

        # format: {<id>: {'nodes': [...], 'details': {'dvm_uri': <uri>}}}
        # LM specific parameters will be kept under `'details'`
        partitions = {}

        # go through every dvm instance
        for _dvm_id in range(dvm_count):

            node_list = rm.node_list[_dvm_id       * nodes_per_dvm:
                                     (_dvm_id + 1) * nodes_per_dvm]
            dvm_file_info.update({'dvm_id': _dvm_id})
            # write hosts file
            with open(DVM_HOSTS_FILE_TPL % dvm_file_info, 'w') as fout:
                num_slots = rm.cores_per_node * rm.smt
                for node in node_list:
                    fout.write('%s slots=%d\n' % (node[0], num_slots))
            vm_size = len(node_list)

            dvm_ready = mt.Event()
            dvm_ready_list.append(dvm_ready)

            partitions[str(_dvm_id)] = {
                'nodes'  : [node[1] for node in node_list],
                'details': {'dvm_uri': _start_dvm(_dvm_id, vm_size, dvm_ready)}}

        # check that all DVMs are ready
        for _dvm_id, _dvm_ready in enumerate(dvm_ready_list):

            if not _dvm_ready.is_set():

                partition_id = str(_dvm_id)

                # extra time to confirm that "DVM ready" was just delayed
                if _dvm_ready.wait(timeout=10.):
                    continue

                log.info('prte-%s to be re-started', _dvm_id)

                # terminate DVM (if it is still running)
                _dvm_uri = partitions[partition_id]['details']['dvm_uri']
                try   : ru.sh_callout('pterm --dvm-uri "%s"' % _dvm_uri)
                except: pass

                # re-start DVM
                vm_size = len(partitions[partition_id]['nodes'])
                partitions[partition_id]['details']['dvm_uri'] = \
                    _start_dvm(_dvm_id, vm_size, _dvm_ready)

                # FIXME: with the current approach there is only one attempt to
                #        restart DVM(s). If a failure during the start process
                #        will keep appears then need to consider re-assignment
                #        of nodes from failed DVM(s) + add time for re-started
                #        DVM to stabilize: `time.sleep(10.)`

        lm_info = {'partitions'  : partitions,
                   'version_info': prte_info,
                   'cvd_id_mode' : 'physical'}

        # we need to inform the actual LaunchMethod instance about partitions,
        # which includes list of nodes per partition/dvm and dvm_uri (which is
        # in section 'details'). So we pass it back to the ResourceManager,
        # which will keep it in an 'lm_info', which will then be passed as part
        # of the slots via the scheduler, as well partition 'nodes' will be kept
        # in the ResourceManager separately.
        return lm_info

    # --------------------------------------------------------------------------
    #
    @classmethod
    def rm_shutdown_hook(cls, name, cfg, rm, lm_info, log, profiler):
        """
        This hook is symmetric to the hook `rm_config_hook`, it is called
        during shutdown sequence, for the sake of freeing allocated resources.
        """
        cmd = ru.which('pterm')
        if not cmd:
            raise Exception('termination command not found')

        for p_id, p_data in lm_info.get('partitions', {}).items():
            dvm_uri = p_data['details']['dvm_uri']
            try:
                log.info('terminating prte-%s (%s)', p_id, dvm_uri)
                _, err, _ = ru.sh_callout('%s --dvm-uri "%s"' % (cmd, dvm_uri))
                log.debug('termination status: %s', err.strip('\n') or '-')
                profiler.prof(event='dvm_stop',
                              uid=cfg['pid'],
                              msg='dvm_id=%s' % p_id)

            except Exception as e:
                # use the same event name as for runtime failures - those are
                # not distinguishable at the moment from termination failures
                log.debug('prte-%s termination failed (%s)', p_id, dvm_uri)
                profiler.prof(event='dvm_fail',
                              uid=cfg['pid'],
                              msg='dvm_id=%s | error: %s' % (p_id, e))

    # --------------------------------------------------------------------------
    #
    def construct_command(self, t, launch_script_hop):

        # latest implementation of PRRTE is able to handle bulk submissions
        # of prun-commands, but in case errors will come out then the delay
        # should be set: `time.sleep(.1)`

        slots     = t['slots']
        td        = t['description']

        task_exec = td['executable']
        task_args = td.get('arguments') or []

        n_procs   = td.get('cpu_processes') or 1
        n_threads = td.get('cpu_threads')   or 1

        if not slots.get('lm_info'):
            raise RuntimeError('lm_info not set (%s): %s' % (self.name, slots))

        if not slots['lm_info'].get('partitions'):
            raise RuntimeError('no partitions (%s): %s' % (self.name, slots))

        flags  = ' --np %d'                               % n_procs
        flags += ' --map-by hwthread:PE=%d:OVERSUBSCRIBE' % n_threads
        flags += ' --bind-to hwthread:overload-allowed'
        if self._verbose:
            flags += ':REPORT'

<<<<<<< HEAD

        # DVM startup
        _base_max_msg_size = 1024 * 1024 * 1024 * 1

        # version 1 vs 2
        # flags += ' --pmca ptl_base_max_msg_size %d' % _base_max_msg_size
        # # flags += ' --pmca rmaps_base_verbose 5'
        flags += ' --mca ptl_base_max_msg_size %d' % _base_max_msg_size


        dvm_id = 0  # default DVM
        if 'ranks' not in slots:
=======
        dvm_uri = ''
        if 'nodes' not in slots:
>>>>>>> 2206ef64
            # this task is unscheduled - we leave it to PRRTE/PMI-X
            # to correctly place the task
            pass

        else:
            # FIXME: ensure correct binding for procs and threads via slotfile

            # enact the scheduler's host placement.  For now, we leave socket,
            # core and thread placement to the prted, and just add all process
            # slots to the host list
            hosts = [rank['node'] for rank in slots['ranks']]
            flags += ' --host %s' % ','.join(hosts)

            # scheduler makes sure that all nodes are from the same dvm
            _host_uid = slots['nodes'][0]['uid']
            for partition in slots['lm_info']['partitions'].values():
                if _host_uid in partition['nodes']:
                    dvm_uri = '--dvm-uri "%s"' % partition['details']['dvm_uri']
                    break

<<<<<<< HEAD
        # additional (debug) arguments to prun
        flags += ' --prtemca ptl_base_max_msg_size %d' % PTL_MAX_MSG_SIZE
=======
        flags += ' --pmixmca ptl_base_max_msg_size %d' % PTL_MAX_MSG_SIZE
>>>>>>> 2206ef64
        flags += ' --verbose'  # needed to get prte profile events

        task_args_str = self._create_arg_string(task_args)
        if task_args_str:
            task_exec += ' %s' % task_args_str

        cmd = '%s %s %s %s' % (self.launch_command, dvm_uri, flags, task_exec)

        return cmd, None

# ------------------------------------------------------------------------------<|MERGE_RESOLUTION|>--- conflicted
+++ resolved
@@ -348,8 +348,6 @@
         if self._verbose:
             flags += ':REPORT'
 
-<<<<<<< HEAD
-
         # DVM startup
         _base_max_msg_size = 1024 * 1024 * 1024 * 1
 
@@ -361,10 +359,6 @@
 
         dvm_id = 0  # default DVM
         if 'ranks' not in slots:
-=======
-        dvm_uri = ''
-        if 'nodes' not in slots:
->>>>>>> 2206ef64
             # this task is unscheduled - we leave it to PRRTE/PMI-X
             # to correctly place the task
             pass
@@ -385,12 +379,7 @@
                     dvm_uri = '--dvm-uri "%s"' % partition['details']['dvm_uri']
                     break
 
-<<<<<<< HEAD
-        # additional (debug) arguments to prun
-        flags += ' --prtemca ptl_base_max_msg_size %d' % PTL_MAX_MSG_SIZE
-=======
         flags += ' --pmixmca ptl_base_max_msg_size %d' % PTL_MAX_MSG_SIZE
->>>>>>> 2206ef64
         flags += ' --verbose'  # needed to get prte profile events
 
         task_args_str = self._create_arg_string(task_args)
