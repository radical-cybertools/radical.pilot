
__copyright__ = 'Copyright 2020-2021, The RADICAL-Cybertools Team'
__license__   = 'MIT'

import math
import os
import signal
import time

import subprocess    as mp
import threading     as mt

import radical.utils as ru

from .base import LaunchMethod

PTL_MAX_MSG_SIZE = 1024 * 1024 * 1024 * 1

DVM_URI_FILE_TPL   = '%(base_path)s/prrte.%(dvm_id)03d.uri'
DVM_HOSTS_FILE_TPL = '%(base_path)s/prrte.%(dvm_id)03d.hosts'


# ------------------------------------------------------------------------------
#
class PRTE2(LaunchMethod):

    """
    PMIx Reference Run Time Environment v2
    (https://github.com/openpmix/prrte)
    """

    # --------------------------------------------------------------------------
    #
    def __init__(self, name, cfg, session):

        LaunchMethod.__init__(self, name, cfg, session)

        # We remove all PRUN related environment variables from the launcher
        # environment, so that we can use PRUN for both launch of the
        # (sub-)agent and Task execution.
        self.env_removables.extend(['OMPI_', 'OPAL_', 'PMIX_'])

        self._verbose = bool(os.environ.get('RADICAL_PILOT_PRUN_VERBOSE'))

    # --------------------------------------------------------------------------
    #
    def get_rank_cmd(self):

        return "echo $PMIX_RANK"

    # --------------------------------------------------------------------------
    #
    def _configure(self):

        if not ru.which('prun'):
            raise Exception('prun command not found')

        self.launch_command = 'prun'

    # --------------------------------------------------------------------------
    #
    @classmethod
    def rm_config_hook(cls, name, cfg, rm, log, profiler):

        prte_cmd = ru.which('prte')
        if not prte_cmd:
            raise Exception('prte command not found')

        prte_prefix = os.environ.get('UMS_OMPIX_PRRTE_DIR') or \
                      os.environ.get('PRRTE_DIR', '')

        prte_info = {}
        # get OpenRTE/PRTE version
        out, _, _ = ru.sh_callout('prte_info | grep "RTE"', shell=True)
        for line in out.split('\n'):

            line = line.strip()

            if not prte_info.get('name'):
                if 'Open RTE' in line:
                    prte_info['name'] = 'Open RTE'
                elif 'PRTE' in line:
                    prte_info['name'] = 'PRTE'

            if 'RTE:' in line:
                prte_info['version'] = line.split(':')[1].strip()
            elif 'RTE repo revision:' in line:
                prte_info['version_detail'] = line.split(':')[1].strip()

        if prte_info.get('name'):
            log.info('version of %s: %s [%s]',
                     prte_info['name'],
                     prte_info.get('version'),
                     prte_info.get('version_detail'))
        else:
            log.info('version of OpenRTE/PRTE not determined')

        # get `dvm_count` from resource config
        # FIXME: another option is to introduce `nodes_per_dvm` in config
        #        dvm_count = math.ceil(len(rm.node_list) / nodes_per_dvm)
        dvm_count      = cfg['resource_cfg'].get('dvm_count') or 1
        nodes_per_dvm  = math.ceil(len(rm.node_list) / dvm_count)

        dvm_uri_list   = []
        dvm_hosts_list = []

        dvm_ready_list = []  # threading.Event that checks DVM's readiness

        # additional info to form prrte related files (uri-/hosts-file)
        dvm_file_info  = {'base_path': os.getcwd()}

        # ----------------------------------------------------------------------
        def _watch_dvm(dvm_process, dvm_id, dvm_ready_flag):

            log.info('prte-%s watcher started', dvm_id)

            retval = dvm_process.poll()
            while retval is None:
                line = dvm_process.stdout.readline().strip()
                if line:
                    log.debug('prte-%s output: %s', dvm_id, line)

                    # final confirmation that DVM has started successfully
                    if 'DVM ready' in str(line):
                        log.info('prte-%s is ready', dvm_id)
                        dvm_ready_flag.set()

                else:
                    time.sleep(1.)

            if retval != 0:
                # send a kill signal to the main thread.
                # We know that Python and threading are likely not to play well
                # with signals - but this is an exceptional case, and not part
                # of the standard termination sequence. If the signal is
                # swallowed, the next prun-call will trigger termination anyway.
                os.kill(os.getpid(), signal.SIGKILL)
                raise RuntimeError('PRTE DVM died (dvm_id=%s)' % dvm_id)

            log.info('prte-%s watcher stopped', dvm_id)

        # ----------------------------------------------------------------------
        def _start_dvm(dvm_id, dvm_size, dvm_ready_flag):

            file_info = dict(dvm_file_info)
            file_info['dvm_id'] = dvm_id

            prte  = '%s'               % prte_cmd
            prte += ' --prefix %s'     % prte_prefix
            prte += ' --report-uri %s' % DVM_URI_FILE_TPL   % file_info
            prte += ' --hostfile %s'   % DVM_HOSTS_FILE_TPL % file_info

            # large tasks imply large message sizes, we need to account for that
            # FIXME: need to derive the message size from DVM size - smaller
            #        DVMs will never need large messages, as they can't run
            #        large tasks
            prte += ' --prtemca ptl_base_max_msg_size %d'  % PTL_MAX_MSG_SIZE
            prte += ' --prtemca routed_radix %d' % dvm_size
            # 2 tweaks on Summit, which should not be needed in the long run:
            # - ensure 1 ssh per dvm
            prte += ' --prtemca plm_rsh_num_concurrent %d' % dvm_size
            # - avoid 64 node limit (ssh connection limit)
            prte += ' --prtemca plm_rsh_no_tree_spawn 1'

            # to select a set of hardware threads that should be used for
            # processing the following option should set hwthread IDs:
            #   --prtemca hwloc_default_cpu_list "0-83,88-171"

            # Use (g)stdbuf to disable buffering.  We need this to get the
            # "DVM ready" message to ensure DVM startup completion
            #
            # The command seems to be generally available on Cray's,
            # if not, we can code some home-cooked pty stuff (TODO)
            stdbuf_cmd = ru.which(['stdbuf', 'gstdbuf'])
            if not stdbuf_cmd:
                raise Exception('(g)stdbuf command not found')
            stdbuf_arg = '-oL'

            # base command = (g)stdbuf <args> + prte <args>
            cmd = '%s %s %s ' % (stdbuf_cmd, stdbuf_arg, prte)

            # additional (debug) arguments to prte
            verbose = bool(os.environ.get('RADICAL_PILOT_PRUN_VERBOSE'))
            if verbose:
                cmd += ' '.join(['--prtemca plm_base_verbose 5'])

            cmd = cmd.strip()

            log.info('start prte-%s on %d nodes [%s]', dvm_id, dvm_size, cmd)
            profiler.prof(event='dvm_start',
                          uid=cfg['pid'],
                          msg='dvm_id=%s' % dvm_id)

            dvm_process = mp.Popen(cmd.split(),
                                   stdout=mp.PIPE,
                                   stderr=mp.STDOUT)
            dvm_watcher = mt.Thread(target=_watch_dvm,
                                    args=(dvm_process, dvm_id, dvm_ready_flag),
                                    daemon=True)
            dvm_watcher.start()

            dvm_uri = None
            for _ in range(100):
                time.sleep(.5)

                try:
                    with open(DVM_URI_FILE_TPL % file_info, 'r') as fin:
                        for line in fin.readlines():
                            if '://' in line:
                                dvm_uri = line.strip()
                                break
                except Exception as e:
                    log.debug('DVM URI file missing: %s...', str(e)[:24])

                if dvm_uri:
                    break

            if not dvm_uri:
                raise Exception('DVM URI not found')

            log.info('prte-%s startup successful: [%s]', dvm_id, dvm_uri)
            profiler.prof(event='dvm_ok',
                          uid=cfg['pid'],
                          msg='dvm_id=%s' % dvm_id)

            return dvm_uri

        # ----------------------------------------------------------------------

        # go through every dvm instance
        for _dvm_id in range(dvm_count):

            node_list = rm.node_list[_dvm_id * nodes_per_dvm:
                                     (_dvm_id + 1) * nodes_per_dvm]
            # keep node uids per dvm (`dvm_hosts_list = [[...], [...]]`)
            dvm_hosts_list.append([node[1] for node in node_list])

            dvm_file_info.update({'dvm_id': _dvm_id})
            # write hosts file
            with open(DVM_HOSTS_FILE_TPL % dvm_file_info, 'w') as fout:
                num_slots = rm.cores_per_node * rm.smt
                for node in node_list:
                    fout.write('%s slots=%d\n' % (node[0], num_slots))

            dvm_ready = mt.Event()
            dvm_ready_list.append(dvm_ready)

            vm_size = len(node_list)
            dvm_uri_list.append(_start_dvm(_dvm_id, vm_size, dvm_ready))

        lm_info = {'dvm_uri'     : dvm_uri_list,
                   'dvm_hosts'   : dvm_hosts_list,
                   'version_info': prte_info,
                   'cvd_id_mode' : 'physical'}

        # extra time to allow the DVM(s) to stabilize
        time.sleep(10.)

        # check that all DVMs are ready
        for _dvm_id, _dvm_ready in enumerate(dvm_ready_list):

            if not _dvm_ready.is_set():

                # additional time to confirm that "DVM ready" was just delayed
                if _dvm_ready.wait(timeout=5.):
                    continue

                log.info('prte-%s to be re-started', _dvm_id)

                # terminate DVM (if it is still running)
                _dvm_uri = dvm_uri_list[_dvm_id]
                try   : ru.sh_callout('pterm --dvm-uri "%s"' % _dvm_uri)
                except: pass

                # re-start DVM
                vm_size = len(dvm_hosts_list[_dvm_id])
                dvm_uri_list[_dvm_id] = _start_dvm(_dvm_id, vm_size, _dvm_ready)

                # additional time for re-started DVM to stabilize
                time.sleep(10.)

                # FIXME: with the current approach there is only one attempt to
                #        restart DVM(s). If a failure during the start process
                #        will keep appears then need to consider re-assignment
                #        of nodes from failed DVM(s)

        # we need to inform the actual LaunchMethod instance about the prte URI.
        # So we pass it back to the ResourceManager which will keep it in an
        # 'lm_info', which will then be passed as part of the slots via the
        # scheduler
        return lm_info

    # --------------------------------------------------------------------------
    #
    @classmethod
    def rm_shutdown_hook(cls, name, cfg, rm, lm_info, log, profiler):
        """
        This hook is symmetric to the hook `rm_config_hook`, it is called
        during shutdown sequence, for the sake of freeing allocated resources.
        """
        cmd = ru.which('pterm')
        if not cmd:
            raise Exception('termination command not found')

        for dvm_id, dvm_uri in enumerate(lm_info.get('dvm_uri', [])):
            try:
                log.info('terminating prte-%s (%s)', dvm_id, dvm_uri)
                _, err, _ = ru.sh_callout('%s --dvm-uri "%s"' % (cmd, dvm_uri))
                log.debug('termination status: %s', err.strip('\n') or '-')
                profiler.prof(event='dvm_stop',
                              uid=cfg['pid'],
                              msg='dvm_id=%s' % dvm_id)

            except Exception as e:
                # use the same event name as for runtime failures - those are
                # not distinguishable at the moment from termination failures
                log.debug('prte-%s termination failed (%s)', dvm_id, dvm_uri)
                profiler.prof(event='dvm_fail',
                              uid=cfg['pid'],
                              msg='dvm_id=%s | error: %s' % (dvm_id, e))

    # --------------------------------------------------------------------------
    #
    def construct_command(self, t, launch_script_hop):

        # latest implementation of PRRTE is able to handle bulk submissions
        # of prun-commands, but in case errors will come out then the delay
        # should be set: `time.sleep(.1)`

        slots     = t['slots']
        td       = t['description']

<<<<<<< HEAD
        task_exec = cud['executable']
        task_args = cud.get('arguments') or []

        n_procs   = cud.get('cpu_processes') or 1
        n_threads = cud.get('cpu_threads')   or 1

        self._log.debug('prep %s', cu['uid'])
=======
        task_exec = td['executable']
        task_args = td.get('arguments') or []
        task_env  = td.get('environment') or {}

        n_procs   = td.get('cpu_processes') or 1
        n_threads = td.get('cpu_threads') or 1
>>>>>>> 19ca2039

        if not slots.get('lm_info'):
            raise RuntimeError('lm_info not set (%s): %s' % (self.name, slots))

        if not slots['lm_info'].get('dvm_uri'):
            raise RuntimeError('dvm_uri not set (%s): %s' % (self.name, slots))

        flags  = ' --np %d'                               % n_procs
        flags += ' --map-by hwthread:PE=%d:OVERSUBSCRIBE' % n_threads
        flags += ' --bind-to hwthread:overload-allowed'
        if self._verbose:
            flags += ':REPORT'

        dvm_id = 0  # default DVM
        if 'nodes' not in slots:
            # this task is unscheduled - we leave it to PRRTE/PMI-X
            # to correctly place the task
            pass
        else:
            # FIXME: ensure correct binding for procs and threads via slotfile

            hosts = [node['name'] for node in slots['nodes']]
            flags += ' --host %s:%s' % (hosts[0], len(hosts))

            # scheduler makes sure that all hosts are from the same DVM
            _host_uid = slots['nodes'][0]['uid']
            for _dvm_id, _dvm_hosts in enumerate(slots['lm_info']['dvm_hosts']):
                if _host_uid in _dvm_hosts:
                    dvm_id = _dvm_id
                    break

        flags += ' --prtemca ptl_base_max_msg_size %d' % PTL_MAX_MSG_SIZE
        flags += ' --verbose'  # needed to get prte profile events

        task_args_str = self._create_arg_string(task_args)
        if task_args_str:
            task_exec += ' %s' % task_args_str

        dvm_uri = '--dvm-uri "%s"' % slots['lm_info']['dvm_uri'][dvm_id]

        cmd = '%s %s %s %s' % (self.launch_command, dvm_uri, flags, task_exec)

        return cmd, None

# ------------------------------------------------------------------------------<|MERGE_RESOLUTION|>--- conflicted
+++ resolved
@@ -330,22 +330,11 @@
         slots     = t['slots']
         td       = t['description']
 
-<<<<<<< HEAD
-        task_exec = cud['executable']
-        task_args = cud.get('arguments') or []
-
-        n_procs   = cud.get('cpu_processes') or 1
-        n_threads = cud.get('cpu_threads')   or 1
-
-        self._log.debug('prep %s', cu['uid'])
-=======
         task_exec = td['executable']
         task_args = td.get('arguments') or []
-        task_env  = td.get('environment') or {}
 
         n_procs   = td.get('cpu_processes') or 1
-        n_threads = td.get('cpu_threads') or 1
->>>>>>> 19ca2039
+        n_threads = td.get('cpu_threads')   or 1
 
         if not slots.get('lm_info'):
             raise RuntimeError('lm_info not set (%s): %s' % (self.name, slots))
