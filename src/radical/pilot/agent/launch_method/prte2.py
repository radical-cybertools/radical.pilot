
__copyright__ = 'Copyright 2020-2021, The RADICAL-Cybertools Team'
__license__   = 'MIT'

import collections
import math
import os
import signal
import time

import subprocess    as mp
import threading     as mt

import radical.utils as ru

from .base import LaunchMethod

PTL_MAX_MSG_SIZE = 1024 * 1024 * 1024 * 1

DVM_URI_FILE_TPL   = '%(base_path)s/prrte.%(dvm_id)03d.uri'
DVM_HOSTS_FILE_TPL = '%(base_path)s/prrte.%(dvm_id)03d.hosts'


# ------------------------------------------------------------------------------
#
class PRTE2(LaunchMethod):

    """
    PMIx Reference Run Time Environment v2
    (https://github.com/openpmix/prrte)
    """

    # --------------------------------------------------------------------------
    #
    def __init__(self, name, cfg, session):

        LaunchMethod.__init__(self, name, cfg, session)

        # We remove all PRUN related environment variables from the launcher
        # environment, so that we can use PRUN for both launch of the
        # (sub-)agent and Task execution.
        self.env_removables.extend(['OMPI_', 'OPAL_', 'PMIX_'])

        self._verbose = bool(os.environ.get('RADICAL_PILOT_PRUN_VERBOSE'))

    # --------------------------------------------------------------------------
    #
    def get_rank_cmd(self):

        return "echo $PMIX_RANK"

    # --------------------------------------------------------------------------
    #
    def _configure(self):

        if not ru.which('prun'):
            raise Exception('prun command not found')

        self.launch_command = 'prun'

    # --------------------------------------------------------------------------
    #
    @classmethod
    def rm_config_hook(cls, name, lmcfg, cfg, rm, log, profiler):

        prte_cmd = ru.which('prte')
        if not prte_cmd:
            raise Exception('prte command not found')

        prte_prefix = os.environ.get('UMS_OMPIX_PRRTE_DIR') or \
                      os.environ.get('PRRTE_DIR', '')

        prte_info = {}
        # get OpenRTE/PRTE version
        out, _, _ = ru.sh_callout('prte_info | grep "RTE"', shell=True)
        for line in out.split('\n'):

            line = line.strip()

            if not prte_info.get('name'):
                if 'Open RTE' in line:
                    prte_info['name'] = 'Open RTE'
                elif 'PRTE' in line:
                    prte_info['name'] = 'PRTE'

            if 'RTE:' in line:
                prte_info['version'] = line.split(':')[1].strip()
            elif 'RTE repo revision:' in line:
                prte_info['version_detail'] = line.split(':')[1].strip()

        if prte_info.get('name'):
            log.info('version of %s: %s [%s]',
                     prte_info['name'],
                     prte_info.get('version'),
                     prte_info.get('version_detail'))
        else:
            log.info('version of OpenRTE/PRTE not determined')

        # get `dvm_count` from resource config
        # FIXME: another option is to introduce `nodes_per_dvm` in config
        #        dvm_count = math.ceil(len(rm.node_list) / nodes_per_dvm)
        dvm_count     = cfg['resource_cfg'].get('dvm_count') or 1
        nodes_per_dvm = math.ceil(len(rm.node_list) / dvm_count)

        # additional info to form prrte related files (uri-/hosts-file)
        dvm_file_info = {'base_path': os.getcwd()}

        # ----------------------------------------------------------------------
        def _watch_dvm(dvm_process, dvm_id, dvm_ready_flag):

            log.info('prte-%s watcher started', dvm_id)

            retval = dvm_process.poll()
            while retval is None:
                line = dvm_process.stdout.readline().strip()
                if line:
                    log.debug('prte-%s output: %s', dvm_id, line)

                    # final confirmation that DVM has started successfully
                    if not dvm_ready_flag.is_set() and 'DVM ready' in str(line):
                        dvm_ready_flag.set()
                        log.info('prte-%s is ready', dvm_id)
                        profiler.prof(event='dvm_ready',
                                      uid=cfg['pid'],
                                      msg='dvm_id=%s' % dvm_id)

                else:
                    time.sleep(1.)

            if retval != 0:
                # send a kill signal to the main thread.
                # We know that Python and threading are likely not to play well
                # with signals - but this is an exceptional case, and not part
                # of the standard termination sequence. If the signal is
                # swallowed, the next prun-call will trigger termination anyway.
                os.kill(os.getpid(), signal.SIGKILL)
                raise RuntimeError('PRTE DVM died (dvm_id=%s)' % dvm_id)

            log.info('prte-%s watcher stopped', dvm_id)

        # ----------------------------------------------------------------------
        def _start_dvm(dvm_id, dvm_size, dvm_ready_flag):

            file_info = dict(dvm_file_info)
            file_info['dvm_id'] = dvm_id

            prte  = '%s'               % prte_cmd
            prte += ' --prefix %s'     % prte_prefix
            prte += ' --report-uri %s' % DVM_URI_FILE_TPL   % file_info
            prte += ' --hostfile %s'   % DVM_HOSTS_FILE_TPL % file_info

            # large tasks imply large message sizes, we need to account for that
            # FIXME: need to derive the message size from DVM size - smaller
            #        DVMs will never need large messages, as they can't run
            #        large tasks
            prte += ' --pmixmca ptl_base_max_msg_size %d'  % PTL_MAX_MSG_SIZE
            prte += ' --prtemca routed_radix %d'           % dvm_size
            # 2 tweaks on Summit, which should not be needed in the long run:
            # - ensure 1 ssh per dvm
            prte += ' --prtemca plm_rsh_num_concurrent %d' % dvm_size
            # - avoid 64 node limit (ssh connection limit)
            prte += ' --prtemca plm_rsh_no_tree_spawn 1'

            # to select a set of hardware threads that should be used for
            # processing the following option should set hwthread IDs:
            #   --prtemca hwloc_default_cpu_list "0-83,88-171"

            # Use (g)stdbuf to disable buffering.  We need this to get the
            # "DVM ready" message to ensure DVM startup completion
            #
            # The command seems to be generally available on Cray's,
            # if not, we can code some home-cooked pty stuff (TODO)
            stdbuf_cmd = ru.which(['stdbuf', 'gstdbuf'])
            if not stdbuf_cmd:
                raise Exception('(g)stdbuf command not found')
            stdbuf_arg = '-oL'

            # base command = (g)stdbuf <args> + prte <args>
            cmd = '%s %s %s ' % (stdbuf_cmd, stdbuf_arg, prte)

            # additional (debug) arguments to prte
            verbose = bool(os.environ.get('RADICAL_PILOT_PRUN_VERBOSE'))
            if verbose:
                cmd += ' '.join(['--prtemca plm_base_verbose 5'])

            cmd = cmd.strip()

            log.info('start prte-%s on %d nodes [%s]', dvm_id, dvm_size, cmd)
            profiler.prof(event='dvm_start',
                          uid=cfg['pid'],
                          msg='dvm_id=%s' % dvm_id)

            dvm_process = mp.Popen(cmd.split(),
                                   stdout=mp.PIPE,
                                   stderr=mp.STDOUT)
            dvm_watcher = mt.Thread(target=_watch_dvm,
                                    args=(dvm_process, dvm_id, dvm_ready_flag),
                                    daemon=True)
            dvm_watcher.start()

            dvm_uri = None
            for _ in range(30):
                time.sleep(.5)

                try:
                    with open(DVM_URI_FILE_TPL % file_info, 'r') as fin:
                        for line in fin.readlines():
                            if '://' in line:
                                dvm_uri = line.strip()
                                break
                except Exception as e:
                    log.debug('DVM URI file missing: %s...', str(e)[:24])

                if dvm_uri:
                    break

            if not dvm_uri:
                raise Exception('DVM URI not found')

            log.info('prte-%s startup successful: [%s]', dvm_id, dvm_uri)
            profiler.prof(event='dvm_uri',
                          uid=cfg['pid'],
                          msg='dvm_id=%s' % dvm_id)

            return dvm_uri

        # ----------------------------------------------------------------------

        # format: {<id>: {'nodes': [...], 'dvm_uri': <uri>}}
        # `nodes` will be moved to RM, and the rest is LM details per partition
        partitions = {}

        # go through every dvm instance
        for _dvm_id in range(dvm_count):

            node_list = rm.node_list[_dvm_id       * nodes_per_dvm:
                                     (_dvm_id + 1) * nodes_per_dvm]
            dvm_file_info.update({'dvm_id': _dvm_id})
            # write hosts file
            with open(DVM_HOSTS_FILE_TPL % dvm_file_info, 'w') as fout:
                num_slots = rm.cores_per_node * rm.smt
                for node in node_list:
                    fout.write('%s slots=%d\n' % (node[0], num_slots))

            _dvm_size  = len(node_list)
            _dvm_ready = mt.Event()
            _dvm_uri   = _start_dvm(_dvm_id, _dvm_size, _dvm_ready)

            partition_id = str(_dvm_id)
            partitions[partition_id] = {
                'nodes'  : [node[1] for node in node_list],
                'dvm_uri': _dvm_uri}

            # extra time to confirm that "DVM ready" was just delayed
            if _dvm_ready.wait(timeout=15.):
                continue

            log.info('prte-%s to be re-started', _dvm_id)

            # terminate DVM (if it is still running)
            try   : ru.sh_callout('pterm --dvm-uri "%s"' % _dvm_uri)
            except: pass

            # re-start DVM
            partitions[partition_id]['dvm_uri'] = \
                _start_dvm(_dvm_id, _dvm_size, _dvm_ready)

            # FIXME: with the current approach there is only one attempt to
            #        restart DVM(s). If a failure during the start process
            #        will keep appears then need to consider re-assignment
            #        of nodes from failed DVM(s) + add time for re-started
            #        DVM to stabilize: `time.sleep(10.)`

        lm_info = {'partitions'  : partitions,
                   'version_info': prte_info,
                   'cvd_id_mode' : 'physical'}

        # we need to inform the actual LaunchMethod instance about partitions
        # (`partition_id` per task and `dvm_uri` per partition). List of nodes
        # will be stored in ResourceManager and the rest details about
        # partitions will be kept in `lm_info`, which will be passed as part of
        # the slots via the scheduler.
        return lm_info

    # --------------------------------------------------------------------------
    #
    @classmethod
    def rm_shutdown_hook(cls, name, cfg, rm, lm_info, log, profiler):
        """
        This hook is symmetric to the hook `rm_config_hook`, it is called
        during shutdown sequence, for the sake of freeing allocated resources.
        """
        cmd = ru.which('pterm')
        if not cmd:
            raise Exception('termination command not found')

        for p_id, p_data in lm_info.get('partitions', {}).items():
            dvm_uri = p_data['dvm_uri']
            try:
                log.info('terminating prte-%s (%s)', p_id, dvm_uri)
                _, err, _ = ru.sh_callout('%s --dvm-uri "%s"' % (cmd, dvm_uri))
                log.debug('termination status: %s', err.strip('\n') or '-')
                profiler.prof(event='dvm_stop',
                              uid=cfg['pid'],
                              msg='dvm_id=%s' % p_id)

            except Exception as e:
                # use the same event name as for runtime failures - those are
                # not distinguishable at the moment from termination failures
                log.debug('prte-%s termination failed (%s)', p_id, dvm_uri)
                profiler.prof(event='dvm_fail',
                              uid=cfg['pid'],
                              msg='dvm_id=%s | error: %s' % (p_id, e))

    # --------------------------------------------------------------------------
    #
    def construct_command(self, t, launch_script_hop):

        # latest implementation of PRRTE is able to handle bulk submissions
        # of prun-commands, but in case errors will come out then the delay
        # should be set: `time.sleep(.1)`

        slots     = t['slots']
        td        = t['description']

        task_exec = td['executable']
        task_args = td.get('arguments') or []

        n_procs   = td.get('cpu_processes') or 1
        n_threads = td.get('cpu_threads')   or 1

        if not slots.get('lm_info'):
            raise RuntimeError('lm_info not set (%s): %s' % (self.name, slots))

        if not slots['lm_info'].get('partitions'):
            raise RuntimeError('no partitions (%s): %s' % (self.name, slots))

        partitions = slots['lm_info']['partitions']
        # `partition_id` should be set in a scheduler
        partition_id = slots.get('partition_id') or partitions.keys()[0]
        dvm_uri = '--dvm-uri "%s"' % partitions[partition_id]['dvm_uri']

        if n_threads == 1: map_to_object = 'hwthread'
        else             : map_to_object = 'node:HWTCPUS'

        flags  = ' --np %d'                         % n_procs
        flags += ' --map-by %s:PE=%d:OVERSUBSCRIBE' % (map_to_object, n_threads)
        flags += ' --bind-to hwthread:overload-allowed'
        if self._verbose:
            flags += ':REPORT'

<<<<<<< HEAD
        # DVM startup
        _base_max_msg_size = 1024 * 1024 * 1024 * 1

        # version 1 vs 2
        # flags += ' --pmca ptl_base_max_msg_size %d' % _base_max_msg_size
        # # flags += ' --pmca rmaps_base_verbose 5'
        flags += ' --mca ptl_base_max_msg_size %d' % _base_max_msg_size


        dvm_id = 0  # default DVM
        if 'ranks' not in slots:
=======
        if 'nodes' not in slots:
>>>>>>> 03085211
            # this task is unscheduled - we leave it to PRRTE/PMI-X
            # to correctly place the task
            pass

        else:
<<<<<<< HEAD
            # FIXME: ensure correct binding for procs and threads via slotfile

            # enact the scheduler's host placement.  For now, we leave socket,
            # core and thread placement to the prted, and just add all process
            # slots to the host list
            hosts = [rank['node'] for rank in slots['ranks']]
            flags += ' --host %s' % ','.join(hosts)

            # scheduler makes sure that all nodes are from the same dvm
            _host_uid = slots['nodes'][0]['uid']
            for partition in slots['lm_info']['partitions'].values():
                if _host_uid in partition['nodes']:
                    dvm_uri = '--dvm-uri "%s"' % partition['details']['dvm_uri']
                    break
=======
            hosts = collections.defaultdict(int)
            for node in slots['nodes']:
                hosts[node['name']] += 1
            flags += ' --host ' + ','.join(['%s:%s' % x for x in hosts.items()])
>>>>>>> 03085211

        flags += ' --pmixmca ptl_base_max_msg_size %d' % PTL_MAX_MSG_SIZE
        flags += ' --verbose'  # needed to get prte profile events

        task_args_str = self._create_arg_string(task_args)
        if task_args_str:
            task_exec += ' %s' % task_args_str

        cmd = '%s %s %s %s' % (self.launch_command, dvm_uri, flags, task_exec)

        return cmd, None

# ------------------------------------------------------------------------------<|MERGE_RESOLUTION|>--- conflicted
+++ resolved
@@ -349,47 +349,15 @@
         if self._verbose:
             flags += ':REPORT'
 
-<<<<<<< HEAD
-        # DVM startup
-        _base_max_msg_size = 1024 * 1024 * 1024 * 1
-
-        # version 1 vs 2
-        # flags += ' --pmca ptl_base_max_msg_size %d' % _base_max_msg_size
-        # # flags += ' --pmca rmaps_base_verbose 5'
-        flags += ' --mca ptl_base_max_msg_size %d' % _base_max_msg_size
-
-
-        dvm_id = 0  # default DVM
         if 'ranks' not in slots:
-=======
-        if 'nodes' not in slots:
->>>>>>> 03085211
             # this task is unscheduled - we leave it to PRRTE/PMI-X
             # to correctly place the task
             pass
-
         else:
-<<<<<<< HEAD
-            # FIXME: ensure correct binding for procs and threads via slotfile
-
-            # enact the scheduler's host placement.  For now, we leave socket,
-            # core and thread placement to the prted, and just add all process
-            # slots to the host list
-            hosts = [rank['node'] for rank in slots['ranks']]
-            flags += ' --host %s' % ','.join(hosts)
-
-            # scheduler makes sure that all nodes are from the same dvm
-            _host_uid = slots['nodes'][0]['uid']
-            for partition in slots['lm_info']['partitions'].values():
-                if _host_uid in partition['nodes']:
-                    dvm_uri = '--dvm-uri "%s"' % partition['details']['dvm_uri']
-                    break
-=======
-            hosts = collections.defaultdict(int)
-            for node in slots['nodes']:
-                hosts[node['name']] += 1
-            flags += ' --host ' + ','.join(['%s:%s' % x for x in hosts.items()])
->>>>>>> 03085211
+            ranks = collections.defaultdict(int)
+            for rank in slots['ranks']:
+                ranks[rank['name']] += 1
+            flags += ' --host ' + ','.join(['%s:%s' % x for x in ranks.items()])
 
         flags += ' --pmixmca ptl_base_max_msg_size %d' % PTL_MAX_MSG_SIZE
         flags += ' --verbose'  # needed to get prte profile events
