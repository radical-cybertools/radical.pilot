
__copyright__ = "Copyright 2016, http://radical.rutgers.edu"
__license__   = "MIT"


import os

import radical.utils as ru

from .base import LaunchMethod


# ------------------------------------------------------------------------------
#
class Srun(LaunchMethod):
    '''
    This launch method uses `srun` to place tasks into a slurm allocation.

    Srun has severe limitations compared to other launch methods, in that it
    does not allow to place a task on a specific set of nodes and cores, at
    least not in the general case.  It is possible to select nodes as long as
    the task uses (a part of) a single node, or the task is using multiple nodes
    uniformely.  Core pinning is only available on tasks which use exactly one
    full node (and in that case becomes useless for our purposes).

    We use srun in the following way:

        IF    task <= nodesize
        OR    task is uniformel
        THEN  enforce node placement
        ELSE  leave *all* placement to slurm
    '''

    # --------------------------------------------------------------------------
    #
    def __init__(self, name, cfg, session):

        LaunchMethod.__init__(self, name, cfg, session)


    # --------------------------------------------------------------------------
    #
    def _configure(self):

        self.launch_command = ru.which('srun')

        out, err, ret = ru.sh_callout('%s -V' % self.launch_command)
        if ret:
            raise RuntimeError('cannot use srun [%s] [%s]' % (out, err))

        self._version = out.split()[1]
        self._log.debug('using srun from %s [%s]',
                        self.launch_command, self._version)


    # --------------------------------------------------------------------------
    #
    def construct_command(self, cu, launch_script_hop):

        slots        = cu.get('slots')
        uid          = cu['uid']
        cud          = cu['description']
        task_exec    = cud['executable']
        task_env     = cud.get('environment') or dict()
        task_args    = cud.get('arguments')   or list()
        task_argstr  = self._create_arg_string(task_args)
        sbox         = cu['unit_sandbox_path']

        # construct the task executable and arguments
        if task_argstr: task_cmd = "%s %s" % (task_exec, task_argstr)
        else          : task_cmd = task_exec

<<<<<<< HEAD
        # use `ALL` to export vars pre_exec and RP, and add task env explicitly
        env = '--export=ALL'
        for k,v in task_env.items():
            env += ",'%s'='%s'" % (k, v)


        # Alas, exact rank-to-core mapping seems only be availabe in Slurm when
        # tasks use full nodes - which in RP is rarely the case.  We thus are
        # limited to specifying the list of nodes we want the processes to be
        # placed on, and otherwise have to rely on the `--exclusive` flag to get
        # a decent auto mapping.  In cases where the scheduler did not place
        # the task we leave the node placement to srun as well.
        #
        # debug mapping
        os.environ['SLURM_CPU_BIND'] = 'verbose'

        n_tasks          = cud['cpu_processes']
        threads_per_task = cud['cpu_threads']
        gpus_per_task    = cud['gpu_processes']

        # use `--exclusive` to ensure all tasks get individual resources.
        mapping = '--exclusive --cpu-bind=none '           \
                + '--ntasks %d '        % n_tasks          \
                + '--cpus-per-task %d ' % threads_per_task \
                + '--gpus-per-task %d'  % gpus_per_task

        if slots:

            # the scheduler *did* place tasks - we can't honor the core and gpu
            # mapping (see above), but we at least honor the nodelist.
            nodelist = [node['name'] for node in slots['nodes']]
            nodefile = '%s/%s.nodes' % (sbox, uid)
            with open(nodefile, 'w') as fout:
                fout.write(','.join(nodelist))
                fout.write('\n')

            mapping += ' --nodelist=%s' % nodefile

        cmd = '%s %s %s %s' % (self.launch_command, mapping, env, task_cmd)
=======
        env = '--export=ALL'
        for k,v in task_env.items():
            env += ',%s="%s"' % (k, v)

        if not slots:
            # leave placement to srun
            ncores    = cud['cpu_threads']
            nprocs    = cud['cpu_processes']
            cpn       = self._cfg.get('cores_per_node', 1)
            nnodes    = int(math.ceil(nprocs / float(cpn)))

        else:
            # Extract all the hosts from the slots
            hostlist = list()
            uniform  = True
            chunk    = None
            for node in slots['nodes']:

                this_chunk = [len(node['core_map']),
                              len(node['gpu_map' ])]

                if not chunk:
                    chunk = this_chunk

                if chunk != this_chunk:
                    uniform = False
                    break

                for _ in node['core_map']:
                    hostlist.append(node['name'])

                for _ in node['gpu_map']:
                    hostlist.append(node['name'])

            if uniform:

                # we can attempt placement - flag it and prepare SLURM_HOSTFILE
                hostfile = '%s/slurm_hostfile' % sbox
                with open(hostfile, 'w') as fout:
                    fout.write(','.join(hostlist))
                    fout.write('\n')

                if not cu['description'].get('pre_exec'):
                    cu['description']['pre_exec'] = list()
                cu['description']['pre_exec'].append(
                                  'export SLURM_HOSTFILE="%s"' % hostfile)

            ncores = len(slots['nodes'][0]['core_map'][0])
            nnodes = len(set(hostlist))
            nprocs = len(hostlist)

        placement = '-N %d -n %d' % (nnodes, nprocs)
        if ncores > 1:
            placement += ' -c %d' % ncores

        cmd = '%s %s %s %s' % (self.launch_command, placement, env, task_cmd)
>>>>>>> 698551d4
        return cmd, None


# ------------------------------------------------------------------------------
<|MERGE_RESOLUTION|>--- conflicted
+++ resolved
@@ -70,12 +70,10 @@
         if task_argstr: task_cmd = "%s %s" % (task_exec, task_argstr)
         else          : task_cmd = task_exec
 
-<<<<<<< HEAD
         # use `ALL` to export vars pre_exec and RP, and add task env explicitly
         env = '--export=ALL'
         for k,v in task_env.items():
-            env += ",'%s'='%s'" % (k, v)
-
+            env += ',%s="%s"' % (k, v)
 
         # Alas, exact rank-to-core mapping seems only be availabe in Slurm when
         # tasks use full nodes - which in RP is rarely the case.  We thus are
@@ -92,14 +90,20 @@
         gpus_per_task    = cud['gpu_processes']
 
         # use `--exclusive` to ensure all tasks get individual resources.
+        # do not use core binding: it triggers warnings on some installations
+        # FIXME: warnings are triggered anyway :-(
         mapping = '--exclusive --cpu-bind=none '           \
                 + '--ntasks %d '        % n_tasks          \
                 + '--cpus-per-task %d ' % threads_per_task \
                 + '--gpus-per-task %d'  % gpus_per_task
 
-        if slots:
+        if not slots:
+            # leave placement to srun
+            pass
 
-            # the scheduler *did* place tasks - we can't honor the core and gpu
+        else:
+
+            # the scheduler did place tasks - we can't honor the core and gpu
             # mapping (see above), but we at least honor the nodelist.
             nodelist = [node['name'] for node in slots['nodes']]
             nodefile = '%s/%s.nodes' % (sbox, uid)
@@ -110,64 +114,6 @@
             mapping += ' --nodelist=%s' % nodefile
 
         cmd = '%s %s %s %s' % (self.launch_command, mapping, env, task_cmd)
-=======
-        env = '--export=ALL'
-        for k,v in task_env.items():
-            env += ',%s="%s"' % (k, v)
-
-        if not slots:
-            # leave placement to srun
-            ncores    = cud['cpu_threads']
-            nprocs    = cud['cpu_processes']
-            cpn       = self._cfg.get('cores_per_node', 1)
-            nnodes    = int(math.ceil(nprocs / float(cpn)))
-
-        else:
-            # Extract all the hosts from the slots
-            hostlist = list()
-            uniform  = True
-            chunk    = None
-            for node in slots['nodes']:
-
-                this_chunk = [len(node['core_map']),
-                              len(node['gpu_map' ])]
-
-                if not chunk:
-                    chunk = this_chunk
-
-                if chunk != this_chunk:
-                    uniform = False
-                    break
-
-                for _ in node['core_map']:
-                    hostlist.append(node['name'])
-
-                for _ in node['gpu_map']:
-                    hostlist.append(node['name'])
-
-            if uniform:
-
-                # we can attempt placement - flag it and prepare SLURM_HOSTFILE
-                hostfile = '%s/slurm_hostfile' % sbox
-                with open(hostfile, 'w') as fout:
-                    fout.write(','.join(hostlist))
-                    fout.write('\n')
-
-                if not cu['description'].get('pre_exec'):
-                    cu['description']['pre_exec'] = list()
-                cu['description']['pre_exec'].append(
-                                  'export SLURM_HOSTFILE="%s"' % hostfile)
-
-            ncores = len(slots['nodes'][0]['core_map'][0])
-            nnodes = len(set(hostlist))
-            nprocs = len(hostlist)
-
-        placement = '-N %d -n %d' % (nnodes, nprocs)
-        if ncores > 1:
-            placement += ' -c %d' % ncores
-
-        cmd = '%s %s %s %s' % (self.launch_command, placement, env, task_cmd)
->>>>>>> 698551d4
         return cmd, None
 
 
