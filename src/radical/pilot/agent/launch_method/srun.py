
__copyright__ = 'Copyright 2016-2022, The RADICAL-Cybertools Team'
__license__   = 'MIT'

import os
import math
import time
import signal

import radical.utils as ru

from .base import LaunchMethod

MIN_NNODES_IN_LIST = 42
MIN_VSLURM_IN_LIST = 18


# ------------------------------------------------------------------------------
#
class Srun(LaunchMethod):
    '''
    This launch method uses `srun` to place tasks into a slurm allocation.

    Srun has severe limitations compared to other launch methods, in that it
    does not allow to place a task on a specific set of nodes and cores, at
    least not in the general case.  It is possible to select nodes as long as
    the task uses (a part of) a single node, or the task is using multiple nodes
    uniformly.  Core pinning is only available on tasks which use exactly one
    full node (and in that case becomes useless for our purposes).

    We use srun in the following way:

        IF    task <= nodesize
        OR    task is uniformel
        THEN  enforce node placement
        ELSE  leave *all* placement to slurm
    '''

    # --------------------------------------------------------------------------
    #
    def __init__(self, name, lm_cfg, rm_info, log, prof):

        self._command : str  = ''
        self._traverse: bool = bool('princeton.traverse' in lm_cfg['resource'])
        self._exact   : bool = rm_info.details.get('exact', False)
        self._verbose : bool = False

        if (os.environ.get('RADICAL_PILOT_SRUN_VERBOSE', '').lower() in
                ['true', 'yes', '1']):
            self._verbose = True

        LaunchMethod.__init__(self, name, lm_cfg, rm_info, log, prof)


    # --------------------------------------------------------------------------
    #
    def init_from_scratch(self, env, env_sh):

        command = ru.which('srun')
        out, err, ret = ru.sh_callout('%s -V' % command)
        if ret:
            raise RuntimeError('cannot use srun [%s] [%s]' % (out, err))

        version = out.split()[-1]
        vmajor  = int(version.split('.')[0])
        self._log.debug('using srun from %s [v.%s]', command, version)

        lm_info = {'env'     : env,
                   'env_sh'  : env_sh,
                   'command' : command,
                   'version' : version,
                   'vmajor'  : vmajor}

        return lm_info


    # --------------------------------------------------------------------------
    #
    def init_from_info(self, lm_info):

        self._env     = lm_info['env']
        self._env_sh  = lm_info['env_sh']
        self._command = lm_info['command']
        self._version = lm_info['version']
        self._vmajor  = lm_info['vmajor']

        assert self._command


    # --------------------------------------------------------------------------
    #
    def finalize(self):

        pass


    # --------------------------------------------------------------------------
    #
    def cancel_task(self, task, pid):
        '''
        This method cancels the task, in the default case by killing the task's
        launch process identified by its process ID.
        '''

        # according to OLCF, SIGINT should be sent twice for effective rank
        # cancellation
        try:
            self._log.debug('killing task %s (%d)', task['uid'], pid)
            os.killpg(pid, signal.SIGINT)

            try:
                time.sleep(0.1)
                os.killpg(pid, signal.SIGINT)
            except OSError:
                pass

            # also send a SIGKILL to drive the message home.
            # NOTE: the `sleep` will limit the cancel throughput!
            try:
                time.sleep(0.1)
                os.killpg(pid, signal.SIGKILL)
            except OSError:
                pass

        except OSError:
            # lost race: task is already gone, we ignore this
            self._log.debug('task already gone: %s', task['uid'])


    # --------------------------------------------------------------------------
    #
    def can_launch(self, task):

        if not task['description']['executable']:
            return False, 'no executable'

        return True, ''


    # --------------------------------------------------------------------------
    #
    def get_launcher_env(self):

<<<<<<< HEAD
        return ['export SLURM_DEBUG=1',  # enable verbosity by default
                'export SLURM_CPU_BIND=verbose',  # debug mapping
                '. $RP_PILOT_SANDBOX/%s' % self._env_sh]
=======
        launcher_env = []

        if self._verbose:
            launcher_env.extend([
                'export SLURM_DEBUG=1',  # enable verbosity
                'export SLURM_CPU_BIND=verbose'  # debug mapping
            ])

        launcher_env.append('. $RP_PILOT_SANDBOX/%s' % self._env_sh)
        return launcher_env
>>>>>>> 8cdfed8f


    # --------------------------------------------------------------------------
    #
    def get_launch_cmds(self, task, exec_path):

        uid            = task['uid']
        slots          = task['slots']
        td             = task['description']
        sbox           = task['task_sandbox_path']

        n_tasks        = len(slots)
        n_task_threads = td.get('cores_per_rank', 1)
        gpus_per_task  = td.get('gpus_per_rank', 0.)

        # Alas, exact rank-to-core mapping seems only be available in Slurm when
        # tasks use full nodes - which in RP is rarely the case.  We thus are
        # limited to specifying the list of nodes we want the processes to be
        # placed on, and otherwise have to rely on the `--exclusive` flag to get
        # a decent auto mapping.  In cases where the scheduler did not place
        # the task we leave the node placement to srun as well.

        nodefile = None
        nodelist = list()

        if not slots:
            n_tasks = td['ranks']
            n_nodes = int(math.ceil(float(n_tasks) /
                                    self._rm_info.get('cores_per_node', 1)))
        else:
            # the scheduler did place tasks - we can't honor the core and gpu
            # mapping (see above), but we at least honor the nodelist.
            nodelist = set([str(slot['node_name']) for slot in slots])
            n_nodes  = len(nodelist)

            # older slurm versions don't accept option `--nodefile`
            # 42 node is the upper limit to switch from `--nodelist`
            # to `--nodefile`
            if self._vmajor > MIN_VSLURM_IN_LIST:
                if n_nodes > MIN_NNODES_IN_LIST:
                    nodefile = '%s/%s.nodes' % (sbox, uid)
                    with ru.ru_open(nodefile, 'w') as fout:
                        fout.write(','.join(nodelist) + '\n')

            if slots[0]['gpus']:
                gpus_per_task = len(slots[0]['gpus'])

        mapping = ''
        if n_tasks > 1:
            if td['use_mpi'] is False:
                mapping += '-K0 '  # '--kill-on-bad-exit=0 '
            else:
                # ensure that all ranks are killed if one rank fails
                mapping += '-K1 '  # '--kill-on-bad-exit=1 '
                # allow step cancellation with single SIGINT
                mapping += '--quit-on-interrupt '

        if self._exact:
            mapping += '--exact '

        if self._traverse:
            mapping += '--ntasks=%d '        % n_tasks \
                    +  '--cpus-per-task=%d ' % n_task_threads \
                    +  '--ntasks-per-core=1 --distribution="arbitrary"'
        else:
            mapping += '--nodes %d ' % n_nodes \
                    +  '--ntasks %d' % n_tasks

            if n_task_threads:
                mapping += ' --cpus-per-task %d' % n_task_threads

        if self._rm_info['threads_per_core'] > 1:
            mapping += ' --threads-per-core %d' % \
                       self._rm_info['threads_per_core']

        if td.get('mem_per_rank'):
            mapping += ' --mem %s' % td.get('mem_per_rank')
        else:
            # allow access to full node memory by default
            mapping += ' --mem 0'

        # check that gpus were requested to be allocated
        if not td.get('metadata', {}).get('lm_skip_gpus', False):
            if self._rm_info.get('requested_gpus') and gpus_per_task:
                if self._traverse:
                    mapping += ' --gpus-per-task=%d' % gpus_per_task
                else:
                    mapping += ' --gpus-per-task %d' % gpus_per_task + \
                               ' --gpu-bind closest'

        if nodefile:
            mapping += ' --nodefile=%s' % nodefile

        elif nodelist:
            mapping += ' --nodelist=%s' % ','.join(nodelist)

        env = '--export=ALL'

        cmd = '%s %s %s %s' % (self._command, env, mapping, exec_path)
        return cmd.rstrip()


    # --------------------------------------------------------------------------
    #
    def get_rank_cmd(self):

        ret  = 'test -z "$SLURM_PROCID" || export RP_RANK=$SLURM_PROCID\n'
        ret += 'test -z "$MPI_RANK"     || export RP_RANK=$MPI_RANK\n'
        ret += 'test -z "$PMIX_RANK"    || export RP_RANK=$PMIX_RANK\n'

        return ret


    # --------------------------------------------------------------------------
    #
    def get_env_blacklist(self):
        '''
        extend the base blacklist by SLURM specific environment variables
        '''

        ret = super().get_env_blacklist()

        ret.extend([
                    'SLURM_*',
                   ])

        return ret


# ------------------------------------------------------------------------------
<|MERGE_RESOLUTION|>--- conflicted
+++ resolved
@@ -141,11 +141,6 @@
     #
     def get_launcher_env(self):
 
-<<<<<<< HEAD
-        return ['export SLURM_DEBUG=1',  # enable verbosity by default
-                'export SLURM_CPU_BIND=verbose',  # debug mapping
-                '. $RP_PILOT_SANDBOX/%s' % self._env_sh]
-=======
         launcher_env = []
 
         if self._verbose:
@@ -156,7 +151,6 @@
 
         launcher_env.append('. $RP_PILOT_SANDBOX/%s' % self._env_sh)
         return launcher_env
->>>>>>> 8cdfed8f
 
 
     # --------------------------------------------------------------------------
