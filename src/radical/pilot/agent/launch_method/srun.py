--- conflicted
+++ resolved
@@ -69,11 +69,8 @@
         else          : task_cmd = task_exec
 
         env = '--export=ALL'
-<<<<<<< HEAD
-=======
         for k,v in task_env.items():
             env += ',%s="%s"' % (k, v)
->>>>>>> 698551d4
 
         if not slots:
             # leave placement to srun
