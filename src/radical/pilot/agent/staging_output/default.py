
__copyright__ = "Copyright 2013-2016, http://radical.rutgers.edu"
__license__   = "MIT"


import os
import errno
import shutil

import radical.utils as ru

from ...  import utils     as rpu
from ...  import states    as rps
from ...  import constants as rpc

from .base import AgentStagingOutputComponent

from ...staging_directives import complete_url


# ------------------------------------------------------------------------------
#
class Default(AgentStagingOutputComponent):
    """
    This component performs all agent side output staging directives for compute
    tasks.  It gets tasks from the agent_staging_output_queue, in
    AGENT_STAGING_OUTPUT_PENDING state, will advance them to
    AGENT_STAGING_OUTPUT state while performing the staging, and then moves then
    to the TMGR_STAGING_OUTPUT_PENDING state, which at the moment requires the
    state change to be published to MongoDB (no push into a queue).

    Note that this component also collects stdout/stderr of the tasks (which
    can also be considered staging, really).
    """

    # --------------------------------------------------------------------------
    #
    def __init__(self, cfg, session):

        AgentStagingOutputComponent.__init__(self, cfg, session)


    # --------------------------------------------------------------------------
    #
    def initialize(self):

        self._pwd = os.getcwd()

        self.register_input(rps.AGENT_STAGING_OUTPUT_PENDING,
                            rpc.AGENT_STAGING_OUTPUT_QUEUE, self.work)

        # we don't need an output queue -- tasks are picked up via mongodb
        self.register_output(rps.TMGR_STAGING_OUTPUT_PENDING,
                             rpc.AGENT_COLLECTING_QUEUE)



    # --------------------------------------------------------------------------
    #
    def work(self, tasks):

        self.advance(tasks, rps.AGENT_STAGING_OUTPUT, publish=True, push=False)

        # we first filter out any tasks which don't need any input staging, and
        # advance them again as a bulk.  We work over the others one by one, and
        # advance them individually, to avoid stalling from slow staging ops.

        no_staging_tasks = list()
        staging_tasks    = list()

        for task in ru.as_list(tasks):

<<<<<<< HEAD
            uid = task['uid']

            # we always dig for stdout/stderr
            self._handle_task_stdio(task)

            # NOTE: all tasks get here after execution, even those which did not
            #       finish successfully.  We do that so that we can make
            #       stdout/stderr available for failed tasks (see
            #       _handle_task_stdio above).  But we don't need to perform any
            #       other staging for those tasks, and in fact can make them
            #       final.
            if task['target_state'] != rps.DONE \
                    and not task['description'].get('stage_on_error'):
                task['state'] = task['target_state']
                self._log.debug('task %s skips staging: %s', uid, task['state'])
                no_staging_tasks.append(task)
                continue
=======
            try:
                uid = task['uid']

                # From here on, any state update will hand control over to the tmgr
                # again.  The next task update should thus push *all* task details,
                # not only state.
                task['$all']    = True
                task['control'] = 'tmgr_pending'

                # we always dig for stdout/stderr
                self._handle_task_stdio(task)

                # NOTE: all tasks get here after execution, even those which did not
                #       finish successfully.  We do that so that we can make
                #       stdout/stderr available for failed tasks (see
                #       _handle_task_stdio above).  But we don't need to perform any
                #       other staging for those tasks, and in fact can make them
                #       final.
                if task['target_state'] != rps.DONE \
                        and not task['description'].get('stage_on_error'):
                    task['state'] = task['target_state']
                    self._log.debug('task %s skips staging: %s', uid, task['state'])
                    no_staging_tasks.append(task)
                    continue

                # check if we have any staging directives to be enacted in this
                # component
                actionables = list()
                for sd in task['description'].get('output_staging', []):
                    if sd['action'] in [rpc.LINK, rpc.COPY, rpc.MOVE]:
                        actionables.append(sd)

                if actionables:
                    # this task needs some staging
                    staging_tasks.append([task, actionables])
                else:
                    # this task does not need any staging at this point, and can be
                    # advanced
                    task['state'] = rps.TMGR_STAGING_OUTPUT_PENDING
                    no_staging_tasks.append(task)

            except Exception as e:
                self._log.exception('staging prep error')
                task['target_state']     = rps.FAILED
                task['exception']        = repr(e)
                task['exception_detail'] = '\n'.join(ru.get_exception_trace())
>>>>>>> 6eb2ecd5


        if no_staging_tasks:
            self._advance_tasks(no_staging_tasks, rps.TMGR_STAGING_OUTPUT_PENDING,
                                publish=True, push=True)

        for task, actionables in staging_tasks:
            try:
                self._handle_task_staging(task, actionables)

            except Exception as e:
                self._log.exception('staging error')
                task['target_state']     = rps.FAILED
                task['exception']        = repr(e)
                task['exception_detail'] = '\n'.join(ru.get_exception_trace())


    # --------------------------------------------------------------------------
    #
    def _advance_tasks(self, tasks, state, publish, push):
        '''
        sort tasks into different buckets, depending on their origin.
        That origin will determine where tasks which completed execution
        and end up here will be routed to:

          - client: state update to update worker
          - raptor: state update to `STATE_PUBSUB`
          - agent : state update to `STATE_PUBSUB`

        a fallback is not in place to enforce the specification of the
        `origin` attributes for tasks.
        '''

        buckets = {'client': list(),
                   'raptor': list(),
                   'agent' : list()}

        for task in ru.as_list(tasks):
            buckets[task['origin']].append(task)

        if buckets['client']:
            self.advance(buckets['client'], state=state,
                         publish=publish, push=push)

        # task state notifications are not bulkable
        if buckets['raptor']:
            self.publish(rpc.STATE_PUBSUB, {'cmd': 'raptor_state_update',
                                            'arg': buckets['raptor']})

        if buckets['agent']:
            self.publish(rpc.STATE_PUBSUB, {'cmd': 'agent_state_update',
                                            'arg': buckets['agent']})



    # --------------------------------------------------------------------------
    #
    def _handle_task_stdio(self, task):

        if task.get('stdio'):
            # no need to fetch stdio, the LM or launcher did that
            # FIXME: do we need to pull profile events?
            return

        sbox = task.get('task_sandbox_path')
        uid  = task['uid']

        # no sbox, no io
        if not sbox:
            return

        self._prof.prof('staging_stdout_start', uid=uid)
      # self._log.debug('out: %s', task.get('stdout_file'))

        # TODO: disable this at scale?
        if task.get('stdout_file') and os.path.isfile(task['stdout_file']):
            with ru.ru_open(task['stdout_file'], 'r') as stdout_f:
                try:
                    txt = ru.as_string(stdout_f.read())
                except UnicodeDecodeError:
                    txt = "task stdout is binary -- use file staging"

                task['stdout'] += rpu.tail(txt)

        self._prof.prof('staging_stdout_stop',  uid=uid)
        self._prof.prof('staging_stderr_start', uid=uid)

        # TODO: disable this at scale?
        if task.get('stderr_file') and os.path.isfile(task['stderr_file']):
            with ru.ru_open(task['stderr_file'], 'r') as stderr_f:
                try:
                    txt = ru.as_string(stderr_f.read())
                except UnicodeDecodeError:
                    txt = "task stderr is binary -- use file staging"

                task['stderr'] += rpu.tail(txt)

            # to help with ID mapping, also parse for PRTE output:
            # [batch3:122527] JOB [3673,4] EXECUTING
            with ru.ru_open(task['stderr_file'], 'r') as stderr_f:

                for line in stderr_f.readlines():
                    line = line.strip()
                    if not line:
                        continue
                    if line[0] == '[' and line.endswith('EXECUTING'):
                        elems = line.replace('[', '').replace(']', '').split()
                        tid   = elems[2]
                        self._log.info('PRTE IDMAP: %s:%s' % (tid, uid))

        self._prof.prof('staging_stderr_stop', uid=uid)
        self._prof.prof('staging_uprof_start', uid=uid)

        task_prof = "%s/%s.prof" % (sbox, uid)
        if os.path.isfile(task_prof):
            try:
                with ru.ru_open(task_prof, 'r') as prof_f:
                    txt = ru.as_string(prof_f.read())
                    for line in txt.split("\n"):
                        if not line:
                            continue
                        if line[0] == '#':
                            continue
                        ts, event, comp, tid, _uid, state, msg = \
                                                             line.split(',')
                        self._prof.prof(ts=float(ts), event=event,
                                        comp=comp, tid=tid, uid=_uid,
                                        state=state, msg=msg)
            except Exception as e:
                self._log.error("Pre/Post profile read failed: `%s`" % e)

        self._prof.prof('staging_uprof_stop', uid=uid)


    # --------------------------------------------------------------------------
    #
    def _handle_task_staging(self, task, actionables):

        uid = task['uid']

        # By definition, this compoentn lives on the pilot's target resource.
        # As such, we *know* that all staging ops which would refer to the
        # resource now refer to file://localhost, and thus translate the task,
        # pilot and resource sandboxes into that scope.  Some assumptions are
        # made though:
        #
        #   * paths are directly translatable across schemas
        #   * resource level storage is in fact accessible via file://
        #
        # FIXME: this is costly and should be cached.

        task_sandbox     = ru.Url(task['task_sandbox'])
        pilot_sandbox    = ru.Url(task['pilot_sandbox'])
        session_sandbox  = ru.Url(task['session_sandbox'])
        resource_sandbox = ru.Url(task['resource_sandbox'])
        endpoint_fs      = ru.Url(task['endpoint_fs'])

        task_sandbox.schema     = 'file'
        pilot_sandbox.schema    = 'file'
        session_sandbox.schema  = 'file'
        resource_sandbox.schema = 'file'
        endpoint_fs.schema      = 'file'

        task_sandbox.host       = 'localhost'
        pilot_sandbox.host      = 'localhost'
        session_sandbox.host    = 'localhost'
        resource_sandbox.host   = 'localhost'
        endpoint_fs.host        = 'localhost'

        src_context = {'pwd'      : str(task_sandbox),       # !!!
                       'task'     : str(task_sandbox),
                       'pilot'    : str(pilot_sandbox),
                       'session'  : str(session_sandbox),
                       'resource' : str(resource_sandbox),
                       'endpoint' : str(endpoint_fs)}
        tgt_context = {'pwd'      : str(task_sandbox),       # !!!
                       'task'     : str(task_sandbox),
                       'pilot'    : str(pilot_sandbox),
                       'session'  : str(session_sandbox),
                       'resource' : str(resource_sandbox),
                       'endpoint' : str(endpoint_fs)}


        # we can now handle the actionable staging directives
        for sd in actionables:

            action = sd['action']
            flags  = sd['flags']
            did    = sd['uid']
            src    = sd['source']
            tgt    = sd['target']

            self._prof.prof('staging_out_start', uid=uid, msg=did)

            assert action in [rpc.COPY, rpc.LINK, rpc.MOVE, rpc.TRANSFER], \
                              'invalid staging action'

            # we only handle staging which does *not* include 'client://' src or
            # tgt URLs - those are handled by the tmgr staging components
            if src.startswith('client://'):
                self._log.debug('skip staging for src %s', src)
                self._prof.prof('staging_out_skip', uid=uid, msg=did)
                continue

            if tgt.startswith('client://'):
                self._log.debug('skip staging for tgt %s', tgt)
                self._prof.prof('staging_out_skip', uid=uid, msg=did)
                continue

            # Fix for when the target PATH is empty
            # we assume current directory is the task staging 'task://'
            # and we assume the file to be copied is the base filename
            # of the source
            if tgt is None: tgt = ''
            if tgt.strip() == '':
                tgt = 'task:///{}'.format(os.path.basename(src))
            # Fix for when the target PATH is exists *and* it is a folder
            # we assume the 'current directory' is the target folder
            # and we assume the file to be copied is the base filename
            # of the source
            elif os.path.exists(tgt.strip()) and os.path.isdir(tgt.strip()):
                tgt = os.path.join(tgt, os.path.basename(src))

            src = complete_url(src, src_context, self._log)
            tgt = complete_url(tgt, tgt_context, self._log)

            # Currently, we use the same schema for files and folders.
            assert src.schema == 'file', 'staging src must be file://'

            if action in [rpc.COPY, rpc.LINK, rpc.MOVE]:
                assert tgt.schema == 'file', 'staging tgt expected as file://'

            # SAGA will take care of dir creation - but we do it manually
            # for local ops (copy, link, move)
            if flags & rpc.CREATE_PARENTS and action != rpc.TRANSFER:
                tgtdir = os.path.dirname(tgt.path)
                if tgtdir != task_sandbox.path:
                    self._log.debug("mkdir %s", tgtdir)
                    ru.rec_makedir(tgtdir)

            if   action == rpc.COPY:
                try:
                    shutil.copytree(src.path, tgt.path)
                except OSError as exc:
                    if exc.errno == errno.ENOTDIR:
                        shutil.copy(src.path, tgt.path)
                    else:
                        raise

            elif action == rpc.LINK:
                # Fix issue/1513 if link source is file and target is folder
                # should support POSIX standard where link is created
                # with the same name as the source
                if os.path.isfile(src.path) and os.path.isdir(tgt.path):
                    os.symlink(src.path,
                               os.path.join(tgt.path,
                                            os.path.basename(src.path)))
                else:  # default behavior
                    os.symlink(src.path, tgt.path)
            elif action == rpc.MOVE: shutil.move(src.path, tgt.path)
            elif action == rpc.TRANSFER: pass
                # This is currently never executed. Commenting it out.
                # Uncomment and implement when uploads directly to remote URLs
                # from tasks are supported.
                # FIXME: we only handle srm staging right now, and only for
                #        a specific target proxy. Other TRANSFER directives are
                #        left to tmgr output staging.  We should use SAGA to
                #        attempt all staging ops which do not target the client
                #        machine.
                # if tgt.schema == 'srm':
                #     # FIXME: cache saga handles
                #     srm_dir = rs.filesystem.Directory('srm://proxy/?SFN=bogus')
                #     srm_dir.copy(src, tgt)
                #     srm_dir.close()
                # else:
                #     self._log.error('no transfer for %s -> %s', src, tgt)
                #     self._prof.prof('staging_out_fail', uid=uid, msg=did)
                #     raise NotImplementedError('unsupported transfer %s' % tgt)

            self._prof.prof('staging_out_stop', uid=uid, msg=did)

        # all agent staging is done -- pass on to tmgr output staging
        self._advance_tasks(task, rps.TMGR_STAGING_OUTPUT_PENDING,
                                  publish=True, push=False)


# ------------------------------------------------------------------------------
<|MERGE_RESOLUTION|>--- conflicted
+++ resolved
@@ -70,25 +70,6 @@
 
         for task in ru.as_list(tasks):
 
-<<<<<<< HEAD
-            uid = task['uid']
-
-            # we always dig for stdout/stderr
-            self._handle_task_stdio(task)
-
-            # NOTE: all tasks get here after execution, even those which did not
-            #       finish successfully.  We do that so that we can make
-            #       stdout/stderr available for failed tasks (see
-            #       _handle_task_stdio above).  But we don't need to perform any
-            #       other staging for those tasks, and in fact can make them
-            #       final.
-            if task['target_state'] != rps.DONE \
-                    and not task['description'].get('stage_on_error'):
-                task['state'] = task['target_state']
-                self._log.debug('task %s skips staging: %s', uid, task['state'])
-                no_staging_tasks.append(task)
-                continue
-=======
             try:
                 uid = task['uid']
 
@@ -135,7 +116,6 @@
                 task['target_state']     = rps.FAILED
                 task['exception']        = repr(e)
                 task['exception_detail'] = '\n'.join(ru.get_exception_trace())
->>>>>>> 6eb2ecd5
 
 
         if no_staging_tasks:
