
__copyright__ = "Copyright 2013-2016, http://radical.rutgers.edu"
__license__   = "MIT"


import os
import errno
import shutil

import radical.utils as ru

from ...  import utils     as rpu
from ...  import states    as rps
from ...  import constants as rpc

from .base import AgentStagingOutputComponent

from ...staging_directives import complete_url


# ------------------------------------------------------------------------------
#
class Default(AgentStagingOutputComponent):
    """
    This component performs all agent side output staging directives for compute
    tasks.  It gets tasks from the agent_staging_output_queue, in
    AGENT_STAGING_OUTPUT_PENDING state, will advance them to
    AGENT_STAGING_OUTPUT state while performing the staging, and then moves then
    to the TMGR_STAGING_OUTPUT_PENDING state, which at the moment requires the
    state change to be published to MongoDB (no push into a queue).

    Note that this component also collects stdout/stderr of the tasks (which
    can also be considered staging, really).
    """

    # --------------------------------------------------------------------------
    #
    def __init__(self, cfg, session):

        AgentStagingOutputComponent.__init__(self, cfg, session)


    # --------------------------------------------------------------------------
    #
    def initialize(self):

        self._pwd = os.getcwd()

        self.register_input(rps.AGENT_STAGING_OUTPUT_PENDING,
                            rpc.AGENT_STAGING_OUTPUT_QUEUE, self.work)

        self.register_output(rps.TMGR_STAGING_OUTPUT_PENDING,
                             rpc.AGENT_COLLECTING_QUEUE)



    # --------------------------------------------------------------------------
    #
    def work(self, tasks):

        self.advance(tasks, rps.AGENT_STAGING_OUTPUT, publish=True, push=False)

        # we first filter out any tasks which don't need any input staging, and
        # advance them again as a bulk.  We work over the others one by one, and
        # advance them individually, to avoid stalling from slow staging ops.

        no_staging_tasks = list()
        staging_tasks    = list()

        for task in ru.as_list(tasks):

            try:
                uid = task['uid']

                # From here on, any state update will hand control over to the tmgr
                # again.  The next task update should thus push *all* task details,
                # not only state.
                task['$all']    = True
                task['control'] = 'tmgr_pending'

                # we always dig for stdout/stderr
                self._handle_task_stdio(task)

                # NOTE: all tasks get here after execution, even those which did not
                #       finish successfully.  We do that so that we can make
                #       stdout/stderr available for failed tasks (see
                #       _handle_task_stdio above).  But we don't need to perform any
                #       other staging for those tasks, and in fact can make them
                #       final.
                if task['target_state'] != rps.DONE \
                        and not task['description'].get('stage_on_error'):
                    task['state'] = task['target_state']
                    self._log.debug('task %s skips staging: %s', uid, task['state'])
                    no_staging_tasks.append(task)
                    continue

                # check if we have any staging directives to be enacted in this
                # component
                actionables = list()
                for sd in task['description'].get('output_staging', []):
                    if sd['action'] in [rpc.LINK, rpc.COPY, rpc.MOVE]:
                        actionables.append(sd)

                if actionables:
                    # this task needs some staging
                    staging_tasks.append([task, actionables])
                else:
                    # this task does not need any staging at this point, and can be
                    # advanced
                    task['state'] = rps.TMGR_STAGING_OUTPUT_PENDING
                    no_staging_tasks.append(task)

            except Exception as e:
                self._log.exception('staging prep error')
                task['exception']        = repr(e)
                task['exception_detail'] = '\n'.join(ru.get_exception_trace())

                self.advance(task, rps.FAILED)


        if no_staging_tasks:
            self.advance(no_staging_tasks, rps.TMGR_STAGING_OUTPUT_PENDING,
                                           publish=True, push=True)

        for task, actionables in staging_tasks:
            try:
                self._handle_task_staging(task, actionables)

            except Exception as e:
                self._log.exception('staging error')
                task['exception']        = repr(e)
                task['exception_detail'] = '\n'.join(ru.get_exception_trace())

<<<<<<< HEAD
                self.advance(task, rps.FAILED)
=======
                self.advance(task, rps.TMGR_STAGING_OUTPUT_PENDING,
                                   publish=True, push=True)

>>>>>>> 49a1cd04

    # --------------------------------------------------------------------------
    #
    def _handle_task_stdio(self, task):

        if task.get('stdio'):
            # no need to fetch stdio, the LM or launcher did that
            # FIXME: do we need to pull profile events?
            return

        sbox = task.get('task_sandbox_path')
        uid  = task['uid']

        # no sbox, no io
        if not sbox:
            return

        self._prof.prof('staging_stdout_start', uid=uid)
      # self._log.debug('out: %s', task.get('stdout_file'))

        # TODO: disable this at scale?
        if task.get('stdout_file') and os.path.isfile(task['stdout_file']):
            with ru.ru_open(task['stdout_file'], 'r') as stdout_f:
                try:
                    txt = ru.as_string(stdout_f.read())
                except UnicodeDecodeError:
                    txt = "task stdout is binary -- use file staging"

                task['stdout'] += rpu.tail(txt)

        self._prof.prof('staging_stdout_stop',  uid=uid)
        self._prof.prof('staging_stderr_start', uid=uid)

        # TODO: disable this at scale?
        if task.get('stderr_file') and os.path.isfile(task['stderr_file']):
            with ru.ru_open(task['stderr_file'], 'r') as stderr_f:
                try:
                    txt = ru.as_string(stderr_f.read())
                except UnicodeDecodeError:
                    txt = "task stderr is binary -- use file staging"

                task['stderr'] += rpu.tail(txt)

            # to help with ID mapping, also parse for PRTE output:
            # [batch3:122527] JOB [3673,4] EXECUTING
            with ru.ru_open(task['stderr_file'], 'r') as stderr_f:

                for line in stderr_f.readlines():
                    line = line.strip()
                    if not line:
                        continue
                    if line[0] == '[' and line.endswith('EXECUTING'):
                        elems = line.replace('[', '').replace(']', '').split()
                        tid   = elems[2]
                        self._log.info('PRTE IDMAP: %s:%s' % (tid, uid))

        self._prof.prof('staging_stderr_stop', uid=uid)
        self._prof.prof('staging_uprof_start', uid=uid)

        task_prof = '%s/%s.prof' % (sbox, uid)
        if os.path.isfile(task_prof):
            pids = {}
            try:
                with ru.ru_open(task_prof, 'r') as prof_f:
                    txt = ru.as_string(prof_f.read())
                    for line in txt.split("\n"):
                        if not line:
                            continue
                        if line[0] == '#':
                            continue
                        ts, event, comp, tid, _uid, state, msg = \
                                                             line.split(',')
                        self._prof.prof(ts=float(ts), event=event,
                                        comp=comp, tid=tid, uid=_uid,
                                        state=state, msg=msg)
                        # collect task related PIDs
                        if 'RP_LAUNCH_PID' in msg:
                            pids['launch_pid'] = int(msg.split('=')[1])
                        elif 'RP_RANK_PID' in msg:
                            epid_msg, rpid_msg = msg.split(':')
                            pids.setdefault('exec_pid', []) \
                                .append(int(epid_msg.split('=')[1]))
                            pids.setdefault('rank_pid', [])\
                                .append(int(rpid_msg.split('=')[1]))
            except Exception as e:
                self._log.error("Pre/Post profile read failed: `%s`" % e)

            if pids:
                # keep process IDs within metadata in the task description
                if not task['description'].get('metadata'):
                    task['description']['metadata'] = {}
                task['description']['metadata'].update(pids)

        self._prof.prof('staging_uprof_stop', uid=uid)


    # --------------------------------------------------------------------------
    #
    def _handle_task_staging(self, task, actionables):

        uid = task['uid']

        # By definition, this compoentn lives on the pilot's target resource.
        # As such, we *know* that all staging ops which would refer to the
        # resource now refer to file://localhost, and thus translate the task,
        # pilot and resource sandboxes into that scope.  Some assumptions are
        # made though:
        #
        #   * paths are directly translatable across schemas
        #   * resource level storage is in fact accessible via file://
        #
        # FIXME: this is costly and should be cached.

        task_sandbox     = ru.Url(task['task_sandbox'])
        pilot_sandbox    = ru.Url(task['pilot_sandbox'])
        session_sandbox  = ru.Url(task['session_sandbox'])
        resource_sandbox = ru.Url(task['resource_sandbox'])
        endpoint_fs      = ru.Url(task['endpoint_fs'])

        task_sandbox.schema     = 'file'
        pilot_sandbox.schema    = 'file'
        session_sandbox.schema  = 'file'
        resource_sandbox.schema = 'file'
        endpoint_fs.schema      = 'file'

        task_sandbox.host       = 'localhost'
        pilot_sandbox.host      = 'localhost'
        session_sandbox.host    = 'localhost'
        resource_sandbox.host   = 'localhost'
        endpoint_fs.host        = 'localhost'

        src_context = {'pwd'      : str(task_sandbox),       # !!!
                       'task'     : str(task_sandbox),
                       'pilot'    : str(pilot_sandbox),
                       'session'  : str(session_sandbox),
                       'resource' : str(resource_sandbox),
                       'endpoint' : str(endpoint_fs)}
        tgt_context = {'pwd'      : str(task_sandbox),       # !!!
                       'task'     : str(task_sandbox),
                       'pilot'    : str(pilot_sandbox),
                       'session'  : str(session_sandbox),
                       'resource' : str(resource_sandbox),
                       'endpoint' : str(endpoint_fs)}


        # we can now handle the actionable staging directives
        for sd in actionables:

            action = sd['action']
            flags  = sd['flags']
            did    = sd['uid']
            src    = sd['source']
            tgt    = sd['target']

            self._prof.prof('staging_out_start', uid=uid, msg=did)

            # agent stager only handles local actions
            if action not in [rpc.COPY, rpc.LINK, rpc.MOVE]:
                self._prof.prof('staging_in_skip', uid=uid, msg=did)
                continue

            # we assume current directory is the task staging 'task://'
            # and we assume the file to be copied is the base filename
            # of the source
            if tgt is None: tgt = ''
            if tgt.strip() == '':
                tgt = 'task:///{}'.format(os.path.basename(src))
            # Fix for when the target PATH is exists *and* it is a folder
            # we assume the 'current directory' is the target folder
            # and we assume the file to be copied is the base filename
            # of the source
            elif os.path.exists(tgt.strip()) and os.path.isdir(tgt.strip()):
                tgt = os.path.join(tgt, os.path.basename(src))

            src = complete_url(src, src_context, self._log)
            tgt = complete_url(tgt, tgt_context, self._log)

            # Currently, we use the same schema for files and folders.
            assert src.schema == 'file', 'staging src must be file://'

            if action in [rpc.COPY, rpc.LINK, rpc.MOVE]:
                assert tgt.schema == 'file', 'staging tgt expected as file://'

            if action == rpc.COPY:
                try:
                    shutil.copytree(src.path, tgt.path)
                except OSError as exc:
                    if exc.errno == errno.ENOTDIR:
                        shutil.copy(src.path, tgt.path)
                    else:
                        raise

            elif action == rpc.LINK:
                # Fix issue/1513 if link source is file and target is folder
                # should support POSIX standard where link is created
                # with the same name as the source
                if os.path.isfile(src.path) and os.path.isdir(tgt.path):
                    os.symlink(src.path,
                               os.path.join(tgt.path,
                                            os.path.basename(src.path)))
                else:  # default behavior
                    os.symlink(src.path, tgt.path)
            elif action == rpc.MOVE: shutil.move(src.path, tgt.path)
            elif action == rpc.TRANSFER: pass
                # This is currently never executed. Commenting it out.
                # Uncomment and implement when uploads directly to remote URLs
                # from tasks are supported.
            self._prof.prof('staging_out_stop', uid=uid, msg=did)

        # all agent staging is done -- pass on to tmgr output staging
        self.advance(task, rps.TMGR_STAGING_OUTPUT_PENDING,
                           publish=True, push=True)


# ------------------------------------------------------------------------------
<|MERGE_RESOLUTION|>--- conflicted
+++ resolved
@@ -131,13 +131,8 @@
                 task['exception']        = repr(e)
                 task['exception_detail'] = '\n'.join(ru.get_exception_trace())
 
-<<<<<<< HEAD
                 self.advance(task, rps.FAILED)
-=======
-                self.advance(task, rps.TMGR_STAGING_OUTPUT_PENDING,
-                                   publish=True, push=True)
-
->>>>>>> 49a1cd04
+
 
     # --------------------------------------------------------------------------
     #
