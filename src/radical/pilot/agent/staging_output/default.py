
__copyright__ = "Copyright 2013-2016, http://radical.rutgers.edu"
__license__   = "MIT"


import os
import shutil

import saga          as rs
import radical.utils as ru

from .... import pilot     as rp
from ...  import utils     as rpu
from ...  import states    as rps
from ...  import constants as rpc

from .base import AgentStagingOutputComponent



# ==============================================================================
#
class Default(AgentStagingOutputComponent):
    """
    This component performs all agent side output staging directives for compute
    units.  It gets units from the agent_staging_output_queue, in
    AGENT_STAGING_OUTPUT_PENDING state, will advance them to
    AGENT_STAGING_OUTPUT state while performing the staging, and then moves then
    to the UMGR_STAGING_OUTPUT_PENDING state, which at the moment requires the
    state change to be published to MongoDB (no push into a queue).

    Note that this component also collects stdout/stderr of the units (which
    can also be considered staging, really).
    """

    # --------------------------------------------------------------------------
    #
    def __init__(self, cfg, session):

        AgentStagingOutputComponent.__init__(self, cfg, session)


    # --------------------------------------------------------------------------
    #
    def initialize_child(self):

        self._pwd = os.getcwd()

        self.register_input(rps.AGENT_STAGING_OUTPUT_PENDING, 
                            rpc.AGENT_STAGING_OUTPUT_QUEUE, self.work)

        # we don't need an output queue -- units are picked up via mongodb
        self.register_output(rps.UMGR_STAGING_OUTPUT_PENDING, None) # drop units


    # --------------------------------------------------------------------------
    #
    def work(self, units):

        if not isinstance(units, list):
            units = [units]

        self.advance(units, rps.AGENT_STAGING_OUTPUT, publish=True, push=False)

        for unit in units:

            self._handle_unit(unit)


    # --------------------------------------------------------------------------
    #
    def _handle_unit(self, unit):

        uid = unit['uid']

        # NOTE: see documentation of cu['sandbox'] semantics in the ComputeUnit
        #       class definition.
        sandbox = '%s/%s' % (self._pwd, uid)

        ## parked from unit state checker: unit postprocessing
<<<<<<< HEAD
        if os.path.isfile(unit['stdout_file']):
            with open(unit['stdout_file'], 'r') as stdout_f:
=======
        # TODO: disable this at scale?
        if os.path.isfile(cu['stdout_file']):
            with open(cu['stdout_file'], 'r') as stdout_f:
>>>>>>> c1df6f37
                try:
                    txt = unicode(stdout_f.read(), "utf-8")
                except UnicodeDecodeError:
                    txt = "unit stdout is binary -- use file staging"

                unit['stdout'] += rpu.tail(txt)

<<<<<<< HEAD
        if os.path.isfile(unit['stderr_file']):
            with open(unit['stderr_file'], 'r') as stderr_f:
=======
        # TODO: disable this at scale?
        if os.path.isfile(cu['stderr_file']):
            with open(cu['stderr_file'], 'r') as stderr_f:
>>>>>>> c1df6f37
                try:
                    txt = unicode(stderr_f.read(), "utf-8")
                except UnicodeDecodeError:
                    txt = "unit stderr is binary -- use file staging"

                unit['stderr'] += rpu.tail(txt)

        if 'RADICAL_PILOT_PROFILE' in os.environ:
            if os.path.isfile("%s/PROF" % sandbox):
                try:
                    with open("%s/PROF" % sandbox, 'r') as prof_f:
                        txt = prof_f.read()
                        for line in txt.split("\n"):
                            if line:
                                x1, x2, x3 = line.split()
                                self._prof.prof(x1, msg=x2, timestamp=float(x3),
                                        uid=unit['uid'])
                except Exception as e:
                    self._log.error("Pre/Post profiling file read failed: `%s`" % e)


        # From here on, any state update will hand control over to the umgr
        # again.  The next unit update should thus push *all* unit details, not
        # only state.
        unit['$all']    = True
        unit['control'] = 'umgr_pending'

        # NOTE: all units get here after execution, even those which did not
        #       finish successfully.  We do that so that we can make
        #       stdout/stderr available for failed units.  But at this point we
        #       don't need to advance those units anymore, but can make them
        #       final.
        if unit['target_state'] != rps.DONE:
            self.advance(unit, state=unit['target_state'], publish=True, push=False)
            return

        # check if we have any staging directives to be enacted in this
        # component
        actionables = list()
        for sd in unit['description'].get('output_staging', []):

            src    = ru.Url(sd['source'])
            tgt    = ru.Url(sd['target'])
            action = sd['action']
            flags  = sd['flags']
            did    = sd['uid']

            actionables.append([src, tgt, action, flags,  did])


        if actionables:

            # we have actionables, thus we need staging area
            # TODO: optimization: staging_area might already exist
            staging_area = '%s/%s' % (self._pwd, self._cfg['staging_area'])

            self._prof.prof("create  staging_area", uid=uid, msg=staging_area)
            rpu.rec_makedir(staging_area)
            self._prof.prof("created staging_area", uid=uid)

            # Loop over all transfer directives and execute them.
            for src, tgt, action, flags, did in actionables:

                self._prof.prof('begin', uid=uid, msg=did)

                # Handle special 'staging' schema
                if tgt.schema == self._cfg['staging_schema']:
                    self._log.info('Operating to staging')
                    rel2staging = tgt.path.split('/',1)[1]
                    target = os.path.join(staging_area, rel2staging)
                elif action != rpc.TRANSFER:
                    self._log.info('Operating to absolute path')
                    target = tgt.path
                    assert(target.startswith('/'))
                elif action == rpc.TRANSFER:
                    self._log.info('Operating to remote location')
                    target = tgt

                # make sure the src path is either absolute or relative to the
                # sandbox
                if not src.path.startswith('/'):
                    src.path = '%s/%s' % (sandbox, src.path)

                if rpc.CREATE_PARENTS in flags and action != rpc.TRANSFER:
                    tgtdir = os.path.dirname(target)
                    if tgtdir != sandbox:
                        # TODO: optimization point: create each dir only once
                        self._log.debug("mkdir %s" % tgtdir)
                        rpu.rec_makedir(tgtdir)

                if   action == rpc.LINK: os.symlink     (source, target)
                elif action == rpc.COPY: shutil.copyfile(source, target)
                elif action == rpc.MOVE: shutil.move    (source, target)
                elif action == rpc.TRANSFER:

                    # we only handle srm staging right now -- other TRANSFER
                    # directives are left to umgr output staging
                    if tgt.schema == 'srm':
                        src_url = rs.Url(source)
                        src_url.schema = 'file'
                        srm_dir = rs.filesystem.Directory('srm://proxy/?SFN=bogus')
                        srm_dir.copy(src_url, target)
                else:
                    raise NotImplementedError('unsupported action %s' % action)

                self._prof.prof('end', uid=uid, msg=did)

        # TODO: don't raise for non-fatal staging

        # all agent staging is done -- pass on to umgr output staging
        self.advance(unit, rps.UMGR_STAGING_OUTPUT_PENDING, publish=True, push=False)


# ------------------------------------------------------------------------------
	<|MERGE_RESOLUTION|>--- conflicted
+++ resolved
@@ -78,14 +78,9 @@
         sandbox = '%s/%s' % (self._pwd, uid)
 
         ## parked from unit state checker: unit postprocessing
-<<<<<<< HEAD
+        # TODO: disable this at scale?
         if os.path.isfile(unit['stdout_file']):
             with open(unit['stdout_file'], 'r') as stdout_f:
-=======
-        # TODO: disable this at scale?
-        if os.path.isfile(cu['stdout_file']):
-            with open(cu['stdout_file'], 'r') as stdout_f:
->>>>>>> c1df6f37
                 try:
                     txt = unicode(stdout_f.read(), "utf-8")
                 except UnicodeDecodeError:
@@ -93,14 +88,9 @@
 
                 unit['stdout'] += rpu.tail(txt)
 
-<<<<<<< HEAD
+        # TODO: disable this at scale?
         if os.path.isfile(unit['stderr_file']):
             with open(unit['stderr_file'], 'r') as stderr_f:
-=======
-        # TODO: disable this at scale?
-        if os.path.isfile(cu['stderr_file']):
-            with open(cu['stderr_file'], 'r') as stderr_f:
->>>>>>> c1df6f37
                 try:
                     txt = unicode(stderr_f.read(), "utf-8")
                 except UnicodeDecodeError:
@@ -191,15 +181,15 @@
                         self._log.debug("mkdir %s" % tgtdir)
                         rpu.rec_makedir(tgtdir)
 
-                if   action == rpc.LINK: os.symlink     (source, target)
-                elif action == rpc.COPY: shutil.copyfile(source, target)
-                elif action == rpc.MOVE: shutil.move    (source, target)
+                if   action == rpc.LINK: os.symlink     (src.path, target)
+                elif action == rpc.COPY: shutil.copyfile(src.path, target)
+                elif action == rpc.MOVE: shutil.move    (src.path, target)
                 elif action == rpc.TRANSFER:
 
                     # we only handle srm staging right now -- other TRANSFER
                     # directives are left to umgr output staging
                     if tgt.schema == 'srm':
-                        src_url = rs.Url(source)
+                        src_url = rs.Url(src.path)
                         src_url.schema = 'file'
                         srm_dir = rs.filesystem.Directory('srm://proxy/?SFN=bogus')
                         srm_dir.copy(src_url, target)
