
__copyright__ = "Copyright 2013-2016, http://radical.rutgers.edu"
__license__   = "MIT"


import os
import shutil

import saga          as rs
import radical.utils as ru

from .... import pilot     as rp
from ...  import utils     as rpu
from ...  import states    as rps
from ...  import constants as rpc

from .base import AgentStagingOutputComponent

from ...staging_directives import complete_url


# ==============================================================================
#
class Default(AgentStagingOutputComponent):
    """
    This component performs all agent side output staging directives for compute
    units.  It gets units from the agent_staging_output_queue, in
    AGENT_STAGING_OUTPUT_PENDING state, will advance them to
    AGENT_STAGING_OUTPUT state while performing the staging, and then moves then
    to the UMGR_STAGING_OUTPUT_PENDING state, which at the moment requires the
    state change to be published to MongoDB (no push into a queue).

    Note that this component also collects stdout/stderr of the units (which
    can also be considered staging, really).
    """

    # --------------------------------------------------------------------------
    #
    def __init__(self, cfg, session):

        AgentStagingOutputComponent.__init__(self, cfg, session)


    # --------------------------------------------------------------------------
    #
    def initialize_child(self):

        self._pwd = os.getcwd()

        self.register_input(rps.AGENT_STAGING_OUTPUT_PENDING, 
                            rpc.AGENT_STAGING_OUTPUT_QUEUE, self.work)

        # we don't need an output queue -- units are picked up via mongodb
        self.register_output(rps.UMGR_STAGING_OUTPUT_PENDING, None) # drop units


    # --------------------------------------------------------------------------
    #
    def work(self, units):

        if not isinstance(units, list):
            units = [units]

        self.advance(units, rps.AGENT_STAGING_OUTPUT, publish=True, push=False)

        ru.raise_on('work bulk')

        # we first filter out any units which don't need any input staging, and
        # advance them again as a bulk.  We work over the others one by one, and
        # advance them individually, to avoid stalling from slow staging ops.
        
        no_staging_units = list()
        staging_units    = list()

        for unit in units:

            uid = unit['uid']

            # From here on, any state update will hand control over to the umgr
            # again.  The next unit update should thus push *all* unit details,
            # not only state.
            unit['$all']    = True 
            unit['control'] = 'umgr_pending'

            # we always dig for stdout/stderr
            self._handle_unit_stdio(unit)

            # NOTE: all units get here after execution, even those which did not
            #       finish successfully.  We do that so that we can make
            #       stdout/stderr available for failed units (see
            #       _handle_unit_stdio above).  But we don't need to perform any
            #       other staging for those units, and in fact can make them
            #       final.
            if unit['target_state'] != rps.DONE:
                unit['state'] = unit['target_state']
                self._log.debug('unit %s skips staging (%s)', uid, unit['state'])
                no_staging_units.append(unit)
                continue

            # check if we have any staging directives to be enacted in this
            # component
            actionables = list()
            for sd in unit['description'].get('output_staging', []):
                if sd['action'] in [rpc.LINK, rpc.COPY, rpc.MOVE]:
                    actionables.append(sd)

            if actionables:
                # this unit needs some staging
                staging_units.append([unit, actionables])
            else:
                # this unit does not need any staging at this point, and can be
                # advanced
                unit['state'] = rps.UMGR_STAGING_OUTPUT_PENDING
                no_staging_units.append(unit)

        if no_staging_units:
            self.advance(no_staging_units, publish=True, push=True)

        for unit,actionables in staging_units:
            self._handle_unit(unit, actionables)


    # --------------------------------------------------------------------------
    #
    def _handle_unit_stdio(self, unit):

        sandbox = unit['unit_sandbox']

        # TODO: disable this at scale?
        if os.path.isfile(unit['stdout_file']):
            with open(unit['stdout_file'], 'r') as stdout_f:
                try:
                    txt = unicode(stdout_f.read(), "utf-8")
                except UnicodeDecodeError:
                    txt = "unit stdout is binary -- use file staging"

                unit['stdout'] += rpu.tail(txt)

        # TODO: disable this at scale?
        if os.path.isfile(unit['stderr_file']):
            with open(unit['stderr_file'], 'r') as stderr_f:
                try:
                    txt = unicode(stderr_f.read(), "utf-8")
                except UnicodeDecodeError:
                    txt = "unit stderr is binary -- use file staging"

                unit['stderr'] += rpu.tail(txt)

        if 'RADICAL_PILOT_PROFILE' in os.environ:
            if os.path.isfile("%s/PROF" % sandbox):
                try:
                    with open("%s/PROF" % sandbox, 'r') as prof_f:
                        txt = prof_f.read()
                        for line in txt.split("\n"):
                            if line:
                                ts, name, uid, state, event, msg = line.split(',')
                                self._prof.prof(name=name, uid=uid, state=state,
                                        event=event, msg=msg, timestamp=float(ts))
                except Exception as e:
                    self._log.error("Pre/Post profile read failed: `%s`" % e)


    # --------------------------------------------------------------------------
    #
    def _handle_unit_staging(self, unit, actionables):

        ru.raise_on('work unit')

        uid = unit['uid']

        # NOTE: see documentation of cu['sandbox'] semantics in the ComputeUnit
        #       class definition.
        sandbox = unit['unit_sandbox']

        # By definition, this compoentn lives on the pilot's target resource.
        # As such, we *know* that all staging ops which would refer to the
        # resource now refer to file://localhost, and thus translate the unit,
        # pilot and resource sandboxes into that scope.  Some assumptions are
        # made though:
        #
        #   * paths are directly translatable across schemas
        #   * resource level storage is in fact accessible via file://
        #
        # FIXME: this is costly and should be cached.

        unit_sandbox     = ru.Url(unit['unit_sandbox'])
        pilot_sandbox    = ru.Url(unit['pilot_sandbox'])
        resource_sandbox = ru.Url(unit['resource_sandbox'])

        unit_sandbox.schema     = 'file'
        pilot_sandbox.schema    = 'file'
        resource_sandbox.schema = 'file'

        unit_sandbox.host       = 'localhost'
        pilot_sandbox.host      = 'localhost'
        resource_sandbox.host   = 'localhost'

        src_context = {'pwd'      : str(unit_sandbox),       # !!!
                       'unit'     : str(unit_sandbox), 
                       'pilot'    : str(pilot_sandbox), 
                       'resource' : str(resource_sandbox)}
        tgt_context = {'pwd'      : str(unit_sandbox),       # !!!
                       'unit'     : str(unit_sandbox), 
                       'pilot'    : str(pilot_sandbox), 
                       'resource' : str(resource_sandbox)}

        # we can now handle the actionable staging directives
        for sd in actionables:

            action = sd['action']
            flags  = sd['flags']
            did    = sd['uid']
<<<<<<< HEAD
            src    = sd['source']
            tgt    = sd['target']

            self._prof.prof('staging_begin', uid=uid, msg=did)

            assert(action in [rpc.COPY, rpc.LINK, rpc.MOVE, rpc.TRANSFER])

            # we only handle staging which does *not* include 'client://' src or
            # tgt URLs - those are handled by the umgr staging components
            if '://' in src and src.startswith('client://'):
                self._log.debug('skip staging for src %s', src)
                self._prof.prof('staging_end', uid=uid, msg=did)
                continue

            if '://' in tgt and tgt.startswith('client://'):
                self._log.debug('skip staging for tgt %s', tgt)
                self._prof.prof('staging_end', uid=uid, msg=did)
                continue

            src = complete_url(src, src_context, self._log)
            tgt = complete_url(tgt, tgt_context, self._log)

            assert(src.schema == 'file'), 'staging src must be file://'

            if action in [rpc.COPY, rpc.LINK, rpc.MOVE]:
                assert(tgt.schema == 'file'), 'staging tgt expected as file://'


            # SAGA will take care of dir creation - but we do it manually
            # for local ops (copy, link, move)
            if rpc.CREATE_PARENTS in flags and action != rpc.TRANSFER:
                tgtdir = os.path.dirname(tgt.path)
                if tgtdir != sandbox:
                    # TODO: optimization point: create each dir only once
                    self._log.debug("mkdir %s" % tgtdir)
                    rpu.rec_makedir(tgtdir)

            if   action == rpc.COPY: shutil.copyfile(src.path, tgt.path)
            elif action == rpc.LINK: os.symlink     (src.path, tgt.path)
            elif action == rpc.MOVE: shutil.move    (src.path, tgt.path)
            elif action == rpc.TRANSFER:

                # FIXME: we only handle srm staging right now, and only for
                #        a specific target proxy. Other TRANSFER directives are
                #        left to umgr output staging.  We should use SAGA to
                #        attempt all staging ops which do not target the client
                #        machine.
                if tgt.schema == 'srm':
                    # FIXME: cache saga handles
                    srm_dir = rs.filesystem.Directory('srm://proxy/?SFN=bogus')
                    srm_dir.copy(src, tgt)
                    srm_dir.close()
=======

            actionables.append([src, tgt, action, flags,  did])


        if actionables:

            # we have actionables, thus we need staging area
            # TODO: optimization: staging_area might already exist
            staging_area = '%s/%s' % (self._pwd, self._cfg['staging_area'])

            self._prof.prof("create  staging_area", uid=uid, msg=staging_area)
            rpu.rec_makedir(staging_area)
            self._prof.prof("created staging_area", uid=uid)

            # Loop over all transfer directives and execute them.
            for src, tgt, action, flags, did in actionables:

                self._prof.prof('begin', uid=uid, msg=did)

                # Handle special 'staging' schema
                if tgt.schema == self._cfg['staging_schema']:
                    self._log.info('Operating to staging')
                    rel2staging = tgt.path.split('/',1)[1]
                    target = os.path.join(staging_area, rel2staging)
                elif action != rpc.TRANSFER:
                    self._log.info('Operating to absolute path')
                    target = tgt.path
                    assert(target.startswith('/')), 'expected relative target'
                elif action == rpc.TRANSFER:
                    self._log.info('Operating to remote location')
                    target = tgt

                # make sure the src path is either absolute or relative to the
                # sandbox
                if not src.path.startswith('/'):
                    src.path = '%s/%s' % (sandbox, src.path)

                if rpc.CREATE_PARENTS in flags and action != rpc.TRANSFER:
                    tgtdir = os.path.dirname(target)
                    if tgtdir != sandbox:
                        # TODO: optimization point: create each dir only once
                        self._log.debug("mkdir %s" % tgtdir)
                        rpu.rec_makedir(tgtdir)

                if   action == rpc.LINK: os.symlink     (src.path, target)
                elif action == rpc.COPY: shutil.copyfile(src.path, target)
                elif action == rpc.MOVE: shutil.move    (src.path, target)
                elif action == rpc.TRANSFER:

                    # we only handle srm staging right now -- other TRANSFER
                    # directives are left to umgr output staging
                    if tgt.schema == 'srm':
                        src_url = rs.Url(src.path)
                        src_url.schema = 'file'
                        srm_dir = rs.filesystem.Directory('srm://proxy/?SFN=bogus')
                        srm_dir.copy(src_url, target)
>>>>>>> 2a8c6c92
                else:
                    self._log.error('no transfer for %s -> %s', src, tgt)
                    self._prof.prof('staging_end', uid=uid, msg=did)
                    raise NotImplementedError('unsupported transfer %s' % tgt)

            self._prof.prof('staging_end', uid=uid, msg=did)

        # all agent staging is done -- pass on to umgr output staging
        self.advance(unit, rps.UMGR_STAGING_OUTPUT_PENDING, publish=True, push=False)


# ------------------------------------------------------------------------------
<|MERGE_RESOLUTION|>--- conflicted
+++ resolved
@@ -210,13 +210,13 @@
             action = sd['action']
             flags  = sd['flags']
             did    = sd['uid']
-<<<<<<< HEAD
             src    = sd['source']
             tgt    = sd['target']
 
             self._prof.prof('staging_begin', uid=uid, msg=did)
 
-            assert(action in [rpc.COPY, rpc.LINK, rpc.MOVE, rpc.TRANSFER])
+            assert(action in [rpc.COPY, rpc.LINK, rpc.MOVE, rpc.TRANSFER]), \
+                              'invalid staging action'
 
             # we only handle staging which does *not* include 'client://' src or
             # tgt URLs - those are handled by the umgr staging components
@@ -263,64 +263,6 @@
                     srm_dir = rs.filesystem.Directory('srm://proxy/?SFN=bogus')
                     srm_dir.copy(src, tgt)
                     srm_dir.close()
-=======
-
-            actionables.append([src, tgt, action, flags,  did])
-
-
-        if actionables:
-
-            # we have actionables, thus we need staging area
-            # TODO: optimization: staging_area might already exist
-            staging_area = '%s/%s' % (self._pwd, self._cfg['staging_area'])
-
-            self._prof.prof("create  staging_area", uid=uid, msg=staging_area)
-            rpu.rec_makedir(staging_area)
-            self._prof.prof("created staging_area", uid=uid)
-
-            # Loop over all transfer directives and execute them.
-            for src, tgt, action, flags, did in actionables:
-
-                self._prof.prof('begin', uid=uid, msg=did)
-
-                # Handle special 'staging' schema
-                if tgt.schema == self._cfg['staging_schema']:
-                    self._log.info('Operating to staging')
-                    rel2staging = tgt.path.split('/',1)[1]
-                    target = os.path.join(staging_area, rel2staging)
-                elif action != rpc.TRANSFER:
-                    self._log.info('Operating to absolute path')
-                    target = tgt.path
-                    assert(target.startswith('/')), 'expected relative target'
-                elif action == rpc.TRANSFER:
-                    self._log.info('Operating to remote location')
-                    target = tgt
-
-                # make sure the src path is either absolute or relative to the
-                # sandbox
-                if not src.path.startswith('/'):
-                    src.path = '%s/%s' % (sandbox, src.path)
-
-                if rpc.CREATE_PARENTS in flags and action != rpc.TRANSFER:
-                    tgtdir = os.path.dirname(target)
-                    if tgtdir != sandbox:
-                        # TODO: optimization point: create each dir only once
-                        self._log.debug("mkdir %s" % tgtdir)
-                        rpu.rec_makedir(tgtdir)
-
-                if   action == rpc.LINK: os.symlink     (src.path, target)
-                elif action == rpc.COPY: shutil.copyfile(src.path, target)
-                elif action == rpc.MOVE: shutil.move    (src.path, target)
-                elif action == rpc.TRANSFER:
-
-                    # we only handle srm staging right now -- other TRANSFER
-                    # directives are left to umgr output staging
-                    if tgt.schema == 'srm':
-                        src_url = rs.Url(src.path)
-                        src_url.schema = 'file'
-                        srm_dir = rs.filesystem.Directory('srm://proxy/?SFN=bogus')
-                        srm_dir.copy(src_url, target)
->>>>>>> 2a8c6c92
                 else:
                     self._log.error('no transfer for %s -> %s', src, tgt)
                     self._prof.prof('staging_end', uid=uid, msg=did)
