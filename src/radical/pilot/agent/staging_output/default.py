
__copyright__ = "Copyright 2013-2016, http://radical.rutgers.edu"
__license__   = "MIT"


import os
import shutil

import saga          as rs
import radical.utils as ru

from .... import pilot     as rp
from ...  import utils     as rpu
from ...  import states    as rps
from ...  import constants as rpc

from .base import AgentStagingOutputComponent

from ...staging_directives import complete_url


# ==============================================================================
#
class Default(AgentStagingOutputComponent):
    """
    This component performs all agent side output staging directives for compute
    units.  It gets units from the agent_staging_output_queue, in
    AGENT_STAGING_OUTPUT_PENDING state, will advance them to
    AGENT_STAGING_OUTPUT state while performing the staging, and then moves then
    to the UMGR_STAGING_OUTPUT_PENDING state, which at the moment requires the
    state change to be published to MongoDB (no push into a queue).

    Note that this component also collects stdout/stderr of the units (which
    can also be considered staging, really).
    """

    # --------------------------------------------------------------------------
    #
    def __init__(self, cfg, session):

        AgentStagingOutputComponent.__init__(self, cfg, session)


    # --------------------------------------------------------------------------
    #
    def initialize_child(self):

        self._pwd = os.getcwd()

        self.register_input(rps.AGENT_STAGING_OUTPUT_PENDING, 
                            rpc.AGENT_STAGING_OUTPUT_QUEUE, self.work)

        # we don't need an output queue -- units are picked up via mongodb
        self.register_output(rps.UMGR_STAGING_OUTPUT_PENDING, None) # drop units


    # --------------------------------------------------------------------------
    #
    def work(self, units):

        if not isinstance(units, list):
            units = [units]

        self.advance(units, rps.AGENT_STAGING_OUTPUT, publish=True, push=False)

        ru.raise_on('work bulk')

        # we first filter out any units which don't need any input staging, and
        # advance them again as a bulk.  We work over the others one by one, and
        # advance them individually, to avoid stalling from slow staging ops.
        
        no_staging_units = list()
        staging_units    = list()

        for unit in units:

            uid = unit['uid']

            # From here on, any state update will hand control over to the umgr
            # again.  The next unit update should thus push *all* unit details,
            # not only state.
            unit['$all']    = True 
            unit['control'] = 'umgr_pending'

            # we always dig for stdout/stderr
            self._handle_unit_stdio(unit)

            # NOTE: all units get here after execution, even those which did not
            #       finish successfully.  We do that so that we can make
            #       stdout/stderr available for failed units (see
            #       _handle_unit_stdio above).  But we don't need to perform any
            #       other staging for those units, and in fact can make them
            #       final.
            if unit['target_state'] != rps.DONE:
                unit['state'] = unit['target_state']
                self._log.debug('unit %s skips staging (%s)', uid, unit['state'])
                no_staging_units.append(unit)
                continue

            # check if we have any staging directives to be enacted in this
            # component
            actionables = list()
            for sd in unit['description'].get('output_staging', []):
                if sd['action'] in [rpc.LINK, rpc.COPY, rpc.MOVE]:
                    actionables.append(sd)

            if actionables:
                # this unit needs some staging
                staging_units.append([unit, actionables])
            else:
                # this unit does not need any staging at this point, and can be
                # advanced
                unit['state'] = rps.UMGR_STAGING_OUTPUT_PENDING
                no_staging_units.append(unit)

        if no_staging_units:
            self.advance(no_staging_units, publish=True, push=True)

        for unit,actionables in staging_units:
            self._handle_unit_staging(unit, actionables)


    # --------------------------------------------------------------------------
    #
    def _handle_unit_stdio(self, unit):

<<<<<<< HEAD
        sandbox = unit['unit_sandbox']
=======
        sandbox = ru.Url(unit['unit_sandbox']).path
>>>>>>> 9c051672
        uid     = unit['uid']

        self._prof.prof('staging_stdout_start', uid=uid)

        # TODO: disable this at scale?
        if os.path.isfile(unit['stdout_file']):
            with open(unit['stdout_file'], 'r') as stdout_f:
                try:
                    txt = unicode(stdout_f.read(), "utf-8")
                except UnicodeDecodeError:
                    txt = "unit stdout is binary -- use file staging"

                unit['stdout'] += rpu.tail(txt)

        self._prof.prof('staging_stdout_stop',  uid=uid)
        self._prof.prof('staging_stderr_start', uid=uid)

        # TODO: disable this at scale?
        if os.path.isfile(unit['stderr_file']):
            with open(unit['stderr_file'], 'r') as stderr_f:
                try:
                    txt = unicode(stderr_f.read(), "utf-8")
                except UnicodeDecodeError:
                    txt = "unit stderr is binary -- use file staging"

                unit['stderr'] += rpu.tail(txt)

<<<<<<< HEAD
        self._prof.prof('staging_stderr_stop',  uid=uid)
        self._prof.prof('staging_uprof_start', uid=uid)

        if 'RADICAL_PILOT_PROFILE' in os.environ:
            if os.path.isfile("%s/PROF" % sandbox):
                try:
                    with open("%s/PROF" % sandbox, 'r') as prof_f:
                        txt = prof_f.read()
                        for line in txt.split("\n"):
                            if line:
                                ts, name, uid, state, event, msg = line.split(',')
                                self._prof.prof(event=event, name=name, uid=uid, 
                                                state=state, msg=msg, 
                                                timestamp=float(ts))
                except Exception as e:
                    self._log.error("Pre/Post profile read failed: `%s`" % e)
=======
        self._prof.prof('staging_stderr_stop', uid=uid)
        self._prof.prof('staging_uprof_start', uid=uid)

        unit_prof = "%s/%s.prof" % (sandbox, uid)

        if os.path.isfile(unit_prof):
            self._log.debug(' === found profile for %s', uid)
            try:
                with open(unit_prof, 'r') as prof_f:
                    txt = prof_f.read()
                    for line in txt.split("\n"):
                        self._log.debug(' === line: %s', line)
                        if line:
                            ts, event, comp, tid, _uid, state, msg = line.split(',')
                            self._prof.prof(timestamp=float(ts), event=event,
                                            comp=comp, tid=tid, uid=_uid,
                                            state=state, msg=msg)
            except Exception as e:
                self._log.error("Pre/Post profile read failed: `%s`" % e)
        else:
            self._log.debug(' === miss  profile for %s: %s (%s)',
                    uid, unit_prof, os.getcwd())

        self._prof.prof('staging_uprof_stop', uid=uid)
>>>>>>> 9c051672

        self._prof.prof('staging_uprof_stop',  uid=uid)


    # --------------------------------------------------------------------------
    #
    def _handle_unit_staging(self, unit, actionables):

        ru.raise_on('work unit')

        uid = unit['uid']

        # NOTE: see documentation of cu['sandbox'] semantics in the ComputeUnit
        #       class definition.
        sandbox = ru.Url(unit['unit_sandbox']).path

        # By definition, this compoentn lives on the pilot's target resource.
        # As such, we *know* that all staging ops which would refer to the
        # resource now refer to file://localhost, and thus translate the unit,
        # pilot and resource sandboxes into that scope.  Some assumptions are
        # made though:
        #
        #   * paths are directly translatable across schemas
        #   * resource level storage is in fact accessible via file://
        #
        # FIXME: this is costly and should be cached.

        unit_sandbox     = ru.Url(unit['unit_sandbox'])
        pilot_sandbox    = ru.Url(unit['pilot_sandbox'])
        resource_sandbox = ru.Url(unit['resource_sandbox'])

        unit_sandbox.schema     = 'file'
        pilot_sandbox.schema    = 'file'
        resource_sandbox.schema = 'file'

        unit_sandbox.host       = 'localhost'
        pilot_sandbox.host      = 'localhost'
        resource_sandbox.host   = 'localhost'

        src_context = {'pwd'      : str(unit_sandbox),       # !!!
                       'unit'     : str(unit_sandbox), 
                       'pilot'    : str(pilot_sandbox), 
                       'resource' : str(resource_sandbox)}
        tgt_context = {'pwd'      : str(unit_sandbox),       # !!!
                       'unit'     : str(unit_sandbox), 
                       'pilot'    : str(pilot_sandbox), 
                       'resource' : str(resource_sandbox)}

        # we can now handle the actionable staging directives
        for sd in actionables:

            action = sd['action']
            flags  = sd['flags']
            did    = sd['uid']
            src    = sd['source']
            tgt    = sd['target']

            self._prof.prof('staging_out_start', uid=uid, msg=did)

            assert(action in [rpc.COPY, rpc.LINK, rpc.MOVE, rpc.TRANSFER]), \
                              'invalid staging action'

            # we only handle staging which does *not* include 'client://' src or
            # tgt URLs - those are handled by the umgr staging components
            if '://' in src and src.startswith('client://'):
                self._log.debug('skip staging for src %s', src)
                self._prof.prof('staging_out_skip', uid=uid, msg=did)
                continue

            if '://' in tgt and tgt.startswith('client://'):
                self._log.debug('skip staging for tgt %s', tgt)
                self._prof.prof('staging_out_skip', uid=uid, msg=did)
                continue

            src = complete_url(src, src_context, self._log)
            tgt = complete_url(tgt, tgt_context, self._log)

            assert(src.schema == 'file'), 'staging src must be file://'

            if action in [rpc.COPY, rpc.LINK, rpc.MOVE]:
                assert(tgt.schema == 'file'), 'staging tgt expected as file://'


            # SAGA will take care of dir creation - but we do it manually
            # for local ops (copy, link, move)
            if rpc.CREATE_PARENTS in flags and action != rpc.TRANSFER:
                tgtdir = os.path.dirname(tgt.path)
                if tgtdir != sandbox:
                    # TODO: optimization point: create each dir only once
                    self._log.debug("mkdir %s", tgtdir)
                    rpu.rec_makedir(tgtdir)

            if   action == rpc.COPY: shutil.copyfile(src.path, tgt.path)
            elif action == rpc.LINK: os.symlink     (src.path, tgt.path)
            elif action == rpc.MOVE: shutil.move    (src.path, tgt.path)
            elif action == rpc.TRANSFER:

                # FIXME: we only handle srm staging right now, and only for
                #        a specific target proxy. Other TRANSFER directives are
                #        left to umgr output staging.  We should use SAGA to
                #        attempt all staging ops which do not target the client
                #        machine.
                if tgt.schema == 'srm':
                    # FIXME: cache saga handles
                    srm_dir = rs.filesystem.Directory('srm://proxy/?SFN=bogus')
                    srm_dir.copy(src, tgt)
                    srm_dir.close()
                else:
                    self._log.error('no transfer for %s -> %s', src, tgt)
                    self._prof.prof('staging_out_fail', uid=uid, msg=did)
                    raise NotImplementedError('unsupported transfer %s' % tgt)

            self._prof.prof('staging_out_stop', uid=uid, msg=did)

        # all agent staging is done -- pass on to umgr output staging
        self.advance(unit, rps.UMGR_STAGING_OUTPUT_PENDING, publish=True, push=False)


# ------------------------------------------------------------------------------
<|MERGE_RESOLUTION|>--- conflicted
+++ resolved
@@ -124,11 +124,7 @@
     #
     def _handle_unit_stdio(self, unit):
 
-<<<<<<< HEAD
-        sandbox = unit['unit_sandbox']
-=======
         sandbox = ru.Url(unit['unit_sandbox']).path
->>>>>>> 9c051672
         uid     = unit['uid']
 
         self._prof.prof('staging_stdout_start', uid=uid)
@@ -156,24 +152,6 @@
 
                 unit['stderr'] += rpu.tail(txt)
 
-<<<<<<< HEAD
-        self._prof.prof('staging_stderr_stop',  uid=uid)
-        self._prof.prof('staging_uprof_start', uid=uid)
-
-        if 'RADICAL_PILOT_PROFILE' in os.environ:
-            if os.path.isfile("%s/PROF" % sandbox):
-                try:
-                    with open("%s/PROF" % sandbox, 'r') as prof_f:
-                        txt = prof_f.read()
-                        for line in txt.split("\n"):
-                            if line:
-                                ts, name, uid, state, event, msg = line.split(',')
-                                self._prof.prof(event=event, name=name, uid=uid, 
-                                                state=state, msg=msg, 
-                                                timestamp=float(ts))
-                except Exception as e:
-                    self._log.error("Pre/Post profile read failed: `%s`" % e)
-=======
         self._prof.prof('staging_stderr_stop', uid=uid)
         self._prof.prof('staging_uprof_start', uid=uid)
 
@@ -198,9 +176,6 @@
                     uid, unit_prof, os.getcwd())
 
         self._prof.prof('staging_uprof_stop', uid=uid)
->>>>>>> 9c051672
-
-        self._prof.prof('staging_uprof_stop',  uid=uid)
 
 
     # --------------------------------------------------------------------------
