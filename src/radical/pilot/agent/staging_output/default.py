--- conflicted
+++ resolved
@@ -214,18 +214,6 @@
         pilot_sandbox.host      = 'localhost'
         resource_sandbox.host   = 'localhost'
 
-<<<<<<< HEAD
-=======
-        src_context = {'pwd'      : str(task_sandbox),       # !!!
-                       'task'     : str(task_sandbox),
-                       'pilot'    : str(pilot_sandbox),
-                       'resource' : str(resource_sandbox)}
-        tgt_context = {'pwd'      : str(task_sandbox),       # !!!
-                       'task'     : str(task_sandbox),
-                       'pilot'    : str(pilot_sandbox),
-                       'resource' : str(resource_sandbox)}
-
->>>>>>> 19ca2039
         # we can now handle the actionable staging directives
         for sd in actionables:
 
