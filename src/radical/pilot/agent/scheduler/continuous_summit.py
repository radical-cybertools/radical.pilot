
__copyright__ = "Copyright 2013-2016, http://radical.rutgers.edu"
__license__ = "MIT"


import os
import pprint
import inspect
import logging
<<<<<<< HEAD
import pprint
=======
>>>>>>> 519d2e28

import threading     as mt

import radical.utils as ru

from ...   import constants as rpc
from ...   import states    as rps
from .base import AgentSchedulingComponent


# ------------------------------------------------------------------------------
#
# This is an extension of the continuous scheduler with awareness of the
# file-storage capabilities on a node. The continuous data aware scheduler will
# use two data fields: availability and requirement.

# General idea:
# The availability will be obtained from the lrms_node_list and assigned to
# the node list of the class. The requirement will be obtained from the cud in
# the alloc_nompi and alloc_mpi methods. Using the availability and
# requirement, the _find_resources method will return the core and gpu ids.
#
# Expected DS of the nodelist
# self.nodes = [{
#                   'name'    : 'node_1',
#                   'uid'     : xxxx,
#                   'sockets' : [  {'cores': [], 'gpus': []},
#                                  {'cores': [], 'gpus': []}]
#                   'lfs'     : 128
#               },
#               {
#                   'name'    : 'node_2',
#                   'uid'     : yyyy,
#                   'sockets' : [  {'cores': [], 'gpus': []},
#                                  {'cores': [], 'gpus': []}]
#                   'lfs'     : 256
#                },
#               ]
# Q: How should the nodes be selected for MPI based units?
# lfs : in mb

import cProfile
cprof = cProfile.Profile()


def cprof_it(func):
    def wrapper(*args, **kwargs):
        retval = cprof.runcall(func, *args, **kwargs)
        return retval
    return wrapper


def dec_all_methods(dec):
    def dectheclass(cls):
        if ru.is_main_thread():
            cprof_env = os.getenv("RADICAL_PILOT_CPROFILE_COMPONENTS", "")
            cprof_elems = cprof_env.split()
            if "CONTINUOUS" in cprof_elems:
                for name, m in inspect.getmembers(cls, inspect.ismethod):
                    setattr(cls, name, dec(m))
        return cls
    return dectheclass


# ------------------------------------------------------------------------------
#
@dec_all_methods(cprof_it)
class ContinuousSummit(AgentSchedulingComponent):
    '''
    The Continuous scheduler attempts to place threads and processes of
    a compute units onto consecutive cores, gpus and nodes in the cluster.
    '''

    # --------------------------------------------------------------------------
    #
    def __init__(self, cfg, session):

        self.nodes = None
        self._tag_history = dict()

        AgentSchedulingComponent.__init__(self, cfg, session)


    # --------------------------------------------------------------------------
    #
    # Once the component process is spawned, `initialize_child()` will be called
    # before control is given to the component's main loop.
    #
    def initialize_child(self):

        # register unit input channels
        self.register_input(rps.AGENT_SCHEDULING_PENDING,
                            rpc.AGENT_SCHEDULING_QUEUE, self._schedule_units)

        # register unit output channels
        self.register_output(rps.AGENT_EXECUTING_PENDING,
                             rpc.AGENT_EXECUTING_QUEUE)

        # we need unschedule updates to learn about units for which to free the
        # allocated cores.  Those updates MUST be issued after execution, ie.
        # by the AgentExecutionComponent.
        self.register_subscriber(rpc.AGENT_UNSCHEDULE_PUBSUB, self.unschedule_cb)

        # we don't want the unschedule above to compete with actual
        # scheduling attempts, so we move the re-scheduling of units from the
        # wait pool into a separate thread (ie. register a separate callback).
        # This is triggered by the unscheduled_cb.
        #
        # NOTE: we could use a local queue here.  Using a zmq bridge goes toward
        #       an distributed scheduler, and is also easier to implement right
        #       now, since `Component` provides the right mechanisms...
        self.register_publisher(rpc.AGENT_SCHEDULE_PUBSUB)
        self.register_subscriber(rpc.AGENT_SCHEDULE_PUBSUB, self.schedule_cb)

        # The scheduler needs the LRMS information which have been collected
        # during agent startup.  We dig them out of the config at this point.
        #
        # NOTE: this information is insufficient for the torus scheduler!
        self._pilot_id              = self._cfg['pilot_id']
        self._lrms_info             = self._cfg['lrms_info']
        self._lrms_lm_info          = self._cfg['lrms_info']['lm_info']
        self._lrms_node_list        = self._cfg['lrms_info']['node_list']
        self._lrms_sockets_per_node = self._cfg['lrms_info']['sockets_per_node']
        self._lrms_cores_per_socket = self._cfg['lrms_info']['cores_per_socket']
        self._lrms_gpus_per_socket  = self._cfg['lrms_info']['gpus_per_socket']
        self._lrms_lfs_per_node     = self._cfg['lrms_info']['lfs_per_node']

        if not self._lrms_node_list:
            raise RuntimeError("LRMS %s didn't _configure node_list."
                              % self._lrms_info['name'])

        if self._lrms_cores_per_socket is None:
            raise RuntimeError("LRMS %s didn't _configure cores_per_socket."
                              % self._lrms_info['name'])

        if self._lrms_sockets_per_node is None:
            raise RuntimeError("LRMS %s didn't _configure sockets_per_node."
                              % self._lrms_info['name'])

        if self._lrms_gpus_per_socket is None:
            raise RuntimeError("LRMS %s didn't _configure gpus_per_socket."
                              % self._lrms_info['name'])

        # create and initialize the wait pool
        self._wait_pool = list()      # pool of waiting units
        self._wait_lock = mt.RLock()  # look on the above pool
        self._slot_lock = mt.RLock()  # lock slot allocation/deallocation

        # configure the scheduler instance
        self._configure()
        self._log.debug("slot status after  init      : %s",
                        self.slot_status())


    # --------------------------------------------------------------------------
    #
    # FIXME: this should not be overloaded here, but in the base class
    #
    def finalize_child(self):

        cprof_env = os.getenv("RADICAL_PILOT_CPROFILE_COMPONENTS", "")
        if "CONTINUOUS" in cprof_env.split():
            self_thread = mt.current_thread()
            cprof.dump_stats("python-%s.profile" % self_thread.name)

        # make sure that parent finalizers are called
        super(ContinuousSummit, self).finalize_child()


    # --------------------------------------------------------------------------
    #
    def _configure(self):

        # * oversubscribe:
        #   Cray's aprun for example does not allow us to oversubscribe CPU
        #   cores on a node, so we can't, say, run n CPU processes on an n-core
        #   node, and than add one additional process for a GPU application.
        # If oversubscribe` is set to False (which is the default for now),
        #   we'll prevent that behavior by allocating one additional CPU core
        #   for each set of requested GPU processes.
        #   FIXME: I think our scheme finds the wrong core IDs for GPU process
        #          startup - i.e. not the reserved ones.
        self._oversubscribe = self._cfg.get('oversubscribe', True)

        # * scattered:
        #   This is the continuous scheduler, because it attempts to allocate
        #   a *continuous* set of cores/nodes for a unit.  It does, however,
        #   also allow to scatter the allocation over discontinuous nodes if
        #   this option is set.  This implementation is not optimized for the
        #   scattered mode!  The default is 'False'.
        #
        self._scattered = self._cfg.get('scattered', False)


        # * cross_socket_threads:
        # We now capture the knowledge of sockets on nodes and the relationship
        # of cores to sockets and gpus to sockets. We want to ensure that cpu
        # threads belonging to a single process do not cross sockets if the
        # system does not allow it. The default is True, based on discussions
        # in the Summit meeting, and will be set to False for Summit in the
        # resource config.
        self._cross_socket_threads = self._cfg.get('cross_socket_threads', True)

        # NOTE:  for non-oversubscribing mode, we reserve a number of cores
        #        for the GPU processes - even if those GPUs are not used by
        #        a specific workload.  In this case we rewrite the node list and
        #        substract the respective number of available cores per socket.
        if not self._oversubscribe:

            if self._lrms_cores_per_socket <= self._lrms_gpus_per_socket:
                raise RuntimeError('oversubscription mode requires more cores')

            self._lrms_cores_per_socket -= self._lrms_gpus_per_socket


        # since we just changed this fundamental setting, we need to
        # recreate the nodelist.
        self.nodes = []
        for node, node_uid in self._lrms_node_list:

            node_entry = {'name'   : node,
                          'uid'    : node_uid,
                          'sockets': list(),
                          'lfs'    : self._lrms_lfs_per_node}

            for socket in range(self._lrms_sockets_per_node):
                node_entry['sockets'].append({
                    'cores': [rpc.FREE] * self._lrms_cores_per_socket,
                    'gpus' : [rpc.FREE] * self._lrms_gpus_per_socket
                })

            self.nodes.append(node_entry)


    # --------------------------------------------------------------------------
    #
    # Change the reserved state of slots (rpc.FREE or rpc.BUSY)
    #
    # NOTE: any scheduler implementation which uses a different nodelist
    #       structure MUST overload this method.
    #
    def _change_slot_states(self, slots, new_state):
        '''
        This function is used to update the state for a list of slots that
        have been allocated or deallocated.  For details on the data structure,
        see top of `base.py`.
        '''
        # This method needs to change if the DS changes.
        # Current slot DS:
        # slots = {'nodes': [{'name'    : node_name,
        #                     'uid'     : node_uid,
        #                     'core_map': core_map,
        #                     'gpu_map' : gpu_map,
        #                     'lfs'     : {'size': lfs, 
        #                                  'path': self._lrms_lfs_per_node['path']
        #                                 }
        #                    }],
        #          'cores_per_node' : cores_per_node,
        #          'gpus_per_node'  : gpus_per_node,
        #          'lfs_per_node'   : self._lrms_lfs_per_node,
        #          'lm_info'        : self._lrms_lm_info
        #          }
        # 
        # self.nodes = [{
        #                   'name'    : 'node_1',
        #                   'uid'     : xxxx,
        #                   'sockets' : [   {'cores': [], 'gpus': []},
        #                                   {'cores': [], 'gpus': []}]
        #                   'lfs'     : 128}],


        # for node_name, node_uid, cores, gpus in slots['nodes']:
        for node in slots['nodes']:

            # Find the entry in the the slots list

            # TODO: [Optimization] Assuming 'uid' is the ID of the node, it
            #       seems a bit wasteful to have to look at all of the nodes
            #       available for use if at most one node can have that uid.
            #       Maybe it would be worthwhile to simply keep a list of nodes
            #       that we would read, and keep a dictionary that maps the uid
            #       of the node to the location on the list?

            for entry in self.nodes:
                if entry['uid'] == node['uid']:
                    break

            assert(entry), 'missing node %s' % node['uid']

            # STRONG ASSUMPTION!!!
            # We assume that the core and gpu ids are continuous on a socket
            # indexed with core_id=0 on socket_id=0 and gpu_id= on socket_id=0.
            # For example, with the following node config for Summit:
            # sockets_per_node=2, cores_per_socket=21, gpus_per_socket=3
            # Our assumption leads to the following id relations:

            # node['sockets'] = [
            #     {   'uid': 0,     # not actually present in socket list
            #         'core_ids': [ 0, 1, 2, 3, 4, 5, 6, 7, 8, 9,
            #                      10,11,12,13,14,15,16,17,18,19,
            #                      20],
            #         'gpu_ids':  [0,1,2]
            #     }
            #     {   'uid': 1,    # not actually present in socket list
            #         'core_ids': [21,22,23,24,25,26,27,28,29,30,
            #                      31,32,33,34,35,36,37,38,39,40,
            #                      41],
            #         'gpu_ids':  [3,4,5]
            #     }
            # ]

            # iterate over resources in the slot, and update state
            for cslot in node['core_map']:
                for core in cslot:
                    socket  = core / self._lrms_cores_per_socket
                    core_id = core % self._lrms_cores_per_socket
                    entry['sockets'][socket]['cores'][core_id] = new_state

            for gslot in node['gpu_map']:
                for gpu in gslot:
                    socket = gpu / self._lrms_gpus_per_socket
                    gpu_id = gpu % self._lrms_gpus_per_socket
                    entry['sockets'][socket]['gpus'][gpu_id] = new_state

            if entry['lfs']['path']:
                if new_state == rpc.BUSY:
                    entry['lfs']['size'] -= node['lfs']['size']
                else:
                    entry['lfs']['size'] += node['lfs']['size']


    # --------------------------------------------------------------------------
    #
    # Overloaded from Base
    def slot_status(self):
        '''
        Returns a multi-line string corresponding to the status of the node list
        '''

        ret = "|"
        for node in self.nodes:
            for socket in node['sockets']:
                for core in socket['cores']:
                    if core == rpc.FREE:
                        ret += '-'
                    else:
                        ret += '#'
                ret += ':'
                for gpu in socket['gpus']:
                    if gpu == rpc.FREE:
                        ret += '-'
                    else:
                        ret += '#'
                ret += '|'

        return ret


    # --------------------------------------------------------------------------
    #
    def _try_allocation(self, unit):
        """
        attempt to allocate cores/gpus for a specific unit.
        """

        uid = unit['uid']

        # needs to be locked as we try to acquire slots here, but slots are
        # freed in a different thread.  But we keep the lock duration short...
        with self._slot_lock:

            self._prof.prof('schedule_try', uid=uid)
            unit['slots'] = self._allocate_slot(unit)


        # the lock is freed here
        if not unit['slots']:

            # signal the unit remains unhandled (Fales signals that failure)
            self._prof.prof('schedule_fail', uid=uid)
            return False


        node_uids = [node['uid'] for node in unit['slots']['nodes']]
        self._tag_history[uid] = node_uids

        # got an allocation, we can go off and launch the process
        self._prof.prof('schedule_ok', uid=uid)

        if self._log.isEnabledFor(logging.DEBUG):
            self._log.debug("after  allocate   %s: %s", uid,
                            self.slot_status())
            self._log.debug("%s [%s/%s] : %s", uid,
                            unit['description']['cpu_processes'],
                            unit['description']['gpu_processes'],
                            pprint.pformat(unit['slots']))

        # True signals success
        return True


    # --------------------------------------------------------------------------
    #
    def _allocate_slot(self, unit):
        '''
        This is the main method of this implementation, and is triggered when
        a unit needs to be mapped to a set of cores / gpus.  We make
        a distinction between MPI and non-MPI units (non-MPI processes MUST be
        on the same node).
        '''

        uid = unit['uid']
        cud = unit['description']

        # single_node allocation is enforced for non-message passing tasks
        if cud['cpu_process_type'] in [rpc.MPI] or \
           cud['gpu_process_type'] in [rpc.MPI]:
            slots = self._alloc_mpi(unit)
        else:
            slots = self._alloc_nompi(unit)

        if slots:
            # the unit was placed, we need to reflect the allocation in the
            # nodelist state (BUSY)
            self._change_slot_states(slots, rpc.BUSY)

        return slots


    # --------------------------------------------------------------------------
    #
    def _release_slot(self, slots):
        '''
        This method is called when previously aquired resources are not needed
        anymore.  `slots` are the resource slots as previously returned by
        `_allocate_slots()`.
        '''

        # reflect the request in the nodelist state (set to `FREE`)
        self._change_slot_states(slots, rpc.FREE)

    # --------------------------------------------------------------------------
    #
    def _find_resources(self, node, requested_cores, requested_gpus,
                        requested_lfs, core_chunk=1, partial=False,
                        lfs_chunk=1, gpu_chunk=1):
        '''
        Find up to the requested number of free cores and gpus in the node.
        This call will return two lists, for each matched set.  If the core
        does not have sufficient free resources to fulfill *both* requests, two
        empty lists are returned.  The call will *not* change the allocation
        status of the node, atomicity must be guaranteed by the caller.

        We don't care about continuity within a single node - cores `[1,5]` are
        assumed to be as close together as cores `[1,2]`.

        When `chunk` is set, only sets of exactly that size (or multiples
        thereof) are considered valid allocations.  The use case is OpenMP
        support, where each process is expected to create a certain number of
        threads, which thus must have slots on the same node available.

        NOTE: chunking is only applied to cores at this point.

        When `partial` is set to `True`, this method is allowed to return
        a *partial* match, so to find less cores, gpus, and local_fs then
        requested (but the call will never return more than requested).
        '''

        # list of core and gpu ids available in this node.
        cores = list()
        gpus  = list()
        lfs   = 0

        # first count the number of free cores, gpus, and local file storage.
        # This is way quicker than actually finding the core IDs.
        free_cores = 0
        free_gpus  = 0
        free_lfs   = node['lfs']['size']
        free_cores_per_socket = list()
        free_gpus_per_socket  = list()

        for socket in node['sockets']:
            free_cores += socket['cores'].count(rpc.FREE)
            free_gpus  += socket['gpus'].count(rpc.FREE)

            free_cores_per_socket.append(socket['cores'].count(rpc.FREE))
            free_gpus_per_socket.append(socket['gpus'].count(rpc.FREE))


        alloc_lfs   = 0
        alloc_cores = 0
        alloc_gpus  = 0

        if partial:
            # For partial requests the check simplifies: we just check if we
            # have either, some cores *or* gpus *or* local_fs, to serve the
            # request
            if (requested_cores and not free_cores) and \
               (requested_gpus  and not free_gpus)  and \
               (requested_lfs   and not free_lfs):
                return [], [], None

            if requested_lfs and \
                ((requested_cores and not free_cores) and
                 (requested_gpus  and not free_gpus)):
                return [], [], None

        else:
            # For non-partial requests (ie. full requests): its a no-match if
            # either the cpu or gpu request cannot be served.
            if  requested_cores > free_cores or \
                requested_gpus  > free_gpus  or \
                requested_lfs   > free_lfs   :
                return [], [], None

        # We can serve the partial or full request - alloc the chunks we need
        # FIXME: chunk gpus, too?
        # We need to land enough procs on a node such that the cores,
        # lfs and gpus requested per proc is available on the same node

        num_procs = dict()

        if requested_lfs:
            alloc_lfs = min(requested_lfs, free_lfs)
            num_procs['lfs'] = alloc_lfs / lfs_chunk

        if requested_cores:
            self._log.debug('req cores: %s of %s [%s]', requested_cores,
                    free_cores, core_chunk)

            if self._cross_socket_threads:
                alloc_cores = min(requested_cores, free_cores)
                num_procs['cores'] = alloc_cores / core_chunk

            else:
                # If no cross socket threads are allowed, we first make sure that the total
                # number of cores is greater than the core_chunk. If not, we can't use the
                # current node.
                if sum(free_cores_per_socket) < core_chunk:
                    self._log.debug('find res.    %s 5', uid)
                    return [], [], None

                # If we can use this node, then we visit each socket of the node and
                # determine the number of continuous core_chunks that can be use on the 
                # socket till we either run out of continuous cores or have acquired
                # the requested number of cores.
                usable_cores = 0

                # Determine maximum procs on each socket - required during assignment
                max_procs_on_socket = [0 for _ in range(self._lrms_sockets_per_node)]
                self._log.debug('mpos %s', max_procs_on_socket)

                for socket_id, free_cores in enumerate(free_cores_per_socket):
                    tmp_num_cores = free_cores
<<<<<<< HEAD
                    
=======

>>>>>>> 519d2e28
                    while tmp_num_cores >= core_chunk and \
                          usable_cores  <  requested_cores:

                        usable_cores  += core_chunk
                        tmp_num_cores -= core_chunk
                        max_procs_on_socket[socket_id] += 1

                    if usable_cores == requested_cores:
                        break

                # We convert the number of usable cores into a number of procs so that
                # we can find the minimum number of procs across lfs, cpus, gpus that can
                # be allocated on this node
                num_procs['cores'] = usable_cores / core_chunk

        if requested_gpus:
            alloc_gpus = min(requested_gpus, free_gpus)
            num_procs['gpus'] = alloc_gpus / gpu_chunk

        # Find normalized lfs, cores and gpus
        if requested_cores: alloc_cores = num_procs['cores'] * core_chunk
        if requested_gpus : alloc_gpus  = num_procs['gpus']  * gpu_chunk
        if requested_lfs  : alloc_lfs   = num_procs['lfs']   * lfs_chunk
        self._log.debug('alc : %s %s %s', alloc_cores, alloc_gpus, alloc_lfs)

        # Maximum number of processes allocatable on a socket
        if self._cross_socket_threads:
            max_procs_on_socket = [num_procs['cores'] 
                                   for _ in range(self._lrms_sockets_per_node)]
            self._log.debug('max_procs_on_socket %s', max_procs_on_socket)

        # now dig out the core IDs.
        for socket_idx, socket in enumerate(node['sockets']):
            procs_on_socket = 0
            for core_idx, state in enumerate(socket['cores']):

                # break if we have enough cores, else continue to pick FREE ones
                if alloc_cores == len(cores):
                    break
                if state == rpc.FREE:
                    cores.append(socket_idx * self._lrms_cores_per_socket
                                            + core_idx)

                # check if we have placed one complete process on current socket
                if cores and (len(cores) % core_chunk == 0):
                    procs_on_socket += 1

                # if we have reached max procs on socket, move to next socket
                if procs_on_socket == max_procs_on_socket[socket_idx]:
                    break

            # break if we have enough cores, else continue to pick FREE ones
            if alloc_cores == len(cores):
                break

        # now dig out the GPU IDs.
        for socket_idx, socket in enumerate(node['sockets']):
            for gpu_idx, state in enumerate(socket['gpus']):

                # break if we have enough gpus, else continue to pick FREE ones
                if alloc_gpus == len(gpus):
                    break
                if state == rpc.FREE:
                    gpus.append(socket_idx*self._lrms_gpus_per_socket+ gpu_idx)

            # break if we have enough gpus, else continue to pick FREE ones
            if alloc_gpus == len(gpus):
                break

        return cores, gpus, alloc_lfs


    # --------------------------------------------------------------------------
    #
    def _get_node_maps(self, cores, gpus, threads_per_proc):
        """
        For a given set of cores and gpus, chunk them into sub-sets so that
        each sub-set can host one application process and all threads of that
        process.  Note that we currently consider all GPU applications to be
        single-threaded.
        For more details, see top level comment of `base.py`.
        """

        core_map = list()
        gpu_map  = list()

        # make sure the core sets can host the requested number of threads
        assert(not len(cores) % threads_per_proc)
        n_procs =  len(cores) / threads_per_proc

        idx = 0
        for p in range(n_procs):
            p_map = list()
            for t in range(threads_per_proc):
                p_map.append(cores[idx])
                idx += 1
            core_map.append(p_map)

        if idx != len(cores):
            self._log.debug('%s -- %s -- %s -- %s',
                            idx, len(cores), cores, n_procs)
        assert(idx == len(cores))

        # gpu procs are considered single threaded right now (FIXME)
        for g in gpus:
            gpu_map.append([g])

        return core_map, gpu_map


    # --------------------------------------------------------------------------
    #
    def _alloc_nompi(self, unit):
        """
        Find a suitable set of cores and gpus *within a single node*.

        Input:
        cud: Compute Unit description. Needs to specify at least one CPU
        process and one thread per CPU process, or one GPU process.
        """

        uid = unit['uid']
        cud = unit['description']

        # dig out the allocation request details
        requested_procs  = cud['cpu_processes']
        threads_per_proc = cud['cpu_threads']
        requested_gpus   = cud['gpu_processes']
        requested_lfs    = cud['lfs_per_process']
        lfs_chunk        = requested_lfs if requested_lfs > 0 else 1

        # make sure that processes are at least single-threaded
        if not threads_per_proc:
            threads_per_proc = 1

        # cores needed for all threads and processes
        requested_cores = requested_procs * threads_per_proc

        if not self._cross_socket_threads:
            if threads_per_proc > self._lrms_cores_per_socket:
                raise ValueError('cu does not fit on socket')

        cores_per_node = self._lrms_cores_per_socket * self._lrms_sockets_per_node
        gpus_per_node  = self._lrms_gpus_per_socket  * self._lrms_sockets_per_node
        lfs_per_node   = self._lrms_lfs_per_node['size']

        # make sure that the requested allocation fits within the resources
        if  requested_cores > cores_per_node or \
            requested_gpus  > gpus_per_node  or \
            requested_lfs   > lfs_per_node   :

            txt  = 'Non-mpi unit %s does not fit onto node \n' % uid
            txt += '   cores: %s >? %s \n' % (requested_cores, cores_per_node)
            txt += '   gpus : %s >? %s \n' % (requested_gpus,  gpus_per_node)
            txt += '   lfs  : %s >? %s'    % (requested_lfs,   lfs_per_node)
            raise ValueError(txt)

        # ok, we can go ahead and try to find a matching node
        cores     = list()
        gpus      = list()
        lfs       = None
        node_name = None
        node_uid  = None
        tag       = cud.get('tag')

        for node in self.nodes:  # FIXME optimization: iteration start

            # If unit has a tag, check if the tag is in the tag_history dict,
            # else it is a invalid tag, continue as if the unit does not have
            # a tag
            # If the unit has a valid tag, find the node that matches the
            # tag from tag_history dict
            if tag and tag in self._tag_history:
                if node['uid'] not in self._tag_history[tag]:
                    continue

            # attempt to find the required number of cores and gpus on this
            # node - do not allow partial matches.
            cores, gpus, lfs = self._find_resources(node=node,
                                                    requested_cores=requested_cores,
                                                    requested_gpus=requested_gpus,
                                                    requested_lfs=requested_lfs,
                                                    partial=False,
                                                    lfs_chunk=lfs_chunk,
                                                    core_chunk = threads_per_proc
                                                    )
<<<<<<< HEAD
            if len(cores) == requested_cores and \
               len(gpus)  == requested_gpus:
=======
            if  len(cores) == requested_cores and \
                len(gpus)  == requested_gpus:
>>>>>>> 519d2e28

                # we found the needed resources - break out of search loop
                node_uid  = node['uid']
                node_name = node['name']
                break

        # If we did not find any node to host this request, return `None`
        if not node_name:
            return None

        # We have to communicate to the launcher where exactly processes are to
        # be placed, and what cores are reserved for application threads.  See
        # the top level comment of `base.py` for details on the data structure
        # used to specify process and thread to core mapping.
        core_map, gpu_map = self._get_node_maps(cores, gpus, threads_per_proc)

        # We need to specify the node lfs path that the unit needs to use.
        # We set it as an environment variable that gets loaded with cud
        # executable.
        # Assumption enforced: The LFS path is the same across all nodes.
        cud['environment']['NODE_LFS_PATH'] = self._lrms_lfs_per_node['path']

        # all the information for placing the unit is acquired - return them
        slots = {'nodes': [{'name'    : node_name,
                            'uid'     : node_uid,
                            'core_map': core_map,
                            'gpu_map' : gpu_map,
                            'lfs'     : {'size': lfs, 
                                         'path': self._lrms_lfs_per_node['path']
                                        }
                           }],
                 'cores_per_node': cores_per_node,
                 'gpus_per_node' : gpus_per_node,
                 'lfs_per_node'  : lfs_per_node,
                 'lm_info'       : self._lrms_lm_info
                 }

        return slots


    # --------------------------------------------------------------------------
    #
    #
    def _alloc_mpi(self, unit):
        """
        Find an available set of slots, potentially across node boundaries.  By
        default, we only allow for partial allocations on the first and last
        node - but all intermediate nodes MUST be completely used (this is the
        'CONTINUOUS' scheduler after all).

        If the scheduler is configured with `scattered=True`, then that
        constraint is relaxed, and any set of slots (be it continuous across
        nodes or not) is accepted as valid allocation.

        No matter the mode, we always make sure that we allocate in chunks of
        'threads_per_proc', as otherwise the application would not be able to
        spawn the requested number of threads on the respective node.
        """

        uid = unit['uid']
        cud = unit['description']

        # dig out the allocation request details
        requested_procs  = cud['cpu_processes']
        threads_per_proc = cud['cpu_threads']
        requested_gpus   = cud['gpu_processes']
        requested_lfs_per_process = cud['lfs_per_process']

        # make sure that processes are at least single-threaded
        if not threads_per_proc:
            threads_per_proc = 1

        # cores needed for all threads and processes
        requested_cores = requested_procs * threads_per_proc

        # We allocate the same lfs per process (agreement)
        requested_lfs = requested_lfs_per_process * requested_procs

        # First and last nodes can be a partial allocation - all other nodes
        # can only be partial when `scattered` is set.
        #
        # Iterate over all nodes until we find something. Check if it fits the
        # allocation mode and sequence.  If not, start over with the next node.
        # If it matches, add the slots found and continue to next node.
        #
        # FIXME: persistent node index
        #
        # Things are complicated by chunking: we only accept chunks of
        # 'threads_per_proc', as otherwise threads would need to be distributed
        # over nodes, which is not possible for the multi-system-image clusters
        # this scheduler assumes.
        #
        #   - requested_cores > cores_per_node
        #   - cores_per_node  % threads_per_proc != 0
        #   - scattered is False
        #
        # but it can fail for less cores, too, if the partial first and last
        # allocation are not favorable.  We thus raise an exception for
        # requested_cores > cores_per_node on impossible full-node-chunking

        cores_per_node = self._lrms_cores_per_socket * self._lrms_sockets_per_node
        gpus_per_node  = self._lrms_gpus_per_socket  * self._lrms_sockets_per_node
        lfs_per_node   = self._lrms_lfs_per_node

        if not self._cross_socket_threads:
            if threads_per_proc > self._lrms_cores_per_socket:
                raise ValueError('Number of threads greater than that available on a socket')

        # we always fail when too many threads are requested
        if threads_per_proc > cores_per_node:
            raise ValueError('too many threads requested')

        if requested_lfs_per_process > lfs_per_node['size']:
            raise ValueError('Not enough LFS for the MPI-process')


        # set conditions to find the first matching node
        is_first      = True
        is_last       = False
        alloced_cores = 0
        alloced_gpus  = 0
        alloced_lfs   = 0

        slots = {'nodes': list(),
                 'cores_per_node': cores_per_node,
                 'gpus_per_node' : gpus_per_node,
                 'lfs_per_node'  : lfs_per_node,
                 'lm_info'       : self._lrms_lm_info,
<<<<<<< HEAD
                 }
=======
                }

        tag = cud.get('tag')
>>>>>>> 519d2e28

        tag = cud.get('tag')

        # start the search
        for node in self.nodes:

            node_uid  = node['uid']
            node_name = node['name']

            # If unit has a tag, check if the tag is in the tag_history dict,
            # else it is a invalid tag, continue as if the unit does not have
            # a tag
            # If the unit has a valid tag, find the node that matches the
            # tag from tag_history dict
            if tag and tag in self._tag_history:
                if node['uid'] not in self._tag_history[tag]:
                    continue

            # if only a small set of cores/gpus remains unallocated (ie. less
            # than node size), we are in fact looking for the last node.  Note
            # that this can also be the first node, for small units.
            if  requested_cores - alloced_cores <= cores_per_node and \
                requested_gpus  - alloced_gpus  <= gpus_per_node  and \
                requested_lfs   - alloced_lfs   <= lfs_per_node['size']:
                is_last = True

            # we allow partial nodes on the first and last node, and on any
            # node if a 'scattered' allocation is requested.
            if is_first or self._scattered or is_last:
                partial = True
            else:
                partial = False

            # now we know how many cores/gpus we still need at this point - but
            # we only search up to node-size on this node.  Duh!
            find_cores = min(requested_cores - alloced_cores, cores_per_node)
            find_gpus  = min(requested_gpus  - alloced_gpus,  gpus_per_node)
            find_lfs   = min(requested_lfs   - alloced_lfs,   lfs_per_node['size'])

            # under the constraints so derived, check what we find on this node
            cores, gpus, lfs = self._find_resources(node=node,
                                                    requested_cores=find_cores,
                                                    requested_gpus=find_gpus,
                                                    requested_lfs=find_lfs,
                                                    core_chunk=threads_per_proc,
                                                    partial=partial,
                                                    lfs_chunk=requested_lfs_per_process)

            # Skip nodes that provide only lfs and no cores
            if not cores and lfs:
                continue

            if not cores and not gpus and not lfs:

                # this was not a match. If we are in  'scattered' mode, we just
                # ignore this node.  Otherwise we have to restart the search.
                if not self._scattered:
                    is_first      = True
                    is_last       = False
                    alloced_cores = 0
                    alloced_gpus  = 0
                    alloced_lfs   = 0
                    slots['nodes'] = list()

                # try next node
                continue

            # we found something - add to the existing allocation, switch gears
            # (not first anymore), and try to find more if needed
            self._log.debug('found %s cores, %s gpus, %s lfs', cores, gpus, lfs)
            core_map, gpu_map = self._get_node_maps(cores, gpus, threads_per_proc)

            # We need to specify the node lfs path that the unit needs to use.
            # We set it as an environment variable that gets loaded with cud
            # executable.
            # Assumption enforced: The LFS path is the same across all nodes.
            lfs_path = self._lrms_lfs_per_node['path']
            if 'NODE_LFS_PATH' not in cud['environment']:
                cud['environment']['NODE_LFS_PATH'] = lfs_path

            slots['nodes'].append({'name'    : node_name,
                                   'uid'     : node_uid,
                                   'core_map': core_map,
                                   'gpu_map' : gpu_map,
                                   'lfs'     : {'size': lfs, 
                                                'path': lfs_path}})

            alloced_cores += len(cores)
            alloced_gpus  += len(gpus)
            alloced_lfs   += lfs

            is_first = False

            # or maybe don't continue the search if we have in fact enough!
            if  alloced_cores == requested_cores and \
                alloced_gpus  == requested_gpus  and \
                alloced_lfs   == requested_lfs:
                # we are done
                break

        # if we did not find enough, there is not much we can do at this point
        if  alloced_cores < requested_cores or \
            alloced_gpus  < requested_gpus  or \
            alloced_lfs   < requested_lfs:
            return None  # signal failure

        # this should be nicely filled out now - return
        return slots


# ------------------------------------------------------------------------------
<|MERGE_RESOLUTION|>--- conflicted
+++ resolved
@@ -7,10 +7,6 @@
 import pprint
 import inspect
 import logging
-<<<<<<< HEAD
-import pprint
-=======
->>>>>>> 519d2e28
 
 import threading     as mt
 
@@ -550,7 +546,6 @@
                 # number of cores is greater than the core_chunk. If not, we can't use the
                 # current node.
                 if sum(free_cores_per_socket) < core_chunk:
-                    self._log.debug('find res.    %s 5', uid)
                     return [], [], None
 
                 # If we can use this node, then we visit each socket of the node and
@@ -565,11 +560,7 @@
 
                 for socket_id, free_cores in enumerate(free_cores_per_socket):
                     tmp_num_cores = free_cores
-<<<<<<< HEAD
-                    
-=======
-
->>>>>>> 519d2e28
+
                     while tmp_num_cores >= core_chunk and \
                           usable_cores  <  requested_cores:
 
@@ -756,13 +747,8 @@
                                                     lfs_chunk=lfs_chunk,
                                                     core_chunk = threads_per_proc
                                                     )
-<<<<<<< HEAD
-            if len(cores) == requested_cores and \
-               len(gpus)  == requested_gpus:
-=======
             if  len(cores) == requested_cores and \
                 len(gpus)  == requested_gpus:
->>>>>>> 519d2e28
 
                 # we found the needed resources - break out of search loop
                 node_uid  = node['uid']
@@ -891,13 +877,7 @@
                  'gpus_per_node' : gpus_per_node,
                  'lfs_per_node'  : lfs_per_node,
                  'lm_info'       : self._lrms_lm_info,
-<<<<<<< HEAD
-                 }
-=======
                 }
-
-        tag = cud.get('tag')
->>>>>>> 519d2e28
 
         tag = cud.get('tag')
 
