
__copyright__ = 'Copyright 2013-2021, The RADICAL-Cybertools Team'
__license__   = 'MIT'

import copy
import logging
<<<<<<< HEAD
=======
import queue
import time
>>>>>>> 205af480
import threading          as mt

import multiprocessing    as mp

import radical.utils      as ru

from ... import utils     as rpu
from ... import states    as rps
from ... import constants as rpc

from ..resource_manager import ResourceManager


# ------------------------------------------------------------------------------
#
# 'enum' for RPs's pilot scheduler types
#
SCHEDULER_NAME_CONTINUOUS_ORDERED = "CONTINUOUS_ORDERED"
SCHEDULER_NAME_CONTINUOUS_COLO    = "CONTINUOUS_COLO"
SCHEDULER_NAME_CONTINUOUS         = "CONTINUOUS"
SCHEDULER_NAME_HOMBRE             = "HOMBRE"
SCHEDULER_NAME_FLUX               = "FLUX"
SCHEDULER_NAME_NOOP               = "NOOP"

# SCHEDULER_NAME_YARN               = "YARN"
# SCHEDULER_NAME_SPARK              = "SPARK"
# SCHEDULER_NAME_CONTINUOUS_SUMMIT  = "CONTINUOUS_SUMMIT"
# SCHEDULER_NAME_CONTINUOUS_FIFO    = "CONTINUOUS_FIFO"
# SCHEDULER_NAME_SCATTERED          = "SCATTERED"


# ------------------------------------------------------------------------------
#
# An RP agent scheduler will place incoming tasks onto a set of cores and gpus.
#
# This is the agent scheduler base class.  It provides the framework for
# implementing diverse scheduling algorithms and mechanisms, tailored toward
# specific workload types, resource configurations, batch systems etc.
#
# The base class provides the following functionality to the implementations:
#
#   - obtain configuration settings from config files and environments
#   - create self.nodes list to represent available resources;
#   - general control and data flow:
#
#       # main loop
#       self._handle_task(task):  # task arrives
#         try_allocation(task)    # placement is attempted
#         if success:
#            advance(task)        # pass task to executor
#         else:
#            wait.append(task)    # place task in a wait list
#
#   - notification management:
#     - the scheduler receives notifications about tasks which completed
#       execution, and whose resources can now be used again for other tasks,
#     - the above triggers an 'unschedule' (free resources) action and also a
#       `schedule` action (check waitpool if waiting tasks can now be placed).
#
#
# A scheduler implementation will derive from this base class, and overload the
# following three methods:
#
#   _configure():
#     - make sure that the base class configuration is usable
#     - do any additional configuration
#
#   _schecule_task(task):
#     - given a task (incl. description), find and return a suitable allocation
#
#   unschedule_task(task):
#     - release the allocation held by that task
#
#
# The scheduler needs (in the general case) three pieces of information:
#
#   - the layout of the resource (nodes, cores, gpus);
#   - the current state of those (what cores/gpus are used by other tasks)
#   - the requirements of the task (single/multi node, cores, gpus)
#
# The first part (layout) is provided by the ResourceManager, in the form of a nodelist:
#
#    nodelist = [{name : 'node_1', cores: 16, gpus : 2},
#                {name : 'node_2', cores: 16, gpus : 2},
#                ...
#               ]
#
# That is then mapped into an internal representation, which is really the same
# but allows to keep track of resource usage, by setting the fields to
# `rpc.FREE == '-'` or `rpc.BUSY == '#'`:
#
#    nodelist = [{name : 'node_1', cores: [----------------], gpus : [--]},
#                {name : 'node_2', cores: {----------------], gpus : [--]},
#                ...
#               ]
#
# When allocating a set of resource for a task (2 cores, 1 gpu), we can now
# record those as used:
#
#    nodelist = [{name : 'node_1', cores: [##--------------], gpus : [#-]},
#                {name : 'node_2', cores: {----------------], gpus : [--]},
#                ...
#               ]
#
# This solves the second part from our list above.  The third part, task
# requirements, are obtained from the task dict passed for scheduling: the task
# description contains requests for `cores` and `gpus`.
#
# Note that the task description will also list the number of processes and
# threads for cores and gpus, and also flags the use of `mpi`, 'openmp', etc.
# The scheduler will have to make sure that for each process to be placed, the
# given number of additional cores are available *and reserved* to create
# threads on.  The threads are created by the application.  Note though that
# this implies that the launcher must pin cores very carefully, to not constrain
# the thread creation for the application.
#
# The scheduler algorithm will then attempt to find a suitable set of cores and
# gpus in the nodelist into which the task can be placed.  It will mark those as
# `rpc.BUSY`, and attach the set of cores/gpus to the task dictionary, as (here
# for system with 8 cores & 1 gpu per node):
#
#     task = { ...
#       'cpu_processes'   : 4,
#       'cpu_process_type': 'mpi',
#       'cpu_threads'     : 2,
#       'gpu_processes    : 2,
#       'slots' :
#       {                 # [[node,   node_id,   [cpu map],        [gpu map]]]
#         'ranks'         : [[node_1, node_id_1, [[0, 2], [4, 6]], [[0]    ]],
#                            [node_2, node_id_2, [[1, 3], [5, 7]], [[0]    ]]],
#       }
#     }
#
# The `cpu idx` field is a list of sets, where in each set the first core is
# where an application process is places, while the other cores are reserved for
# that process' threads.  For GPUs we use the same structure, but GPU processes
# are currently all considered to be single-threaded.
#
# The respective launch method is expected to create processes on the set of
# cpus and gpus thus specified, (node_1, cores 0 and 4; node_2, cores 1 and 5).
# The other reserved cores are for the application to spawn threads on
# (`cpu_threads=2`).
#
# A scheduler MAY attach other information to the `slots` structure, with the
# intent to support the launch methods to enact the placement decision made by
# the scheduler.  In fact, a scheduler may use a completely different slot
# structure than above - but then is likely bound to a specific launch method
# which can interpret that structure.
#
# NOTE:  The scheduler will allocate one core per node and GPU, as some startup
#        methods only allow process placements to *cores*, even if GPUs are
#        present and requested (hi aprun).  We should make this decision
#        dependent on the launch method - but at this point we don't have this
#        information (at least not readily available).
#
# TODO:  use named tuples for the slot structure to make the code more readable,
#        specifically for the LaunchMethods.
#
# NOTE:  The set of profiler events generated by this component are:
#
#        schedule_try    : search for task resources starts    (uid: uid)
#        schedule_fail   : search for task resources failed    (uid: uid)
#        schedule_ok     : search for task resources succeeded (uid: uid)
#        unschedule_start: task resource freeing starts        (uid: uid)
#        unschedule_stop : task resource freeing stops         (uid: uid)
#
#        See also:
#        https://github.com/radical-cybertools/radical.pilot/blob/feature/ \
#                           events/docs/source/events.md \
#                           #agentschedulingcomponent-component


# ------------------------------------------------------------------------------
#
class AgentSchedulingComponent(rpu.Component):

    # --------------------------------------------------------------------------
    #
    # the deriving schedulers should in general have the following structure in
    # self.nodes:
    #
    #   self.nodes = [
    #     { 'node_name' : 'name-of-node',
    #       'node_id'   : 'uid-of-node',
    #       'cores'     : '###---##-##-----',  # 16 cores, free/busy markers
    #       'gpus'      : '--',                #  2 GPUs,  free/busy markers
    #     }, ...
    #   ]
    #
    # The free/busy markers are defined in rp.constants.py, and are `-` and `#`,
    # respectively.  Some schedulers may need a more elaborate structures - but
    # where the above is suitable, it should be used for code consistency.
    #

    def __init__(self, cfg, session):

        self.nodes = []
        rpu.Component.__init__(self, cfg, session)


    # --------------------------------------------------------------------------
    #
    # Once the component process is spawned, `initialize()` will be called
    # before control is given to the component's main loop.
    #
    def initialize(self):

        # The scheduler needs the ResourceManager information which have been
        # collected during agent startup.
        self._rm = ResourceManager.create(self._cfg.resource_manager,
                                          self._cfg, self._log, self._prof)

        self._partitions = self._rm.get_partitions()  # {plabel : [node_ids]}

        # create and initialize the wait pool.  Also maintain a mapping of that
        # waitlist to a binned list where tasks are binned by size for faster
        # lookups of replacement tasks.  And outdated binlist is mostly
        # sufficient, only rebuild when we run dry
        self._waitpool   = dict()  # map uid:task
        self._ts_map     = dict()
        self._ts_valid   = False   # set to False to trigger re-binning
        self._active_cnt = 0       # count of currently scheduled tasks
        self._named_envs = list()  # record available named environments

        # the scheduler algorithms have two inputs: tasks to be scheduled, and
        # slots becoming available (after tasks complete).
        self._queue_sched   = mp.Queue()
        self._queue_unsched = mp.Queue()
        self._proc_term     = mp.Event()  # signal termination of scheduler proc

        # initialize the node list to be used by the scheduler.  A scheduler
        # instance may decide to overwrite or extend this structure.
        self.nodes = copy.deepcopy(self._rm.info.node_list)

        # configure the scheduler instance
        self._configure()
        self.slot_status("slot status after  init")

        # register task input channels
        self.register_input(rps.AGENT_SCHEDULING_PENDING,
                            rpc.AGENT_SCHEDULING_QUEUE, self.work)

        # we need unschedule updates to learn about tasks for which to free the
        # allocated cores.  Those updates MUST be issued after execution, ie.
        # by the AgentExecutionComponent.
        self.register_subscriber(rpc.AGENT_UNSCHEDULE_PUBSUB, self.unschedule_cb)

        # start a process to host the actual scheduling algorithm
        self._p = mp.Process(target=self._schedule_tasks)
        self._p.daemon = True
        self._p.start()


    # --------------------------------------------------------------------------
    #
    def finalize(self):

        self._proc_term.set()
        self._p.terminate()


    # --------------------------------------------------------------------------
    #
    def _configure(self):

        raise NotImplementedError('deriving classes must implement this')


    # --------------------------------------------------------------------------
    #
    # This class-method creates the appropriate instance for the scheduler.
    #
    @classmethod
    def create(cls, cfg, session):

        # make sure that we are the base-class!
        if cls != AgentSchedulingComponent:
            raise TypeError("Scheduler Factory only available to base class!")

        name = cfg['scheduler']

        from .continuous_ordered import ContinuousOrdered
        from .continuous_colo    import ContinuousColo
        from .continuous         import Continuous
        from .hombre             import Hombre
        from .flux               import Flux
        from .noop               import Noop

        impl = {

            SCHEDULER_NAME_CONTINUOUS_ORDERED : ContinuousOrdered,
            SCHEDULER_NAME_CONTINUOUS_COLO    : ContinuousColo,
            SCHEDULER_NAME_CONTINUOUS         : Continuous,
            SCHEDULER_NAME_HOMBRE             : Hombre,
            SCHEDULER_NAME_FLUX               : Flux,
            SCHEDULER_NAME_NOOP               : Noop,
        }

        if name not in impl:
            raise ValueError('Scheduler %s unknown' % name)

        return impl[name](cfg, session)


    # --------------------------------------------------------------------------
    #
    def _control_cb(self, topic, msg):
        '''
        We listen on the control channel for raptor queue registration commands
        '''

        cmd = msg['cmd']
        arg = msg['arg']

        if cmd == 'register_named_env':

            env_name = arg['env_name']
            self._named_envs.append(env_name)


        if cmd == 'register_raptor_queue':

            name  = arg['name']
            queue = arg['queue']
            addr  = arg['addr']

            self._log.debug('register raptor queue: %s', name)

            with self._raptor_lock:

                self._raptor_queues[name] = ru.zmq.Putter(queue, addr)

                if name in self._raptor_tasks:

                    tasks = self._raptor_tasks[name]
                    del(self._raptor_tasks[name])

                    self._log.debug('relay %d tasks to raptor %d', len(tasks), name)
                    self._raptor_queues[name].put(tasks)


        elif cmd == 'unregister_raptor_queue':

            name = arg['name']
            self._log.debug('unregister raptor queue: %s', name)

            with self._raptor_lock:

                if name not in self._raptor_queues:
                    self._log.warn('raptor queue %s unknown [%s]', name, msg)

                else:
                    del(self._raptor_queues[name])

                if name in self._raptor_tasks:
                    tasks = self._raptor_tasks[name]
                    del(self._raptor_tasks[name])

                    self._log.debug('fail %d tasks: %d', len(tasks), name)
                    self.advance(tasks, state=rps.FAILED,
                                        publish=True, push=False)

        else:
            self._log.debug('command ignored: [%s]', cmd)

        return True


    # --------------------------------------------------------------------------
    #
    def _control_cb(self, topic, msg):
        '''
        We listen on the control channel for raptor queue registration commands
        '''

        cmd = msg['cmd']
        arg = msg['arg']

        if cmd == 'register_raptor_queue':

            name  = arg['name']
            queue = arg['queue']
            addr  = arg['addr']

            self._log.debug('register raptor queue: %s', name)

            with self._raptor_lock:

                self._raptor_queues[name] = ru.zmq.Putter(queue, addr)

                if name in self._raptor_tasks:

                    tasks = self._raptor_tasks[name]
                    del(self._raptor_tasks[name])

                    self._log.debug('relay %d tasks to raptor %d', len(tasks), name)
                    self._raptor_queues[name].put(tasks)


        elif cmd == 'unregister_raptor_queue':

            name = arg['name']
            self._log.debug('unregister raptor queue: %s', name)

            with self._raptor_lock:

                if name not in self._raptor_queues:
                    self._log.warn('raptor queue %s unknown [%s]', name, msg)

                else:
                    del(self._raptor_queues[name])

                if name in self._raptor_tasks:
                    tasks = self._raptor_tasks[name]
                    del(self._raptor_tasks[name])

                    self._log.debug('fail %d tasks: %d', len(tasks), name)
                    self.advance(tasks, state=rps.FAILED,
                                        publish=True, push=False)

        else:
            self._log.debug('command ignored: [%s]', cmd)

        return True


    # --------------------------------------------------------------------------
    #
    # Change the reserved state of slots (rpc.FREE or rpc.BUSY)
    #
    # NOTE: any scheduler implementation which uses a different nodelist
    #       structure MUST overload this method.
    #
    def _change_slot_states(self, slots, new_state):
        '''
        This function is used to update the state for a list of slots that
        have been allocated or deallocated.  For details on the data structure,
        see top of `base.py`.
        '''
        # This method needs to change if the DS changes.

        # for node_name, node_id, cores, gpus in slots['ranks']:
        for rank in slots['ranks']:

            # Find the entry in the the slots list

            # TODO: [Optimization] Assuming 'node_id' is the ID of the node, it
            #       seems a bit wasteful to have to look at all of the nodes
            #       available for use if at most one node can have that uid.
            #       Maybe it would be worthwhile to simply keep a list of nodes
            #       that we would read, and keep a dictionary that maps the uid
            #       of the node to the location on the list?

            node = None
            node_found = False
            for node in self.nodes:
                if node['node_id'] == rank['node_id']:
                    node_found = True
                    break

            if not node_found:
                raise RuntimeError('inconsistent node information')

            # iterate over cores/gpus in the slot, and update state
            cores = rank['core_map']
            for cslot in cores:
                for core in cslot:
                    node['cores'][core] = new_state

            gpus = rank['gpu_map']
            for gslot in gpus:
                for gpu in gslot:
                    node['gpus'][gpu] = new_state

            if rank['lfs']:
                if new_state == rpc.BUSY:
                    node['lfs'] -= rank['lfs']
                else:
                    node['lfs'] += rank['lfs']

            if rank['mem']:
                if new_state == rpc.BUSY:
                    node['mem'] -= rank['mem']
                else:
                    node['mem'] += rank['mem']



    # --------------------------------------------------------------------------
    #
    # NOTE: any scheduler implementation which uses a different nodelist
    #       structure MUST overload this method.
    def slot_status(self, msg=None):
        '''
        Returns a multi-line string corresponding to the status of the node list
        '''

        if not self._log.isEnabledFor(logging.DEBUG):
            return

        if not msg: msg = ''

        glyphs = {rpc.FREE : '-',
                  rpc.BUSY : '#',
                  rpc.DOWN : '!'}
        ret = "|"
        for node in self.nodes:
            for core in node['cores']:
                ret += glyphs[core]
            ret += ':'
            for gpu in node['gpus']:
                ret += glyphs[gpu]
            ret += '|'

        self._log.debug("status: %-30s: %s", msg, ret)

        return ret


    # --------------------------------------------------------------------------
    #
    def _refresh_ts_map(self):

        # The ts map only gets invalidated when new tasks get added to the
        # waitpool.  Removing tasks does *not* invalidate it.
        #
        # This method should only be called opportunistically, i.e., when a task
        # lookup failed and it is worthwhile checking the waitlist tasks.

        if self._ts_valid:
            # nothing to do, the map is valid
            return

        # we can only rebuild if we have waiting tasks
        if not self._waitpool:
            return

        for uid, task in self._waitpool.items():
            ts = task['tuple_size']
            if ts not in self._ts_map:
                self._ts_map[ts] = set()
            self._ts_map[ts].add(uid)

        self._ts_valid = True


    # --------------------------------------------------------------------------
    #
    def schedule_task(self, task):

        raise NotImplementedError('schedule_task needs to be implemented.')


    # --------------------------------------------------------------------------
    #
    def unschedule_task(self, task):

        raise NotImplementedError('unschedule_task needs to be implemented.')


    # --------------------------------------------------------------------------
    #
    def work(self, tasks):
        '''
        This is the main callback of the component, which is called for any
        incoming (set of) task(s).  Tasks arriving here must always be in
        `AGENT_SCHEDULING_PENDING` state, and must always leave in either
        `AGENT_EXECUTING_PENDING` or in a FINAL state (`FAILED` or `CANCELED`).
        While handled by this component, the tasks will be in `AGENT_SCHEDULING`
        state.

        This methods takes care of initial state change to `AGENT_SCHEDULING`,
        and then puts them forward onto the queue towards the actual scheduling
        process (self._schedule_tasks).
        '''

        # advance state, publish state change, and push to scheduler process
        self.advance(tasks, rps.AGENT_SCHEDULING, publish=True, push=False)
        self._queue_sched.put(tasks)


    # --------------------------------------------------------------------------
    #
    def unschedule_cb(self, topic, msg):
        '''
        release (for whatever reason) all slots allocated to this task
        '''

        self._queue_unsched.put(msg)

        # return True to keep the cb registered
        return True


    # --------------------------------------------------------------------------
    #
    def _schedule_tasks(self):
        '''
        This method runs in a separate process and hosts the actual scheduling
        algorithm invocation.  The process is fed by two queues: a queue of
        incoming tasks to schedule, and a queue of slots freed by finishing
        tasks.
        '''

        #  FIXME: the component does not clean out subscribers after fork :-/
        self._subscribers = dict()

        # The loop alternates between
        #
        #   - scheduling tasks from a waitpool;
        #   - pulling new tasks to schedule; and
        #   - pulling for free slots to use.
        #
        # resources = True  # fresh start
        #
        # while True:
        #
        #   if resources:  # otherwise: why bother?
        #     if waitpool:
        #       sort(waitpool)  # largest tasks first
        #       for task in sorted(waitpool):
        #         if task >= max_task:
        #           prof schedule_skip
        #         else:
        #           if try_schedule:
        #             advance
        #             continue
        #           max_task = max(max_task, size(task))
        #         break  # larger tasks won't work
        #
        #   if any_resources:  # otherwise: why bother
        #     for task in queue_tasks.get():
        #         if task <= max_task:
        #           if try_schedule:
        #             advance
        #             continue
        #           waitpool.append(task)
        #           max_task = max(max_task, size(task))
        #         continue  # next task mght be smaller
        #
        #   resources = False  # nothing in waitpool fits
        #   for slot in queue_slots.get():
        #     free_slot(slot)
        #     resources = True  # maybe we can place a task now

        #  subscribe to control messages, e.g., to register raptor queues
        self.register_subscriber(rpc.CONTROL_PUBSUB, self._control_cb)

        # also keep a backlog of raptor tasks until their queues are registered
        self._raptor_queues = dict()           # raptor_master_id : zmq.Queue
        self._raptor_tasks  = dict()           # raptor_master_id : [task]
        self._raptor_lock   = mt.Lock()        # lock for the above

        # register task output channels
        self.register_output(rps.AGENT_EXECUTING_PENDING,
                             rpc.AGENT_EXECUTING_QUEUE)

        self._publishers = dict()
        self.register_publisher(rpc.STATE_PUBSUB)

        resources = True  # fresh start, all is free
        while not self._proc_term.is_set():

            self._log.debug_3('=== schedule tasks 0: %s, w: %d', resources,
                    len(self._waitpool))

            active = 0  # see if we do anything in this iteration

            # if we have new resources, try to place waiting tasks.
            r_wait = False
            if resources:
                r_wait, a = self._schedule_waitpool()
                active += int(a)
                self._log.debug_3('=== schedule tasks w: %s %s', r_wait, a)

            # always try to schedule newly incoming tasks
            # running out of resources for incoming could still mean we have
            # smaller slots for waiting tasks, so ignore `r` for now.
            r_inc, a = self._schedule_incoming()
            active += int(a)
            self._log.debug_3('=== schedule tasks i: %s %s', r_inc, a)

            # if we had resources, but could not schedule any incoming not any
            # waiting, then we effectively ran out of *useful* resources
            if resources and (r_wait is False and r_inc is False):
                resources = False

            # reclaim resources from completed tasks
            # if tasks got unscheduled (and not replaced), then we have new
            # space to schedule waiting tasks (unless we have resources from
            # before)
            r, a = self._unschedule_completed()
            if not resources and r:
                resources = True
            active += int(a)
            self._log.debug_3('=== schedule tasks c: %s %s', r, a)

            if not active:
                time.sleep(0.1)  # FIXME: configurable

            self._log.debug_3('=== schedule tasks x: %s %s', resources, active)


    # --------------------------------------------------------------------------
    #
    def _prof_sched_skip(self, task):

        pass
      # self._prof.prof('schedule_skip', uid=task['uid'])


    # --------------------------------------------------------------------------
    #
    def _schedule_waitpool(self):

      # self.slot_status("before schedule waitpool")

        # sort by inverse tuple size to place larger tasks first and backfill
        # with smaller tasks.  We only look at cores right now - this needs
        # fixing for GPU dominated loads.
        # We define `tuple_size` as
        #     `(cpu_processes + gpu_processes) * cpu_threads`
        #
        to_wait    = list()
        to_test    = list()

        for task in self._waitpool.values():
            named_env = task['description'].get('named_env')
            if named_env:
                if named_env in self._named_envs:
                    to_test.append(task)
                else:
                    to_wait.append(task)
            else:
                to_test.append(task)

        to_test.sort(key=lambda x:
                (x['tuple_size'][0] + x['tuple_size'][2]) * x['tuple_size'][1],
                 reverse=True)

        # cycle through waitpool, and see if we get anything placed now.
      # self._log.debug('=== before bisec: %d', len(to_test))
        scheduled, unscheduled, failed = ru.lazy_bisect(to_test,
                                                check=self._try_allocation,
                                                on_skip=self._prof_sched_skip,
                                                log=self._log)
      # self._log.debug('=== after  bisec: %d : %d : %d', len(scheduled),
      #                                           len(unscheduled), len(failed))

        for task, error in failed:
            task['stderr']       = error
            task['control']      = 'tmgr_pending'
            task['target_state'] = 'FAILED'
            task['$all']         = True

            self._log.error('bisect failed on %s: %s', task['uid'], error)
            self.advance(scheduled, rps.FAILED, publish=True, push=False)

        self._waitpool = {task['uid']: task for task in (unscheduled + to_wait)}

        # update task resources
        for task in scheduled:
            td = task['description']
            task['$set']      = ['resources']
            task['resources'] = {'cpu': td['cpu_processes'] *
                                        td.get('cpu_threads', 1),
                                 'gpu': td['gpu_processes']}
        self.advance(scheduled, rps.AGENT_EXECUTING_PENDING, publish=True,
                                                             push=True)

        # method counts as `active` if anything was scheduled
        active = bool(scheduled)

        # if we sccheduled some tasks but not all, we ran out of resources
        resources = not (bool(unscheduled) and bool(unscheduled))

      # self.slot_status("after  schedule waitpool")
        return resources, active


    # --------------------------------------------------------------------------
    #
    def _schedule_incoming(self):

        # fetch all tasks from the queue
        to_schedule = list()  # some tasks get scheduled here
        to_raptor   = dict()  # some tasks get forwared to raptor
        try:

            while not self._proc_term.is_set():

                data = self._queue_sched.get(timeout=0.001)

                if not isinstance(data, list):
                    data = [data]

                for task in data:
                    # check if this task is to be scheduled by sub-schedulers
                    # like raptor
                    raptor = task['description'].get('scheduler')
                    if raptor:
                        if raptor not in to_raptor:
                            to_raptor[raptor] = [task]
                        else:
                            to_raptor[raptor].append(task)

                    else:
                        # no raptor - schedule it here
                        self._set_tuple_size(task)
                        to_schedule.append(task)

        except queue.Empty:
            # no more unschedule requests
            pass

        # forward raptor tasks to their designated raptor
        if to_raptor:

            with self._raptor_lock:

                for name in to_raptor:

                    if name in self._raptor_queues:
                        self._log.debug('fwd %s: %d', name,
                                        len(to_raptor[name]))
                        self._raptor_queues[name].put(to_raptor[name])

                    else:
                        self._log.debug('cache %s: %d', name,
                                        len(to_raptor[name]))

                        if name not in self._raptor_tasks:
                            self._raptor_tasks[name] = to_raptor[name]
                        else:
                            self._raptor_tasks[name] += to_raptor[name]

        if not to_schedule:
            # no resource change, no activity
            return None, False

      # self.slot_status("before schedule incoming [%d]" % len(to_schedule))

        # handle largest to_schedule first
        # FIXME: this needs lazy-bisect
        to_wait    = list()
<<<<<<< HEAD
        named_envs = dict()
=======
>>>>>>> 205af480
        for task in sorted(to_schedule, key=lambda x: x['tuple_size'][0],
                           reverse=True):

            # FIXME: This is a slow and inefficient way to wait for named VEs.
            #        The semantics should move to the upcoming eligibility
            #        checker
            # FIXME: Note that this code is duplicated in _schedule_waitpool
            named_env = task['description'].get('named_env')
            if named_env:
                if named_env not in self._named_envs:
                    to_wait.append(task)
                    self._log.debug('delay %s, no env %s',
                                    task['uid'], named_env)
                    continue

            # either we can place the task straight away, or we have to
            # put it in the wait pool.
            try:
                if self._try_allocation(task):
                    # task got scheduled - advance state, notify world about the
                    # state change, and push it out toward the next component.
                    td = task['description']
                    task['$set']      = ['resources']
                    task['resources'] = {'cpu': td['cpu_processes'] *
                                                td.get('cpu_threads', 1),
                                         'gpu': td['gpu_processes']}
                    self.advance(task, rps.AGENT_EXECUTING_PENDING,
                                 publish=True, push=True)

                else:
                    to_wait.append(task)

            except Exception as e:

                task['stderr']       = str(e)
                task['control']      = 'tmgr_pending'
                task['target_state'] = 'FAILED'
                task['$all']         = True

                self._log.exception('scheduling failed for %s', task['uid'])

                self.advance(task, rps.FAILED, publish=True, push=False)


        # all tasks which could not be scheduled are added to the waitpool
        self._waitpool.update({task['uid']: task for task in to_wait})

        # we performed some activity (worked on tasks)
        active = True

        # if tasks remain waiting, we are out of usable resources
        resources = not bool(to_wait)

        # incoming tasks which have to wait are the only reason to rebuild the
        # tuple_size map
        self._ts_valid = False

      # self.slot_status("after  schedule incoming")
        return resources, active


    # --------------------------------------------------------------------------
    #
    def _unschedule_completed(self):

        to_unschedule = list()
        try:

            # Timeout and bulk limit below are somewhat arbitrary, but the
            # behaviour is benign.  The goal is to avoid corner cases: for the
            # sleep, avoid no sleep (busy idle) and also significant latencies.
            # Anything smaller than 0.01 is under our noise level and works ok
            # for the latency, and anything larger than 0 is sufficient to avoid
            # busy idle.
            #
            # For the unschedule bulk, the corner case to avoid is waiting for
            # too long to fill a bulk so that latencies add a up and negate the
            # bulk optimization. For the 0.001 sleep, 128 as bulk size results
            # in a max added latency of about 0.1 second, which is one order of
            # magnitude above our noise level again and thus acceptable (tm).
            while not self._proc_term.is_set():
                task = self._queue_unsched.get(timeout=0.01)
                to_unschedule.append(task)
                if len(to_unschedule) > 512:
                    break

        except queue.Empty:
            # no more unschedule requests
            pass

        to_release = list()  # slots of unscheduling tasks
        placed     = list()  # uids of waiting tasks replacing unscheduled ones

        if to_unschedule:

            # rebuild the tuple_size binning, maybe
            self._refresh_ts_map()


        for task in to_unschedule:
            # if we find a waiting task with the same tuple size, we don't free
            # the slots, but just pass them on unchanged to the waiting task.
            # Thus we replace the unscheduled task on the same cores / GPUs
            # immediately. This assumes that the `tuple_size` is good enough to
            # judge the legality of the resources for the new target task.
            #
            # FIXME

          # ts = tuple(task['tuple_size'])
          # if self._ts_map.get(ts):
          #
          #     replace = self._waitpool[self._ts_map[ts].pop()]
          #     replace['slots'] = task['slots']
          #     placed.append(placed)
          #
          #     # unschedule task A and schedule task B have the same
          #     # timestamp
          #     ts = time.time()
          #     self._prof.prof('unschedule_stop', uid=task['uid'],
          #                     timestamp=ts)
          #     self._prof.prof('schedule_fast', uid=replace['uid'],
          #                     timestamp=ts)
          #     self.advance(replace, rps.AGENT_EXECUTING_PENDING,
          #                  publish=True, push=True)
          # else:
          #
          #     # no replacement task found: free the slots, and try to
          #     # schedule other tasks of other sizes.
          #     to_release.append(task)

            self._active_cnt -= 1
            to_release.append(task)

        if not to_release:
            if not to_unschedule:
                # no new resources, not been active
                return False, False
            else:
                # no new resources, but activity
                return False, True

        # we have tasks to unschedule, which will free some resources. We can
        # thus try to schedule larger tasks again, and also inform the caller
        # about resource availability.
        for task in to_release:
            self.unschedule_task(task)
            self._prof.prof('unschedule_stop', uid=task['uid'])

        # we placed some previously waiting tasks, and need to remove those from
        # the waitpool
        self._waitpool = {task['uid']: task for task in self._waitpool.values()
                                            if  task['uid'] not in placed}

        # we have new resources, and were active
        return True, True


    # --------------------------------------------------------------------------
    #
    def _try_allocation(self, task):
        '''
        attempt to allocate cores/gpus for a specific task.
        '''

        uid = task['uid']
      # td  = task['description']

      # self._prof.prof('schedule_try', uid=uid)

        slots = self.schedule_task(task)
        if not slots:

            # schedule failure
          # self._prof.prof('schedule_fail', uid=uid)

            # if schedule fails while no other task is scheduled, then the
            # `schedule_task` will never be able to succeed - fail that task
            if self._active_cnt == 0:
                raise RuntimeError('insufficient resources')

            return False

        self._active_cnt += 1

        # the task was placed, we need to reflect the allocation in the
        # nodelist state (BUSY) and pass placement to the task, to have
        # it enacted by the executor
        self._change_slot_states(slots, rpc.BUSY)
        task['slots'] = slots

        # got an allocation, we can go off and launch the process
        self._prof.prof('schedule_ok', uid=uid)

        return True


    # --------------------------------------------------------------------------
    #
    def _set_tuple_size(self, task):
        '''
        Scheduling, in very general terms, maps resource request to available
        resources.  While the scheduler may check arbitrary task attributes in
        order to estimate the resource requirements of the tast, we assume that
        the most basic attributes (cores, threads, GPUs, MPI/non-MPI) determine
        the resulting placement decision.  Specifically, we assume that this
        tuple of attributes result in a placement that is valid for all tasks
        which have the same attribute tuple.

        To speed up that tuple lookup and to simplify some scheduler
        optimizations, we extract that attribute tuple on task arrival, and will
        use it for fast task-to-placement lookups.
        '''

        d = task['description']
        task['tuple_size'] = tuple([d.get('cpu_processes', 1),
                                    d.get('cpu_threads',   1),
                                    d.get('gpu_processes', 0),
                                    d.get('cpu_process_type')])


# ------------------------------------------------------------------------------
<|MERGE_RESOLUTION|>--- conflicted
+++ resolved
@@ -4,11 +4,8 @@
 
 import copy
 import logging
-<<<<<<< HEAD
-=======
 import queue
 import time
->>>>>>> 205af480
 import threading          as mt
 
 import multiprocessing    as mp
@@ -328,64 +325,6 @@
             env_name = arg['env_name']
             self._named_envs.append(env_name)
 
-
-        if cmd == 'register_raptor_queue':
-
-            name  = arg['name']
-            queue = arg['queue']
-            addr  = arg['addr']
-
-            self._log.debug('register raptor queue: %s', name)
-
-            with self._raptor_lock:
-
-                self._raptor_queues[name] = ru.zmq.Putter(queue, addr)
-
-                if name in self._raptor_tasks:
-
-                    tasks = self._raptor_tasks[name]
-                    del(self._raptor_tasks[name])
-
-                    self._log.debug('relay %d tasks to raptor %d', len(tasks), name)
-                    self._raptor_queues[name].put(tasks)
-
-
-        elif cmd == 'unregister_raptor_queue':
-
-            name = arg['name']
-            self._log.debug('unregister raptor queue: %s', name)
-
-            with self._raptor_lock:
-
-                if name not in self._raptor_queues:
-                    self._log.warn('raptor queue %s unknown [%s]', name, msg)
-
-                else:
-                    del(self._raptor_queues[name])
-
-                if name in self._raptor_tasks:
-                    tasks = self._raptor_tasks[name]
-                    del(self._raptor_tasks[name])
-
-                    self._log.debug('fail %d tasks: %d', len(tasks), name)
-                    self.advance(tasks, state=rps.FAILED,
-                                        publish=True, push=False)
-
-        else:
-            self._log.debug('command ignored: [%s]', cmd)
-
-        return True
-
-
-    # --------------------------------------------------------------------------
-    #
-    def _control_cb(self, topic, msg):
-        '''
-        We listen on the control channel for raptor queue registration commands
-        '''
-
-        cmd = msg['cmd']
-        arg = msg['arg']
 
         if cmd == 'register_raptor_queue':
 
@@ -854,10 +793,6 @@
         # handle largest to_schedule first
         # FIXME: this needs lazy-bisect
         to_wait    = list()
-<<<<<<< HEAD
-        named_envs = dict()
-=======
->>>>>>> 205af480
         for task in sorted(to_schedule, key=lambda x: x['tuple_size'][0],
                            reverse=True):
 
