
__copyright__ = "Copyright 2013-2016, http://radical.rutgers.edu"
__license__ = "MIT"


import logging
import pprint
import threading

import radical.utils as ru

from ... import utils as rpu
from ... import states as rps
from ... import constants as rpc


# ------------------------------------------------------------------------------
#
# 'enum' for RPs's pilot scheduler types
#
SCHEDULER_NAME_CONTINUOUS         = "CONTINUOUS"
<<<<<<< HEAD
SCHEDULER_NAME_CONTINUOUS_ORDERED = "CONTINUOUS_ORDERED"
SCHEDULER_NAME_CONTINUOUS_SUMMIT  = "CONTINUOUS_SUMMIT"
SCHEDULER_NAME_HOMBRE             = "HOMBRE"
SCHEDULER_NAME_SPARK              = "SPARK"
SCHEDULER_NAME_TORUS              = "TORUS"
SCHEDULER_NAME_YARN               = "YARN"

# SCHEDULER_NAME_SCATTERED          = "SCATTERED"
=======
SCHEDULER_NAME_CONTINUOUS_FIFO    = "CONTINUOUS_FIFO"
SCHEDULER_NAME_CONTINUOUS_ORDERED = "CONTINUOUS_ORDERED"
SCHEDULER_NAME_CONTINUOUS_SUMMIT  = "CONTINUOUS_SUMMIT"
SCHEDULER_NAME_HOMBRE             = "HOMBRE"
SCHEDULER_NAME_SCATTERED          = "SCATTERED"
SCHEDULER_NAME_SPARK              = "SPARK"
SCHEDULER_NAME_TORUS              = "TORUS"
SCHEDULER_NAME_YARN               = "YARN"
>>>>>>> cd1ee6b7


# ------------------------------------------------------------------------------
#
# An RP agent scheduler will place incoming units onto a set of cores and gpus.
#
# This is the agent scheduler base class.  It provides the framework for
# implementing diverse scheduling algorithms and mechanisms, tailored toward
# specific workload types, resource configurations, batch systems etc.
#
# The base class provides the following functionality to the implementations:
#
#   - obtain configuration settings from config files and environments
#   - create aself._nodes list to represent available resources;
#   - general control and data flow:
#
#       # main loop
#       self._handle_unit(unit):  # unit arrives
#         try_allocation(unit)   # placement is attempted
#         if success:
#            advance(unit)       # pass unit to executor
#         else:
#            wait.append(unit)   # place unit in a wait list
#
#   - notification management:
#     - the scheduler receives notifications about units which completed
#       execution, and whose resources can now be used again for other units,
#     - the above triggers an 'unschedule' (free resources) action and also a
#       `schedule` action (check waitlist if waiting units can now be placed).
#
#
# A scheduler implementation will derive from this base class, and overload the
# following three methods:
#
#   _configure():
#     - make sure that the base class configuration is usable
#     - do any additional configuration
#
#   _allocate_slot(cud):
#     - given a unit description, find and return a suitable allocation
#
#   _release_slot(slots):
#     - release the given allocation
#
#
# The scheduler needs (in the general case) three pieces of information:
#
#   - the layout of the resource (nodes, cores, gpus);
#   - the current state of those (what cores/gpus are used by other units)
#   - the requirements of the unit (single/multi node, cores, gpus)
#
# The first part (layout) is provided by the LRMS, in the form of a nodelist:
#
#    nodelist = [{name : 'node_1', cores: 16, gpus : 2},
#                {name : 'node_2', cores: 16, gpus : 2},
#                ...
#               ]
#
# That is then mapped into an internal representation, which is really the same
# but allows to keep track of resource usage, by setting the fields to
# `rpc.FREE == '-'` or `rpc.BUSY == '#'`:
#
#    nodelist = [{name : 'node_1', cores: [----------------], gpus : [--]},
#                {name : 'node_2', cores: {----------------], gpus : [--]},
#                ...
#               ]
#
# When allocating a set of resource for a unit (2 cores, 1 gpu), we can now
# record those as used:
#
#    nodelist = [{name : 'node_1', cores: [##--------------], gpus : [#-]},
#                {name : 'node_2', cores: {----------------], gpus : [--]},
#                ...
#               ]
#
# This solves the second part from our list above.  The third part, unit
# requirements, are obtained from the unit dict passed for scheduling: the unit
# description contains requests for `cores` and `gpus`.
#
# Note that the unit description will also list the number of processes and
# threads for cores and gpus, and also flags the use of `mpi`, 'openmp', etc.
# The scheduler will have to make sure that for each process to be placed, the
# given number of additional cores are available *and reserved* to create
# threads on.  The threads are created by the application.  Note though that
# this implies that the launcher must pin cores very carefully, to not constrain
# the thread creation for the application.
#
# The scheduler algorithm will then attempt to find a suitable set of cores and
# gpus in the nodelist into which the unit can be placed.  It will mark those as
# `rpc.BUSY`, and attach the set of cores/gpus to the unit dictionary, as (here
# for system with 8 cores & 1 gpu per node):
#
#     unit = { ...
#       'cpu_processes'   : 4,
#       'cpu_process_type': 'mpi',
#       'cpu_threads'     : 2,
#       'gpu_processes    : 2,
#       'slots' :
#       {                 # [[node,   node_uid,   [cpu idx],        [gpu idx]]]
#         'nodes'         : [[node_1, node_uid_1, [[0, 2], [4, 6]], [[0]    ]],
#                            [node_2, node_uid_2, [[1, 3], [5, 7]], [[0]    ]]],
#         'cores_per_node': 8,
#         'gpus_per_node' : 1,
#         'lm_info'       : { ... }
#       }
#     }
#
# The `cpu idx` field is a list of sets, where in each set the first core is
# where an application process is places, while the other cores are reserved for
# that process' threads.  For GPUs we use the same structure, but GPU processes
# are currently all considered to be single-threaded.
#
# The respective launch method is expected to create processes on the set of
# cpus and gpus thus specified, (node_1, cores 0 and 4; node_2, cores 1 and 5).
# The other reserved cores are for the application to spawn threads on
# (`cpu_threads=2`).
#
# A scheduler MAY attach other information to the `slots` structure, with the
# intent to support the launch methods to enact the placement decition made by
# the scheduler.  In fact, a scheduler may use a completely different slot
# structure than above - but then is likely bound to a specific launch method
# which can interpret that structure.  A notable example is the BG/Q torus
# scheduler which will only work in combination with the dplace launch methods.
# `lm_info` is an opaque field which allows to communicate specific settings
# from the lrms to the launch method.
#
# FIXME: `lm_info` should be communicated to the LM instances in creation, not
#        as part of the slots.  Its constant anyway, as lm_info is set only
#        once during lrms startup.
#
# NOTE:  While the nodelist resources are listed as strings above, we in fact
#        use a list of integers, to simplify some operations, and to
#        specifically avoid string copies on manipulations.  We only convert
#        to a stringlist for visual representation (`self.slot_status()`).
#
# NOTE:  The scheduler will allocate one core per node and GPU, as some startup
#        methods only allow process placements to *cores*, even if GPUs are
#        present and requested (hi aprun).  We should make this decision
#        dependent on the `lm_info` field - but at this point we don't have this
#        information (at least not readily available).
#
# TODO:  use named tuples for the slot structure to make the code more readable,
#        specifically for the LMs.
#

# NOTE:  The set of profiler events generated by this component are:
#
#        schedule_try    : search for unit resources starts    (uid: uid)
#        schedule_fail   : search for unit resources failed    (uid: uid)
#        schedule_ok     : search for unit resources succeeded (uid: uid)
#        unschedule_start: unit resource freeing starts        (uid: uid)
#        unschedule_stop : unit resource freeing stops         (uid: uid)
#
#        See also:
#        https://github.com/radical-cybertools/radical.pilot/blob/feature/ \
#                           events/docs/source/events.md \
#                           #agentschedulingcomponent-component
#
# ------------------------------------------------------------------------------
#
class AgentSchedulingComponent(rpu.Component):

    # --------------------------------------------------------------------------
    #
    # the deriving schedulers should in general have the following structure in
    # self.nodes:
    #
    #   self.nodes = [
    #     { 'name'  : 'name-of-node',
    #       'uid'   : 'uid-of-node',
    #       'cores' : '###---##-##-----',  # 16 cores, free/busy markers
    #       'gpus'  : '--',                #  2 GPUs,  free/busy markers
    #     }, ...
    #   ]
    #
    # The free/busy markers are defined in rp.constants.py, and are `-` and `#`,
    # respectively.  Some schedulers may need a more elaborate structures - but
    # where the above is suitable, it should be used for code consistency.
    #

    def __init__(self, cfg, session):

        self.nodes = None
        self._lrms = None
        self._uid = ru.generate_id(cfg['owner'] + '.scheduling.%(counter)s',
                                   ru.ID_CUSTOM)

        rpu.Component.__init__(self, cfg, session)


    # --------------------------------------------------------------------------
    #
    # Once the component process is spawned, `initialize_child()` will be called
    # before control is given to the component's main loop.
    #
    def initialize_child(self):

        # register unit input channels
        self.register_input(rps.AGENT_SCHEDULING_PENDING,
                            rpc.AGENT_SCHEDULING_QUEUE, self._schedule_units)

        # register unit output channels
        self.register_output(rps.AGENT_EXECUTING_PENDING,
                             rpc.AGENT_EXECUTING_QUEUE)

        # we need unschedule updates to learn about units for which to free the
        # allocated cores.  Those updates MUST be issued after execution, ie.
        # by the AgentExecutionComponent.
        self.register_subscriber(rpc.AGENT_UNSCHEDULE_PUBSUB, self.unschedule_cb)

        # we don't want the unschedule above to compete with actual
        # scheduling attempts, so we move the re-scheduling of units from the
        # wait pool into a separate thread (ie. register a separate callback).
        # This is triggered by the unscheduled_cb.
        #
        # NOTE: we could use a local queue here.  Using a zmq bridge goes toward
        #       an distributed scheduler, and is also easier to implement right
        #       now, since `Component` provides the right mechanisms...
        self.register_publisher(rpc.AGENT_SCHEDULE_PUBSUB)
        self.register_subscriber(rpc.AGENT_SCHEDULE_PUBSUB, self.schedule_cb)

        # The scheduler needs the LRMS information which have been collected
        # during agent startup.  We dig them out of the config at this point.
        #
        # NOTE: this information is insufficient for the torus scheduler!
        self._pilot_id            = self._cfg['pilot_id']
        self._lrms_info           = self._cfg['lrms_info']
        self._lrms_lm_info        = self._cfg['lrms_info']['lm_info']
        self._lrms_node_list      = self._cfg['lrms_info']['node_list']
        self._lrms_cores_per_node = self._cfg['lrms_info']['cores_per_node']
        self._lrms_gpus_per_node  = self._cfg['lrms_info']['gpus_per_node']
        self._lrms_lfs_per_node   = self._cfg['lrms_info']['lfs_per_node']   

        if not self._lrms_node_list:
            raise RuntimeError("LRMS %s didn't _configure node_list."
                              % self._lrms_info['name'])

        if self._lrms_cores_per_node is None:
            raise RuntimeError("LRMS %s didn't _configure cores_per_node."
                              % self._lrms_info['name'])

        if self._lrms_gpus_per_node is None:
            raise RuntimeError("LRMS %s didn't _configure gpus_per_node."
                              % self._lrms_info['name'])

        # create and initialize the wait pool
        self._wait_pool = list()             # pool of waiting units
        self._wait_lock = threading.RLock()  # look on the above pool
        self._slot_lock = threading.RLock()  # lock slot allocation/deallocation

        # initialize the node list to be used by the scheduler.  A scheduler
        # instance may decide to overwrite or extend this structure.

        self.nodes = []
        for node, node_uid in self._lrms_node_list:
            self.nodes.append({'name' : node,
                               'uid'  : node_uid,
                               'cores': [rpc.FREE] * self._lrms_cores_per_node,
                               'gpus' : [rpc.FREE] * self._lrms_gpus_per_node,
                               'lfs'  : self._lrms_lfs_per_node
                               })

        # configure the scheduler instance
        self._configure()
        self._log.debug("slot status after  init      : %s", self.slot_status())

    # --------------------------------------------------------------------------
    #
    # This class-method creates the appropriate instance for the scheduler.
    #
    @classmethod
    def create(cls, cfg, session):

        # make sure that we are the base-class!
        if cls != AgentSchedulingComponent:
            raise TypeError("Scheduler Factory only available to base class!")

        name = cfg['scheduler']

        from .continuous_ordered import ContinuousOrdered
        from .continuous_summit  import ContinuousSummit
<<<<<<< HEAD
      # from .continuous_fifo    import ContinuousFifo
        from .continuous         import Continuous
      # from .scattered          import Scattered
=======
        from .continuous_fifo    import ContinuousFifo
        from .continuous         import Continuous
        from .scattered          import Scattered
>>>>>>> cd1ee6b7
        from .hombre             import Hombre
        from .torus              import Torus
        from .yarn               import Yarn
        from .spark              import Spark

        try:
            impl = {
                SCHEDULER_NAME_CONTINUOUS_ORDERED: ContinuousOrdered,
<<<<<<< HEAD
                SCHEDULER_NAME_CONTINUOUS_SUMMIT : ContinuousSummit,
              # SCHEDULER_NAME_CONTINUOUS_FIFO   : ContinuousFifo,
                SCHEDULER_NAME_CONTINUOUS        : Continuous,
              # SCHEDULER_NAME_SCATTERED         : Scattered,
                SCHEDULER_NAME_HOMBRE            : Hombre,
                SCHEDULER_NAME_TORUS             : Torus,
                SCHEDULER_NAME_YARN              : Yarn,
                SCHEDULER_NAME_SPARK             : Spark

=======
                SCHEDULER_NAME_CONTINUOUS_SUMMIT:  ContinuousSummit,
                SCHEDULER_NAME_CONTINUOUS_FIFO:    ContinuousFifo,
                SCHEDULER_NAME_CONTINUOUS:         Continuous,
                SCHEDULER_NAME_SCATTERED:          Scattered,
                SCHEDULER_NAME_HOMBRE:             Hombre,
                SCHEDULER_NAME_TORUS:              Torus,
                SCHEDULER_NAME_YARN:               Yarn,
                SCHEDULER_NAME_SPARK:              Spark
>>>>>>> cd1ee6b7
            }[name]

            impl = impl(cfg, session)
            return impl

        except KeyError:
            raise ValueError("Scheduler '%s' unknown or defunct" % name)


    # --------------------------------------------------------------------------
    #
    # Change the reserved state of slots (rpc.FREE or rpc.BUSY)
    #
    # NOTE: any scheduler implementation which uses a different nodelist
    #       structure MUST overload this method.
    #
    def _change_slot_states(self, slots, new_state):
        '''
        This function is used to update the state for a list of slots that
        have been allocated or deallocated.  For details on the data structure,
        see top of `base.py`.
        '''
        # This method needs to change if the DS changes.

        # for node_name, node_uid, cores, gpus in slots['nodes']:
        for nodes in slots['nodes']:

            # Find the entry in the the slots list

            # TODO: [Optimization] Assuming 'uid' is the ID of the node, it
            #       seems a bit wasteful to have to look at all of the nodes
            #       available for use if at most one node can have that uid.
            #       Maybe it would be worthwhile to simply keep a list of nodes
            #       that we would read, and keep a dictionary that maps the uid
            #       of the node to the location on the list?

            node = (n for n in self.nodes if n['uid'] == nodes['uid']).next()
            assert(node)

            # iterate over cores/gpus in the slot, and update state
            cores = nodes['core_map']
            for cslot in cores:
                for core in cslot:
                    node['cores'][core] = new_state

            gpus = nodes['gpu_map']
            for gslot in gpus:
                for gpu in gslot:
                    node['gpus'][gpu] = new_state

            if node['lfs']['path'] is not None:
                if new_state == rpc.BUSY:
                    node['lfs']['size'] -= nodes['lfs']['size']
                else:
                    node['lfs']['size'] += nodes['lfs']['size']


    # --------------------------------------------------------------------------
    #
    # NOTE: any scheduler implementation which uses a different nodelist
    #       structure MUST overload this method.
    def slot_status(self):
        '''
        Returns a multi-line string corresponding to the status of the node list
        '''

        ret = "|"
        for node in self.nodes:
            for core in node['cores']:
                if core == rpc.FREE:
                    ret += '-'
                else:
                    ret += '#'
            ret += ':'
            for gpu in node['gpus']:
                if gpu == rpc.FREE:
                    ret += '-'
                else:
                    ret += '#'
            ret += '|'

        return ret

<<<<<<< HEAD
=======

    # --------------------------------------------------------------------------
    #
    def _configure(self):
        raise NotImplementedError("_configure() missing for %s" % self.uid)


    # --------------------------------------------------------------------------
    #
    def _allocate_slot(self, cud):
        raise NotImplementedError("_allocate_slot() missing for %s" % self.uid)


    # --------------------------------------------------------------------------
    #
    def _release_slot(self, slots):
        raise NotImplementedError("_release_slot() missing for %s" % self.uid)

>>>>>>> cd1ee6b7

    # --------------------------------------------------------------------------
    #
    def _schedule_units(self, units):
        '''
        This is the main callback of the component, which is calledfor any
        incoming (set of) unit(s).  Units arriving here must always be in
        `AGENT_SCHEDULING_PENDING` state, and must always leave in either
        `AGENT_EXECUTING_PENDING` or in a FINAL state (`FAILED` or `CANCELED`).
        While handled by this method, the units will be in `AGENT_SCHEDULING`
        state.
        '''

        # unify handling of bulks / non-bulks
        if not isinstance(units, list):
            units = [units]

        # advance state, publish state change, do not push unit out.
        self.advance(units, rps.AGENT_SCHEDULING, publish=True, push=False)

      # # sort units by size
      # def _sort(a,b):
      #     da = a['description']
      #     db = b['description']
      #     va = da['cpu_processes'] * da['cpu_threads'] + da['gpu_processes']
      #     vb = db['cpu_processes'] * db['cpu_threads'] + db['gpu_processes']
      #     return cmp(vb, va)
      # units.sort(_sort)

        for unit in units:

            # we got a new unit to schedule.  Either we can place it
            # straight away and move it to execution, or we have to
            # put it in the wait pool.
            if self._try_allocation(unit):
                # we could schedule the unit - advance its state, notify worls
                # about the state change, and push the unit out toward the next
                # component.
                self.advance(unit, rps.AGENT_EXECUTING_PENDING,
                             publish=True, push=True)
            else:
                # no resources available, put in wait queue
                with self._wait_lock:
                    self._wait_pool.append(unit)

      # # also sort the wait pool
      # self._wait_pool.sort(_sort)


    # --------------------------------------------------------------------------
    #
    def _try_allocation(self, unit):
        '''
        attempt to allocate cores/gpus for a specific unit.
        '''

        # needs to be locked as we try to acquire slots here, but slots are
        # freed in a different thread.  But we keep the lock duration short...
        with self._slot_lock:

            self._prof.prof('schedule_try', uid=unit['uid'])
            unit['slots'] = self._allocate_slot(unit['description'])

        # the lock is freed here
        if not unit['slots']:

            # signal the unit remains unhandled (Fales signals that failure)
            self._prof.prof('schedule_fail', uid=unit['uid'])
            return False

        # got an allocation, we can go off and launch the process
        self._prof.prof('schedule_ok', uid=unit['uid'])

        if self._log.isEnabledFor(logging.DEBUG):
            self._log.debug("after  allocate   %s: %s", unit['uid'],
                            self.slot_status())
          # self._log.debug("%s [%s/%s] : %s", unit['uid'],
          #                 unit['description']['cpu_processes'],
          #                 unit['description']['gpu_processes'],
          #                 pprint.pformat(unit['slots']))

        # True signals success
        return True


    # --------------------------------------------------------------------------
    #
    def _get_node_maps(self, cores, gpus, threads_per_proc):
        '''
        For a given set of cores and gpus, chunk them into sub-sets so that each
        sub-set can host one application process and all threads of that
        process.  Note that we currently consider all GPU applications to be
        single-threaded.

        example:
            cores  : [1, 2, 3, 4, 5, 6, 7, 8]
            gpus   : [1, 2]
            tpp    : 4
            result : [[1, 2, 3, 4], [5, 6, 7, 8]], [[1], [2]]

        For more details, see top level comment of `base.py`.
        '''

        core_map = list()
        gpu_map  = list()

        # make sure the core sets can host the requested number of threads
        assert(not len(cores) % threads_per_proc)
        n_procs =  len(cores) / threads_per_proc

        idx = 0
        for p in range(n_procs):
            p_map = list()
            for t in range(threads_per_proc):
                p_map.append(cores[idx])
                idx += 1
            core_map.append(p_map)

        if idx != len(cores):
            self._log.error('%s -- %s -- %s -- %s',
                            idx, len(cores), cores, n_procs)
        assert(idx == len(cores))

        # gpu procs are considered single threaded right now (FIXME)
        for g in gpus:
            gpu_map.append([g])

        return core_map, gpu_map


    # --------------------------------------------------------------------------
    #
    def unschedule_cb(self, topic, msg):
        '''
        release (for whatever reason) all slots allocated to this unit
        '''

        unit = msg

        if not unit['slots']:
            # Nothing to do -- how come?
            self._log.error("cannot unschedule: %s (no slots)" % unit)
            return True

        if self._log.isEnabledFor(logging.DEBUG):
            self._log.debug("before unschedule %s: %s", unit['uid'],
                            self.slot_status())

        # needs to be locked as we try to release slots, but slots are acquired
        # in a different thread....
        with self._slot_lock:
            self._prof.prof('unschedule_start', uid=unit['uid'])
            self._release_slot(unit['slots'])
            self._prof.prof('unschedule_stop',  uid=unit['uid'])

        # notify the scheduling thread, ie. trigger an attempt to use the freed
        # slots for units waiting in the wait pool.
        self.publish(rpc.AGENT_SCHEDULE_PUBSUB, unit)

        if self._log.isEnabledFor(logging.DEBUG):
            self._log.debug("after  unschedule %s: %s", unit['uid'],
                            self.slot_status())

        # return True to keep the cb registered
        return True


    # --------------------------------------------------------------------------
    #
    def schedule_cb(self, topic, msg):
        '''
        This cb is triggered after a unit's resources became available again, so
        we can attempt to schedule units from the wait pool.
        '''

        # we ignore any passed unit.  In principle the unit info could be used
        # to determine which slots have been freed.  No need for that
        # optimization right now.  This will become interesting once schedule
        # becomes too expensive.
        #
        # FIXME: optimization

        unit = msg

      # if self._log.isEnabledFor(logging.DEBUG):
      #     self._log.debug("before schedule   %s: %s", unit['uid'],
      #                     self.slot_status())

        # cycle through wait queue, and see if we get anything placed now.  We
        # cycle over a copy of the list, so that we can modify the list on the
        # fly,without locking the whole loop.  However, this is costly, too.
        for unit in self._wait_pool[:]:

            if self._try_allocation(unit):

                # allocated unit -- advance it
<<<<<<< HEAD
                self.advance(unit, rps.AGENT_EXECUTING_PENDING,
=======
                self.advance(unit, rps.AGENT_EXECUTING_PENDING, 
>>>>>>> cd1ee6b7
                             publish=True, push=True)

                # remove it from the wait queue
                with self._wait_lock:
                    self._wait_pool.remove(unit)


        # return True to keep the cb registered
        return True


# ------------------------------------------------------------------------------
<|MERGE_RESOLUTION|>--- conflicted
+++ resolved
@@ -18,27 +18,18 @@
 #
 # 'enum' for RPs's pilot scheduler types
 #
-SCHEDULER_NAME_CONTINUOUS         = "CONTINUOUS"
-<<<<<<< HEAD
+
 SCHEDULER_NAME_CONTINUOUS_ORDERED = "CONTINUOUS_ORDERED"
 SCHEDULER_NAME_CONTINUOUS_SUMMIT  = "CONTINUOUS_SUMMIT"
+SCHEDULER_NAME_CONTINUOUS_FIFO    = "CONTINUOUS_FIFO"
+SCHEDULER_NAME_CONTINUOUS         = "CONTINUOUS"
 SCHEDULER_NAME_HOMBRE             = "HOMBRE"
 SCHEDULER_NAME_SPARK              = "SPARK"
 SCHEDULER_NAME_TORUS              = "TORUS"
 SCHEDULER_NAME_YARN               = "YARN"
 
 # SCHEDULER_NAME_SCATTERED          = "SCATTERED"
-=======
-SCHEDULER_NAME_CONTINUOUS_FIFO    = "CONTINUOUS_FIFO"
-SCHEDULER_NAME_CONTINUOUS_ORDERED = "CONTINUOUS_ORDERED"
-SCHEDULER_NAME_CONTINUOUS_SUMMIT  = "CONTINUOUS_SUMMIT"
-SCHEDULER_NAME_HOMBRE             = "HOMBRE"
-SCHEDULER_NAME_SCATTERED          = "SCATTERED"
-SCHEDULER_NAME_SPARK              = "SPARK"
-SCHEDULER_NAME_TORUS              = "TORUS"
-SCHEDULER_NAME_YARN               = "YARN"
->>>>>>> cd1ee6b7
-
+#
 
 # ------------------------------------------------------------------------------
 #
@@ -319,15 +310,9 @@
 
         from .continuous_ordered import ContinuousOrdered
         from .continuous_summit  import ContinuousSummit
-<<<<<<< HEAD
-      # from .continuous_fifo    import ContinuousFifo
+        from .continuous_fifo    import ContinuousFifo
         from .continuous         import Continuous
       # from .scattered          import Scattered
-=======
-        from .continuous_fifo    import ContinuousFifo
-        from .continuous         import Continuous
-        from .scattered          import Scattered
->>>>>>> cd1ee6b7
         from .hombre             import Hombre
         from .torus              import Torus
         from .yarn               import Yarn
@@ -336,26 +321,14 @@
         try:
             impl = {
                 SCHEDULER_NAME_CONTINUOUS_ORDERED: ContinuousOrdered,
-<<<<<<< HEAD
                 SCHEDULER_NAME_CONTINUOUS_SUMMIT : ContinuousSummit,
-              # SCHEDULER_NAME_CONTINUOUS_FIFO   : ContinuousFifo,
+                SCHEDULER_NAME_CONTINUOUS_FIFO   : ContinuousFifo,
                 SCHEDULER_NAME_CONTINUOUS        : Continuous,
               # SCHEDULER_NAME_SCATTERED         : Scattered,
                 SCHEDULER_NAME_HOMBRE            : Hombre,
                 SCHEDULER_NAME_TORUS             : Torus,
                 SCHEDULER_NAME_YARN              : Yarn,
                 SCHEDULER_NAME_SPARK             : Spark
-
-=======
-                SCHEDULER_NAME_CONTINUOUS_SUMMIT:  ContinuousSummit,
-                SCHEDULER_NAME_CONTINUOUS_FIFO:    ContinuousFifo,
-                SCHEDULER_NAME_CONTINUOUS:         Continuous,
-                SCHEDULER_NAME_SCATTERED:          Scattered,
-                SCHEDULER_NAME_HOMBRE:             Hombre,
-                SCHEDULER_NAME_TORUS:              Torus,
-                SCHEDULER_NAME_YARN:               Yarn,
-                SCHEDULER_NAME_SPARK:              Spark
->>>>>>> cd1ee6b7
             }[name]
 
             impl = impl(cfg, session)
@@ -439,27 +412,6 @@
 
         return ret
 
-<<<<<<< HEAD
-=======
-
-    # --------------------------------------------------------------------------
-    #
-    def _configure(self):
-        raise NotImplementedError("_configure() missing for %s" % self.uid)
-
-
-    # --------------------------------------------------------------------------
-    #
-    def _allocate_slot(self, cud):
-        raise NotImplementedError("_allocate_slot() missing for %s" % self.uid)
-
-
-    # --------------------------------------------------------------------------
-    #
-    def _release_slot(self, slots):
-        raise NotImplementedError("_release_slot() missing for %s" % self.uid)
-
->>>>>>> cd1ee6b7
 
     # --------------------------------------------------------------------------
     #
@@ -656,11 +608,7 @@
             if self._try_allocation(unit):
 
                 # allocated unit -- advance it
-<<<<<<< HEAD
                 self.advance(unit, rps.AGENT_EXECUTING_PENDING,
-=======
-                self.advance(unit, rps.AGENT_EXECUTING_PENDING, 
->>>>>>> cd1ee6b7
                              publish=True, push=True)
 
                 # remove it from the wait queue
