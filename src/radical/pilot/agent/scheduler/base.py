--- conflicted
+++ resolved
@@ -259,20 +259,14 @@
         #
         # NOTE: this information is insufficient for the torus scheduler!
         rcfg = self._cfg['rcfg']['resource']
-<<<<<<< HEAD
-=======
         self._pilot_id            = self._cfg['pilot_id']
->>>>>>> ef68c09f
         self._lrms_info           = rcfg['lrms_info']
         self._lrms_lm_info        = rcfg['lrms_info']['lm_info']
         self._lrms_node_list      = rcfg['lrms_info']['node_list']
         self._lrms_cores_per_node = rcfg['lrms_info']['cores_per_node']
         self._lrms_gpus_per_node  = rcfg['lrms_info']['gpus_per_node']
         self._lrms_lfs_per_node   = rcfg['lrms_info']['lfs_per_node']   
-<<<<<<< HEAD
-=======
         self._lrms_mem_per_node   = rcfg['lrms_info']['mem_per_node']   
->>>>>>> ef68c09f
 
         if not self._lrms_node_list:
             raise RuntimeError("LRMS %s didn't _configure node_list."
@@ -606,11 +600,7 @@
 
         # notify the scheduling thread, ie. trigger an attempt to use the freed
         # slots for units waiting in the wait pool.
-<<<<<<< HEAD
-        self._schedule_trigger.push(unit)
-=======
         self._schedule_trigger.put(unit)
->>>>>>> ef68c09f
 
         if self._log.isEnabledFor(logging.DEBUG):
             self._log.debug("after  unschedule %s: %s", unit['uid'],
