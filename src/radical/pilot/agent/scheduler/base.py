--- conflicted
+++ resolved
@@ -27,13 +27,9 @@
 SCHEDULER_NAME_YARN               = "YARN"
 SCHEDULER_NAME_NOOP               = "NOOP"
 
+# SCHEDULER_NAME_CONTINUOUS_SUMMIT  = "CONTINUOUS_SUMMIT"
+# SCHEDULER_NAME_CONTINUOUS_FIFO    = "CONTINUOUS_FIFO"
 # SCHEDULER_NAME_SCATTERED          = "SCATTERED"
-# SCHEDULER_NAME_CONTINUOUS_FIFO    = "CONTINUOUS_FIFO"
-<<<<<<< HEAD
-# SCHEDULER_NAME_CONTINUOUS_SUMMIT  = "CONTINUOUS_SUMMIT"
-=======
-# SCHEDULER_NAME_SCATTERED          = "SCATTERED"
->>>>>>> c8404b5a
 
 # ------------------------------------------------------------------------------
 #
