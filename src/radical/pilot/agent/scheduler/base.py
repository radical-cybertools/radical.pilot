--- conflicted
+++ resolved
@@ -768,19 +768,8 @@
         for task in scheduled:
             td = task['description']
             task['$set']      = ['resources']
-<<<<<<< HEAD
-            task['resources'] = {'cpu': td['ranks'] *
-                                        td['cores_per_rank'],
-                                 'gpu': td['ranks'] *
-                                        td['gpus_per_rank']}
-            td = task['description']
-            self._log.debug('=== adv : %s %-3d', task['uid'],
-                    td['ranks'] * td['cores_per_rank'])
-
-=======
             task['resources'] = {'cpu': td['ranks'] * td['cores_per_rank'],
                                  'gpu': td['ranks'] * td['gpus_per_rank']}
->>>>>>> d8379403
         self.advance(scheduled, rps.AGENT_EXECUTING_PENDING, publish=True,
                                                              push=True)
 
@@ -1073,15 +1062,9 @@
         '''
 
         d = task['description']
-<<<<<<< HEAD
-        task['tuple_size'] = d.get('ranks', 1) \
-                           * d.get('cores_per_rank', 1) \
-                           * d.get('gpus_per_rank' , 0)
-=======
         task['tuple_size'] = tuple([d.get('ranks'         , 1),
                                     d.get('cores_per_rank', 1),
                                     d.get('gpus_per_rank' , 0.)])
->>>>>>> d8379403
 
 
 # ------------------------------------------------------------------------------
