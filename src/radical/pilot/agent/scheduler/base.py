--- conflicted
+++ resolved
@@ -403,18 +403,11 @@
             to_cancel = list()
             with self._lock:
                 for uid in uids:
-<<<<<<< HEAD
-                    print('---------- cancel', uid)
                     for priority in self._waitpool:
                         if uid in self._waitpool[priority]:
                             task = self._waitpool[priority][uid]
                             to_cancel.append(task)
                             del self._waitpool[uid]
-=======
-                    if uid in self._waitpool:
-                        to_cancel.append(self._waitpool[uid])
-                        del self._waitpool[uid]
->>>>>>> 50d5b020
 
             with self._raptor_lock:
                 for queue in self._raptor_tasks:
