
__copyright__ = 'Copyright 2013-2022, The RADICAL-Cybertools Team'
__license__   = 'MIT'

import os
import copy
import time
import queue

from typing      import List
from collections import defaultdict

import threading          as mt
import multiprocessing    as mp

import radical.utils      as ru

from ... import utils     as rpu
from ... import states    as rps
from ... import constants as rpc

from ...task_description import RAPTOR_WORKER
from ..resource_manager  import ResourceManager


# ------------------------------------------------------------------------------
#
# 'enum' for RPs's pilot scheduler types
#
SCHEDULER_NAME_CONTINUOUS_ORDERED  = "CONTINUOUS_ORDERED"
SCHEDULER_NAME_CONTINUOUS_RECONFIG = "CONTINUOUS_RECONFIG"
SCHEDULER_NAME_CONTINUOUS_COLO     = "CONTINUOUS_COLO"
SCHEDULER_NAME_CONTINUOUS_DDMD     = "CONTINUOUS_DDMD"
SCHEDULER_NAME_CONTINUOUS_JSRUN    = "CONTINUOUS_JSRUN"
SCHEDULER_NAME_CONTINUOUS          = "CONTINUOUS"
SCHEDULER_NAME_HOMBRE              = "HOMBRE"
SCHEDULER_NAME_FLUX                = "FLUX"
SCHEDULER_NAME_NOOP                = "NOOP"

# SCHEDULER_NAME_YARN               = "YARN"
# SCHEDULER_NAME_SPARK              = "SPARK"
# SCHEDULER_NAME_CONTINUOUS_SUMMIT  = "CONTINUOUS_SUMMIT"
# SCHEDULER_NAME_CONTINUOUS_FIFO    = "CONTINUOUS_FIFO"
# SCHEDULER_NAME_SCATTERED          = "SCATTERED"


# ------------------------------------------------------------------------------
#
# An RP agent scheduler will place incoming tasks onto a set of cores and gpus.
#
# This is the agent scheduler base class.  It provides the framework for
# implementing diverse scheduling algorithms and mechanisms, tailored toward
# specific workload types, resource configurations, batch systems etc.
#
# The base class provides the following functionality to the implementations:
#
#   - obtain configuration settings from config files and environments
#   - create self.nodes list to represent available resources;
#   - general control and data flow:
#
#       # main loop
#       self._handle_task(task):  # task arrives
#         try_allocation(task)    # placement is attempted
#         if success:
#            advance(task)        # pass task to executor
#         else:
#            wait.append(task)    # place task in a wait list
#
#   - notification management:
#     - the scheduler receives notifications about tasks which completed
#       execution, and whose resources can now be used again for other tasks,
#     - the above triggers an 'unschedule' (free resources) action and also a
#       `schedule` action (check waitpool if waiting tasks can now be placed).
#
#
# A scheduler implementation will derive from this base class, and overload the
# following three methods:
#
#   _configure():
#     - make sure that the base class configuration is usable
#     - do any additional configuration
#
#   _schedule_task(task):
#     - given a task (incl. description), find and return a suitable allocation
#
#   unschedule_task(task):
#     - release the allocation held by that task
#
#
# The scheduler needs (in the general case) three pieces of information:
#
#   - the layout of the resource (nodes, cores, gpus);
#   - the current state of those (what cores/gpus are used by other tasks)
#   - the requirements of the task (single/multi node, cores, gpus)
#
# The first part (layout) is provided by the ResourceManager, in the form of a nodelist:
#
#    nodelist = [{name : 'node_1', cores: 16, gpus : 2},
#                {name : 'node_2', cores: 16, gpus : 2},
#                ...
#               ]
#
# That is then mapped into an internal representation, which is really the same
# but allows to keep track of resource usage, by setting the fields to
# `rpc.FREE == '-'` or `rpc.BUSY == '#'`:
#
#    nodelist = [{name : 'node_1', cores: [----------------], gpus : [--]},
#                {name : 'node_2', cores: {----------------], gpus : [--]},
#                ...
#               ]
#
# When allocating a set of resource for a task (2 cores, 1 gpu), we can now
# record those as used:
#
#    nodelist = [{name : 'node_1', cores: [##--------------], gpus : [#-]},
#                {name : 'node_2', cores: {----------------], gpus : [--]},
#                ...
#               ]
#
# This solves the second part from our list above.  The third part, task
# requirements, are obtained from the task dict passed for scheduling: the task
# description contains requests for `cores` and `gpus`.
#
# Note that the task description will also list the number of processes and
# threads for cores and gpus, and also flags the use of `mpi`, 'openmp', etc.
# The scheduler will have to make sure that for each process to be placed, the
# given number of additional cores are available *and reserved* to create
# threads on.  The threads are created by the application.  Note though that
# this implies that the launcher must pin cores very carefully, to not constrain
# the thread creation for the application.
#
# The scheduler algorithm will then attempt to find a suitable set of cores and
# gpus in the nodelist into which the task can be placed.  It will mark those as
# `rpc.BUSY`, and attach the set of cores/gpus to the task dictionary, as (here
# for system with 8 cores & 1 gpu per node):
#
#     task = { ...
#       'ranks'         : 4,
#       'cores_per_rank': 2,
#       'gpus_per_rank  : 2.,
#       'slots'         :
#                       # [[node,   node_index, [cpu map], [gpu map]]]
#                         [[node_1, 0,          [0, 2],    [0],
#                          [node_1, 0,          [4, 6],    [0],
#                          [node_2, 1,          [5, 7],    [0],
#                          [node_2, 1,          [1, 3]],   [0]],
#
#     }
#
# The `cpu idx` field is a list of sets, where in each set the first core is
# where an application process is places, while the other cores are reserved for
# that process' threads.  For GPUs we use the same structure, but GPU processes
# are currently all considered to be single-threaded.
#
# The respective launch method is expected to create processes on the set of
# cpus and gpus thus specified, (node_1, cores 0 and 4; node_2, cores 1 and 5).
# The other reserved cores are for the application to spawn threads on
# (`cores_per_rank=2`).
#
# A scheduler MAY attach other information to the `slots` structure, with the
# intent to support the launch methods to enact the placement decision made by
# the scheduler.  In fact, a scheduler may use a completely different slot
# structure than above - but then is likely bound to a specific launch method
# which can interpret that structure.
#
# NOTE:  The scheduler will allocate one core per node and GPU, as some startup
#        methods only allow process placements to *cores*, even if GPUs are
#        present and requested (hi aprun).  We should make this decision
#        dependent on the launch method - but at this point we don't have this
#        information (at least not readily available).
#
# TODO:  use named tuples for the slot structure to make the code more readable,
#        specifically for the LaunchMethods.
#
# NOTE:  The set of profiler events generated by this component are:
#
#        schedule_try    : search for task resources starts    (uid: uid)
#        schedule_fail   : search for task resources failed    (uid: uid)
#        schedule_ok     : search for task resources succeeded (uid: uid)
#        unschedule_start: task resource freeing starts        (uid: uid)
#        unschedule_stop : task resource freeing stops         (uid: uid)
#
#        See also:
#        https://github.com/radical-cybertools/radical.pilot/blob/feature/ \
#                           events/docs/source/events.md \
#                           #agentschedulingcomponent-component


# ------------------------------------------------------------------------------
#
class AgentSchedulingComponent(rpu.AgentComponent):

    # flags for the scheduler queue
    _SCHEDULE = 1
    _CANCEL   = 2

    # --------------------------------------------------------------------------
    #
    # the deriving schedulers should in general have the following structure in
    # self.nodes:
    #
    #   self.nodes = [
    #     { 'name'  : 'name-of-node',
    #       'index' : 'idx-of-node',
    #       'cores' : '###---##-##-----',  # 16 cores, free/busy markers
    #       'gpus'  : '--',                #  2 GPUs,  free/busy markers
    #     }, ...
    #   ]
    #
    # The free/busy markers are defined in rp.constants.py, and are `-` and `#`,
    # respectively.  Some schedulers may need a more elaborate structures - but
    # where the above is suitable, it should be used for code consistency.
    #
    def __init__(self, cfg, session):

        self.nodes = []
        super().__init__(cfg, session)


    # --------------------------------------------------------------------------
    #
    # Once the component process is spawned, `initialize()` will be called
    # before control is given to the component's main loop.
    #
    def initialize(self):

        # The scheduler needs the ResourceManager information which have been
        # collected during agent startup.
        rm_name  = self.session.rcfg.resource_manager
        self._rm = ResourceManager.create(rm_name,
                                          self.session.cfg,
                                          self.session.rcfg,
                                          self._log, self._prof)

        self._partitions = self._rm.get_partitions()

        # create and initialize the wait pool.  Also maintain a mapping of that
        # waitlist to a binned list where tasks are binned by size for faster
        # lookups of replacement tasks.  And outdated binlist is mostly
        # sufficient, only rebuild when we run dry
        #
        # NOTE: the waitpool is really a dict of dicts where the first level key
        #       is the task priority.
        #
        self._waitpool   = defaultdict(dict)  # {priority : {uid:task}}
        self._ts_map     = defaultdict(set)   # tasks binned by tuple size
        self._ts_valid   = False              # set to False to trigger re-binning
        self._active_cnt = 0                  # count of currently scheduled tasks
        self._named_envs = list()             # record available named environments

        # keep a backlog of raptor tasks until their queues are registered
        self._raptor_queues = dict()           # raptor_master_id : zmq.Queue
        self._raptor_tasks  = dict()           # raptor_master_id : [task]
        self._raptor_lock   = mt.Lock()        # lock for the above

        # the scheduler algorithms have two inputs: tasks to be scheduled, and
        # slots becoming available (after tasks complete).
        self._queue_sched   = mp.Queue()
        self._queue_unsched = mp.Queue()
        self._term          = mp.Event()  # reassign Event (multiprocessing)

        # initialize the node list to be used by the scheduler.  A scheduler
        # instance may decide to overwrite or extend this structure.
        self.nodes = copy.deepcopy(self._rm.info.node_list)

        # configure the scheduler instance
        self._configure()
        self.slot_status("after  init")

        # register task input channels
        self.register_input(rps.AGENT_SCHEDULING_PENDING,
                            rpc.AGENT_SCHEDULING_QUEUE, self.work)

        # we need unschedule updates to learn about tasks for which to free the
        # allocated cores.  Those updates MUST be issued after execution, ie.
        # by the AgentExecutionComponent.
        self.register_subscriber(rpc.AGENT_UNSCHEDULE_PUBSUB, self.unschedule_cb)

        # start a process to host the actual scheduling algorithm
        self._scheduler_process = False
        self._p = mp.Process(target=self._schedule_tasks)
        self._p.daemon = True
        self._p.start()

        self._pwatcher = ru.PWatcher(uid='%s.pw' % self._uid, log=self._log)
        self._pwatcher.watch(os.getpid())
        self._pwatcher.watch(self._p.pid)


    # --------------------------------------------------------------------------
    #
    def finalize(self):

        self._p.terminate()


    # --------------------------------------------------------------------------
    #
    def _configure(self):

        raise NotImplementedError('deriving classes must implement this')


    # --------------------------------------------------------------------------
    #
    # This class-method creates the appropriate instance for the scheduler.
    #
    @classmethod
    def create(cls, cfg, session):

        # make sure that we are the base-class!
        if cls != AgentSchedulingComponent:
            raise TypeError("Scheduler Factory only available to base class!")

        name = session.rcfg.agent_scheduler

        from .continuous_ordered  import ContinuousOrdered
        from .continuous_reconfig import ContinuousReconfig
        from .continuous_colo     import ContinuousColo
        from .continuous_ddmd     import ContinuousDDMD
        from .continuous_jsrun    import ContinuousJsrun
        from .continuous          import Continuous
        from .hombre              import Hombre
        from .flux                import Flux
        from .noop                import Noop

        # if `jsrun` is used as lauunch method, then we switch the CONTINUOUS
        # scheduler with CONTINUOUS_JSRUN
        if 'JSRUN' in session.rcfg.launch_methods:
            if name == SCHEDULER_NAME_CONTINUOUS:
                name = SCHEDULER_NAME_CONTINUOUS_JSRUN

        impl = {

            SCHEDULER_NAME_CONTINUOUS_ORDERED  : ContinuousOrdered,
            SCHEDULER_NAME_CONTINUOUS_RECONFIG : ContinuousReconfig,
            SCHEDULER_NAME_CONTINUOUS_COLO     : ContinuousColo,
            SCHEDULER_NAME_CONTINUOUS_DDMD     : ContinuousDDMD,
            SCHEDULER_NAME_CONTINUOUS_JSRUN    : ContinuousJsrun,
            SCHEDULER_NAME_CONTINUOUS          : Continuous,
            SCHEDULER_NAME_HOMBRE              : Hombre,
            SCHEDULER_NAME_FLUX                : Flux,
            SCHEDULER_NAME_NOOP                : Noop,
        }

        if name not in impl:
            raise ValueError('Scheduler %s unknown' % name)

        return impl[name](cfg, session)


    # --------------------------------------------------------------------------
    #
    def control_cb(self, topic, msg):
        '''
        listen on the control channel for raptor queue registration commands
        '''

        # only the scheduler process listens for control messages
        if not self._scheduler_process:
            return

        cmd = msg.get('cmd')
        arg = msg.get('arg')

        if cmd == 'register_named_env':

            env_name = arg['env_name']
            self._named_envs.append(env_name)


        elif cmd == 'register_raptor_queue':

            name  = arg['name']
            queue = arg['queue']
            addr  = arg['addr']

            self._log.debug('register raptor queue: %s', name)
            with self._raptor_lock:

                self._raptor_queues[name] = ru.zmq.Putter(queue, addr)

                # send tasks which were collected for this queue
                if name in self._raptor_tasks:

                    tasks = self._raptor_tasks[name]
                    del self._raptor_tasks[name]

                    self._log.debug('relay %d tasks to raptor %s', len(tasks), name)
                    self._raptor_queues[name].put(tasks)

                # also send any tasks which were collected for *any* queue
                if '*' in self._raptor_tasks:

                    tasks = self._raptor_tasks['*']
                    del self._raptor_tasks['*']

                    self._log.debug('* relay %d tasks to raptor %s', len(tasks), name)
                    self._raptor_queues[name].put(tasks)


        elif cmd == 'unregister_raptor_queue':

            name = arg['name']
            self._log.debug('unregister raptor queue: %s', name)

            with self._raptor_lock:

                if name not in self._raptor_queues:
                    self._log.warn('raptor queue %s unknown [%s]', name, msg)

                else:
                    del self._raptor_queues[name]

                if name in self._raptor_tasks:
                    tasks = self._raptor_tasks[name]
                    del self._raptor_tasks[name]

                    self._log.debug('fail %d tasks: %d', len(tasks), name)

                    for task in tasks:
                        self._fail_task(task, RuntimeError('raptor gone'),
                                              'raptor queue disappeared')


        # FIXME: RPC: this is caught in the base class handler already
        elif cmd == 'cancel_tasks':

            # inform the scheduler process
            uids = arg['uids']
            self._queue_sched.put((uids, self._CANCEL))

            # also cancel any raptor tasks we know about
            to_cancel = list()
            with self._raptor_lock:
                for queue in self._raptor_tasks:
                    matches = [t for t in self._raptor_tasks[queue]
                                       if t['uid'] in uids]
                    for task in matches:
                        to_cancel.append(task)
                        self._raptor_tasks[queue].remove(task)

            self.advance(to_cancel, rps.CANCELED, push=False, publish=True)

        else:
            self._log.debug('command ignored: [%s]', cmd)


    # --------------------------------------------------------------------------
    #
    def _cancel_tasks(self, uids: List[str]) -> List[str]:

        to_cancel  = list()
        to_decline = list()

        with self._lock:
            for uid in uids:
                self._log.debug_3('=== cancel %s', uid)
                if uid in self._waitpool:
                    to_cancel.append(self._waitpool[uid])
                    del self._waitpool[uid]

        with self._raptor_lock:
            for queue in self._raptor_tasks:
                matches = [t for t in self._raptor_tasks[queue]
                                   if t['uid'] in uids]
                for task in matches:
                    to_cancel.append(task)
                    self._raptor_tasks[queue].remove(task)

        for task in to_cancel:
            task['target_state'] = rps.CANCELED
            task['control']      = 'tmgr_pending'
            task['$all']         = True
        self.advance(to_cancel, rps.CANCELED, push=False, publish=True, fwd=True)

        # return all uids which could not be cancelled by the actions above
        cancelled = [t['uid'] for t in to_cancel]
        return [uid for uid in uids if uid not in cancelled]


    # --------------------------------------------------------------------------
    #
    # Change the reserved state of slots (rpc.FREE or rpc.BUSY)
    #
    # NOTE: any scheduler implementation which uses a different nodelist
    #       structure MUST overload this method.
    #
    def _change_slot_states(self, slots, new_state):
        '''
        This function is used to update the state for a list of slots that
        have been allocated or deallocated.  For details on the data structure,
        see top of `base.py`.
        '''
        # FIXME: remove once Slot structure settles
        slots = rpu.convert_slots_to_new(slots)

        # for node_name, node_index, cores, gpus in slots['ranks']:
        for slot in slots:

            # Find the entry in the slots list

            # TODO: [Optimization] Assuming 'node_index' is the ID of the node,
            #       it seems a bit wasteful to have to look at all of the nodes
            #       available for use if at most one node can have that uid.
            #       Maybe it would be worthwhile to simply keep a list of nodes
            #       that we would read, and keep a dictionary that maps the uid
            #       of the node to the location on the list?

            node = None
            node_found = False
            for node in self.nodes:
                if node['index'] == slot['node_index']:
                    node_found = True
                    break

            if not node_found:
                raise RuntimeError('inconsistent node information')

            # iterate over cores/gpus in the slot, and update state
            for core in slot['cores']:
                node['cores'][core['index']] = new_state

            for gpu in slot['gpus']:
                node['gpus'][gpu['index']] = new_state

            if slot['lfs']:
                if new_state == rpc.BUSY:
                    node['lfs'] -= slot['lfs']
                else:
                    node['lfs'] += slot['lfs']

            if slot['mem']:
                if new_state == rpc.BUSY:
                    node['mem'] -= slot['mem']
                else:
                    node['mem'] += slot['mem']



    # --------------------------------------------------------------------------
    #
    # NOTE: any scheduler implementation which uses a different nodelist
    #       structure MUST overload this method.
    def slot_status(self, msg=None, uid=None):
        '''
        Returns a multi-line string corresponding to the status of the node list
        '''

        # need to set `DEBUG_5` or higher to get slot debug logs
        if self._log._debug_level < 5:
            return

        if not msg: msg = ''

        glyphs = {rpc.FREE : '-',
                  rpc.BUSY : '#',
                  rpc.DOWN : '!',
                  2        : '!'}  # FIXME: backward compatible, old slots
        ret = "|"
        for node in self.nodes:
            for core in node['cores']:
                ret += glyphs[core]
            ret += ':'
            for gpu in node['gpus']:
                ret += glyphs[gpu]
            ret += '|'

        if not uid:
            uid = ''

        self._log.debug("status: %-30s [%25s]: %s", msg, uid, ret)

        return ret


    # --------------------------------------------------------------------------
    #
    def _refresh_ts_map(self):

        # The ts map only gets invalidated when new tasks get added to the
        # waitpool.  Removing tasks does *not* invalidate it.
        #
        # This method should only be called opportunistically, i.e., when a task
        # lookup failed and it is worthwhile checking the waitlist tasks.

        if self._ts_valid:
            # nothing to do, the map is valid
            return

        # we can only rebuild if we have waiting tasks
        for priority in self._waitpool:

            if not self._waitpool[priority]:
                continue

            for uid, task in self._waitpool[priority].items():
                ts = task['tuple_size']
                if ts not in self._ts_map:
                    self._ts_map[ts] = set()
                self._ts_map[ts].add(uid)

        self._ts_valid = True


    # --------------------------------------------------------------------------
    #
    def schedule_task(self, task):

        raise NotImplementedError('schedule_task needs to be implemented.')


    # --------------------------------------------------------------------------
    #
    def unschedule_task(self, task):

        raise NotImplementedError('unschedule_task needs to be implemented.')


    # --------------------------------------------------------------------------
    #
    def work(self, tasks):
        '''
        This is the main callback of the component, which is called for any
        incoming (set of) task(s).  Tasks arriving here must always be in
        `AGENT_SCHEDULING_PENDING` state, and must always leave in either
        `AGENT_EXECUTING_PENDING` or in a FINAL state (`FAILED` or `CANCELED`).
        While handled by this component, the tasks will be in `AGENT_SCHEDULING`
        state.

        This method takes care of initial state change to `AGENT_SCHEDULING`,
        and then puts them forward onto the queue towards the actual scheduling
        process (self._schedule_tasks).
        '''

        # advance state, publish state change, and push to scheduler process
        self.advance(tasks, rps.AGENT_SCHEDULING, publish=True, push=False)
        self._queue_sched.put((tasks, self._SCHEDULE))


    # --------------------------------------------------------------------------
    #
    def unschedule_cb(self, topic, msg):
        '''
        release (for whatever reason) all slots allocated to this task
        '''

        self._queue_unsched.put(msg)

        # return True to keep the cb registered
        return True


    # --------------------------------------------------------------------------
    #
    def _configure_scheduler_process(self):
        '''
        deriving classes can overload this method to configure the scheduler
        process
        '''

        pass


    # --------------------------------------------------------------------------
    #
    def _schedule_tasks(self):
        '''
        This method runs in a separate process and hosts the actual scheduling
        algorithm invocation.  The process is fed by two queues: a queue of
        incoming tasks to schedule, and a queue of slots freed by finishing
        tasks.
        '''

        self._scheduler_process = True

        self._pwatcher = ru.PWatcher(uid='%s.pw' % self._uid, log=self._log)
        self._pwatcher.watch(os.getpid())
        self._pwatcher.watch(os.getppid())

        # ZMQ endpoints will not have survived the fork. Specifically the
        # registry client of the component base class will have to reconnect.
        # Note that `self._reg` of the base class is a *pointer* to the sesison
        # registry.
        #
        # FIXME: should be moved into a post-fork hook of the session
        #
        self._reg = ru.zmq.RegistryClient(url=self.session.cfg.reg_addr)

        #  FIXME: the component does not clean out subscribers after fork :-/
        self._subscribers = dict()
        self._publishers  = dict()

        self.register_publisher(rpc.STATE_PUBSUB)
        self.register_publisher(rpc.CONTROL_PUBSUB)

        # register task output channels
        self.register_output(rps.AGENT_EXECUTING_PENDING,
                             rpc.AGENT_EXECUTING_QUEUE)

        # re-register the control callback in this subprocess
        self.register_subscriber(rpc.CONTROL_PUBSUB, self._control_cb)

        # allow derived schedulers to configure the scheduler process
        self._configure_scheduler_process()

        # The loop alternates between
        #
        #   - scheduling tasks from a waitpool;
        #   - pulling new tasks to schedule; and
        #   - pulling for free slots to use.
        #
        # resources = True  # fresh start
        #
        # while True:
        #
        #   if resources:  # otherwise: why bother?
        #     if waitpool:
        #       sort(waitpool)  # largest tasks first
        #       for task in sorted(waitpool):
        #         if task >= max_task:
        #           prof schedule_skip
        #         else:
        #           if try_schedule:
        #             advance
        #             continue
        #           max_task = max(max_task, size(task))
        #         break  # larger tasks won't work
        #
        #   if any_resources:  # otherwise: why bother
        #     for task in queue_tasks.get():
        #         if task <= max_task:
        #           if try_schedule:
        #             advance
        #             continue
        #           waitpool.append(task)
        #           max_task = max(max_task, size(task))
        #         continue  # next task mght be smaller
        #
        #   resources = False  # nothing in waitpool fits
        #   for slot in queue_slots.get():
        #     free_slot(slot)
        #     resources = True  # maybe we can place a task now

        resources = True  # fresh start, all is free
        while not self._term.is_set():

            self._log.debug_8('schedule tasks 0: %s, w: %d', resources,
                    sum([len(pool) for pool in self._waitpool.values()]))

            active = 0  # see if we do anything in this iteration

            # if we have new resources, try to place waiting tasks.
            r_wait = False
            if resources:
                r_wait, a = self._schedule_waitpool()
                active += int(a)
                self._log.debug_8('schedule tasks w: %s %s', r_wait, a)

            # always try to schedule newly incoming tasks
            # running out of resources for incoming could still mean we have
            # smaller slots for waiting tasks, so ignore `r` for now.
            r_inc, a = self._schedule_incoming()
            active += int(a)
            self._log.debug_8('schedule tasks i: %s %s', r_inc, a)

            # if we had resources, but could not schedule any incoming not any
            # waiting, then we effectively ran out of *useful* resources
            if resources and (r_wait is False and r_inc is False):
                resources = False

            # reclaim resources from completed tasks
            # if tasks got unscheduled (and not replaced), then we have new
            # space to schedule waiting tasks (unless we have resources from
            # before)
            r, a = self._unschedule_completed()
            if not resources and r:
                resources = True
            active += int(a)
            self._log.debug_8('schedule tasks c: %s %s', r, a)

            if not active:
                time.sleep(0.1)  # FIXME: configurable

            self._log.debug_8('schedule tasks x: %s %s', resources, active)


    # --------------------------------------------------------------------------
    #
    def _prof_sched_skip(self, task):

      # self._prof.prof('schedule_skip', uid=task['uid'])
        pass


    # --------------------------------------------------------------------------
    #
    def _schedule_waitpool(self):

      # self.slot_status("before schedule waitpool")

        # sort by inverse tuple size to place larger tasks first and backfill
        # with smaller tasks.  We only look at cores right now - this needs
        # fixing for GPU dominated loads.
        # We define `tuple_size` as
        #     `ranks * cores_per_rank * gpus_per_rank`
        #
        active    = False  # nothing happeend yet
        resources = True   # fresh start, all is free

        for priority in sorted(self._waitpool.keys(), reverse=True):

            to_wait   = list()
            to_test   = list()

            pool = self._waitpool[priority]
            self._log.debug_5('schedule waitpool[%d]: %d', priority, len(pool))

            if not pool:
                continue

            for task in pool.values():
                named_env = task['description'].get('named_env')
                if named_env:
                    if named_env in self._named_envs:
                        to_test.append(task)
                    else:
                        to_wait.append(task)
                else:
                    to_test.append(task)

            to_test.sort(key=lambda x:
                    x['tuple_size'][0] * x['tuple_size'][1] * x['tuple_size'][2],
                     reverse=True)

            if not to_test:
                # all tasks went into to_wait, so there is nothing to do
                self._log.debug_8('no tasks to bisect')
                continue

            # cycle through waitpool, and see if we get anything placed now.
            self._log.debug_9('before bisect: %d', len(to_test))
            scheduled, unscheduled, failed = ru.lazy_bisect(to_test,
                                                    check=self._try_allocation,
                                                    on_skip=self._prof_sched_skip,
                                                    log=self._log)
            self._log.debug_9('after  bisect: %d : %d : %d', len(scheduled),
                                                      len(unscheduled), len(failed))

            for task, error in failed:
<<<<<<< HEAD
                error = error.replace('"', '\\"')
=======
                error  = error.replace('"', '\\"')
>>>>>>> 430215d7
                self._fail_task(task, RuntimeError('bisect failed'), error)
                self._log.error('bisect failed on %s: %s', task['uid'], error)

            self._waitpool[priority] = {task['uid']: task
                                            for task in (unscheduled + to_wait)}

            # update task resources
            for task in scheduled:
                td = task['description']
                task['$set']      = ['resources']
                task['resources'] = {'cpu': td['ranks'] * td['cores_per_rank'],
                                     'gpu': td['ranks'] * td['gpus_per_rank']}
            self.advance(scheduled, rps.AGENT_EXECUTING_PENDING, publish=True,
                                                                 push=True)

            # method counts as `active` if anything was scheduled
            active = active or bool(scheduled)

            # if we sccheduled some tasks but not all, we ran out of resources
            resources = resources and not (bool(unscheduled))

      # self.slot_status("after  schedule waitpool")
        return resources, active


    # --------------------------------------------------------------------------
    #
    def _filter_incoming(self, tasks):
        '''
        This method can be overloaded by deriving schedulers to filter the
        incoming task list
        '''

        return tasks


    # --------------------------------------------------------------------------
    #
    def _fail_task(self, task, e, detail):

        task['exception']        = repr(e)
        task['exception_detail'] = detail

        self._log.exception('scheduling failed for %s', task['uid'])

        self.advance(task, rps.FAILED, publish=True, push=False)


    # --------------------------------------------------------------------------
    #
    def _schedule_incoming(self):

        # fetch all tasks from the queue
        to_schedule = defaultdict(list)  # some tasks get scheduled here
        to_raptor   = defaultdict(list)  # some tasks get forwared to raptor
        try:

            while not self._term.is_set():

<<<<<<< HEAD
                tasks = self._queue_sched.get(timeout=0.001)

                if not isinstance(tasks, list):
                    tasks = [tasks]

                tasks = self._filter_incoming(tasks)

                for task in tasks:
=======
                data, flag = self._queue_sched.get(timeout=0.001)

                assert flag in [self._SCHEDULE, self._CANCEL], flag

                if flag == self._CANCEL:
                    to_cancel = list()
                    for uid in data:
                        for priority in self._waitpool:
                            task = self._waitpool[priority].get(uid)
                            if task:
                                to_cancel.append(task)
                                del self._waitpool[priority][uid]
                                break

                    self.advance(to_cancel, rps.CANCELED,
                                                       push=False, publish=True)

                    # nothing to schedule, pull from queue again
                    continue

                # we got a task to schedule
                for task in data:
>>>>>>> 430215d7

                    td = task['description']

                    if td.get('ranks') <= 0:
                        self._fail_task(task, ValueError('invalid ranks'), '')

                    # check if this task is to be scheduled by sub-schedulers
                    # like raptor
                    raptor_id = td.get('raptor_id')
                    priority  = td.get('priority', 0)
                    mode      = td.get('mode')

                    self._log.debug('incoming task %s (%s)', task['uid'], priority)

                    # raptor workers are not scheduled by raptor itself!
                    if raptor_id and mode != RAPTOR_WORKER:

                        if task.get('raptor_seen'):
                            # raptor has handled this one - we can execute it
                            self._set_tuple_size(task)
                            to_schedule[priority].append(task)

                        else:
                            to_raptor[raptor_id].append(task)

                    else:
                        # no raptor - schedule it here
                        self._set_tuple_size(task)
                        to_schedule[priority].append(task)

        except queue.Empty:
            # no more schedule requests
            pass

        # forward raptor tasks to their designated raptor
        if to_raptor:

            with self._raptor_lock:

                for name in to_raptor:

                    if name in self._raptor_queues:
                        # forward to specified raptor queue
                        self._log.debug('fwd %s: %d', name,
                                        len(to_raptor[name]))
                        self._raptor_queues[name].put(to_raptor[name])

                    elif self._raptor_queues and name == '*':
                        # round robin to available raptor queues
                        names   = list(self._raptor_queues.keys())
                        n_names = len(names)
                        for idx in range(len(to_raptor[name])):
                            task  = to_raptor[name][idx]
                            qname = names[idx % n_names]
                            self._log.debug('* put task %s to rq %s',
                                    task['uid'], qname)
                            self._raptor_queues[qname].put(task)

                    else:
                        # keep around until a raptor queue registers
                        self._log.debug('cache %s: %d', name,
                                        len(to_raptor[name]))

                        if name not in self._raptor_tasks:
                            self._raptor_tasks[name] = to_raptor[name]
                        else:
                            self._raptor_tasks[name] += to_raptor[name]

        if not to_schedule:
            # no resource change, no activity
            return None, False

        n_tasks = sum([len(x) for x in to_schedule.values()])
      # self.slot_status("before schedule incoming [%d]" % n_tasks)

        # handle largest to_schedule first
        # FIXME: this needs lazy-bisect
        for priority in sorted(to_schedule.keys(), reverse=True):

            tasks   = to_schedule[priority]
            to_wait = list()
            for task in sorted(tasks, key=lambda x: x['tuple_size'][0],
                               reverse=True):

                td = task['description']

                # FIXME: This is a slow, inefficient way to wait for named VEs.
                #        The semantics should move to the upcoming eligibility
                #        checker
                # FIXME: Note that this code is duplicated in _schedule_waitpool
                named_env = td.get('named_env')
                if named_env:
                    if named_env not in self._named_envs:
                        to_wait.append(task)
                        self._log.debug('delay %s, no env %s',
                                        task['uid'], named_env)
                        continue

                # we actually only schedule tasks which do not yet have
                # a `slots` structure attached.  Those which do were presumably
                # scheduled earlier (by the applicaiton of some other client
                # side scheduler), and we honor that decision.  We though will
                # mark the respective resources as being used, to avoid other
                # tasks being scheduled onto the same set of resources.
                if td.get('slots'):

                    task['slots']     = td['slots']
                    task['partition'] = td['partition']
                    task['resources'] = {'cpu': td['ranks'] * td['cores_per_rank'],
                                         'gpu': td['ranks'] * td['gpus_per_rank']}
                    self.advance(task, rps.AGENT_EXECUTING_PENDING,
                                 publish=True, push=True, fwd=True)
                    continue


                # either we can place the task straight away, or we have to
                # put it in the wait pool.
                try:
                    if self._try_allocation(task):
                        # task got scheduled - advance state, notify world about the
                        # state change, and push it out toward the next component.
                        td = task['description']
                        task['$set']      = ['resources']
                        task['resources'] = {'cpu': td['ranks'] *
                                                    td['cores_per_rank'],
                                             'gpu': td['ranks'] *
                                                    td['gpus_per_rank']}
                        self.advance(task, rps.AGENT_EXECUTING_PENDING,
                                     publish=True, push=True, fwd=True)

                    else:
                        to_wait.append(task)

                except Exception as e:
                    self._fail_task(task, e, '\n'.join(ru.get_exception_trace()))

            # all tasks which could not be scheduled are re-added to the waitpool
            for task in to_wait:
                uid = task['uid']
                self._waitpool[priority][uid] = task

        # we performed some activity (worked on tasks)
        active = True

        # if tasks remain waiting, we are out of usable resources
        resources = not bool(to_wait)

        # incoming tasks which have to wait are the only reason to rebuild the
        # tuple_size map
        self._ts_valid = False

      # self.slot_status("after  schedule incoming")
        return resources, active


    # --------------------------------------------------------------------------
    #
    def _unschedule_completed(self):

        to_unschedule = list()
        try:

            # Timeout and bulk limit below are somewhat arbitrary, but the
            # behaviour is benign.  The goal is to avoid corner cases: for the
            # sleep, avoid no sleep (busy idle), for the bulk size, avoid
            # waiting for too long to fill a bulk so that latencies add a up
            # and negate the bulk optimization.
            while not self._term.is_set():
                tasks = self._queue_unsched.get(timeout=0.01)
                to_unschedule += ru.as_list(tasks)
                if len(to_unschedule) > 512:
                    break

        except queue.Empty:
            # no more unschedule requests
            pass

        to_release = list()  # slots of unscheduling tasks
      # placed     = list()  # uids of waiting tasks replacing unscheduled ones

        if to_unschedule:

            # rebuild the tuple_size binning, maybe
            self._refresh_ts_map()


        for task in to_unschedule:
          # # if we find a waiting task with the same tuple size, we don't free
          # # the slots, but just pass them on unchanged to the waiting task.
          # # Thus we replace the unscheduled task on the same cores / GPUs
          # # immediately. This assumes that the `tuple_size` is good enough to
          # # judge the legality of the resources for the new target task.
          # #
          # # FIXME: use tuple size again
          # # FIXME: consider priorities
          # ts = tuple(task['tuple_size'])
          # if self._ts_map.get(ts):
          #
          #     replace = self._waitpool[self._ts_map[ts].pop()]
          #     replace['slots'] = task['slots']
          #     placed.append(placed)
          #
          #     # unschedule task A and schedule task B have the same
          #     # timestamp
          #     ts = time.time()
          #     self._prof.prof('unschedule_stop', uid=task['uid'],
          #                     timestamp=ts)
          #     self._prof.prof('schedule_fast', uid=replace['uid'],
          #                     timestamp=ts)
          #     self.advance(replace, rps.AGENT_EXECUTING_PENDING,
          #                  publish=True, push=True)
          # else:
          #
          #     # no replacement task found: free the slots, and try to
          #     # schedule other tasks of other sizes.
          #     to_release.append(task)

            self._active_cnt -= 1
            to_release.append(task)

        if not to_release:
            if not to_unschedule:
                # no new resources, not been active
                return False, False
            else:
                # no new resources, but activity
                return False, True

        # we have tasks to unschedule, which will free some resources. We can
        # thus try to schedule larger tasks again, and also inform the caller
        # about resource availability.
        for task in to_release:
          # self.slot_status("before unschedule", task['uid'])
            self.unschedule_task(task)
          # self.slot_status("after  unschedule", task['uid'])
            self._prof.prof('unschedule_stop', uid=task['uid'])

      # # we placed some previously waiting tasks, and need to remove those from
      # # the waitpool
      # # FIXME: see FIXMEs above
      # for priority in self._waitpool:
      #     tasks = self._waitpool[priority].values()
      #     self._waitpool[priority] = {task['uid']: task
      #                                     for task in tasks
      #                                     if  task['uid'] not in placed}
      #
        # we have new resources, and were active
        return True, True


    # --------------------------------------------------------------------------
    #
    def _try_allocation(self, task):
        '''
        attempt to allocate cores/gpus for a specific task.
        '''

        try:
            uid = task['uid']
          # td  = task['description']

          # self._prof.prof('schedule_try', uid=uid)
            slots, partition = self.schedule_task(task)
            if not slots:

                # schedule failure
              # self._prof.prof('schedule_fail', uid=uid)

                # if schedule fails while no other task is scheduled, then the
                # `schedule_task` will never be able to succeed - fail that task
                if self._active_cnt == 0:
                    raise RuntimeError('task can never be scheduled')

                return False

            self._active_cnt += 1

            # the task was placed, we need to reflect the allocation in the
            # nodelist state (BUSY) and pass placement to the task, to have
            # it enacted by the executor
            self._change_slot_states(slots, rpc.BUSY)
            task['slots']     = slots
            task['partition'] = partition

            self.slot_status('after scheduled task', task['uid'])

            # got an allocation, we can go off and launch the process
            self._prof.prof('schedule_ok', uid=uid)

        except Exception as e:
            task['exception']        = repr(e)
            task['exception_detail'] = '\n'.join(ru.get_exception_trace())
            raise

        return True


    # --------------------------------------------------------------------------
    #
    def _set_tuple_size(self, task):
        '''
        Scheduling, in very general terms, maps resource request to available
        resources.  While the scheduler may check arbitrary task attributes in
        order to estimate the resource requirements of the tast, we assume that
        the most basic attributes (cores, threads, GPUs, MPI/non-MPI) determine
        the resulting placement decision.  Specifically, we assume that this
        tuple of attributes result in a placement that is valid for all tasks
        which have the same attribute tuple.

        To speed up that tuple lookup and to simplify some scheduler
        optimizations, we extract that attribute tuple on task arrival, and will
        use it for fast task-to-placement lookups.
        '''

        d = task['description']
        task['tuple_size'] = tuple([d.get('ranks'         , 1),
                                    d.get('cores_per_rank', 1),
                                    d.get('gpus_per_rank' , 0.)])


# ------------------------------------------------------------------------------
<|MERGE_RESOLUTION|>--- conflicted
+++ resolved
@@ -848,11 +848,8 @@
                                                       len(unscheduled), len(failed))
 
             for task, error in failed:
-<<<<<<< HEAD
+
                 error = error.replace('"', '\\"')
-=======
-                error  = error.replace('"', '\\"')
->>>>>>> 430215d7
                 self._fail_task(task, RuntimeError('bisect failed'), error)
                 self._log.error('bisect failed on %s: %s', task['uid'], error)
 
@@ -912,28 +909,23 @@
 
             while not self._term.is_set():
 
-<<<<<<< HEAD
-                tasks = self._queue_sched.get(timeout=0.001)
+                tasks, flag = self._queue_sched.get(timeout=0.001)
+
+                assert flag in [self._SCHEDULE, self._CANCEL], flag
 
                 if not isinstance(tasks, list):
                     tasks = [tasks]
 
                 tasks = self._filter_incoming(tasks)
 
-                for task in tasks:
-=======
-                data, flag = self._queue_sched.get(timeout=0.001)
-
-                assert flag in [self._SCHEDULE, self._CANCEL], flag
-
                 if flag == self._CANCEL:
                     to_cancel = list()
-                    for uid in data:
-                        for priority in self._waitpool:
-                            task = self._waitpool[priority].get(uid)
+                    for uid in tasks:
+                        for pool in self._waitpool.values():
+                            task = pool.get(uid)
                             if task:
                                 to_cancel.append(task)
-                                del self._waitpool[priority][uid]
+                                del pool[uid]
                                 break
 
                     self.advance(to_cancel, rps.CANCELED,
@@ -942,9 +934,8 @@
                     # nothing to schedule, pull from queue again
                     continue
 
-                # we got a task to schedule
-                for task in data:
->>>>>>> 430215d7
+                # we got tasks to schedule
+                for task in tasks:
 
                     td = task['description']
 
