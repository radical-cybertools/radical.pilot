--- conflicted
+++ resolved
@@ -667,7 +667,7 @@
                 resources = True
             active += int(a)
 
-            self._log.debug_3('schedule tasks c: %s %s', r, a)
+            self._log.debug_3('schedule tasks c: %s %s', r_comp, a)
 
             if not active:
                 time.sleep(0.1)  # FIXME: configurable
@@ -742,17 +742,12 @@
             td = task['description']
             task['$set']      = ['resources']
             task['resources'] = {'cpu': td['cpu_processes'] *
-<<<<<<< HEAD
-                                        td.get('cpu_threads', 1),
-                                 'gpu': td['gpu_processes']}
+                                        td['cpu_threads'],
+                                 'gpu': td['gpu_processes'] *
+                                        td['cpu_processes']}
             td = task['description']
             self._log.debug('=== adv : %s %-3d', task['uid'],
                     td['cpu_processes'] * td['cpu_threads'])
-=======
-                                        td['cpu_threads'],
-                                 'gpu': td['gpu_processes'] *
-                                        td['cpu_processes']}
->>>>>>> 693cac0f
         self.advance(scheduled, rps.AGENT_EXECUTING_PENDING, publish=True,
                                                              push=True)
 
@@ -839,11 +834,10 @@
             # no resource change, no activity
             return None, False
 
-        self.slot_status("before schedule incoming [%d]" % len(tasks))
+        self.slot_status("before schedule incoming [%d]" % len(to_schedule))
         # handle largest tasks first
         # FIXME: this needs lazy-bisect
         to_wait    = list()
-        named_envs = dict()
 
         # handle env waiting
         to_schedule = list()
@@ -887,29 +881,20 @@
 
             # either we can place the task straight away, or we have to
             # put it in the wait pool.
-<<<<<<< HEAD
-            td = task['description']
-            task['$set']      = ['resources']
-            task['resources'] = {'cpu': td['cpu_processes'] *
-                                        td.get('cpu_threads', 1),
-                                 'gpu': td['gpu_processes']}
-=======
-            try:
-                if self._try_allocation(task):
-                    # task got scheduled - advance state, notify world about the
-                    # state change, and push it out toward the next component.
-                    td = task['description']
-                    task['$set']      = ['resources']
-                    task['resources'] = {'cpu': td['cpu_processes'] *
-                                                td['cpu_threads'],
-                                         'gpu': td['gpu_processes'] *
-                                                td['cpu_processes']}
-                    self.advance(task, rps.AGENT_EXECUTING_PENDING,
-                                 publish=True, push=True)
-
-                else:
-                    to_wait.append(task)
->>>>>>> 693cac0f
+            if self._try_allocation(task):
+                # task got scheduled - advance state, notify world about the
+                # state change, and push it out toward the next component.
+                td = task['description']
+                task['$set']      = ['resources']
+                task['resources'] = {'cpu': td['cpu_processes'] *
+                                            td['cpu_threads'],
+                                     'gpu': td['gpu_processes'] *
+                                            td['cpu_processes']}
+                self.advance(task, rps.AGENT_EXECUTING_PENDING,
+                             publish=True, push=True)
+
+            else:
+                to_wait.append(task)
 
         self.advance(scheduled, rps.AGENT_EXECUTING_PENDING,
                                 publish=True, push=True)
