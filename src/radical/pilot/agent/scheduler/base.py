
__copyright__ = 'Copyright 2013-2022, The RADICAL-Cybertools Team'
__license__   = 'MIT'

import copy
import time
import queue
import pprint
import logging

import threading          as mt
import multiprocessing    as mp

import radical.utils      as ru

from ... import utils     as rpu
from ... import states    as rps
from ... import constants as rpc

from ..resource_manager import ResourceManager


# ------------------------------------------------------------------------------
#
# 'enum' for RPs's pilot scheduler types
#
SCHEDULER_NAME_CONTINUOUS_ORDERED = "CONTINUOUS_ORDERED"
SCHEDULER_NAME_CONTINUOUS_COLO    = "CONTINUOUS_COLO"
SCHEDULER_NAME_CONTINUOUS         = "CONTINUOUS"
SCHEDULER_NAME_HOMBRE             = "HOMBRE"
SCHEDULER_NAME_FLUX               = "FLUX"
SCHEDULER_NAME_NOOP               = "NOOP"

# SCHEDULER_NAME_YARN               = "YARN"
# SCHEDULER_NAME_SPARK              = "SPARK"
# SCHEDULER_NAME_CONTINUOUS_SUMMIT  = "CONTINUOUS_SUMMIT"
# SCHEDULER_NAME_CONTINUOUS_FIFO    = "CONTINUOUS_FIFO"
# SCHEDULER_NAME_SCATTERED          = "SCATTERED"


# ------------------------------------------------------------------------------
#
# An RP agent scheduler will place incoming tasks onto a set of cores and gpus.
#
# This is the agent scheduler base class.  It provides the framework for
# implementing diverse scheduling algorithms and mechanisms, tailored toward
# specific workload types, resource configurations, batch systems etc.
#
# The base class provides the following functionality to the implementations:
#
#   - obtain configuration settings from config files and environments
#   - create self.nodes list to represent available resources;
#   - general control and data flow:
#
#       # main loop
#       self._handle_task(task):  # task arrives
#         try_allocation(task)    # placement is attempted
#         if success:
#            advance(task)        # pass task to executor
#         else:
#            wait.append(task)    # place task in a wait list
#
#   - notification management:
#     - the scheduler receives notifications about tasks which completed
#       execution, and whose resources can now be used again for other tasks,
#     - the above triggers an 'unschedule' (free resources) action and also a
#       `schedule` action (check waitpool if waiting tasks can now be placed).
#
#
# A scheduler implementation will derive from this base class, and overload the
# following three methods:
#
#   _configure():
#     - make sure that the base class configuration is usable
#     - do any additional configuration
#
#   _schecule_task(task):
#     - given a task (incl. description), find and return a suitable allocation
#
#   unschedule_task(task):
#     - release the allocation held by that task
#
#
# The scheduler needs (in the general case) three pieces of information:
#
#   - the layout of the resource (nodes, cores, gpus);
#   - the current state of those (what cores/gpus are used by other tasks)
#   - the requirements of the task (single/multi node, cores, gpus)
#
# The first part (layout) is provided by the ResourceManager, in the form of a nodelist:
#
#    nodelist = [{name : 'node_1', cores: 16, gpus : 2},
#                {name : 'node_2', cores: 16, gpus : 2},
#                ...
#               ]
#
# That is then mapped into an internal representation, which is really the same
# but allows to keep track of resource usage, by setting the fields to
# `rpc.FREE == '-'` or `rpc.BUSY == '#'`:
#
#    nodelist = [{name : 'node_1', cores: [----------------], gpus : [--]},
#                {name : 'node_2', cores: {----------------], gpus : [--]},
#                ...
#               ]
#
# When allocating a set of resource for a task (2 cores, 1 gpu), we can now
# record those as used:
#
#    nodelist = [{name : 'node_1', cores: [##--------------], gpus : [#-]},
#                {name : 'node_2', cores: {----------------], gpus : [--]},
#                ...
#               ]
#
# This solves the second part from our list above.  The third part, task
# requirements, are obtained from the task dict passed for scheduling: the task
# description contains requests for `cores` and `gpus`.
#
# Note that the task description will also list the number of processes and
# threads for cores and gpus, and also flags the use of `mpi`, 'openmp', etc.
# The scheduler will have to make sure that for each process to be placed, the
# given number of additional cores are available *and reserved* to create
# threads on.  The threads are created by the application.  Note though that
# this implies that the launcher must pin cores very carefully, to not constrain
# the thread creation for the application.
#
# The scheduler algorithm will then attempt to find a suitable set of cores and
# gpus in the nodelist into which the task can be placed.  It will mark those as
# `rpc.BUSY`, and attach the set of cores/gpus to the task dictionary, as (here
# for system with 8 cores & 1 gpu per node):
#
#     task = { ...
#       'ranks'         : 4,
#       'cores_per_rank': 2,
#       'gpus_per_rank  : 2,
#       'slots' :
#       {               # [[node,   node_id,   [cpu map],        [gpu map]]]
#         'ranks'       : [[node_1, node_id_1, [[0, 2], [4, 6]], [[0]    ]],
#                          [node_2, node_id_2, [[1, 3], [5, 7]], [[0]    ]]],
#       }
#     }
#
# The `cpu idx` field is a list of sets, where in each set the first core is
# where an application process is places, while the other cores are reserved for
# that process' threads.  For GPUs we use the same structure, but GPU processes
# are currently all considered to be single-threaded.
#
# The respective launch method is expected to create processes on the set of
# cpus and gpus thus specified, (node_1, cores 0 and 4; node_2, cores 1 and 5).
# The other reserved cores are for the application to spawn threads on
# (`cpu_threads=2`).
#
# A scheduler MAY attach other information to the `slots` structure, with the
# intent to support the launch methods to enact the placement decision made by
# the scheduler.  In fact, a scheduler may use a completely different slot
# structure than above - but then is likely bound to a specific launch method
# which can interpret that structure.
#
# NOTE:  The scheduler will allocate one core per node and GPU, as some startup
#        methods only allow process placements to *cores*, even if GPUs are
#        present and requested (hi aprun).  We should make this decision
#        dependent on the launch method - but at this point we don't have this
#        information (at least not readily available).
#
# TODO:  use named tuples for the slot structure to make the code more readable,
#        specifically for the LaunchMethods.
#
# NOTE:  The set of profiler events generated by this component are:
#
#        schedule_try    : search for task resources starts    (uid: uid)
#        schedule_fail   : search for task resources failed    (uid: uid)
#        schedule_ok     : search for task resources succeeded (uid: uid)
#        unschedule_start: task resource freeing starts        (uid: uid)
#        unschedule_stop : task resource freeing stops         (uid: uid)
#
#        See also:
#        https://github.com/radical-cybertools/radical.pilot/blob/feature/ \
#                           events/docs/source/events.md \
#                           #agentschedulingcomponent-component


# ------------------------------------------------------------------------------
#
class AgentSchedulingComponent(rpu.Component):

    # --------------------------------------------------------------------------
    #
    # the deriving schedulers should in general have the following structure in
    # self.nodes:
    #
    #   self.nodes = [
    #     { 'node_name' : 'name-of-node',
    #       'node_id'   : 'uid-of-node',
    #       'cores'     : '###---##-##-----',  # 16 cores, free/busy markers
    #       'gpus'      : '--',                #  2 GPUs,  free/busy markers
    #     }, ...
    #   ]
    #
    # The free/busy markers are defined in rp.constants.py, and are `-` and `#`,
    # respectively.  Some schedulers may need a more elaborate structures - but
    # where the above is suitable, it should be used for code consistency.
    #

    def __init__(self, cfg, session):

        self.nodes = []
        rpu.Component.__init__(self, cfg, session)


    # --------------------------------------------------------------------------
    #
    # Once the component process is spawned, `initialize()` will be called
    # before control is given to the component's main loop.
    #
    def initialize(self):

        # The scheduler needs the ResourceManager information which have been
        # collected during agent startup.
        self._rm = ResourceManager.create(self._cfg.resource_manager,
                                          self._cfg, self._log, self._prof)

        self._partitions = self._rm.get_partitions()  # {plabel : [node_ids]}

        # create and initialize the wait pool.  Also maintain a mapping of that
        # waitlist to a binned list where tasks are binned by size for faster
        # lookups of replacement tasks.  And outdated binlist is mostly
        # sufficient, only rebuild when we run dry
        self._waitpool   = dict()  # map uid:task
        self._ts_map     = dict()
        self._ts_valid   = False   # set to False to trigger re-binning
        self._active_cnt = 0       # count of currently scheduled tasks
        self._named_envs = list()  # record available named environments

        # the scheduler algorithms have two inputs: tasks to be scheduled, and
        # slots becoming available (after tasks complete).
        self._queue_sched   = mp.Queue()
        self._queue_unsched = mp.Queue()
        self._term          = mp.Event()  # reassign Event (multiprocessing)

        # initialize the node list to be used by the scheduler.  A scheduler
        # instance may decide to overwrite or extend this structure.
        self.nodes = copy.deepcopy(self._rm.info.node_list)

        # configure the scheduler instance
        self._configure()
        self.slot_status("slot status after  init")

        # register task input channels
        self.register_input(rps.AGENT_SCHEDULING_PENDING,
                            rpc.AGENT_SCHEDULING_QUEUE, self.work)

        # we need unschedule updates to learn about tasks for which to free the
        # allocated cores.  Those updates MUST be issued after execution, ie.
        # by the AgentExecutionComponent.
        self.register_subscriber(rpc.AGENT_UNSCHEDULE_PUBSUB, self.unschedule_cb)

        # start a process to host the actual scheduling algorithm
        self._p = mp.Process(target=self._schedule_tasks)
        self._p.daemon = True
        self._p.start()


    # --------------------------------------------------------------------------
    #
    def finalize(self):

        self._p.terminate()


    # --------------------------------------------------------------------------
    #
    def _configure(self):

        raise NotImplementedError('deriving classes must implement this')


    # --------------------------------------------------------------------------
    #
    # This class-method creates the appropriate instance for the scheduler.
    #
    @classmethod
    def create(cls, cfg, session):

        # make sure that we are the base-class!
        if cls != AgentSchedulingComponent:
            raise TypeError("Scheduler Factory only available to base class!")

        name = cfg['scheduler']

        from .continuous_ordered import ContinuousOrdered
        from .continuous_colo    import ContinuousColo
        from .continuous         import Continuous
        from .hombre             import Hombre
        from .flux               import Flux
        from .noop               import Noop

        impl = {

            SCHEDULER_NAME_CONTINUOUS_ORDERED : ContinuousOrdered,
            SCHEDULER_NAME_CONTINUOUS_COLO    : ContinuousColo,
            SCHEDULER_NAME_CONTINUOUS         : Continuous,
            SCHEDULER_NAME_HOMBRE             : Hombre,
            SCHEDULER_NAME_FLUX               : Flux,
            SCHEDULER_NAME_NOOP               : Noop,
        }

        if name not in impl:
            raise ValueError('Scheduler %s unknown' % name)

        return impl[name](cfg, session)


    # --------------------------------------------------------------------------
    #
    def _control_cb(self, topic, msg):
        '''
        listen on the control channel for raptor queue registration commands
        '''

        cmd = msg['cmd']
        arg = msg['arg']

        if cmd == 'register_named_env':

            env_name = arg['env_name']
            self._named_envs.append(env_name)


        elif cmd == 'register_raptor_queue':

            name  = arg['name']
            queue = arg['queue']
            addr  = arg['addr']

            self._log.debug('register raptor queue: %s', name)
            with self._raptor_lock:

                self._raptor_queues[name] = ru.zmq.Putter(queue, addr)

                # send tasks which were collected for this queue
                if name in self._raptor_tasks:

                    tasks = self._raptor_tasks[name]
                    del self._raptor_tasks[name]

                    self._log.debug('relay %d tasks to raptor %s', len(tasks), name)
                    self._raptor_queues[name].put(tasks)

                # also send any tasks which were collected for *any* queue
                if '*' in self._raptor_tasks:

                    tasks = self._raptor_tasks['*']
                    del self._raptor_tasks['*']

                    self._log.debug('* relay %d tasks to raptor %s', len(tasks), name)
                    self._raptor_queues[name].put(tasks)


        elif cmd == 'unregister_raptor_queue':

            name = arg['name']
            self._log.debug('unregister raptor queue: %s', name)

            with self._raptor_lock:

                if name not in self._raptor_queues:
                    self._log.warn('raptor queue %s unknown [%s]', name, msg)

                else:
                    del self._raptor_queues[name]

                if name in self._raptor_tasks:
                    tasks = self._raptor_tasks[name]
                    del self._raptor_tasks[name]

                    self._log.debug('fail %d tasks: %d', len(tasks), name)
                    self.advance(tasks, state=rps.FAILED,
                                        publish=True, push=False)

        else:
            self._log.debug('command ignored: [%s]', cmd)

        return True


    # --------------------------------------------------------------------------
    #
    # Change the reserved state of slots (rpc.FREE or rpc.BUSY)
    #
    # NOTE: any scheduler implementation which uses a different nodelist
    #       structure MUST overload this method.
    #
    def _change_slot_states(self, slots, new_state):
        '''
        This function is used to update the state for a list of slots that
        have been allocated or deallocated.  For details on the data structure,
        see top of `base.py`.
        '''
        # This method needs to change if the DS changes.

        # for node_name, node_id, cores, gpus in slots['ranks']:
        for rank in slots['ranks']:

            # Find the entry in the the slots list

            # TODO: [Optimization] Assuming 'node_id' is the ID of the node, it
            #       seems a bit wasteful to have to look at all of the nodes
            #       available for use if at most one node can have that uid.
            #       Maybe it would be worthwhile to simply keep a list of nodes
            #       that we would read, and keep a dictionary that maps the uid
            #       of the node to the location on the list?

            node = None
            node_found = False
            for node in self.nodes:
                if node['node_id'] == rank['node_id']:
                    node_found = True
                    break

            if not node_found:
                raise RuntimeError('inconsistent node information')

            # iterate over cores/gpus in the slot, and update state
            cores = rank['core_map']
            for cslot in cores:
                for core in cslot:
                    node['cores'][core] = new_state

            gpus = rank['gpu_map']
            for gslot in gpus:
                for gpu in gslot:
                    node['gpus'][gpu] = new_state

            if rank['lfs']:
                if new_state == rpc.BUSY:
                    node['lfs'] -= rank['lfs']
                else:
                    node['lfs'] += rank['lfs']

            if rank['mem']:
                if new_state == rpc.BUSY:
                    node['mem'] -= rank['mem']
                else:
                    node['mem'] += rank['mem']



    # --------------------------------------------------------------------------
    #
    # NOTE: any scheduler implementation which uses a different nodelist
    #       structure MUST overload this method.
    def slot_status(self, msg=None):
        '''
        Returns a multi-line string corresponding to the status of the node list
        '''

        if not self._log.isEnabledFor(logging.DEBUG):
            return

        return

        if not msg: msg = ''

        glyphs = {rpc.FREE : '-',
                  rpc.BUSY : '#',
                  rpc.DOWN : '!'}
        ret = "|"
        for node in self.nodes:
            for core in node['cores']:
                ret += glyphs[core]
            ret += ':'
            for gpu in node['gpus']:
                ret += glyphs[gpu]
            ret += '|'

        self._log.debug("status: %-30s: %s", msg, ret)

        return ret


    # --------------------------------------------------------------------------
    #
    def _refresh_ts_map(self):

        # The ts map only gets invalidated when new tasks get added to the
        # waitpool.  Removing tasks does *not* invalidate it.
        #
        # This method should only be called opportunistically, i.e., when a task
        # lookup failed and it is worthwhile checking the waitlist tasks.

        if self._ts_valid:
            # nothing to do, the map is valid
            return

        # we can only rebuild if we have waiting tasks
        if not self._waitpool:
            return

        for uid, task in self._waitpool.items():
            ts = task['tuple_size']
            if ts not in self._ts_map:
                self._ts_map[ts] = set()
            self._ts_map[ts].add(uid)

        self._ts_valid = True


    # --------------------------------------------------------------------------
    #
    def schedule_task(self, task):

        raise NotImplementedError('schedule_task needs to be implemented.')


    # --------------------------------------------------------------------------
    #
    def unschedule_task(self, task):

        raise NotImplementedError('unschedule_task needs to be implemented.')


    # --------------------------------------------------------------------------
    #
    def work(self, tasks):
        '''
        This is the main callback of the component, which is called for any
        incoming (set of) task(s).  Tasks arriving here must always be in
        `AGENT_SCHEDULING_PENDING` state, and must always leave in either
        `AGENT_EXECUTING_PENDING` or in a FINAL state (`FAILED` or `CANCELED`).
        While handled by this component, the tasks will be in `AGENT_SCHEDULING`
        state.

        This method takes care of initial state change to `AGENT_SCHEDULING`,
        and then puts them forward onto the queue towards the actual scheduling
        process (self._schedule_tasks).
        '''

        # advance state, publish state change, and push to scheduler process
        self.advance(tasks, rps.AGENT_SCHEDULING, publish=True, push=False)
        self._queue_sched.put(tasks)


    # --------------------------------------------------------------------------
    #
    def unschedule_cb(self, topic, msg):
        '''
        release (for whatever reason) all slots allocated to this task
        '''

        self._queue_unsched.put(msg)

        # return True to keep the cb registered
        return True


    # --------------------------------------------------------------------------
    #
    def _schedule_tasks(self):
        '''
        This method runs in a separate process and hosts the actual scheduling
        algorithm invocation.  The process is fed by two queues: a queue of
        incoming tasks to schedule, and a queue of slots freed by finishing
        tasks.
        '''

        #  FIXME: the component does not clean out subscribers after fork :-/
        self._subscribers = dict()

        # The loop alternates between
        #
        #   - scheduling tasks from a waitpool;
        #   - pulling new tasks to schedule; and
        #   - pulling for free slots to use.
        #
        # resources = True  # fresh start
        #
        # while True:
        #
        #   if resources:  # otherwise: why bother?
        #     if waitpool:
        #       sort(waitpool)  # largest tasks first
        #       for task in sorted(waitpool):
        #         if task >= max_task:
        #           prof schedule_skip
        #         else:
        #           if try_schedule:
        #             advance
        #             continue
        #           max_task = max(max_task, size(task))
        #         break  # larger tasks won't work
        #
        #   if any_resources:  # otherwise: why bother
        #     for task in queue_tasks.get():
        #         if task <= max_task:
        #           if try_schedule:
        #             advance
        #             continue
        #           waitpool.append(task)
        #           max_task = max(max_task, size(task))
        #         continue  # next task mght be smaller
        #
        #   resources = False  # nothing in waitpool fits
        #   for slot in queue_slots.get():
        #     free_slot(slot)
        #     resources = True  # maybe we can place a task now

        #  subscribe to control messages, e.g., to register raptor queues
        self.register_subscriber(rpc.CONTROL_PUBSUB, self._control_cb)

        # also keep a backlog of raptor tasks until their queues are registered
        self._raptor_queues = dict()           # raptor_master_id : zmq.Queue
        self._raptor_tasks  = dict()           # raptor_master_id : [task]
        self._raptor_lock   = mt.Lock()        # lock for the above

        # register task output channels
        self.register_output(rps.AGENT_EXECUTING_PENDING,
                             rpc.AGENT_EXECUTING_QUEUE)

        self._publishers = dict()
        self.register_publisher(rpc.STATE_PUBSUB)

        resources = True  # fresh start, all is free
        while not self._term.is_set():

            if self._waitpool:
                self._log.debug_3('schedule tasks 0: %s, w: %d', resources,
                        len(self._waitpool))

            active = 0  # see if we do anything in this iteration

            # if we have new resources, try to place waiting tasks.
            r_wait = None
            if resources and self._waitpool:
                self._log.debug('==== waiting? %s', resources)
                r_wait, a = self._schedule_waitpool()
                active += int(a)

                if r_wait is False:
                    # wait tasks are left but resources are insufficient.  We
                    # only need to re-attempt to schedule the wait list when new
                    # resources become available
                    resources = False
                self._log.debug_3('schedule tasks w: %s %s', r_wait, a)

            # always try to schedule new incoming tasks: running out of
            # resources for waiting tasks above could still mean we have slots
            # for smaller incoming tasks, so ignore `r_wait` here
            r_inc, a = self._schedule_incoming()
            active += int(a)

            if int(a):
                self._log.debug_3('schedule tasks i: %s %s', r_inc, a)

            # if r_inc ran out of resources and the waitpool did not find enugh
            # resources either, we don't need to re-attempt waitpool scheduling
            if r_inc is False and r_wait is False:
                resources = False

            # reclaim resources from completed tasks
            # if tasks got unscheduled (and not replaced), then we have new
            # space to schedule waiting tasks (unless we have resources from
            # before)
            r_comp, a = self._unschedule_completed()
            if not resources and r_comp:
                self._log.debug('==== resources!!!')
                resources = True
            active += int(a)

            self._log.debug_3('schedule tasks c: %s %s', r_comp, a)

            if not active:
                time.sleep(0.1)  # FIXME: configurable

            if active:
                self._log.debug_3('schedule tasks x: %s %s', resources, active)


    # --------------------------------------------------------------------------
    #
    def _prof_sched_skip(self, task):

        pass
      # self._prof.prof('schedule_skip', uid=task['uid'])


    # --------------------------------------------------------------------------
    #
    def _schedule_waitpool(self):

        self.slot_status("before schedule waitpool")
      # for task in self._waitpool.values():
      #     td = task['description']
      #     self._log.debug('=== wait: %s %-3d', task['uid'],
      #             td['cpu_processes'] * td['cpu_threads'])

        # sort by inverse tuple size to place larger tasks first and backfill
        # with smaller tasks.  We only look at cores right now - this needs
        # fixing for GPU dominated loads.
        # We define `tuple_size` as
        #     `ranks * cores_per_rank * gpus_per_rank`
        #
        to_wait    = list()
        to_test    = list()

        for task in self._waitpool.values():
            named_env = task['description'].get('named_env')
            if named_env:
                if named_env in self._named_envs:
                    to_test.append(task)
                else:
                    to_wait.append(task)
            else:
                to_test.append(task)

        to_test.sort(key=lambda x:
<<<<<<< HEAD
                (x['tuple_size'][0] + x['tuple_size'][2]) * x['tuple_size'][1])
=======
                x['tuple_size'][0] * x['tuple_size'][1] * x['tuple_size'][2],
                 reverse=True)
>>>>>>> 9aea57ba

        # cycle through waitpool, and see if we get anything placed now.
      # self._log.debug_9('before bisec: %d', len(to_test))
        scheduled, unscheduled, failed = ru.lazy_bisect(to_test,
                                                check=self._try_allocation,
                                                on_skip=self._prof_sched_skip,
                                                log=self._log,
                                                ratio=0.5)
      # self._log.debug_9('after  bisec: %d : %d : %d', len(scheduled),
      #                                           len(unscheduled), len(failed))

        for task, error in failed:
            task['stderr']       = error
            task['control']      = 'tmgr_pending'
            task['target_state'] = 'FAILED'
            task['$all']         = True

            self._log.error('bisect failed on %s: %s', task['uid'], error)
            self.advance(scheduled, rps.FAILED, publish=True, push=False)

        self._waitpool = {task['uid']: task for task in (unscheduled + to_wait)}

        # update task resources
        for task in scheduled:
            td = task['description']
            task['$set']      = ['resources']
<<<<<<< HEAD
            task['resources'] = {'cpu': td['cpu_processes'] *
                                        td['cpu_threads'],
                                 'gpu': td['gpu_processes'] *
                                        td['cpu_processes']}
            td = task['description']
            self._log.debug('=== adv : %s %-3d', task['uid'],
                    td['cpu_processes'] * td['cpu_threads'])
=======
            task['resources'] = {'cpu': td['ranks'] *
                                        td['cores_per_rank'],
                                 'gpu': td['ranks'] *
                                        td['gpus_per_rank']}
>>>>>>> 9aea57ba
        self.advance(scheduled, rps.AGENT_EXECUTING_PENDING, publish=True,
                                                             push=True)

        # method counts as `active` if anything was scheduled
        active = bool(scheduled)

        # if we could not schedule all tasks, then we ran out of resources
        resources = not bool(unscheduled)

        self.slot_status("after  schedule waitpool")
        return resources, active


    # --------------------------------------------------------------------------
    #
    def _schedule_incoming(self):

        # fetch all tasks from the queue
        to_schedule = list()  # some tasks get scheduled here
        to_raptor   = dict()  # some tasks get forwared to raptor
        try:

            while not self._term.is_set():

                data = self._queue_sched.get(timeout=0.001)

                if not isinstance(data, list):
                    data = [data]

                for task in data:
                    # check if this task is to be scheduled by sub-schedulers
                    # like raptor
                    raptor = task['description'].get('scheduler')
                    if raptor:
                        if raptor not in to_raptor:
                            to_raptor[raptor] = [task]
                        else:
                            to_raptor[raptor].append(task)

                    else:
                        # no raptor - schedule it here
                        self._set_tuple_size(task)
                        to_schedule.append(task)

        except queue.Empty:
            # no more unschedule requests
            pass

        # forward raptor tasks to their designated raptor
        if to_raptor:

            with self._raptor_lock:

                for name in to_raptor:

                    if name in self._raptor_queues:
                        # forward to specified raptor queue
                        self._log.debug('fwd %s: %d', name,
                                        len(to_raptor[name]))
                        self._raptor_queues[name].put(to_raptor[name])

                    elif self._raptor_queues and name == '*':
                        # round robin to available raptor queues
                        names   = list(self._raptor_queues.keys())
                        n_names = len(names)
                        for idx in range(len(to_raptor[name])):
                            task  = to_raptor[name][idx]
                            qname = names[idx % n_names]
                            self._log.debug('* put task %s to rq %s',
                                    task['uid'], qname)
                            self._raptor_queues[qname].put(task)

                    else:
                        # keep around until a raptor queue registers
                        self._log.debug('cache %s: %d', name,
                                        len(to_raptor[name]))

                        if name not in self._raptor_tasks:
                            self._raptor_tasks[name] = to_raptor[name]
                        else:
                            self._raptor_tasks[name] += to_raptor[name]

        if not to_schedule:
            # no resource change, no activity
            return None, False

        self.slot_status("before schedule incoming [%d]" % len(to_schedule))
        # handle largest tasks first
        # FIXME: this needs lazy-bisect
        to_wait    = list()

        # handle env waiting
        to_schedule = list()
        for task in sorted(to_schedule, key=lambda x: x['tuple_size'][0],
                           reverse=True):

            # FIXME: This is a slow and inefficient way to wait for named VEs.
            #        The semantics should move to the upcoming eligibility
            #        checker
            # FIXME: Note that this code is duplicated in _schedule_waitpool
            named_env = task['description'].get('named_env')
            if named_env:

                if named_env not in self._named_envs:
                    to_wait.append(task)
                    self._log.debug('delay %s, no env %s',
                                    task['uid'], named_env)
                    continue

            # no named env or env is ready
            to_schedule.append(task)

        to_schedule.sort(reverse=False, key=lambda x:
                (x['tuple_size'][0] + x['tuple_size'][2]) * x['tuple_size'][1])

        # cycle through task set, and see if we get anything placed
        self._log.debug('==== incoming:   %d', len(to_schedule))
        scheduled, unscheduled, failed = ru.lazy_bisect(to_schedule,
                                                check=self._try_allocation,
                                                on_skip=self._prof_sched_skip,
                                                log=self._log,
                                                ratio=0.5)
        self._log.debug('==== incoming: -> %d %d %d', len(scheduled),
                len(unscheduled), len(failed))

        # combine tasks which wait for env with tasks which did not get
        # scheduled for other reasons
        unscheduled += to_wait

        for task in scheduled:

            # either we can place the task straight away, or we have to
            # put it in the wait pool.
<<<<<<< HEAD
            if self._try_allocation(task):
                # task got scheduled - advance state, notify world about the
                # state change, and push it out toward the next component.
                td = task['description']
                task['$set']      = ['resources']
                task['resources'] = {'cpu': td['cpu_processes'] *
                                            td['cpu_threads'],
                                     'gpu': td['gpu_processes'] *
                                            td['cpu_processes']}
                self.advance(task, rps.AGENT_EXECUTING_PENDING,
                             publish=True, push=True)
=======
            try:
                if self._try_allocation(task):
                    # task got scheduled - advance state, notify world about the
                    # state change, and push it out toward the next component.
                    td = task['description']
                    task['$set']      = ['resources']
                    task['resources'] = {'cpu': td['ranks'] *
                                                td['cores_per_rank'],
                                         'gpu': td['ranks'] *
                                                td['gpus_per_rank']}
                    self.advance(task, rps.AGENT_EXECUTING_PENDING,
                                 publish=True, push=True)
>>>>>>> 9aea57ba

            else:
                to_wait.append(task)

        self.advance(scheduled, rps.AGENT_EXECUTING_PENDING,
                                publish=True, push=True)

        for task, error in failed:
            task['stderr']       = error
            task['control']      = 'tmgr_pending'
            task['target_state'] = 'FAILED'
            task['$all']         = True

            self._log.error('bisect failed on %s: %s', task['uid'], error)

        self.advance(failed, rps.FAILED, publish=True, push=False)


        # all tasks which could not be scheduled are added to the waitpool
        self._waitpool.update({task['uid']: task for task in unscheduled})

        # we performed some activity (worked on tasks)
        active = True

        # if tasks remain waiting, we are out of usable resources
        resources = not bool(unscheduled)

        # incoming tasks which have to wait are the only reason to rebuild the
        # tuple_size map
        self._ts_valid = False

        self.slot_status("after  schedule incoming")
        return resources, active


    # --------------------------------------------------------------------------
    #
    def _unschedule_completed(self):

        to_unschedule = list()
        try:

            # Timeout and bulk limit below are somewhat arbitrary, but the
            # behaviour is benign.  The goal is to avoid corner cases: for the
            # sleep, avoid no sleep (busy idle) and also significant latencies.
            # Anything smaller than 0.01 is under our noise level and works ok
            # for the latency, and anything larger than 0 is sufficient to avoid
            # busy idle.
            #
            # For the unschedule bulk, the corner case to avoid is waiting for
            # too long to fill a bulk so that latencies add a up and negate the
            # bulk optimization. For the 0.001 sleep, 128 as bulk size results
            # in a max added latency of about 0.1 second, which is one order of
            # magnitude above our noise level again and thus acceptable (tm).
            while not self._term.is_set():
                task = self._queue_unsched.get(timeout=0.01)
                to_unschedule.append(task)

                if len(to_unschedule) > 256:
                    break

        except queue.Empty:
            # no more unschedule requests
            pass

        to_release = list()  # slots of unscheduling tasks
        placed     = list()  # uids of waiting tasks replacing unscheduled ones

        if to_unschedule:

            # rebuild the tuple_size binning, maybe
            self._refresh_ts_map()


        for task in to_unschedule:
            # if we find a waiting task with the same tuple size, we don't free
            # the slots, but just pass them on unchanged to the waiting task.
            # Thus we replace the unscheduled task on the same cores / GPUs
            # immediately. This assumes that the `tuple_size` is good enough to
            # judge the legality of the resources for the new target task.
            #
            # FIXME

          # ts = tuple(task['tuple_size'])
          # if self._ts_map.get(ts):
          #
          #     replace = self._waitpool[self._ts_map[ts].pop()]
          #     replace['slots'] = task['slots']
          #     placed.append(placed)
          #
          #     # unschedule task A and schedule task B have the same
          #     # timestamp
          #     ts = time.time()
          #     self._prof.prof('unschedule_stop', uid=task['uid'],
          #                     timestamp=ts)
          #     self._prof.prof('schedule_fast', uid=replace['uid'],
          #                     timestamp=ts)
          #     self.advance(replace, rps.AGENT_EXECUTING_PENDING,
          #                  publish=True, push=True)
          # else:
          #
          #     # no replacement task found: free the slots, and try to
          #     # schedule other tasks of other sizes.
          #     to_release.append(task)

            self._active_cnt -= 1
            to_release.append(task)

        if not to_release:
            if not to_unschedule:
                # no new resources, not been active
                return False, False
            else:
                # no new resources, but activity
                return False, True

        # we have tasks to unschedule, which will free some resources. We can
        # thus try to schedule larger tasks again, and also inform the caller
        # about resource availability.
        for task in to_release:
            self.unschedule_task(task)
            self._prof.prof('unschedule_stop', uid=task['uid'])

        # we placed some previously waiting tasks, and need to remove those from
        # the waitpool
        self._waitpool = {task['uid']: task for task in self._waitpool.values()
                                            if  task['uid'] not in placed}

        # we have new resources, and were active
        return True, True


    # --------------------------------------------------------------------------
    #
    def _try_allocation(self, task):
        '''
        attempt to allocate cores/gpus for a specific task.
        '''

        uid = task['uid']
      # td  = task['description']

      # self._prof.prof('schedule_try', uid=uid)
        slots = self.schedule_task(task)
        if not slots:

            # schedule failure
          # self._prof.prof('schedule_fail', uid=uid)

            # if schedule fails while no other task is scheduled, then the
            # `schedule_task` will never be able to succeed - fail that task
            if self._active_cnt == 0:
                self._log.error('task cannot be scheduled ever: %s',
                        pprint.pformat(task['description']))
                raise RuntimeError('insufficient resources')

            return False

        self._active_cnt += 1

        # the task was placed, we need to reflect the allocation in the
        # nodelist state (BUSY) and pass placement to the task, to have
        # it enacted by the executor
        self._change_slot_states(slots, rpc.BUSY)
        task['slots'] = slots

        # got an allocation, we can go off and launch the process
        self._prof.prof('schedule_ok', uid=uid)

        return True


    # --------------------------------------------------------------------------
    #
    def _set_tuple_size(self, task):
        '''
        Scheduling, in very general terms, maps resource request to available
        resources.  While the scheduler may check arbitrary task attributes in
        order to estimate the resource requirements of the tast, we assume that
        the most basic attributes (cores, threads, GPUs, MPI/non-MPI) determine
        the resulting placement decision.  Specifically, we assume that this
        tuple of attributes result in a placement that is valid for all tasks
        which have the same attribute tuple.

        To speed up that tuple lookup and to simplify some scheduler
        optimizations, we extract that attribute tuple on task arrival, and will
        use it for fast task-to-placement lookups.
        '''

        d = task['description']
        task['tuple_size'] = tuple([d.get('ranks'         , 1),
                                    d.get('cores_per_rank', 1),
                                    d.get('gpus_per_rank' , 0)])


# ------------------------------------------------------------------------------
<|MERGE_RESOLUTION|>--- conflicted
+++ resolved
@@ -712,12 +712,7 @@
                 to_test.append(task)
 
         to_test.sort(key=lambda x:
-<<<<<<< HEAD
-                (x['tuple_size'][0] + x['tuple_size'][2]) * x['tuple_size'][1])
-=======
-                x['tuple_size'][0] * x['tuple_size'][1] * x['tuple_size'][2],
-                 reverse=True)
->>>>>>> 9aea57ba
+                 x['tuple_size'][0] * x['tuple_size'][1] * x['tuple_size'][2])
 
         # cycle through waitpool, and see if we get anything placed now.
       # self._log.debug_9('before bisec: %d', len(to_test))
@@ -744,20 +739,14 @@
         for task in scheduled:
             td = task['description']
             task['$set']      = ['resources']
-<<<<<<< HEAD
-            task['resources'] = {'cpu': td['cpu_processes'] *
-                                        td['cpu_threads'],
-                                 'gpu': td['gpu_processes'] *
-                                        td['cpu_processes']}
-            td = task['description']
-            self._log.debug('=== adv : %s %-3d', task['uid'],
-                    td['cpu_processes'] * td['cpu_threads'])
-=======
             task['resources'] = {'cpu': td['ranks'] *
                                         td['cores_per_rank'],
                                  'gpu': td['ranks'] *
                                         td['gpus_per_rank']}
->>>>>>> 9aea57ba
+            td = task['description']
+            self._log.debug('=== adv : %s %-3d', task['uid'],
+                    td['ranks'] * td['cores_per_rank'])
+
         self.advance(scheduled, rps.AGENT_EXECUTING_PENDING, publish=True,
                                                              push=True)
 
@@ -891,32 +880,17 @@
 
             # either we can place the task straight away, or we have to
             # put it in the wait pool.
-<<<<<<< HEAD
             if self._try_allocation(task):
                 # task got scheduled - advance state, notify world about the
                 # state change, and push it out toward the next component.
                 td = task['description']
                 task['$set']      = ['resources']
-                task['resources'] = {'cpu': td['cpu_processes'] *
-                                            td['cpu_threads'],
-                                     'gpu': td['gpu_processes'] *
-                                            td['cpu_processes']}
+                task['resources'] = {'cpu': td['ranks'] *
+                                            td['cores_per_rank'],
+                                     'gpu': td['ranks'] *
+                                            td['gpus_per_rank']}
                 self.advance(task, rps.AGENT_EXECUTING_PENDING,
                              publish=True, push=True)
-=======
-            try:
-                if self._try_allocation(task):
-                    # task got scheduled - advance state, notify world about the
-                    # state change, and push it out toward the next component.
-                    td = task['description']
-                    task['$set']      = ['resources']
-                    task['resources'] = {'cpu': td['ranks'] *
-                                                td['cores_per_rank'],
-                                         'gpu': td['ranks'] *
-                                                td['gpus_per_rank']}
-                    self.advance(task, rps.AGENT_EXECUTING_PENDING,
-                                 publish=True, push=True)
->>>>>>> 9aea57ba
 
             else:
                 to_wait.append(task)
