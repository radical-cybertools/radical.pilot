
__copyright__ = "Copyright 2013-2016, http://radical.rutgers.edu"
__license__   = "MIT"


import logging
import time
import pprint
import threading

import radical.utils as ru

from ... import utils     as rpu
from ... import states    as rps
from ... import constants as rpc


# ------------------------------------------------------------------------------
#
# 'enum' for RPs's pilot scheduler types
#
SCHEDULER_NAME_CONTINUOUS   = "CONTINUOUS"
SCHEDULER_NAME_SCATTERED    = "SCATTERED"
SCHEDULER_NAME_TORUS        = "TORUS"
SCHEDULER_NAME_YARN         = "YARN"
SCHEDULER_NAME_SPARK        = "SPARK"

# ------------------------------------------------------------------------------
#
# An RP agent scheduler will place incoming units onto a set of cores and gpus.
#
# This is the agent scheduler base class.  It provides the framework for
# implementing diverse scheduling algorithms and mechanisms, tailored toward
# specific workload types, resource configurations, batch systems etc.
#
# The base class provides the following functionality to the implementations:
#
#   - obtain configuration settings from config files and environments
#   - create aself._nodes list to represent available resources; 
#   - general control and data flow:
#
#       # main loop
#       self._handle_unit(unit):  # unit arrives
#         try_allocation(unit)   # placement is attempted
#         if success:
#            advance(unit)       # pass unit to executor
#         else:
#            wait.append(unit)   # place unit in a wait list
#
#   - notification management:
#     - the scheduler receives notifications about units which completed
#       execution, and whose resources can now be used again for other units,
#     - the above triggers an 'unschedule' (free resources) action and also a
#       `schedule` action (check waitlist if waiting units can now be placed).
#
#
# A scheduler implementation will derive from this base class, and overload the
# following three methods:
#
#   _configure():
#     - make sure that the base class configuration is usable
#     - do any additional configuration
#
#   _allocate_slot(cud):
#     - given a unit description, find and return a suitable allocation
#
#   _release_slot(slots):
#     - release the given allocation
#
#
# The scheduler needs (in the general case) three pieces of information:
#
#   - the layout of the resource (nodes, cores, gpus);
#   - the current state of those (what cores/gpus are used by other units)
#   - the requirements of the unit (single/multi node, cores, gpus)
#
# The first part (layout) is provided by the LRMS, in the form of a nodelist:
#
#    nodelist = [{name : 'node_1', cores: 16, gpus : 2},
#                {name : 'node_2', cores: 16, gpus : 2},
#                ...
#               ]
#
# That is then mapped into an internal representation, which is really the same
# but allows to keep track of resource usage, by setting the fields to
# `rpc.FREE == '-'` or `rpc.BUSY == '#'`:
#
#    nodelist = [{name : 'node_1', cores: [----------------], gpus : [--]},
#                {name : 'node_2', cores: {----------------], gpus : [--]},
#                ...
#               ]
#
# When allocating a set of resource for a unit (2 cores, 1 gpu), we can now
# record those as used:
#
#    nodelist = [{name : 'node_1', cores: [##--------------], gpus : [#-]},
#                {name : 'node_2', cores: {----------------], gpus : [--]},
#                ...
#               ]
#
# This solves the second part from our list above.  The third part, unit
# requirements, are obtained from the unit dict passed for scheduling: the unit
# description contains requests for `cores` and `gpus`.
#
# Note that the unit description will also list the number of processes and
# threads for cores and gpus, and also flags the use of `mpi`, 'openmp', etc.
# The scheduler will have to make sure that for each process to be placed, the
# given number of additional cores are available *and reserved* to create
# threads on.  The threads are created by the application.  Note though that
# this implies that the launcher must pin cores very carefully, to not constrain
# the thread creation for the application.
#
# The scheduler algorithm will then attempt to find a suitable set of cores and
# gpus in the nodelist into which the unit can be placed.  It will mark those as
# `rpc.BUSY`, and attach the set of cores/gpus to the unit dictionary, as (here
# for system with 8 cores & 1 gpu per node):
#
#     unit = { ...
#       'cpu_processes'    : 4,
#       'cpu_process_type' : 'mpi',
#       'cpu_threads'      : 2,
#       'gpu_processes     : 2,
#       'slots' :
#       {                 # [[nodename, [node_uid], [core indexes],   [gpu idx]]]
#         'nodes'         : [[node_1,   node_uid_1, [[0, 2], [4, 6]], [[0]    ]],
#                            [node_2,   node_uid_2, [[1, 3], [5, 7]], [[0]    ]]],
#         'cores_per_node': 8,
#         'gpus_per_node' : 1,
#         'lm_info'       : { ... }
#       }
#     }
#
# The repsective launch method is expected to create processes on the respective
# given set of cores (nodename_1, cores 0 and 4; nodename_2, cores 1 and 5), and
# on the respective GPUs.  The other reserved cores are for the application to
# spawn threads on (`cpu_threads=2`).
#
# A scheduler MAY attach other information to the `slots` structure, with the
# intent to support the launch methods to enact the placement decition made by
# the scheduler.  In fact, a scheduler may use a completely different slot
# structure than above - but then is likely bound to a specific launch method
# which can interpret that structure.  A notable example is the BG/Q torus
# scheduler which will only work in combination with the dplace launch methods.
# `lm_info` is an opaque field which allows to communicate specific settings
# from the lrms to the launch method.
#
# FIXME: `lm_info` should be communicated to the LM instances in creation, not
#        as part of the slots.  Its constant anyway, as lm_info is set only
#        once during lrms startup.
#
# NOTE:  While the nodelist resources are listed as strings above, we in fact
#        use a list of integers, to simplify some operations, and to
#        specifically avoid string copies on manipulations.  We only convert
#        to a stringlist for visual representation (`self.slot_status()`).
#
# NOTE:  The scheduler will allocate one core per node and GPU, as some startup
#        methods only allow process placements to *cores*, even if GPUs are
#        present and requested (hi aprun).  We should make this decision
#        dependent on the `lm_info` field - but at this point we don't have this
#        information (at least not readily available).
#
# TODO:  use named tuples for the slot structure to make the code more readable,
#        specifically for the LMs.
#
# NOTE:  The set of profiler events generated by this component are:
#
#        schedule_try    : search for unit resources starts    (uid: uid)
#        schedule_fail   : search for unit resources failed    (uid: uid)
#        schedule_ok     : search for unit resources succeeded (uid: uid)
#        unschedule_start: unit resource freeing starts        (uid: uid)
#        unschedule_stop : unit resource freeing stops         (uid: uid)
#
#        See also:
#        https://github.com/radical-cybertools/radical.pilot/blob/feature/ \
#                           events/docs/source/events.md \
#                           #agentschedulingcomponent-component
#
# ==============================================================================
#
class AgentSchedulingComponent(rpu.Component):

    # --------------------------------------------------------------------------
    #
    # the deriving schedulers should in general have the following structure in
    # self.odes:
    #
    #   self.nodes = [
    #     { 'name'  : 'name-of-node',
    #       'uid'   : 'uid-of-node',
    #       'cores' : '###---##-##-----',  # 16 cores, free/busy markers
    #       'gpus'  : '--',                #  2 GPUs,  free/busy markers
    #     }, ...
    #   ]
    #
    # The free/busy markers are defined in rp.constants.py, and are `-` and `#`,
    # respectively.  Some schedulers may need a more elaborate structures - but
    # where the above is suitable, it should be used for code consistency.
    #
    def __init__(self, cfg, session):

        self.nodes = None
        self._lrms = None

        self._uid = ru.generate_id(cfg['owner'] + '.scheduling.%(counter)s',
                                   ru.ID_CUSTOM)

        rpu.Component.__init__(self, cfg, session)


    # --------------------------------------------------------------------------
    #
    # Once the component process is spawned, `initialize_child()` will be called
    # before control is given to the component's main loop.
    #
    def initialize_child(self):

        # register unit input channels
        self.register_input(rps.AGENT_SCHEDULING_PENDING,
                            rpc.AGENT_SCHEDULING_QUEUE, self._schedule_units)

        # register unit output channels
        self.register_output(rps.AGENT_EXECUTING_PENDING,
                             rpc.AGENT_EXECUTING_QUEUE)

        # we need unschedule updates to learn about units for which to free the
        # allocated cores.  Those updates MUST be issued after execution, ie.
        # by the AgentExecutionComponent.
        self.register_subscriber(rpc.AGENT_UNSCHEDULE_PUBSUB, self.unschedule_cb)

        # we don't want the unschedule above to compete with actual
        # scheduling attempts, so we move the re-scheduling of units from the
        # wait pool into a separate thread (ie. register a separate callback).
        # This is triggered by the unscheduled_cb.
        #
        # NOTE: we could use a local queue here.  Using a zmq bridge goes toward
        #       an distributed scheduler, and is also easier to implement right
        #       now, since `Component` provides the right mechanisms...
        self.register_publisher (rpc.AGENT_SCHEDULE_PUBSUB)
        self.register_subscriber(rpc.AGENT_SCHEDULE_PUBSUB, self.schedule_cb)

        # The scheduler needs the LRMS information which have been collected
        # during agent startup.  We dig them out of the config at this point.
        #
        # NOTE: this information is insufficient for the torus scheduler!
        self._pilot_id = self._cfg['pilot_id']
        self._lrms_info           = self._cfg['lrms_info']
        self._lrms_lm_info        = self._cfg['lrms_info']['lm_info']
        self._lrms_node_list      = self._cfg['lrms_info']['node_list']
        self._lrms_cores_per_node = self._cfg['lrms_info']['cores_per_node']
        self._lrms_gpus_per_node  = self._cfg['lrms_info']['gpus_per_node']

        # create and initialize the wait pool
        self._wait_pool = list()             # pool of waiting units
        self._wait_lock = threading.RLock()  # look on the above pool
        self._slot_lock = threading.RLock()  # lock slot allocation/deallocation

        # initialize the node list to be used by the scheduler.  A scheduler
        # instance may decide to overwrite or extend this structure.
        self.nodes = []
        for node, node_uid in self._lrms_node_list:
            self.nodes.append({
                'name' : node,
                'uid'  : node_uid,
                'cores': [rpc.FREE] * self._lrms_cores_per_node,
                'gpus' : [rpc.FREE] * self._lrms_gpus_per_node
            })

        # configure the scheduler instance
        self._configure()
        self._log.debug("slot status after  init      : %s", self.slot_status())


    # --------------------------------------------------------------------------
    #
    # This class-method creates the appropriate instance for the scheduler.
    #
    @classmethod
    def create(cls, cfg, session):

        # make sure that we are the base-class!
        if cls != AgentSchedulingComponent:
            raise TypeError("Scheduler Factory only available to base class!")

        name = cfg['scheduler']

        from .continuous import Continuous
        from .scattered  import Scattered
        from .torus      import Torus
        from .yarn       import Yarn
        from .spark      import Spark

        try:
            impl = {
                SCHEDULER_NAME_CONTINUOUS : Continuous,
                SCHEDULER_NAME_SCATTERED  : Scattered,
                SCHEDULER_NAME_TORUS      : Torus,
                SCHEDULER_NAME_YARN       : Yarn,
                SCHEDULER_NAME_SPARK      : Spark
            }[name]

            impl = impl(cfg, session)
            return impl

        except KeyError:
            raise ValueError("Scheduler '%s' unknown or defunct" % name)


    # --------------------------------------------------------------------------
    #
    # Change the reserved state of slots (rpc.FREE or rpc.BUSY)
    #
    # NOTE: any scheduler implementation which uses a different nodelist
    #       structure MUST overload this method.
    def _change_slot_states(self, slots, new_state):

        for node_name, node_uid, cores, gpus in slots['nodes']:

            # Find the entry in the the slots list
            node = (n for n in self.nodes if n['uid'] == node_uid).next()
            assert(node)

            for cslot in cores:
                for core in cslot:
                    node['cores'][core] = new_state

            for gslot in gpus:
                for gpu in gslot:
                    node['gpus'][gpu] = new_state


    # --------------------------------------------------------------------------
    #
    # NOTE: any scheduler implementation which uses a different nodelist
    #       structure MUST overload this method.
    def slot_status(self):
        '''
        Returns a multi-line string corresponding to the status of the node list
        '''

        ret = "|"
        for node in self.nodes:
            for core in node['cores']:
                if core == rpc.FREE  : ret += '-'
                else                 : ret += '#'
            ret += ':'
            for gpu in node['gpus']  :
                if gpu == rpc.FREE   : ret += '-'
                else                 : ret += '#'
            ret += '|'

        return ret


    # --------------------------------------------------------------------------
    #
    def _configure(self):
        raise NotImplementedError("_configure() missing for '%s'" % self.uid)


    # --------------------------------------------------------------------------
    #
<<<<<<< HEAD
    def _allocate_slot(self, cud):
        raise NotImplementedError("_allocate_slot() missing for '%s'" % self.uid)


    # --------------------------------------------------------------------------
    #
    def _release_slot(self, slots):
        raise NotImplementedError("_release_slot() missing for '%s'" % self.uid)


    # --------------------------------------------------------------------------
    #
    def _schedule_units(self, units):
        '''
        This is the main callback of the component, which is calledfor any
        incoming (set of) unit(s).  Units arriving here must always be in
        `AGENT_SCHEDULING_PENDING` state, and must always leave in either
        `AGENT_EXECUTING_PENDING` or in a FINAL state (`FAILED` or `CANCELED`).
        While handled by this method, the units will be in `AGENT_SCHEDULING`
        state.
        '''

        # unify handling of bulks / non-bulks
        if not isinstance(units, list):
            units = [units]

        # advance state, publish state change, do not push unit out.
        self.advance(units, rps.AGENT_SCHEDULING, publish=True, push=False)

        for unit in units:
=======
    def _try_allocation(self, cu):
        """
        Attempt to allocate cores for a specific CU.  If it succeeds, send the
        CU off to the ExecutionWorker.
        """

        # needs to be locked as we try to acquire slots, but slots are freed
        # in a different thread.  But we keep the lock duration short...
        with self._slot_lock :

            self._prof.prof('schedule_try', uid=cu['uid'])
            # schedule this unit, and receive an opaque handle that has meaning to
            # the LRMS, Scheduler and LaunchMethod.
            cu['opaque_slots'] = self._allocate_slot(cu['description']['cores'])

        if not cu['opaque_slots']:
            # signal the CU remains unhandled
            self._prof.prof('schedule_fail', uid=cu['uid'])
            return False

        # got an allocation, go off and launch the process
        self._prof.prof('schedule_ok', uid=cu['uid'])

        if self._log.isEnabledFor(logging.DEBUG):
            self._log.debug("after  allocate   %s: %s", cu['uid'], 
                            self.slot_status())

            self._log.debug("%s [%s] : %s", cu['uid'],
                            cu['description']['cores'],
                            pprint.pformat(cu['opaque_slots']))
>>>>>>> 2c92e513

            # we got a new unit to schedule.  Either we can place it
            # straight away and move it to execution, or we have to
            # put it in the wait pool.
            if self._try_allocation(unit):
                # we could schedule the unit - advance its state, notify worls
                # about the state change, and push the unit out toward the next
                # component.
                self.advance(unit, rps.AGENT_EXECUTING_PENDING, 
                             publish=True, push=True)
            else:
                # no resources available, put in wait queue
                with self._wait_lock :
                    self._wait_pool.append(unit)


    # --------------------------------------------------------------------------
    #
<<<<<<< HEAD
    def _try_allocation(self, unit):
        """
        attempt to allocate cores/gpus for a specific unit.
        """
=======
    def reschedule_cb(self, topic, msg):

        # we ignore any passed CU.  In principle the cu info could be used to
        # determine which slots have been freed.  No need for that optimization
        # right now.  This will become interesting once reschedule becomes too
        # expensive.
        # FIXME: optimization
>>>>>>> 2c92e513

        # needs to be locked as we try to acquire slots here, but slots are
        # freed in a different thread.  But we keep the lock duration short...
        with self._slot_lock :

<<<<<<< HEAD
            self._prof.prof('schedule_try', uid=unit['uid'])
            unit['slots'] = self._allocate_slot(unit['description'])
=======
        if self._log.isEnabledFor(logging.DEBUG):
            self._log.debug("before reschedule %s: %s", cu['uid'], 
                            self.slot_status())
>>>>>>> 2c92e513


        # the lock is freed here
        if not unit['slots']:

            # signal the unit remains unhandled (Fales signals that failure)
            self._prof.prof('schedule_fail', uid=unit['uid'])
            return False

<<<<<<< HEAD

        # got an allocation, we can go off and launch the process
        self._prof.prof('schedule_ok', uid=unit['uid'])
=======
                # remove it from the wait queue
                with self._wait_lock :
                    self._wait_pool.remove(cu)
            else:
                # Break out of this loop if we didn't manage to schedule a task
                # FIXME: this assumes that no smaller or otherwise more suitable
                #        CUs come after this one - which is naive, ie. wrong.
                break

        # Note: The extra space below is for visual alignment
        if self._log.isEnabledFor(logging.DEBUG):
            self._log.debug("after  reschedule %s: %s", cu['uid'], self.slot_status())
>>>>>>> 2c92e513

        if self._log.isEnabledFor(logging.DEBUG):
            self._log.debug("after  allocate   %s: %s", unit['uid'],
                            self.slot_status())

        self._log.debug("%s [%s/%s] : %s [%s]", unit['uid'],
                        unit['description']['cpu_processes'],
                        unit['description']['gpu_processes'],
                        pprint.pformat(unit['slots']))
        # True signals success
        return True


    # --------------------------------------------------------------------------
    #
    def unschedule_cb(self, topic, msg):
        """
        release (for whatever reason) all slots allocated to this unit
        """

<<<<<<< HEAD
        unit = msg
=======
        cu = msg
        self._prof.prof('unschedule_start', uid=cu['uid'])
>>>>>>> 2c92e513

        if not unit['slots']:
            # Nothing to do -- how come?
<<<<<<< HEAD
            self._log.error("cannot unschedule: %s (no slots)" % unit)
            return True

        if self._log.isEnabledFor(logging.DEBUG):
            self._log.debug("before unschedule %s: %s", unit['uid'], self.slot_status())
=======
            self._log.error("cannot unschedule: %s (no slots)" % cu)
            return True

        if self._log.isEnabledFor(logging.DEBUG):
            self._log.debug("before unschedule %s: %s", cu['uid'], self.slot_status())
>>>>>>> 2c92e513

        # needs to be locked as we try to release slots, but slots are acquired
        # in a different thread....
        with self._slot_lock :
<<<<<<< HEAD
            self._prof.prof('unschedule_start', uid=unit['uid'])
            self._release_slot(unit['slots'])
            self._prof.prof('unschedule_stop',  uid=unit['uid'])
=======
            self._release_slot(cu['opaque_slots'])
            self._prof.prof('unschedule_stop', uid=cu['uid'])
>>>>>>> 2c92e513

        # notify the scheduling thread, ie. trigger an attempt to use the freed
        # slots for units waiting in the wait pool.
        self.publish(rpc.AGENT_SCHEDULE_PUBSUB, unit)

        if self._log.isEnabledFor(logging.DEBUG):
<<<<<<< HEAD
            self._log.debug("after  unschedule %s: %s", unit['uid'], self.slot_status())
=======
            self._log.debug("after  unschedule %s: %s", cu['uid'], self.slot_status())
>>>>>>> 2c92e513

        # return True to keep the cb registered
        return True


    # --------------------------------------------------------------------------
    #
    def schedule_cb(self, topic, msg):
        '''
        This cb is triggered after a unit's resources became available again, so
        we can attempt to schedule units from the wait pool.
        '''

        # we ignore any passed unit.  In principle the unit info could be used to
        # determine which slots have been freed.  No need for that optimization
        # right now.  This will become interesting once schedule becomes too
        # expensive.
        # FIXME: optimization

        unit = msg

        if self._log.isEnabledFor(logging.DEBUG):
            self._log.debug("before schedule   %s: %s", unit['uid'],
                            self.slot_status())

        # cycle through wait queue, and see if we get anything placed now.  We
        # cycle over a copy of the list, so that we can modify the list on the
        # fly,without locking the whole loop.  However, this is costly, too.
        for unit in self._wait_pool[:]:

            if self._try_allocation(unit):

<<<<<<< HEAD
                # allocated unit -- advance it
                self.advance(unit, rps.AGENT_EXECUTING_PENDING, publish=True, push=True)

                # remove it from the wait queue
                with self._wait_lock :
                    self._wait_pool.remove(unit)

            else:
                # Break out of this loop if we didn't manage to schedule a task
                # FIXME: this assumes that no smaller or otherwise more suitable
                #        CUs come after this one - which is naive, ie. wrong.
                break

        # return True to keep the cb registered
        return True
=======
    # --------------------------------------------------------------------------
    #
    def _handle_unit(self, cu):

        # we got a new unit to schedule.  Either we can place it
        # straight away and move it to execution, or we have to
        # put it on the wait queue.
        if self._try_allocation(cu):
            self.advance(cu, rps.AGENT_EXECUTING_PENDING, publish=True, push=True)

        else:
            # No resources available, put in wait queue
            with self._wait_lock :
                self._wait_pool.append(cu)
>>>>>>> 2c92e513


# ------------------------------------------------------------------------------
<|MERGE_RESOLUTION|>--- conflicted
+++ resolved
@@ -24,6 +24,7 @@
 SCHEDULER_NAME_TORUS        = "TORUS"
 SCHEDULER_NAME_YARN         = "YARN"
 SCHEDULER_NAME_SPARK        = "SPARK"
+
 
 # ------------------------------------------------------------------------------
 #
@@ -201,8 +202,7 @@
         self.nodes = None
         self._lrms = None
 
-        self._uid = ru.generate_id(cfg['owner'] + '.scheduling.%(counter)s',
-                                   ru.ID_CUSTOM)
+        self._uid = ru.generate_id('agent.scheduling.%(counter)s', ru.ID_CUSTOM)
 
         rpu.Component.__init__(self, cfg, session)
 
@@ -235,8 +235,8 @@
         # NOTE: we could use a local queue here.  Using a zmq bridge goes toward
         #       an distributed scheduler, and is also easier to implement right
         #       now, since `Component` provides the right mechanisms...
-        self.register_publisher (rpc.AGENT_SCHEDULE_PUBSUB)
-        self.register_subscriber(rpc.AGENT_SCHEDULE_PUBSUB, self.schedule_cb)
+        self.register_publisher (rpc.AGENT_RESCHEDULE_PUBSUB)
+        self.register_subscriber(rpc.AGENT_RESCHEDULE_PUBSUB, self.reschedule_cb)
 
         # The scheduler needs the LRMS information which have been collected
         # during agent startup.  We dig them out of the config at this point.
@@ -267,7 +267,10 @@
 
         # configure the scheduler instance
         self._configure()
-        self._log.debug("slot status after  init      : %s", self.slot_status())
+
+        if self._log.isEnabledFor(logging.DEBUG):
+            self._log.debug("slot status after  init      : %s", 
+                            self.slot_status())
 
 
     # --------------------------------------------------------------------------
@@ -359,7 +362,6 @@
 
     # --------------------------------------------------------------------------
     #
-<<<<<<< HEAD
     def _allocate_slot(self, cud):
         raise NotImplementedError("_allocate_slot() missing for '%s'" % self.uid)
 
@@ -390,38 +392,6 @@
         self.advance(units, rps.AGENT_SCHEDULING, publish=True, push=False)
 
         for unit in units:
-=======
-    def _try_allocation(self, cu):
-        """
-        Attempt to allocate cores for a specific CU.  If it succeeds, send the
-        CU off to the ExecutionWorker.
-        """
-
-        # needs to be locked as we try to acquire slots, but slots are freed
-        # in a different thread.  But we keep the lock duration short...
-        with self._slot_lock :
-
-            self._prof.prof('schedule_try', uid=cu['uid'])
-            # schedule this unit, and receive an opaque handle that has meaning to
-            # the LRMS, Scheduler and LaunchMethod.
-            cu['opaque_slots'] = self._allocate_slot(cu['description']['cores'])
-
-        if not cu['opaque_slots']:
-            # signal the CU remains unhandled
-            self._prof.prof('schedule_fail', uid=cu['uid'])
-            return False
-
-        # got an allocation, go off and launch the process
-        self._prof.prof('schedule_ok', uid=cu['uid'])
-
-        if self._log.isEnabledFor(logging.DEBUG):
-            self._log.debug("after  allocate   %s: %s", cu['uid'], 
-                            self.slot_status())
-
-            self._log.debug("%s [%s] : %s", cu['uid'],
-                            cu['description']['cores'],
-                            pprint.pformat(cu['opaque_slots']))
->>>>>>> 2c92e513
 
             # we got a new unit to schedule.  Either we can place it
             # straight away and move it to execution, or we have to
@@ -440,33 +410,17 @@
 
     # --------------------------------------------------------------------------
     #
-<<<<<<< HEAD
     def _try_allocation(self, unit):
         """
         attempt to allocate cores/gpus for a specific unit.
         """
-=======
-    def reschedule_cb(self, topic, msg):
-
-        # we ignore any passed CU.  In principle the cu info could be used to
-        # determine which slots have been freed.  No need for that optimization
-        # right now.  This will become interesting once reschedule becomes too
-        # expensive.
-        # FIXME: optimization
->>>>>>> 2c92e513
 
         # needs to be locked as we try to acquire slots here, but slots are
         # freed in a different thread.  But we keep the lock duration short...
         with self._slot_lock :
 
-<<<<<<< HEAD
             self._prof.prof('schedule_try', uid=unit['uid'])
             unit['slots'] = self._allocate_slot(unit['description'])
-=======
-        if self._log.isEnabledFor(logging.DEBUG):
-            self._log.debug("before reschedule %s: %s", cu['uid'], 
-                            self.slot_status())
->>>>>>> 2c92e513
 
 
         # the lock is freed here
@@ -476,153 +430,103 @@
             self._prof.prof('schedule_fail', uid=unit['uid'])
             return False
 
-<<<<<<< HEAD
 
         # got an allocation, we can go off and launch the process
         self._prof.prof('schedule_ok', uid=unit['uid'])
-=======
+
+        if self._log.isEnabledFor(logging.DEBUG):
+            self._log.debug("after  allocate   %s: %s", unit['uid'],
+                            self.slot_status())
+
+            self._log.debug("%s [%s/%s] : %s [%s]", unit['uid'],
+                            unit['description']['cpu_processes'],
+                            unit['description']['gpu_processes'],
+                            pprint.pformat(unit['slots']))
+
+        # True signals success
+        return True
+
+
+    # --------------------------------------------------------------------------
+    #
+    def unschedule_cb(self, topic, msg):
+        """
+        release (for whatever reason) all slots allocated to this unit
+        """
+
+        unit = msg
+
+        if not unit['slots']:
+            # Nothing to do -- how come?
+            self._log.error("cannot unschedule: %s (no slots)" % unit)
+            return True
+
+        if self._log.isEnabledFor(logging.DEBUG):
+            self._log.debug("before unschedule %s: %s", unit['uid'],
+                            self.slot_status())
+
+        # needs to be locked as we try to release slots, but slots are acquired
+        # in a different thread....
+        with self._slot_lock :
+            self._prof.prof('unschedule_start', uid=unit['uid'])
+            self._release_slot(unit['slots'])
+            self._prof.prof('unschedule_stop',  uid=unit['uid'])
+
+        # notify the scheduling thread, ie. trigger an attempt to use the freed
+        # slots for units waiting in the wait pool.
+        self.publish(rpc.AGENT_RESCHEDULE_PUBSUB, unit)
+
+        if self._log.isEnabledFor(logging.DEBUG):
+            self._log.debug("after  unschedule %s: %s", unit['uid'], 
+                            self.slot_status())
+
+        # return True to keep the cb registered
+        return True
+
+
+    # --------------------------------------------------------------------------
+    #
+    def reschedule_cb(self, topic, msg):
+        '''
+        This cb is triggered after a unit's resources became available again, so
+        we can attempt to schedule units from the wait pool.
+        '''
+
+        # we ignore any passed unit.  In principle the unit info could be used to
+        # determine which slots have been freed.  No need for that optimization
+        # right now.  This will become interesting once schedule becomes too
+        # expensive.
+        # FIXME: optimization
+
+        unit = msg
+
+        if self._log.isEnabledFor(logging.DEBUG):
+            self._log.debug("before reschedule %s: %s", unit['uid'],
+                            self.slot_status())
+
+        # cycle through wait queue, and see if we get anything placed now.  We
+        # cycle over a copy of the list, so that we can modify the list on the
+        # fly,without locking the whole loop.  However, this is costly, too.
+        for unit in self._wait_pool[:]:
+
+            if self._try_allocation(unit):
+
+                # allocated unit -- advance it
+                self.advance(unit, rps.AGENT_EXECUTING_PENDING,
+                             publish=True, push=True)
+
                 # remove it from the wait queue
                 with self._wait_lock :
-                    self._wait_pool.remove(cu)
+                    self._wait_pool.remove(unit)
+
             else:
                 # Break out of this loop if we didn't manage to schedule a task
                 # FIXME: this assumes that no smaller or otherwise more suitable
                 #        CUs come after this one - which is naive, ie. wrong.
                 break
 
-        # Note: The extra space below is for visual alignment
-        if self._log.isEnabledFor(logging.DEBUG):
-            self._log.debug("after  reschedule %s: %s", cu['uid'], self.slot_status())
->>>>>>> 2c92e513
-
-        if self._log.isEnabledFor(logging.DEBUG):
-            self._log.debug("after  allocate   %s: %s", unit['uid'],
-                            self.slot_status())
-
-        self._log.debug("%s [%s/%s] : %s [%s]", unit['uid'],
-                        unit['description']['cpu_processes'],
-                        unit['description']['gpu_processes'],
-                        pprint.pformat(unit['slots']))
-        # True signals success
-        return True
-
-
-    # --------------------------------------------------------------------------
-    #
-    def unschedule_cb(self, topic, msg):
-        """
-        release (for whatever reason) all slots allocated to this unit
-        """
-
-<<<<<<< HEAD
-        unit = msg
-=======
-        cu = msg
-        self._prof.prof('unschedule_start', uid=cu['uid'])
->>>>>>> 2c92e513
-
-        if not unit['slots']:
-            # Nothing to do -- how come?
-<<<<<<< HEAD
-            self._log.error("cannot unschedule: %s (no slots)" % unit)
-            return True
-
-        if self._log.isEnabledFor(logging.DEBUG):
-            self._log.debug("before unschedule %s: %s", unit['uid'], self.slot_status())
-=======
-            self._log.error("cannot unschedule: %s (no slots)" % cu)
-            return True
-
-        if self._log.isEnabledFor(logging.DEBUG):
-            self._log.debug("before unschedule %s: %s", cu['uid'], self.slot_status())
->>>>>>> 2c92e513
-
-        # needs to be locked as we try to release slots, but slots are acquired
-        # in a different thread....
-        with self._slot_lock :
-<<<<<<< HEAD
-            self._prof.prof('unschedule_start', uid=unit['uid'])
-            self._release_slot(unit['slots'])
-            self._prof.prof('unschedule_stop',  uid=unit['uid'])
-=======
-            self._release_slot(cu['opaque_slots'])
-            self._prof.prof('unschedule_stop', uid=cu['uid'])
->>>>>>> 2c92e513
-
-        # notify the scheduling thread, ie. trigger an attempt to use the freed
-        # slots for units waiting in the wait pool.
-        self.publish(rpc.AGENT_SCHEDULE_PUBSUB, unit)
-
-        if self._log.isEnabledFor(logging.DEBUG):
-<<<<<<< HEAD
-            self._log.debug("after  unschedule %s: %s", unit['uid'], self.slot_status())
-=======
-            self._log.debug("after  unschedule %s: %s", cu['uid'], self.slot_status())
->>>>>>> 2c92e513
-
         # return True to keep the cb registered
         return True
 
 
-    # --------------------------------------------------------------------------
-    #
-    def schedule_cb(self, topic, msg):
-        '''
-        This cb is triggered after a unit's resources became available again, so
-        we can attempt to schedule units from the wait pool.
-        '''
-
-        # we ignore any passed unit.  In principle the unit info could be used to
-        # determine which slots have been freed.  No need for that optimization
-        # right now.  This will become interesting once schedule becomes too
-        # expensive.
-        # FIXME: optimization
-
-        unit = msg
-
-        if self._log.isEnabledFor(logging.DEBUG):
-            self._log.debug("before schedule   %s: %s", unit['uid'],
-                            self.slot_status())
-
-        # cycle through wait queue, and see if we get anything placed now.  We
-        # cycle over a copy of the list, so that we can modify the list on the
-        # fly,without locking the whole loop.  However, this is costly, too.
-        for unit in self._wait_pool[:]:
-
-            if self._try_allocation(unit):
-
-<<<<<<< HEAD
-                # allocated unit -- advance it
-                self.advance(unit, rps.AGENT_EXECUTING_PENDING, publish=True, push=True)
-
-                # remove it from the wait queue
-                with self._wait_lock :
-                    self._wait_pool.remove(unit)
-
-            else:
-                # Break out of this loop if we didn't manage to schedule a task
-                # FIXME: this assumes that no smaller or otherwise more suitable
-                #        CUs come after this one - which is naive, ie. wrong.
-                break
-
-        # return True to keep the cb registered
-        return True
-=======
-    # --------------------------------------------------------------------------
-    #
-    def _handle_unit(self, cu):
-
-        # we got a new unit to schedule.  Either we can place it
-        # straight away and move it to execution, or we have to
-        # put it on the wait queue.
-        if self._try_allocation(cu):
-            self.advance(cu, rps.AGENT_EXECUTING_PENDING, publish=True, push=True)
-
-        else:
-            # No resources available, put in wait queue
-            with self._wait_lock :
-                self._wait_pool.append(cu)
->>>>>>> 2c92e513
-
-
 # ------------------------------------------------------------------------------
