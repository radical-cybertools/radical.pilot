--- conflicted
+++ resolved
@@ -21,7 +21,6 @@
 SCHEDULER_NAME_CONTINUOUS_ORDERED = "CONTINUOUS_ORDERED"
 SCHEDULER_NAME_CONTINUOUS         = "CONTINUOUS"
 SCHEDULER_NAME_HOMBRE             = "HOMBRE"
-SCHEDULER_NAME_SCATTERED          = "SCATTERED"
 SCHEDULER_NAME_SPARK              = "SPARK"
 SCHEDULER_NAME_TORUS              = "TORUS"
 SCHEDULER_NAME_YARN               = "YARN"
@@ -29,6 +28,7 @@
 
 # SCHEDULER_NAME_CONTINUOUS_SUMMIT  = "CONTINUOUS_SUMMIT"
 # SCHEDULER_NAME_CONTINUOUS_FIFO    = "CONTINUOUS_FIFO"
+# SCHEDULER_NAME_SCATTERED          = "SCATTERED"
 
 
 # ------------------------------------------------------------------------------
@@ -311,33 +311,30 @@
 
         from .continuous_ordered import ContinuousOrdered
         from .continuous         import Continuous
-        from .scattered          import Scattered
         from .hombre             import Hombre
         from .torus              import Torus
         from .yarn               import Yarn
         from .spark              import Spark
         from .noop               import Noop
 
+      # from .continuous_summit  import ContinuousSummit
       # from .continuous_fifo    import ContinuousFifo
-      # from .continuous_summit  import ContinuousSummit
+      # from .scattered          import Scattered
 
         try:
             impl = {
 
                 SCHEDULER_NAME_CONTINUOUS_ORDERED : ContinuousOrdered,
                 SCHEDULER_NAME_CONTINUOUS         : Continuous,
-                SCHEDULER_NAME_SCATTERED          : Scattered,
                 SCHEDULER_NAME_HOMBRE             : Hombre,
                 SCHEDULER_NAME_TORUS              : Torus,
                 SCHEDULER_NAME_YARN               : Yarn,
                 SCHEDULER_NAME_SPARK              : Spark,
-<<<<<<< HEAD
-=======
                 SCHEDULER_NAME_NOOP               : Noop,
->>>>>>> 46b1cad3
 
               # SCHEDULER_NAME_CONTINUOUS_SUMMIT  : ContinuousSummit,
               # SCHEDULER_NAME_CONTINUOUS_FIFO    : ContinuousFifo,
+              # SCHEDULER_NAME_SCATTERED          : Scattered,
 
             }[name]
 
