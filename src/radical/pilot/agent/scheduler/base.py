--- conflicted
+++ resolved
@@ -603,11 +603,8 @@
         tasks.
         '''
 
-<<<<<<< HEAD
-=======
         self._scheduler_process = True
 
->>>>>>> ef06deb3
         # ZMQ endpoints will not have survived the fork. Specifically the
         # registry client of the component base class will have to reconnect.
         # Note that `self._reg` of the base class is a *pointer* to the sesison
