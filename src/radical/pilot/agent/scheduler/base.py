
__copyright__ = "Copyright 2013-2016, http://radical.rutgers.edu"
__license__ = "MIT"


import time
import queue
import pprint
import logging
import threading as mt

import radical.utils as ru

from ... import utils     as rpu
from ... import states    as rps
from ... import constants as rpc


# ------------------------------------------------------------------------------
#
# 'enum' for RPs's pilot scheduler types
#
SCHEDULER_NAME_CONTINUOUS      = "CONTINUOUS"
SCHEDULER_NAME_CONTINUOUS_FIFO = "CONTINUOUS_FIFO"
SCHEDULER_NAME_HOMBRE          = "HOMBRE"
SCHEDULER_NAME_SCATTERED       = "SCATTERED"
SCHEDULER_NAME_SPARK           = "SPARK"
SCHEDULER_NAME_TORUS           = "TORUS"
SCHEDULER_NAME_YARN            = "YARN"


# ------------------------------------------------------------------------------
#
# An RP agent scheduler will place incoming units onto a set of cores and gpus.
#
# This is the agent scheduler base class.  It provides the framework for
# implementing diverse scheduling algorithms and mechanisms, tailored toward
# specific workload types, resource configurations, batch systems etc.
#
# The base class provides the following functionality to the implementations:
#
#   - obtain configuration settings from config files and environments
#   - create aself._nodes list to represent available resources;
#   - general control and data flow:
#
#       # main loop
#       self._handle_unit(unit):  # unit arrives
#         try_allocation(unit)    # placement is attempted
#         if success:
#            advance(unit)        # pass unit to executor
#         else:
#            wait.append(unit)    # place unit in a wait list
#
#   - notification management:
#     - the scheduler receives notifications about units which completed
#       execution, and whose resources can now be used again for other units,
#     - the above triggers an 'unschedule' (free resources) action and also a
#       `schedule` action (check waitlist if waiting units can now be placed).
#
#
# A scheduler implementation will derive from this base class, and overload the
# following three methods:
#
#   _configure():
#     - make sure that the base class configuration is usable
#     - do any additional configuration
#
#   _allocate_slot(cud):
#     - given a unit description, find and return a suitable allocation
#
#   _release_slot(slots):
#     - release the given allocation
#
#
# The scheduler needs (in the general case) three pieces of information:
#
#   - the layout of the resource (nodes, cores, gpus);
#   - the current state of those (what cores/gpus are used by other units)
#   - the requirements of the unit (single/multi node, cores, gpus)
#
# The first part (layout) is provided by the LRMS, in the form of a nodelist:
#
#    nodelist = [{name : 'node_1', cores: 16, gpus : 2},
#                {name : 'node_2', cores: 16, gpus : 2},
#                ...
#               ]
#
# That is then mapped into an internal representation, which is really the same
# but allows to keep track of resource usage, by setting the fields to
# `rpc.FREE == '-'` or `rpc.BUSY == '#'`:
#
#    nodelist = [{name : 'node_1', cores: [----------------], gpus : [--]},
#                {name : 'node_2', cores: {----------------], gpus : [--]},
#                ...
#               ]
#
# When allocating a set of resource for a unit (2 cores, 1 gpu), we can now
# record those as used:
#
#    nodelist = [{name : 'node_1', cores: [##--------------], gpus : [#-]},
#                {name : 'node_2', cores: {----------------], gpus : [--]},
#                ...
#               ]
#
# This solves the second part from our list above.  The third part, unit
# requirements, are obtained from the unit dict passed for scheduling: the unit
# description contains requests for `cores` and `gpus`.
#
# Note that the unit description will also list the number of processes and
# threads for cores and gpus, and also flags the use of `mpi`, 'openmp', etc.
# The scheduler will have to make sure that for each process to be placed, the
# given number of additional cores are available *and reserved* to create
# threads on.  The threads are created by the application.  Note though that
# this implies that the launcher must pin cores very carefully, to not constrain
# the thread creation for the application.
#
# The scheduler algorithm will then attempt to find a suitable set of cores and
# gpus in the nodelist into which the unit can be placed.  It will mark those as
# `rpc.BUSY`, and attach the set of cores/gpus to the unit dictionary, as (here
# for system with 8 cores & 1 gpu per node):
#
#     unit = { ...
#       'cpu_processes'   : 4,
#       'cpu_process_type': 'mpi',
#       'cpu_threads'     : 2,
#       'gpu_processes    : 2,
#       'slots' :
#       {                 # [[node,   node_uid,   [cpu idx],        [gpu idx]]]
#         'nodes'         : [[node_1, node_uid_1, [[0, 2], [4, 6]], [[0]    ]],
#                            [node_2, node_uid_2, [[1, 3], [5, 7]], [[0]    ]]],
#         'cores_per_node': 8,
#         'gpus_per_node' : 1,
#         'lm_info'       : { ... }
#       }
#     }
#
# The `cpu idx` field is a list of sets, where in each set the first core is
# where an application process is places, while the other cores are reserved for
# that process' threads.  For GPUs we use the same structure, but GPU processes
# are currently all considered to be single-threaded.
#
# The respective launch method is expected to create processes on the set of
# cpus and gpus thus specified, (node_1, cores 0 and 4; node_2, cores 1 and 5).
# The other reserved cores are for the application to spawn threads on
# (`cpu_threads=2`).
#
# A scheduler MAY attach other information to the `slots` structure, with the
# intent to support the launch methods to enact the placement decition made by
# the scheduler.  In fact, a scheduler may use a completely different slot
# structure than above - but then is likely bound to a specific launch method
# which can interpret that structure.  A notable example is the BG/Q torus
# scheduler which will only work in combination with the dplace launch methods.
# `lm_info` is an opaque field which allows to communicate specific settings
# from the lrms to the launch method.
#
# FIXME: `lm_info` should be communicated to the LM instances in creation, not
#        as part of the slots.  Its constant anyway, as lm_info is set only
#        once during lrms startup.
#
# NOTE:  While the nodelist resources are listed as strings above, we in fact
#        use a list of integers, to simplify some operations, and to
#        specifically avoid string copies on manipulations.  We only convert
#        to a stringlist for visual representation (`self.slot_status()`).
#
# NOTE:  The scheduler will allocate one core per node and GPU, as some startup
#        methods only allow process placements to *cores*, even if GPUs are
#        present and requested (hi aprun).  We should make this decision
#        dependent on the `lm_info` field - but at this point we don't have this
#        information (at least not readily available).
#
# TODO:  use named tuples for the slot structure to make the code more readable,
#        specifically for the LMs.
#
# NOTE:  The set of profiler events generated by this component are:
#
#        schedule_try    : search for unit resources starts    (uid: uid)
#        schedule_fail   : search for unit resources failed    (uid: uid)
#        schedule_ok     : search for unit resources succeeded (uid: uid)
#        unschedule_start: unit resource freeing starts        (uid: uid)
#        unschedule_stop : unit resource freeing stops         (uid: uid)
#
#        See also:
#        https://github.com/radical-cybertools/radical.pilot/blob/feature/ \
#                           events/docs/source/events.md \
#                           #agentschedulingcomponent-component
#
# ------------------------------------------------------------------------------
#
class AgentSchedulingComponent(rpu.Component):

    # --------------------------------------------------------------------------
    #
    # the deriving schedulers should in general have the following structure in
    # self.nodes:
    #
    #   self.nodes = [
    #     { 'name'  : 'name-of-node',
    #       'uid'   : 'uid-of-node',
    #       'cores' : '###---##-##-----',  # 16 cores, free/busy markers
    #       'gpus'  : '--',                #  2 GPUs,  free/busy markers
    #     }, ...
    #   ]
    #
    # The free/busy markers are defined in rp.constants.py, and are `-` and `#`,
    # respectively.  Some schedulers may need a more elaborate structures - but
    # where the above is suitable, it should be used for code consistency.
    #

    def __init__(self, cfg, session):

        self.nodes = None
        self._lrms = None
        self._uid  = ru.generate_id(cfg['owner'] + '.scheduling.%(counter)s',
                                    ru.ID_CUSTOM)

        rpu.Component.__init__(self, cfg, session)


    # --------------------------------------------------------------------------
    #
    # Once the component process is spawned, `initialize()` will be called
    # before control is given to the component's main loop.
    #
    def initialize(self):

        # register unit input channels
        self.register_input(rps.AGENT_SCHEDULING_PENDING,
                            rpc.AGENT_SCHEDULING_QUEUE, self._schedule_units)

        # register unit output channels
        self.register_output(rps.AGENT_EXECUTING_PENDING,
                             rpc.AGENT_EXECUTING_QUEUE)

        # we need unschedule updates to learn about units for which to free the
        # allocated cores.  Those updates MUST be issued after execution, ie.
        # by the AgentExecutionComponent.
        self.register_subscriber(rpc.AGENT_UNSCHEDULE_PUBSUB, self.unschedule_cb)

        # we don't want the unschedule above to compete with actual
        # scheduling attempts, so we move the re-scheduling of units from the
        # wait pool into a separate thread (ie. register a separate callback).
<<<<<<< HEAD
        def _trigger():
            while True:
                try:
                    msg = self._schedule_trigger.get_nowait()
                    ret = self.schedule_cb(msg)
                    if not ret:
                        break
                except queue.Empty:
                    time.sleep(0.1)  # avoid busy poll
        self._schedule_trigger = queue.Queue()
        self._trigger_thread   = mt.Thread(target=_trigger)
        self._trigger_thread.daemon = True
        self._trigger_thread.start()

=======
        # This is triggered by the unscheduled_cb.
        #
        # NOTE: we could use a local queue here.  Using a zmq bridge goes toward
        #       an distributed scheduler, and is also easier to implement right
        #       now, since `Component` provides the right mechanisms...
        self.register_publisher (rpc.AGENT_SCHEDULE_PUBSUB)
        self.register_subscriber(rpc.AGENT_SCHEDULE_PUBSUB, self.schedule_cb)
>>>>>>> 8b88cf7e

        # The scheduler needs the LRMS information which have been collected
        # during agent startup.  We dig them out of the config at this point.
        #
        # NOTE: this information is insufficient for the torus scheduler!
<<<<<<< HEAD
        rcfg = self._cfg['rcfg']['resource']
        self._lrms_info           = rcfg['lrms_info']
        self._lrms_lm_info        = rcfg['lrms_info']['lm_info']
        self._lrms_node_list      = rcfg['lrms_info']['node_list']
        self._lrms_cores_per_node = rcfg['lrms_info']['cores_per_node']
        self._lrms_gpus_per_node  = rcfg['lrms_info']['gpus_per_node']
        self._lrms_lfs_per_node   = rcfg['lrms_info']['lfs_per_node']   
=======
        self._pilot_id            = self._cfg['pilot_id']
        self._lrms_info           = self._cfg['lrms_info']
        self._lrms_lm_info        = self._cfg['lrms_info']['lm_info']
        self._lrms_node_list      = self._cfg['lrms_info']['node_list']
        self._lrms_cores_per_node = self._cfg['lrms_info']['cores_per_node']
        self._lrms_gpus_per_node  = self._cfg['lrms_info']['gpus_per_node']
        self._lrms_lfs_per_node   = self._cfg['lrms_info']['lfs_per_node']
        self._lrms_mem_per_node   = self._cfg['lrms_info']['mem_per_node'] 
>>>>>>> 8b88cf7e

        if not self._lrms_node_list:
            raise RuntimeError("LRMS %s didn't _configure node_list."
                              % self._lrms_info['name'])

        if self._lrms_cores_per_node is None:
            raise RuntimeError("LRMS %s didn't _configure cores_per_node."
                              % self._lrms_info['name'])

        if self._lrms_gpus_per_node is None:
            raise RuntimeError("LRMS %s didn't _configure gpus_per_node."
                              % self._lrms_info['name'])

        # create and initialize the wait pool
        self._wait_pool = list()      # pool of waiting units
        self._wait_lock = mt.RLock()  # look on the above pool
        self._slot_lock = mt.RLock()  # lock slot allocation/deallocation

        # initialize the node list to be used by the scheduler.  A scheduler
        # instance may decide to overwrite or extend this structure.

        self.nodes = []
        for node, node_uid in self._lrms_node_list:
            self.nodes.append({'uid'  : node_uid,
                               'name' : node,
                               'cores': [rpc.FREE] * self._lrms_cores_per_node,
                               'gpus' : [rpc.FREE] * self._lrms_gpus_per_node,
                               'lfs'  :              self._lrms_lfs_per_node,
                               'mem'  :              self._lrms_mem_per_node})

        # configure the scheduler instance
        self._configure()
        self._log.debug("slot status after  init      : %s", self.slot_status())


    # --------------------------------------------------------------------------
    #
    # This class-method creates the appropriate instance for the scheduler.
    #
    @classmethod
    def create(cls, cfg, session):

        # make sure that we are the base-class!
        if cls != AgentSchedulingComponent:
            raise TypeError("Scheduler Factory only available to base class!")

        name = cfg['scheduler']

        from .continuous_fifo import ContinuousFifo
        from .continuous      import Continuous
        from .scattered       import Scattered
        from .hombre          import Hombre
        from .torus           import Torus
        from .yarn            import Yarn
        from .spark           import Spark

        try:
            impl = {
                SCHEDULER_NAME_CONTINUOUS_FIFO: ContinuousFifo,
                SCHEDULER_NAME_CONTINUOUS     : Continuous,
                SCHEDULER_NAME_SCATTERED      : Scattered,
                SCHEDULER_NAME_HOMBRE         : Hombre,
                SCHEDULER_NAME_TORUS          : Torus,
                SCHEDULER_NAME_YARN           : Yarn,
                SCHEDULER_NAME_SPARK          : Spark
            }[name]

        except KeyError:
            raise ValueError("Scheduler '%s' unknown or defunct" % name)

        return impl(cfg, session)


    # --------------------------------------------------------------------------
    #
    # Change the reserved state of slots (rpc.FREE or rpc.BUSY)
    #
    # NOTE: any scheduler implementation which uses a different nodelist
    #       structure MUST overload this method.
    #
    def _change_slot_states(self, slots, new_state):
        '''
        This function is used to update the state for a list of slots that
        have been allocated or deallocated.  For details on the data structure,
        see top of `base.py`.
        '''
        # This method needs to change if the DS changes.

        # for node_name, node_uid, cores, gpus in slots['nodes']:
        for slot_node in slots['nodes']:

            # Find the entry in the the slots list

            # TODO: [Optimization] Assuming 'uid' is the ID of the node, it
            #       seems a bit wasteful to have to look at all of the nodes
            #       available for use if at most one node can have that uid.
            #       Maybe it would be worthwhile to simply keep a list of nodes
            #       that we would read, and keep a dictionary that maps the uid
            #       of the node to the location on the list?

            node = None
            for node in self.nodes:
                if node['uid'] == slot_node['uid']:
                    break

            if not node:
                raise RuntimeError('inconsistent node information')

            # iterate over cores/gpus in the slot, and update state
            cores = slot_node['core_map']
            for cslot in cores:
                for core in cslot:
                    node['cores'][core] = new_state

            gpus = slot_node['gpu_map']
            for gslot in gpus:
                for gpu in gslot:
                    node['gpus'][gpu] = new_state

            if slot_node['lfs']['path']:
                if new_state == rpc.BUSY:
                    node['lfs']['size'] -= slot_node['lfs']['size']
                else:
                    node['lfs']['size'] += slot_node['lfs']['size']

            if slot_node['mem']:
                if new_state == rpc.BUSY:
                    node['mem'] -= slot_node['mem']
                else:
                    node['mem'] += slot_node['mem']



    # --------------------------------------------------------------------------
    #
    # NOTE: any scheduler implementation which uses a different nodelist
    #       structure MUST overload this method.
    def slot_status(self):
        '''
        Returns a multi-line string corresponding to the status of the node list
        '''

        ret = "|"
        for node in self.nodes:
            for core in node['cores']:
                if core == rpc.FREE:
                    ret += '-'
                else:
                    ret += '#'
            ret += ':'
            for gpu in node['gpus']:
                if gpu == rpc.FREE:
                    ret += '-'
                else:
                    ret += '#'
            ret += '|'

        return ret


    # --------------------------------------------------------------------------
    #
    def _configure(self):
        raise NotImplementedError("_configure() missing for %s" % self.uid)


    # --------------------------------------------------------------------------
    #
    def _allocate_slot(self, cud):
        raise NotImplementedError("_allocate_slot() missing for %s" % self.uid)


    # --------------------------------------------------------------------------
    #
    def _release_slot(self, slots):
        raise NotImplementedError("_release_slot() missing for %s" % self.uid)


    # --------------------------------------------------------------------------
    #
    def _schedule_units(self, units):
        '''
        This is the main callback of the component, which is calledfor any
        incoming (set of) unit(s).  Units arriving here must always be in
        `AGENT_SCHEDULING_PENDING` state, and must always leave in either
        `AGENT_EXECUTING_PENDING` or in a FINAL state (`FAILED` or `CANCELED`).
        While handled by this method, the units will be in `AGENT_SCHEDULING`
        state.
        '''

        # unify handling of bulks / non-bulks
        if not isinstance(units, list):
            units = [units]

        # advance state, publish state change, do not push unit out.
        self.advance(units, rps.AGENT_SCHEDULING, publish=True, push=False)

      # # sort units by size
      # def _sort(a,b):
      #     da = a['description']
      #     db = b['description']
      #     va = da['cpu_processes'] * da['cpu_threads'] + da['gpu_processes']
      #     vb = db['cpu_processes'] * db['cpu_threads'] + db['gpu_processes']
      #     return cmp(vb, va)
      # units.sort(_sort)

        for unit in units:

            # we got a new unit to schedule.  Either we can place it
            # straight away and move it to execution, or we have to
            # put it in the wait pool.
            if self._try_allocation(unit):

                # we could schedule the unit - advance its state, notify worls
                # about the state change, and push the unit out toward the next
                # component.
                self.advance(unit, rps.AGENT_EXECUTING_PENDING,
                             publish=True, push=True)
            else:
                # no resources available, put in wait queue
                with self._wait_lock:
                    self._wait_pool.append(unit)



    # --------------------------------------------------------------------------
    #
    def _try_allocation(self, unit):
        """
        attempt to allocate cores/gpus for a specific unit.
        """

        # needs to be locked as we try to acquire slots here, but slots are
        # freed in a different thread.  But we keep the lock duration short...
        with self._slot_lock:

            self._prof.prof('schedule_try', uid=unit['uid'])
            unit['slots'] = self._allocate_slot(unit['description'])

        # the lock is freed here
        if not unit['slots']:

            # signal the unit remains unhandled (Fales signals that failure)
            self._prof.prof('schedule_fail', uid=unit['uid'])
            return False

        # got an allocation, we can go off and launch the process
        self._prof.prof('schedule_ok', uid=unit['uid'])

        if self._log.isEnabledFor(logging.DEBUG):
            self._log.debug("after  allocate   %s: %s", unit['uid'],
                            self.slot_status())
            self._log.debug("%s [%s/%s] : %s", unit['uid'],
                            unit['description']['cpu_processes'],
                            unit['description']['gpu_processes'],
                            pprint.pformat(unit['slots']))

        # True signals success
        return True


    # --------------------------------------------------------------------------
    #
    def _get_node_maps(self, cores, gpus, threads_per_proc):
        '''
        For a given set of cores and gpus, chunk them into sub-sets so that each
        sub-set can host one application process and all threads of that
        process.  Note that we currently consider all GPU applications to be
        single-threaded.

        example:
            cores  : [1, 2, 3, 4, 5, 6, 7, 8]
            gpus   : [1, 2]
            tpp    : 4
            result : [[1, 2, 3, 4], [5, 6, 7, 8]], [[1], [2]]

        For more details, see top level comment of `base.py`.
        '''

        core_map = list()
        gpu_map  = list()

        # make sure the core sets can host the requested number of threads
        assert(not len(cores) % threads_per_proc)
        n_procs =  len(cores) / threads_per_proc

        idx = 0
        for _ in range(n_procs):
            p_map = list()
            for _ in range(threads_per_proc):
                p_map.append(cores[idx])
                idx += 1
            core_map.append(p_map)

        if idx != len(cores):
            self._log.debug('%s -- %s -- %s -- %s',
                            idx, len(cores), cores, n_procs)
        assert(idx == len(cores))

        # gpu procs are considered single threaded right now (FIXME)
        for g in gpus:
            gpu_map.append([g])

        return core_map, gpu_map


    # --------------------------------------------------------------------------
    #
    def unschedule_cb(self, topic, msg):
        """
        release (for whatever reason) all slots allocated to this unit
        """

        unit = msg

        if not unit['slots']:
            # Nothing to do -- how come?
            self._log.error("cannot unschedule: %s (no slots)" % unit)
            return True

        if self._log.isEnabledFor(logging.DEBUG):
            self._log.debug("before unschedule %s: %s", unit['uid'],
                            self.slot_status())

        # needs to be locked as we try to release slots, but slots are acquired
        # in a different thread....
        with self._slot_lock:
            self._prof.prof('unschedule_start', uid=unit['uid'])
            self._release_slot(unit['slots'])
            self._prof.prof('unschedule_stop',  uid=unit['uid'])

        # notify the scheduling thread, ie. trigger an attempt to use the freed
        # slots for units waiting in the wait pool.
        self._schedule_trigger.push(unit)

        if self._log.isEnabledFor(logging.DEBUG):
            self._log.debug("after  unschedule %s: %s", unit['uid'],
                            self.slot_status())

        # return True to keep the cb registered
        return True


    # --------------------------------------------------------------------------
    #
    def schedule_cb(self, msg):
        '''
        This cb is triggered after a unit's resources became available again, so
        we can attempt to schedule units from the wait pool.
        '''

        # we ignore any passed unit.  In principle the unit info could be used
        # to determine which slots have been freed.  No need for that
        # optimization right now.  This will become interesting once schedule
        # becomes too expensive.
        #
        # FIXME: optimization

        unit = msg

        if self._log.isEnabledFor(logging.DEBUG):
            self._log.debug("before schedule   %s: %s", unit['uid'],
                            self.slot_status())

        # cycle through wait queue, and see if we get anything placed now.  We
        # cycle over a copy of the list, so that we can modify the list on the
        # fly,without locking the whole loop.  However, this is costly, too.
        for unit in self._wait_pool[:]:

            if self._try_allocation(unit):

                # allocated unit -- advance it
                self.advance(unit, rps.AGENT_EXECUTING_PENDING, 
                             publish=True, push=True)

                # remove it from the wait queue
                with self._wait_lock:
                    self._wait_pool.remove(unit)


        # return True to keep the cb registered
        return True


# ------------------------------------------------------------------------------
<|MERGE_RESOLUTION|>--- conflicted
+++ resolved
@@ -239,7 +239,6 @@
         # we don't want the unschedule above to compete with actual
         # scheduling attempts, so we move the re-scheduling of units from the
         # wait pool into a separate thread (ie. register a separate callback).
-<<<<<<< HEAD
         def _trigger():
             while True:
                 try:
@@ -254,38 +253,20 @@
         self._trigger_thread.daemon = True
         self._trigger_thread.start()
 
-=======
-        # This is triggered by the unscheduled_cb.
-        #
-        # NOTE: we could use a local queue here.  Using a zmq bridge goes toward
-        #       an distributed scheduler, and is also easier to implement right
-        #       now, since `Component` provides the right mechanisms...
-        self.register_publisher (rpc.AGENT_SCHEDULE_PUBSUB)
-        self.register_subscriber(rpc.AGENT_SCHEDULE_PUBSUB, self.schedule_cb)
->>>>>>> 8b88cf7e
 
         # The scheduler needs the LRMS information which have been collected
         # during agent startup.  We dig them out of the config at this point.
         #
         # NOTE: this information is insufficient for the torus scheduler!
-<<<<<<< HEAD
         rcfg = self._cfg['rcfg']['resource']
+        self._pilot_id            = self._cfg['pilot_id']
         self._lrms_info           = rcfg['lrms_info']
         self._lrms_lm_info        = rcfg['lrms_info']['lm_info']
         self._lrms_node_list      = rcfg['lrms_info']['node_list']
         self._lrms_cores_per_node = rcfg['lrms_info']['cores_per_node']
         self._lrms_gpus_per_node  = rcfg['lrms_info']['gpus_per_node']
         self._lrms_lfs_per_node   = rcfg['lrms_info']['lfs_per_node']   
-=======
-        self._pilot_id            = self._cfg['pilot_id']
-        self._lrms_info           = self._cfg['lrms_info']
-        self._lrms_lm_info        = self._cfg['lrms_info']['lm_info']
-        self._lrms_node_list      = self._cfg['lrms_info']['node_list']
-        self._lrms_cores_per_node = self._cfg['lrms_info']['cores_per_node']
-        self._lrms_gpus_per_node  = self._cfg['lrms_info']['gpus_per_node']
-        self._lrms_lfs_per_node   = self._cfg['lrms_info']['lfs_per_node']
-        self._lrms_mem_per_node   = self._cfg['lrms_info']['mem_per_node'] 
->>>>>>> 8b88cf7e
+        self._lrms_mem_per_node   = rcfg['lrms_info']['mem_per_node']   
 
         if not self._lrms_node_list:
             raise RuntimeError("LRMS %s didn't _configure node_list."
