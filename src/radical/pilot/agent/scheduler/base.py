--- conflicted
+++ resolved
@@ -613,14 +613,9 @@
         resources = True  # fresh start, all is free
         while not self._proc_term.is_set():
 
-<<<<<<< HEAD
             if self._waitpool:
                 self._log.debug('=== schedule tasks 0: %s, w: %d', resources,
                         len(self._waitpool))
-=======
-            self._log.debug_3('=== schedule tasks 0: %s, w: %d', resources,
-                    len(self._waitpool))
->>>>>>> 205af480
 
             active = 0  # see if we do anything in this iteration
 
@@ -630,7 +625,6 @@
                 self._log.debug('==== waiting? %s', resources)
                 r_wait, a = self._schedule_waitpool()
                 active += int(a)
-<<<<<<< HEAD
                 self._log.debug('=== schedule tasks w: %s %s', r_wait, a)
 
                 if r_wait is False:
@@ -638,21 +632,15 @@
                     # only need to re-attempt to schedule the wait list when new
                     # resources become available
                     resources = False
-=======
                 self._log.debug_3('=== schedule tasks w: %s %s', r_wait, a)
->>>>>>> 205af480
 
             # always try to schedule new incoming tasks: running out of
             # resources for waiting tasks above could still mean we have slots
             # for smaller incoming tasks, so ignore `r_wait` here
             r_inc, a = self._schedule_incoming()
             active += int(a)
-<<<<<<< HEAD
             if int(a):
                 self._log.debug('=== schedule tasks i: %s %s', r_inc, a)
-=======
-            self._log.debug_3('=== schedule tasks i: %s %s', r_inc, a)
->>>>>>> 205af480
 
             # if r_inc ran out of resources and the waitpool did not find enugh
             # resources either, we don't need to re-attempt waitpool scheduling
@@ -668,7 +656,6 @@
                 self._log.debug('==== resources!!!')
                 resources = True
             active += int(a)
-<<<<<<< HEAD
 
           # if int(a):
           #     self._log.debug('=== schedule tasks c: %s %s', r_comp, a)
@@ -677,19 +664,12 @@
             # waiting, then we effectively ran out of *useful* resources
           # self._log.debug('==== resources? %s %s %s %s', resources, r_wait,
           #                                                    r_inc, r_comp)
-=======
-            self._log.debug_3('=== schedule tasks c: %s %s', r, a)
->>>>>>> 205af480
 
             if not active:
                 time.sleep(0.1)  # FIXME: configurable
 
-<<<<<<< HEAD
             if active:
                 self._log.debug('=== schedule tasks x: %s %s', resources, active)
-=======
-            self._log.debug_3('=== schedule tasks x: %s %s', resources, active)
->>>>>>> 205af480
 
 
     # --------------------------------------------------------------------------
@@ -733,7 +713,6 @@
                 (x['tuple_size'][0] + x['tuple_size'][2]) * x['tuple_size'][1])
 
         # cycle through waitpool, and see if we get anything placed now.
-<<<<<<< HEAD
         self._log.debug('==== waiting : -> %d', len(to_test))
         scheduled, unscheduled, failed = ru.lazy_bisect(to_test,
                                                 check=self._try_allocation,
@@ -742,15 +721,6 @@
                                                 ratio=0.5)
         self._log.debug('==== waiting : -> %d %d %d', len(scheduled),
                 len(unscheduled), len(failed))
-=======
-      # self._log.debug('=== before bisec: %d', len(to_test))
-        scheduled, unscheduled, failed = ru.lazy_bisect(to_test,
-                                                check=self._try_allocation,
-                                                on_skip=self._prof_sched_skip,
-                                                log=self._log)
-      # self._log.debug('=== after  bisec: %d : %d : %d', len(scheduled),
-      #                                           len(unscheduled), len(failed))
->>>>>>> 205af480
 
         for task, error in failed:
             task['stderr']       = error
@@ -846,7 +816,6 @@
             # no resource change, no activity
             return None, False
 
-<<<<<<< HEAD
         self.slot_status("before schedule incoming [%d]" % len(tasks))
         # handle largest tasks first
         # FIXME: this needs lazy-bisect
@@ -855,16 +824,8 @@
 
         # handle env waiting
         to_schedule = list()
-        for task in tasks:
-=======
-      # self.slot_status("before schedule incoming [%d]" % len(to_schedule))
-
-        # handle largest to_schedule first
-        # FIXME: this needs lazy-bisect
-        to_wait    = list()
         for task in sorted(to_schedule, key=lambda x: x['tuple_size'][0],
                            reverse=True):
->>>>>>> 205af480
 
             # FIXME: This is a slow and inefficient way to wait for named VEs.
             #        The semantics should move to the upcoming eligibility
@@ -872,16 +833,8 @@
             # FIXME: Note that this code is duplicated in _schedule_waitpool
             named_env = task['description'].get('named_env')
             if named_env:
-<<<<<<< HEAD
-
-                if not named_envs.get(named_env):
-                    # [re]check env: (1) first time check; (2) was not set yet
-                    named_envs[named_env] = os.path.exists('%s.ok' % named_env)
-
-                if not named_envs[named_env]:
-=======
+
                 if named_env not in self._named_envs:
->>>>>>> 205af480
                     to_wait.append(task)
                     self._log.debug('delay %s, no env %s',
                                     task['uid'], named_env)
@@ -968,13 +921,11 @@
             # in a max added latency of about 0.1 second, which is one order of
             # magnitude above our noise level again and thus acceptable (tm).
             while not self._proc_term.is_set():
+
                 task = self._queue_unsched.get(timeout=0.01)
                 to_unschedule.append(task)
-<<<<<<< HEAD
+
                 if len(to_unschedule) > 256:
-=======
-                if len(to_unschedule) > 512:
->>>>>>> 205af480
                     break
 
         except queue.Empty:
