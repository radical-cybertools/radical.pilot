--- conflicted
+++ resolved
@@ -289,22 +289,12 @@
         self._prof.prof('schedule_ok', uid=cu['uid'])
 
         if self._log.isEnabledFor(logging.DEBUG):
-<<<<<<< HEAD
             self._log.debug("after  allocate   %s: %s", cu['uid'],
                             self.slot_status())
-=======
-            self._log.debug("after  allocate   %s: %s", cu['uid'], 
-                            self.slot_status())
-
-            self._log.debug("%s [%s] : %s", cu['uid'],
-                            cu['description']['cores'],
-                            pprint.pformat(cu['opaque_slots']))
->>>>>>> 9c051672
-
-        self._log.debug("%s [%s/%s] : %s [%s]", cu['uid'],
-                        cu['description']['cpu_processes'],
-                        cu['description']['gpu_processes'],
-                        pprint.pformat(cu['slots']))
+            self._log.debug("%s [%s/%s] : %s [%s]", cu['uid'],
+                            cu['description']['cpu_processes'],
+                            cu['description']['gpu_processes'],
+                            pprint.pformat(cu['slots']))
         return True
 
 
@@ -321,11 +311,7 @@
         cu = msg
 
         if self._log.isEnabledFor(logging.DEBUG):
-<<<<<<< HEAD
-            self._log.debug("before reschedule %s: %s", cu['uid'],
-=======
             self._log.debug("before reschedule %s: %s", cu['uid'], 
->>>>>>> 9c051672
                             self.slot_status())
 
         # cycle through wait queue, and see if we get anything running now.  We
@@ -375,11 +361,7 @@
         # needs to be locked as we try to release slots, but slots are acquired
         # in a different thread....
         with self._slot_lock :
-<<<<<<< HEAD
             self._release_slot(cu['slots'])
-=======
-            self._release_slot(cu['opaque_slots'])
->>>>>>> 9c051672
             self._prof.prof('unschedule_stop', uid=cu['uid'])
 
         # notify the scheduling thread, ie. trigger a reschedule to utilize
