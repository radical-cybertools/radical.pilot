--- conflicted
+++ resolved
@@ -155,12 +155,8 @@
             return False
 
         # got an allocation, go off and launch the process
-<<<<<<< HEAD
+        self._prof.prof('schedule', msg="try", uid=cu['uid'], timestamp=before_ts)
         self._prof.prof('schedule', msg="allocated", uid=cu['uid'])
-=======
-        self._prof.prof('schedule', msg="try", uid=cu['_id'], timestamp=before_ts)
-        self._prof.prof('schedule', msg="allocated", uid=cu['_id'])
->>>>>>> 79068ca4
         self._log.info("slot status after allocated  : %s" % self.slot_status ())
 
         return True
