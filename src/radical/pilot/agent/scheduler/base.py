
__copyright__ = "Copyright 2013-2016, http://radical.rutgers.edu"
__license__   = "MIT"


import time
import queue
import logging

import multiprocessing    as mp

import radical.utils      as ru

from ... import utils     as rpu
from ... import states    as rps
from ... import constants as rpc


# ------------------------------------------------------------------------------
#
# 'enum' for RPs's pilot scheduler types
#
SCHEDULER_NAME_CONTINUOUS_ORDERED = "CONTINUOUS_ORDERED"
SCHEDULER_NAME_CONTINUOUS_COLO    = "CONTINUOUS_COLO"
SCHEDULER_NAME_CONTINUOUS         = "CONTINUOUS"
SCHEDULER_NAME_HOMBRE             = "HOMBRE"
SCHEDULER_NAME_NOOP               = "NOOP"
SCHEDULER_NAME_TORUS              = "TORUS"

# SCHEDULER_NAME_YARN               = "YARN"
# SCHEDULER_NAME_SPARK              = "SPARK"
# SCHEDULER_NAME_CONTINUOUS_SUMMIT  = "CONTINUOUS_SUMMIT"
# SCHEDULER_NAME_CONTINUOUS_FIFO    = "CONTINUOUS_FIFO"
# SCHEDULER_NAME_SCATTERED          = "SCATTERED"


# ------------------------------------------------------------------------------
#
# An RP agent scheduler will place incoming units onto a set of cores and gpus.
#
# This is the agent scheduler base class.  It provides the framework for
# implementing diverse scheduling algorithms and mechanisms, tailored toward
# specific workload types, resource configurations, batch systems etc.
#
# The base class provides the following functionality to the implementations:
#
#   - obtain configuration settings from config files and environments
#   - create aself._nodes list to represent available resources;
#   - general control and data flow:
#
#       # main loop
#       self._handle_unit(unit):  # unit arrives
#         try_allocation(unit)    # placement is attempted
#         if success:
#            advance(unit)        # pass unit to executor
#         else:
#            wait.append(unit)    # place unit in a wait list
#
#   - notification management:
#     - the scheduler receives notifications about units which completed
#       execution, and whose resources can now be used again for other units,
#     - the above triggers an 'unschedule' (free resources) action and also a
#       `schedule` action (check waitpool if waiting units can now be placed).
#
#
# A scheduler implementation will derive from this base class, and overload the
# following three methods:
#
#   _configure():
#     - make sure that the base class configuration is usable
#     - do any additional configuration
#
#   _schecule_unit(unit):
#     - given a unit (incl. description), find and return a suitable allocation
#
#   unschedule_unit(unit):
#     - release the allocation held by that unit
#
#
# The scheduler needs (in the general case) three pieces of information:
#
#   - the layout of the resource (nodes, cores, gpus);
#   - the current state of those (what cores/gpus are used by other units)
#   - the requirements of the unit (single/multi node, cores, gpus)
#
# The first part (layout) is provided by the LRMS, in the form of a nodelist:
#
#    nodelist = [{name : 'node_1', cores: 16, gpus : 2},
#                {name : 'node_2', cores: 16, gpus : 2},
#                ...
#               ]
#
# That is then mapped into an internal representation, which is really the same
# but allows to keep track of resource usage, by setting the fields to
# `rpc.FREE == '-'` or `rpc.BUSY == '#'`:
#
#    nodelist = [{name : 'node_1', cores: [----------------], gpus : [--]},
#                {name : 'node_2', cores: {----------------], gpus : [--]},
#                ...
#               ]
#
# When allocating a set of resource for a unit (2 cores, 1 gpu), we can now
# record those as used:
#
#    nodelist = [{name : 'node_1', cores: [##--------------], gpus : [#-]},
#                {name : 'node_2', cores: {----------------], gpus : [--]},
#                ...
#               ]
#
# This solves the second part from our list above.  The third part, unit
# requirements, are obtained from the unit dict passed for scheduling: the unit
# description contains requests for `cores` and `gpus`.
#
# Note that the unit description will also list the number of processes and
# threads for cores and gpus, and also flags the use of `mpi`, 'openmp', etc.
# The scheduler will have to make sure that for each process to be placed, the
# given number of additional cores are available *and reserved* to create
# threads on.  The threads are created by the application.  Note though that
# this implies that the launcher must pin cores very carefully, to not constrain
# the thread creation for the application.
#
# The scheduler algorithm will then attempt to find a suitable set of cores and
# gpus in the nodelist into which the unit can be placed.  It will mark those as
# `rpc.BUSY`, and attach the set of cores/gpus to the unit dictionary, as (here
# for system with 8 cores & 1 gpu per node):
#
#     unit = { ...
#       'cpu_processes'   : 4,
#       'cpu_process_type': 'mpi',
#       'cpu_threads'     : 2,
#       'gpu_processes    : 2,
#       'slots' :
#       {                 # [[node,   node_uid,   [cpu idx],        [gpu idx]]]
#         'nodes'         : [[node_1, node_uid_1, [[0, 2], [4, 6]], [[0]    ]],
#                            [node_2, node_uid_2, [[1, 3], [5, 7]], [[0]    ]]],
#         'cores_per_node': 8,
#         'gpus_per_node' : 1,
#         'lm_info'       : { ... }
#       }
#     }
#
# The `cpu idx` field is a list of sets, where in each set the first core is
# where an application process is places, while the other cores are reserved for
# that process' threads.  For GPUs we use the same structure, but GPU processes
# are currently all considered to be single-threaded.
#
# The respective launch method is expected to create processes on the set of
# cpus and gpus thus specified, (node_1, cores 0 and 4; node_2, cores 1 and 5).
# The other reserved cores are for the application to spawn threads on
# (`cpu_threads=2`).
#
# A scheduler MAY attach other information to the `slots` structure, with the
# intent to support the launch methods to enact the placement decition made by
# the scheduler.  In fact, a scheduler may use a completely different slot
# structure than above - but then is likely bound to a specific launch method
# which can interpret that structure.  A notable example is the BG/Q torus
# scheduler which will only work in combination with the dplace launch methods.
# `lm_info` is an opaque field which allows to communicate specific settings
# from the lrms to the launch method.
#
# FIXME: `lm_info` should be communicated to the LM instances in creation, not
#        as part of the slots.  Its constant anyway, as lm_info is set only
#        once during lrms startup.
#
# NOTE:  While the nodelist resources are listed as strings above, we in fact
#        use a list of integers, to simplify some operations, and to
#        specifically avoid string copies on manipulations.  We only convert
#        to a stringlist for visual representation (`self.slot_status()`).
#
# NOTE:  The scheduler will allocate one core per node and GPU, as some startup
#        methods only allow process placements to *cores*, even if GPUs are
#        present and requested (hi aprun).  We should make this decision
#        dependent on the `lm_info` field - but at this point we don't have this
#        information (at least not readily available).
#
# TODO:  use named tuples for the slot structure to make the code more readable,
#        specifically for the LMs.
#
# NOTE:  The set of profiler events generated by this component are:
#
#        schedule_try    : search for unit resources starts    (uid: uid)
#        schedule_fail   : search for unit resources failed    (uid: uid)
#        schedule_ok     : search for unit resources succeeded (uid: uid)
#        unschedule_start: unit resource freeing starts        (uid: uid)
#        unschedule_stop : unit resource freeing stops         (uid: uid)
#
#        See also:
#        https://github.com/radical-cybertools/radical.pilot/blob/feature/ \
#                           events/docs/source/events.md \
#                           #agentschedulingcomponent-component


# ------------------------------------------------------------------------------
#
class AgentSchedulingComponent(rpu.Component):

    # --------------------------------------------------------------------------
    #
    # the deriving schedulers should in general have the following structure in
    # self.nodes:
    #
    #   self.nodes = [
    #     { 'name'  : 'name-of-node',
    #       'uid'   : 'uid-of-node',
    #       'cores' : '###---##-##-----',  # 16 cores, free/busy markers
    #       'gpus'  : '--',                #  2 GPUs,  free/busy markers
    #     }, ...
    #   ]
    #
    # The free/busy markers are defined in rp.constants.py, and are `-` and `#`,
    # respectively.  Some schedulers may need a more elaborate structures - but
    # where the above is suitable, it should be used for code consistency.
    #

    def __init__(self, cfg, session):

        self.nodes = None
        self._uid  = ru.generate_id(cfg['owner'] + '.scheduling.%(counter)s',
                                    ru.ID_CUSTOM)
        rpu.Component.__init__(self, cfg, session)


    # --------------------------------------------------------------------------
    #
    # Once the component process is spawned, `initialize()` will be called
    # before control is given to the component's main loop.
    #
    def initialize(self):

        # The scheduler needs the LRMS information which have been collected
        # during agent startup.  We dig them out of the config at this point.
        #
        # NOTE: this information is insufficient for the torus scheduler!
        self._pid                 = self._cfg['pid']
        self._lrms_info           = self._cfg['lrms_info']
        self._lrms_lm_info        = self._cfg['lrms_info']['lm_info']
        self._lrms_node_list      = self._cfg['lrms_info']['node_list']
        self._lrms_cores_per_node = self._cfg['lrms_info']['cores_per_node']
        self._lrms_gpus_per_node  = self._cfg['lrms_info']['gpus_per_node']
        self._lrms_lfs_per_node   = self._cfg['lrms_info']['lfs_per_node']
        self._lrms_mem_per_node   = self._cfg['lrms_info']['mem_per_node']

        if not self._lrms_node_list:
            raise RuntimeError("LRMS %s didn't _configure node_list."
                              % self._lrms_info['name'])

        if self._lrms_cores_per_node is None:
            raise RuntimeError("LRMS %s didn't _configure cores_per_node."
                              % self._lrms_info['name'])

        if self._lrms_gpus_per_node is None:
            raise RuntimeError("LRMS %s didn't _configure gpus_per_node."
                              % self._lrms_info['name'])

        # create and initialize the wait pool.  Also maintain a mapping of that
        # waitlist to a binned list where tasks are binned by size for faster
        # lookups of replacement units.  And outdated binlist is mostly
        # sufficient, only rebuild when we run dry
        self._waitpool = dict()  # map uid:task
        self._ts_map   = dict()
        self._ts_valid = False  # set to False to trigger re-binning

        # the scheduler algorithms have two inputs: tasks to be scheduled, and
        # slots becoming available (after tasks complete).
        self._queue_sched   = mp.Queue()
        self._queue_unsched = mp.Queue()
        self._proc_term     = mp.Event()  # signal termination ot scheduler proc

        # initialize the node list to be used by the scheduler.  A scheduler
        # instance may decide to overwrite or extend this structure.
        self.nodes = list()
        for node, node_uid in self._lrms_node_list:
            self.nodes.append({'uid'  : node_uid,
                               'name' : node,
                               'cores': [rpc.FREE] * self._lrms_cores_per_node,
                               'gpus' : [rpc.FREE] * self._lrms_gpus_per_node,
                               'lfs'  :              self._lrms_lfs_per_node,
                               'mem'  :              self._lrms_mem_per_node})

        # configure the scheduler instance
        self._configure()
        self.slot_status("slot status after  init")

        # register unit input channels
        self.register_input(rps.AGENT_SCHEDULING_PENDING,
                            rpc.AGENT_SCHEDULING_QUEUE, self.work)

        # we need unschedule updates to learn about units for which to free the
        # allocated cores.  Those updates MUST be issued after execution, ie.
        # by the AgentExecutionComponent.
        self.register_subscriber(rpc.AGENT_UNSCHEDULE_PUBSUB, self.unschedule_cb)

        # start a process to host the actual scheduling algorithm
        self._p = mp.Process(target=self._schedule_units)
        self._p.daemon = True
        self._p.start()


    # --------------------------------------------------------------------------
    #
    def finalize(self):

        self._p.kill()
        self._p.terminate()


    # --------------------------------------------------------------------------
    #
    def _configure(self):

        raise NotImplementedError('deriving classes must implement this')


    # --------------------------------------------------------------------------
    #
    # This class-method creates the appropriate instance for the scheduler.
    #
    @classmethod
    def create(cls, cfg, session):

        # make sure that we are the base-class!
        if cls != AgentSchedulingComponent:
            raise TypeError("Scheduler Factory only available to base class!")

        name = cfg['scheduler']

        from .continuous_ordered import ContinuousOrdered
        from .continuous_colo    import ContinuousColo
        from .continuous         import Continuous
        from .hombre             import Hombre
        from .torus              import Torus
        from .noop               import Noop

      # from .yarn               import Yarn
      # from .spark              import Spark
      # from .continuous_summit  import ContinuousSummit
      # from .continuous_fifo    import ContinuousFifo
      # from .scattered          import Scattered

        try:
            impl = {

                SCHEDULER_NAME_CONTINUOUS_ORDERED : ContinuousOrdered,
                SCHEDULER_NAME_CONTINUOUS_COLO    : ContinuousColo,
                SCHEDULER_NAME_CONTINUOUS         : Continuous,
                SCHEDULER_NAME_HOMBRE             : Hombre,
                SCHEDULER_NAME_TORUS              : Torus,
                SCHEDULER_NAME_NOOP               : Noop,

              # SCHEDULER_NAME_YARN               : Yarn,
              # SCHEDULER_NAME_SPARK              : Spark,
              # SCHEDULER_NAME_CONTINUOUS_SUMMIT  : ContinuousSummit,
              # SCHEDULER_NAME_CONTINUOUS_FIFO    : ContinuousFifo,
              # SCHEDULER_NAME_SCATTERED          : Scattered,

            }[name]

            impl = impl(cfg, session)
            return impl

        except KeyError:
            raise ValueError("Scheduler '%s' unknown or defunct" % name)


    # --------------------------------------------------------------------------
    #
    # Change the reserved state of slots (rpc.FREE or rpc.BUSY)
    #
    # NOTE: any scheduler implementation which uses a different nodelist
    #       structure MUST overload this method.
    #
    def _change_slot_states(self, slots, new_state):
        '''
        This function is used to update the state for a list of slots that
        have been allocated or deallocated.  For details on the data structure,
        see top of `base.py`.
        '''
        # This method needs to change if the DS changes.

        # for node_name, node_uid, cores, gpus in slots['nodes']:
        for slot_node in slots['nodes']:

            # Find the entry in the the slots list

            # TODO: [Optimization] Assuming 'uid' is the ID of the node, it
            #       seems a bit wasteful to have to look at all of the nodes
            #       available for use if at most one node can have that uid.
            #       Maybe it would be worthwhile to simply keep a list of nodes
            #       that we would read, and keep a dictionary that maps the uid
            #       of the node to the location on the list?

            node = None
            for node in self.nodes:
                if node['uid'] == slot_node['uid']:
                    break

            if not node:
                raise RuntimeError('inconsistent node information')

            # iterate over cores/gpus in the slot, and update state
            cores = slot_node['core_map']
            for cslot in cores:
                for core in cslot:
                    node['cores'][core] = new_state

            gpus = slot_node['gpu_map']
            for gslot in gpus:
                for gpu in gslot:
                    node['gpus'][gpu] = new_state

            if slot_node['lfs']['path']:
                if new_state == rpc.BUSY:
                    node['lfs']['size'] -= slot_node['lfs']['size']
                else:
                    node['lfs']['size'] += slot_node['lfs']['size']

            if slot_node['mem']:
                if new_state == rpc.BUSY:
                    node['mem'] -= slot_node['mem']
                else:
                    node['mem'] += slot_node['mem']



    # --------------------------------------------------------------------------
    #
    # NOTE: any scheduler implementation which uses a different nodelist
    #       structure MUST overload this method.
    def slot_status(self, msg=None):
        '''
        Returns a multi-line string corresponding to the status of the node list
        '''

        if not self._log.isEnabledFor(logging.DEBUG):
            return

        if not msg: msg = ''

        glyphs = {rpc.FREE : '-',
                  rpc.BUSY : '#',
                  rpc.DOWN : '!'}
        ret = "|"
        for node in self.nodes:
            for core in node['cores']:
                ret += glyphs[core]
            ret += ':'
            for gpu in node['gpus']:
                ret += glyphs[gpu]
            ret += '|'

        self._log.debug("status: %-30s: %s", msg, ret)

        return ret


    # --------------------------------------------------------------------------
    #
    def _refresh_ts_map(self):

        # The ts map only gets invalidated when new units get added to the
        # waitpool.  Removing tasks does *not* invalidate it.
        #
        # This method should only be called opportunistically, i.e., when a task
        # lookup failed and it is worthwhile checking the waitlist tasks.

        if self._ts_valid:
            # nothing to do, the map is valid
            return

        # we can only rebuild if we have waiting tasks
        if not self._waitpool:
            return

<<<<<<< HEAD
        self._prof.prof('tsmap_start')

        for uid,task in self._waitpool.iteritems():
=======
        for uid,task in self._waitpool.items():
>>>>>>> bf9d33ab
            ts = task['tuple_size']
            if ts not in self._ts_map:
                self._ts_map[ts] = set()
            self._ts_map[ts].add(uid)

        self._ts_valid = True
<<<<<<< HEAD
        self._prof.prof('tsmap_stop')
=======
>>>>>>> bf9d33ab


    # --------------------------------------------------------------------------
    #
    def schedule_unit(self, unit):

        raise NotImplementedError('schedule_unit needs to be implemented.')


    # --------------------------------------------------------------------------
    #
    def unschedule_unit(self, unit):

        raise NotImplementedError('unschedule_unit needs to be implemented.')


    # --------------------------------------------------------------------------
    #
    def work(self, units):
        '''
        This is the main callback of the component, which is called for any
        incoming (set of) unit(s).  Units arriving here must always be in
        `AGENT_SCHEDULING_PENDING` state, and must always leave in either
        `AGENT_EXECUTING_PENDING` or in a FINAL state (`FAILED` or `CANCELED`).
        While handled by this component, the units will be in `AGENT_SCHEDULING`
        state.

        This methods takes care of initial state change to `AGENT_SCHEDULING`,
        and then puts them forward onto the queue towards the actual scheduling
        process (self._schedule_units).
        '''

        # unify handling of bulks / non-bulks
        units = ru.as_list(units)

        # advance state, publish state change, and push to scheduler process
        self.advance(units, rps.AGENT_SCHEDULING, publish=True, push=False)
        self._queue_sched.put(units)


    # --------------------------------------------------------------------------
    #
    def unschedule_cb(self, topic, msg):
        '''
        release (for whatever reason) all slots allocated to this unit
        '''

        self._queue_unsched.put(msg)

        # return True to keep the cb registered
        return True


    # --------------------------------------------------------------------------
    #
    def _schedule_units(self):
        '''
        This method runs in a separate process and hosts the actual scheduling
        algorithm invocation.  The process is fed by two queues: a queue of
        incoming tasks to schedule, and a queue of slots freed by finishing
        tasks.
        '''

        # The loop alternates between
        #
        #   - scheduling tasks from a waitpool;
        #   - pulling new tasks to schedule; and
        #   - pulling for free slots to use.
        #
        # resources = True  # fresh start
        #
        # while True:
        #
        #   if resources:  # otherwise: why bother?
        #     if waitpool:
        #       sort(waitpool)  # largest tasks first
        #       for task in sorted(waitpool):
        #         if task >= max_task:
        #           prof schedule_skip
        #         else:
        #           if try_schedule:
        #             advance
        #             continue
        #           max_task = max(max_task, size(task))
        #         break  # larger tasks won't work
        #
        #   if any_resources:  # otherwise: why bother
        #     for task in queue_units.get():
        #         if task <= max_task:
        #           if try_schedule:
        #             advance
        #             continue
        #           waitpool.append(task)
        #           max_task = max(max_task, size(task))
        #         continue  # next task mght be smaller
        #
        #   resources = False  # nothing in waitpool fits
        #   for slot in queue_slots.get():
        #     free_slot(slot)
        #     resources = True  # maybe we can place a task now


        # register unit output channels
        self.register_output(rps.AGENT_EXECUTING_PENDING,
                             rpc.AGENT_EXECUTING_QUEUE)

        resources = True  # fresh start, all is free
        while not self._proc_term.is_set():

<<<<<<< HEAD
            self._log.debug('=== schedule units  : %s, w: %d', resources,
=======
            self._log.debug('=== schedule units 0: %s, w: %d', resources,
>>>>>>> bf9d33ab
                    len(self._waitpool))

            active = 0  # see if we do anything in this iteration

            # if we have new resources, try to place waiting tasks.
            r_wait = False
            if resources:
                r_wait, a = self._schedule_waitpool()
                active += int(a)
                self._log.debug('=== schedule units w: %s %s', r_wait, a)

            # always try to schedule newly incoming tasks
            # running out of resources for incoming could still mean we have
            # smaller slots for waiting tasks, so ignore `r` for now.
            r_inc, a = self._schedule_incoming()
            active += int(a)
            self._log.debug('=== schedule units i: %s %s', r_inc, a)

            # if we had resources, but could not schedule any incoming not any
            # waiting, then we effectively ran out of *useful* resources
            if resources and (r_wait is False and r_inc is False):
                resources = False

            # reclaim resources from completed tasks
            # if tasks got unscheduled (and not replaced), then we have new
            # space to schedule waiting tasks (unless we have resources from
            # before)
            r, a = self._unschedule_completed()
            if not resources and r:
                resources = True
            active += int(a)
            self._log.debug('=== schedule units c: %s %s', r, a)

            if not active:
                time.sleep(0.1)  # FIXME: configurable

            self._log.debug('=== schedule units x: %s %s', resources, active)


    # --------------------------------------------------------------------------
    #
    def _prof_sched_skip(self, task):

        self._prof.prof('schedule_skip', uid=task['uid'])


    # --------------------------------------------------------------------------
    #
    def _schedule_waitpool(self):

        self.slot_status("before schedule waitpool")

        # sort by inverse tuple size to place larger tasks first and backfill
        # with smaller tasks.  We only look at cores right now - this needs
        # fixing for GPU dominated loads.
        # We define `tuple_size` as
        #     `(cpu_processes + gpu_processes) * cpu_threads`
        #
<<<<<<< HEAD
        tasks = self._waitpool.values()
=======
        tasks = list(self._waitpool.values())
>>>>>>> bf9d33ab
        tasks.sort(key=lambda x:
                (x['tuple_size'][0] + x['tuple_size'][2]) * x['tuple_size'][1],
                 reverse=True)

        # cycle through waitpool, and see if we get anything placed now.
        scheduled, unscheduled = ru.lazy_bisect(tasks,
                                                check=self._try_allocation,
                                                on_skip=self._prof_sched_skip,
                                                log=self._log)

<<<<<<< HEAD
        for task in scheduled:
            self._prof.prof('schedule_wait', uid=task['uid'])

=======
>>>>>>> bf9d33ab
        self._waitpool = {task['uid']:task for task in unscheduled}
        self.advance(scheduled, rps.AGENT_EXECUTING_PENDING, publish=True,
                                                             push=True)
        # method counts as `active` if anything was scheduled
        active = bool(scheduled)

        # if we sccheduled some tasks but not all, we ran out of resources
        resources = not (bool(unscheduled) and bool(unscheduled))

        self.slot_status("after  schedule waitpool")
        return resources, active


    # --------------------------------------------------------------------------
    #
    def _schedule_incoming(self):

        # fetch all units from the queue
        units = list()
        try:

            while not self._proc_term.is_set():
                data = self._queue_sched.get(timeout=0.001)

                if not isinstance(data, list):
                    data = [data]

                for unit in data:
                    self._set_tuple_size(unit)
                    units.append(unit)

        except queue.Empty:
            # no more unschedule requests
            pass

        if not units:
            # no resource change, no activity
            return None, False

        self.slot_status("before schedule incoming [%d]" % len(units))

        # handle largest units first
        # FIXME: this needs lazy-bisect
        to_wait = list()
        for unit in sorted(units, key=lambda x: x['tuple_size'][0],
                           reverse=True):

            # either we can place the unit straight away, or we have to
            # put it in the wait pool.
            if self._try_allocation(unit):

                # task got scheduled - advance state, notify world about the
                # state change, and push it out toward the next component.
                self._prof.prof('schedule_first', uid=unit['uid'])
                self.advance(unit, rps.AGENT_EXECUTING_PENDING,
                             publish=True, push=True)

            else:
                to_wait.append(unit)

        # all units which could not be scheduled are added to the waitpool
        self._waitpool.update({task['uid']:task for task in to_wait})

        # we performed some activity (worked on units)
        active = True

        # if units remain waiting, we are out of usable resources
        resources = not bool(to_wait)

<<<<<<< HEAD
        # new waiting units are a reason to rebuild the tuple_size map
=======
        # incoming units which have to wait are the only reason to rebuild the
        # tuple_size map
>>>>>>> bf9d33ab
        self._ts_valid = False

        self.slot_status("after  schedule incoming")
        return resources, active


    # --------------------------------------------------------------------------
    #
    def _unschedule_completed(self):

        to_unschedule = list()
        try:
            while not self._proc_term.is_set():
                unit = self._queue_unsched.get(timeout=0.001)
                to_unschedule.append(unit)

        except queue.Empty:
            # no more unschedule requests
            pass

        to_release = list()  # slots of unscheduling tasks
        placed     = list()  # uids of waiting tasks replacing unscheduled ones

        if to_unschedule:

            # rebuild the tuple_size binning, maybe
            self._refresh_ts_map()
<<<<<<< HEAD


        for unit in to_unschedule:
            # if we find a waiting unit with the same tuple size, we don't free
            # the slots, but just pass them on unchanged to the waiting unit.
            # Thus we replace the unscheduled unit on the same cores / GPUs
            # immediately. This assumes that the `tuple_size` is good enough to
            # judge the legality of the resources for the new target unit.

            ts = tuple(unit['tuple_size'])
            if not self._ts_map.get(ts):

                # no candidates with matching tuple sizes
                to_release.append(unit)

            else:
           
                # cycle through the matching ts-candidates.  Some
                # may be invalid by now, having been scheduled via
                # `schedule_waitlist`, but if we find any, break the
                # search and swap the slots.
                replace = None
                while not replace:

                    # stop search on emptied candidate list
                    if not self._ts_map[ts]:
                        del(self._ts_map[ts])
                        break

                    candidate = self._ts_map[ts].pop()
                    replace   = self._waitpool.get(candidate)

                if not replace:
           
                    # no replacement unit found: free the slots, and try to
                    # schedule other units of other sizes.
                    to_release.append(unit)

                else:

                    # found one - swap the slots and push out to executor
                    replace['slots'] = unit['slots']
                    placed.append(placed)
           
                    # unschedule unit A and schedule unit B have the same
                    # timestamp
                    ts = time.time()
                    self._prof.prof('unschedule_stop', uid=unit['uid'],
                                    timestamp=ts)
                    self._prof.prof('schedule_fast', uid=replace['uid'],
                                    timestamp=ts)
                    self.advance(replace, rps.AGENT_EXECUTING_PENDING,
                                 publish=True, push=True)


        if not to_release:
            if not to_unschedule:
                # no new resources, not been active
                return False, False
            else:
                # no new resources, but activity
                return False, True

        # we have units to unschedule, which will free some resources. We can
        # thus try to schedule larger units again, and also inform the caller
        # about resource availability.
        for unit in to_release:
            self.unschedule_unit(unit)
            self._prof.prof('unschedule_stop', uid=unit['uid'])

        # if previously waiting units were placed, remove them from the waitpool
        if placed:
            self._waitpool = {task['uid'] : task 
                                            for task in self._waitpool.values()
                                            if  task['uid'] not in placed}

=======


        for unit in to_unschedule:
            # if we find a waiting unit with the same tuple size, we don't free
            # the slots, but just pass them on unchanged to the waiting unit.
            # Thus we replace the unscheduled unit on the same cores / GPUs
            # immediately. This assumes that the `tuple_size` is good enough to
            # judge the legality of the resources for the new target unit.

          # ts = tuple(unit['tuple_size'])
          # if self._ts_map.get(ts):
          #
          #     replace = self._waitpool[self._ts_map[ts].pop()]
          #     replace['slots'] = unit['slots']
          #     placed.append(placed)
          #
          #     # unschedule unit A and schedule unit B have the same
          #     # timestamp
          #     ts = time.time()
          #     self._prof.prof('unschedule_stop', uid=unit['uid'],
          #                     timestamp=ts)
          #     self._prof.prof('schedule_fast', uid=replace['uid'],
          #                     timestamp=ts)
          #     self.advance(replace, rps.AGENT_EXECUTING_PENDING,
          #                  publish=True, push=True)
          # else:
          #
          #     # no replacement unit found: free the slots, and try to
          #     # schedule other units of other sizes.
          #     to_release.append(unit)

            to_release.append(unit)

        if not to_release:
            if not to_unschedule:
                # no new resources, not been active
                return False, False
            else:
                # no new resources, but activity
                return False, True

        # we have units to unschedule, which will free some resources. We can
        # thus try to schedule larger units again, and also inform the caller
        # about resource availability.
        for unit in to_release:
            self.unschedule_unit(unit)
            self._prof.prof('unschedule_stop', uid=unit['uid'])

        # we placed some previously waiting units, and need to remove those from
        # the waitpool
        self._waitpool = {task['uid']:task for task in self._waitpool.values()
                                           if  task['uid'] not in placed}

>>>>>>> bf9d33ab
        # we have new resources, and were active
        return True, True


    # --------------------------------------------------------------------------
    #
    def _try_allocation(self, unit):
        '''
        attempt to allocate cores/gpus for a specific unit.
        '''

        uid = unit['uid']
        self._prof.prof('schedule_try', uid=uid)

        slots = self.schedule_unit(unit)
        if not slots:

            # schedule failure
            self._prof.prof('schedule_fail', uid=uid)
            return False

        # the task was placed, we need to reflect the allocation in the
        # nodelist state (BUSY) and pass placement to the task, to have
        # it enacted by the executor
        self._change_slot_states(slots, rpc.BUSY)
        unit['slots'] = slots

      # self._handle_cuda(unit)

        # got an allocation, we can go off and launch the process
        self._prof.prof('schedule_ok', uid=uid)

        return True


  # # --------------------------------------------------------------------------
  # #
  # def _handle_cuda(self, unit):
  #
  #     # Check if unit requires GPUs.  If so, set CUDA_VISIBLE_DEVICES to the
  #     # list of assigned  GPU IDs.  We only handle uniform GPU setting for
  #     # now, and will isse a warning on non-uniform ones.
  #     #
  #     # The default setting is ``
  #     #
  #     # FIXME: This code should probably live elsewhere, not in this
  #     #        performance critical scheduler base class
  #     #
  #     # FIXME: The specification for `CUDA_VISIBLE_DEVICES` is actually LM
  #     #        dependent.  Assume the scheduler assigns the second GPU.
  #     #        Manually, one would set `CVD=1`.  That also holds for launch
  #     #        methods like `fork` which leave GPU indexes unaltered.  Other
  #     #        launch methods like `jsrun` mask the system GPUs and only the
  #     #        second GPU is visible, at all, to the task.  To CUDA the system
  #     #        now seems to have only one GPU, and we need to be set `CVD=0`.
  #     #
  #     #        In other words, CVD sometimes needs to be set to the physical
  #     #        GPU IDs, and at other times to the logical GPU IDs (IDs as
  #     #        visible to the task).  This also implies that this code should
  #     #        actually live within the launch method.  On the upside, the LM
  #     #        should also be able to handle heterogeneus tasks.
  #     #
  #     #        For now, we hardcode the CVD ID mode to `logical`, thus
  #     #        assuming that unassigned GPUs are masked away, as for example
  #     #        with `jsrun`.
  #     cvd_id_mode = 'logical'
  #
  #     unit['description']['environment']['CUDA_VISIBLE_DEVICES'] = ''
  #     gpu_maps = list()
  #     for node in unit['slots']['nodes']:
  #         if node['gpu_map'] not in gpu_maps:
  #             gpu_maps.append(node['gpu_map'])
  #
  #     if not gpu_maps:
  #         # no gpu maps, nothing to do
  #         pass
  #
  #     elif len(gpu_maps) > 1:
  #         # FIXME: this does not actually check for uniformity
  #         self._log.warn('cannot set CUDA_VISIBLE_DEVICES for non-uniform'
  #                        'GPU schedule (%s)' % gpu_maps)
  #
  #     else:
  #         gpu_map = gpu_maps[0]
  #         if gpu_map:
  #             # uniform, non-zero gpu map
  #             if cvd_id_mode == 'physical':
  #                 unit['description']['environment']['CUDA_VISIBLE_DEVICES']\
  #                         = ','.join(str(gpu_set[0]) for gpu_set in gpu_map)
  #             elif cvd_id_mode == 'logical':
  #                 unit['description']['environment']['CUDA_VISIBLE_DEVICES']\
  #                         = ','.join(str(x) for x in range(len(gpu_map)))
  #             else:
  #                 raise ValueError('invalid CVD mode %s' % cvd_id_mode)


    # --------------------------------------------------------------------------
    #
    def _get_node_maps(self, cores, gpus, threads_per_proc):
        '''
        For a given set of cores and gpus, chunk them into sub-sets so that each
        sub-set can host one application process and all threads of that
        process.  Note that we currently consider all GPU applications to be
        single-threaded.

        example:
            cores  : [1, 2, 3, 4, 5, 6, 7, 8]
            gpus   : [1, 2]
            tpp    : 4
            result : [[1, 2, 3, 4], [5, 6, 7, 8]], [[1], [2]]

        For more details, see top level comment of `base.py`.
        '''

        core_map = list()
        gpu_map  = list()

        # make sure the core sets can host the requested number of threads
        assert(not len(cores) % threads_per_proc)
        n_procs =  len(cores) / threads_per_proc

        idx = 0
        for _ in range(n_procs):
            p_map = list()
            for _ in range(threads_per_proc):
                p_map.append(cores[idx])
                idx += 1
            core_map.append(p_map)

        if idx != len(cores):
            self._log.error('%s -- %s -- %s -- %s',
                            idx, len(cores), cores, n_procs)
        assert(idx == len(cores))

        # gpu procs are considered single threaded right now (FIXME)
        for g in gpus:
            gpu_map.append([g])

        return core_map, gpu_map


    # --------------------------------------------------------------------------
    #
    def _set_tuple_size(self, unit):
        '''
        Scheduling, in very general terms, maps resource request to available
        resources.  While the scheduler may check arbitrary task attributes in
        order to estimate the resource requirements of the tast, we assume that
        the most basic attributes (cores, threads, GPUs, MPI/non-MPI) determine
        the resulting placement decision.  Specifically, we assume that this
        tuple of attributes result in a placement that is valid for all tasks
        which have the same attribute tuple.

        To speed up that tuple lookup and to simplify some scheduler
        optimizations, we extract that attribute tuple on task arrival, and will
        use it for fast task-to-placement lookups.
        '''

        d = unit['description']
        unit['tuple_size'] = tuple([d.get('cpu_processes', 1),
                                    d.get('cpu_threads',   1),
                                    d.get('gpu_processes', 0),
                                    d.get('cpu_process_type')])


# ------------------------------------------------------------------------------
<|MERGE_RESOLUTION|>--- conflicted
+++ resolved
@@ -471,23 +471,16 @@
         if not self._waitpool:
             return
 
-<<<<<<< HEAD
         self._prof.prof('tsmap_start')
 
-        for uid,task in self._waitpool.iteritems():
-=======
         for uid,task in self._waitpool.items():
->>>>>>> bf9d33ab
             ts = task['tuple_size']
             if ts not in self._ts_map:
                 self._ts_map[ts] = set()
             self._ts_map[ts].add(uid)
 
         self._ts_valid = True
-<<<<<<< HEAD
         self._prof.prof('tsmap_stop')
-=======
->>>>>>> bf9d33ab
 
 
     # --------------------------------------------------------------------------
@@ -597,11 +590,7 @@
         resources = True  # fresh start, all is free
         while not self._proc_term.is_set():
 
-<<<<<<< HEAD
             self._log.debug('=== schedule units  : %s, w: %d', resources,
-=======
-            self._log.debug('=== schedule units 0: %s, w: %d', resources,
->>>>>>> bf9d33ab
                     len(self._waitpool))
 
             active = 0  # see if we do anything in this iteration
@@ -638,8 +627,6 @@
             if not active:
                 time.sleep(0.1)  # FIXME: configurable
 
-            self._log.debug('=== schedule units x: %s %s', resources, active)
-
 
     # --------------------------------------------------------------------------
     #
@@ -660,11 +647,7 @@
         # We define `tuple_size` as
         #     `(cpu_processes + gpu_processes) * cpu_threads`
         #
-<<<<<<< HEAD
-        tasks = self._waitpool.values()
-=======
         tasks = list(self._waitpool.values())
->>>>>>> bf9d33ab
         tasks.sort(key=lambda x:
                 (x['tuple_size'][0] + x['tuple_size'][2]) * x['tuple_size'][1],
                  reverse=True)
@@ -675,12 +658,9 @@
                                                 on_skip=self._prof_sched_skip,
                                                 log=self._log)
 
-<<<<<<< HEAD
         for task in scheduled:
             self._prof.prof('schedule_wait', uid=task['uid'])
 
-=======
->>>>>>> bf9d33ab
         self._waitpool = {task['uid']:task for task in unscheduled}
         self.advance(scheduled, rps.AGENT_EXECUTING_PENDING, publish=True,
                                                              push=True)
@@ -750,12 +730,7 @@
         # if units remain waiting, we are out of usable resources
         resources = not bool(to_wait)
 
-<<<<<<< HEAD
         # new waiting units are a reason to rebuild the tuple_size map
-=======
-        # incoming units which have to wait are the only reason to rebuild the
-        # tuple_size map
->>>>>>> bf9d33ab
         self._ts_valid = False
 
         self.slot_status("after  schedule incoming")
@@ -783,7 +758,6 @@
 
             # rebuild the tuple_size binning, maybe
             self._refresh_ts_map()
-<<<<<<< HEAD
 
 
         for unit in to_unschedule:
@@ -800,7 +774,7 @@
                 to_release.append(unit)
 
             else:
-           
+
                 # cycle through the matching ts-candidates.  Some
                 # may be invalid by now, having been scheduled via
                 # `schedule_waitlist`, but if we find any, break the
@@ -817,7 +791,7 @@
                     replace   = self._waitpool.get(candidate)
 
                 if not replace:
-           
+
                     # no replacement unit found: free the slots, and try to
                     # schedule other units of other sizes.
                     to_release.append(unit)
@@ -827,17 +801,16 @@
                     # found one - swap the slots and push out to executor
                     replace['slots'] = unit['slots']
                     placed.append(placed)
-           
+
                     # unschedule unit A and schedule unit B have the same
                     # timestamp
                     ts = time.time()
-                    self._prof.prof('unschedule_stop', uid=unit['uid'],
-                                    timestamp=ts)
-                    self._prof.prof('schedule_fast', uid=replace['uid'],
-                                    timestamp=ts)
+                    self._prof.prof('unschedule_stop', uid=unit['uid'], ts=ts)
+                    self._prof.prof('schedule_fast', uid=replace['uid'], ts=ts)
                     self.advance(replace, rps.AGENT_EXECUTING_PENDING,
-                                 publish=True, push=True)
-
+                                          publish=True, push=True)
+
+            to_release.append(unit)
 
         if not to_release:
             if not to_unschedule:
@@ -856,65 +829,10 @@
 
         # if previously waiting units were placed, remove them from the waitpool
         if placed:
-            self._waitpool = {task['uid'] : task 
+            self._waitpool = {task['uid'] : task
                                             for task in self._waitpool.values()
                                             if  task['uid'] not in placed}
 
-=======
-
-
-        for unit in to_unschedule:
-            # if we find a waiting unit with the same tuple size, we don't free
-            # the slots, but just pass them on unchanged to the waiting unit.
-            # Thus we replace the unscheduled unit on the same cores / GPUs
-            # immediately. This assumes that the `tuple_size` is good enough to
-            # judge the legality of the resources for the new target unit.
-
-          # ts = tuple(unit['tuple_size'])
-          # if self._ts_map.get(ts):
-          #
-          #     replace = self._waitpool[self._ts_map[ts].pop()]
-          #     replace['slots'] = unit['slots']
-          #     placed.append(placed)
-          #
-          #     # unschedule unit A and schedule unit B have the same
-          #     # timestamp
-          #     ts = time.time()
-          #     self._prof.prof('unschedule_stop', uid=unit['uid'],
-          #                     timestamp=ts)
-          #     self._prof.prof('schedule_fast', uid=replace['uid'],
-          #                     timestamp=ts)
-          #     self.advance(replace, rps.AGENT_EXECUTING_PENDING,
-          #                  publish=True, push=True)
-          # else:
-          #
-          #     # no replacement unit found: free the slots, and try to
-          #     # schedule other units of other sizes.
-          #     to_release.append(unit)
-
-            to_release.append(unit)
-
-        if not to_release:
-            if not to_unschedule:
-                # no new resources, not been active
-                return False, False
-            else:
-                # no new resources, but activity
-                return False, True
-
-        # we have units to unschedule, which will free some resources. We can
-        # thus try to schedule larger units again, and also inform the caller
-        # about resource availability.
-        for unit in to_release:
-            self.unschedule_unit(unit)
-            self._prof.prof('unschedule_stop', uid=unit['uid'])
-
-        # we placed some previously waiting units, and need to remove those from
-        # the waitpool
-        self._waitpool = {task['uid']:task for task in self._waitpool.values()
-                                           if  task['uid'] not in placed}
-
->>>>>>> bf9d33ab
         # we have new resources, and were active
         return True, True
 
