
__copyright__ = 'Copyright 2013-2022, The RADICAL-Cybertools Team'
__license__   = 'MIT'

import copy
import time
import queue

from collections import defaultdict

import threading          as mt
import multiprocessing    as mp

import radical.utils      as ru

from ... import utils     as rpu
from ... import states    as rps
from ... import constants as rpc

from ...task_description import RAPTOR_WORKER
from ..resource_manager  import ResourceManager


# ------------------------------------------------------------------------------
#
# 'enum' for RPs's pilot scheduler types
#
<<<<<<< HEAD
SCHEDULER_NAME_CONTINUOUS_ORDERED = "CONTINUOUS_ORDERED"
SCHEDULER_NAME_CONTINUOUS_COLO    = "CONTINUOUS_COLO"
SCHEDULER_NAME_CONTINUOUS_JSRUN   = "CONTINUOUS_JSRUN"
SCHEDULER_NAME_CONTINUOUS         = "CONTINUOUS"
SCHEDULER_NAME_HOMBRE             = "HOMBRE"
SCHEDULER_NAME_FLUX               = "FLUX"
SCHEDULER_NAME_NOOP               = "NOOP"
=======
SCHEDULER_NAME_CONTINUOUS_ORDERED  = "CONTINUOUS_ORDERED"
SCHEDULER_NAME_CONTINUOUS_COLO     = "CONTINUOUS_COLO"
SCHEDULER_NAME_CONTINUOUS_RECONFIG = "CONTINUOUS_RECONFIG"
SCHEDULER_NAME_CONTINUOUS          = "CONTINUOUS"
SCHEDULER_NAME_HOMBRE              = "HOMBRE"
SCHEDULER_NAME_FLUX                = "FLUX"
SCHEDULER_NAME_NOOP                = "NOOP"
>>>>>>> 7ebfa777

# SCHEDULER_NAME_YARN               = "YARN"
# SCHEDULER_NAME_SPARK              = "SPARK"
# SCHEDULER_NAME_CONTINUOUS_SUMMIT  = "CONTINUOUS_SUMMIT"
# SCHEDULER_NAME_CONTINUOUS_FIFO    = "CONTINUOUS_FIFO"
# SCHEDULER_NAME_SCATTERED          = "SCATTERED"


# ------------------------------------------------------------------------------
#
# An RP agent scheduler will place incoming tasks onto a set of cores and gpus.
#
# This is the agent scheduler base class.  It provides the framework for
# implementing diverse scheduling algorithms and mechanisms, tailored toward
# specific workload types, resource configurations, batch systems etc.
#
# The base class provides the following functionality to the implementations:
#
#   - obtain configuration settings from config files and environments
#   - create self.nodes list to represent available resources;
#   - general control and data flow:
#
#       # main loop
#       self._handle_task(task):  # task arrives
#         try_allocation(task)    # placement is attempted
#         if success:
#            advance(task)        # pass task to executor
#         else:
#            wait.append(task)    # place task in a wait list
#
#   - notification management:
#     - the scheduler receives notifications about tasks which completed
#       execution, and whose resources can now be used again for other tasks,
#     - the above triggers an 'unschedule' (free resources) action and also a
#       `schedule` action (check waitpool if waiting tasks can now be placed).
#
#
# A scheduler implementation will derive from this base class, and overload the
# following three methods:
#
#   _configure():
#     - make sure that the base class configuration is usable
#     - do any additional configuration
#
#   _schecule_task(task):
#     - given a task (incl. description), find and return a suitable allocation
#
#   unschedule_task(task):
#     - release the allocation held by that task
#
#
# The scheduler needs (in the general case) three pieces of information:
#
#   - the layout of the resource (nodes, cores, gpus);
#   - the current state of those (what cores/gpus are used by other tasks)
#   - the requirements of the task (single/multi node, cores, gpus)
#
# The first part (layout) is provided by the ResourceManager, in the form of a nodelist:
#
#    nodelist = [{name : 'node_1', cores: 16, gpus : 2},
#                {name : 'node_2', cores: 16, gpus : 2},
#                ...
#               ]
#
# That is then mapped into an internal representation, which is really the same
# but allows to keep track of resource usage, by setting the fields to
# `rpc.FREE == '-'` or `rpc.BUSY == '#'`:
#
#    nodelist = [{name : 'node_1', cores: [----------------], gpus : [--]},
#                {name : 'node_2', cores: {----------------], gpus : [--]},
#                ...
#               ]
#
# When allocating a set of resource for a task (2 cores, 1 gpu), we can now
# record those as used:
#
#    nodelist = [{name : 'node_1', cores: [##--------------], gpus : [#-]},
#                {name : 'node_2', cores: {----------------], gpus : [--]},
#                ...
#               ]
#
# This solves the second part from our list above.  The third part, task
# requirements, are obtained from the task dict passed for scheduling: the task
# description contains requests for `cores` and `gpus`.
#
# Note that the task description will also list the number of processes and
# threads for cores and gpus, and also flags the use of `mpi`, 'openmp', etc.
# The scheduler will have to make sure that for each process to be placed, the
# given number of additional cores are available *and reserved* to create
# threads on.  The threads are created by the application.  Note though that
# this implies that the launcher must pin cores very carefully, to not constrain
# the thread creation for the application.
#
# The scheduler algorithm will then attempt to find a suitable set of cores and
# gpus in the nodelist into which the task can be placed.  It will mark those as
# `rpc.BUSY`, and attach the set of cores/gpus to the task dictionary, as (here
# for system with 8 cores & 1 gpu per node):
#
#     task = { ...
#       'ranks'         : 4,
#       'cores_per_rank': 2,
#       'gpus_per_rank  : 2.,
#       'slots'         :
#                       # [[node,   node_index, [cpu map], [gpu map]]]
#                         [[node_1, 0,          [0, 2],    [0],
#                          [node_1, 0,          [4, 6],    [0],
#                          [node_2, 1,          [5, 7],    [0],
#                          [node_2, 1,          [1, 3]],   [0]],
#
#     }
#
# The `cpu idx` field is a list of sets, where in each set the first core is
# where an application process is places, while the other cores are reserved for
# that process' threads.  For GPUs we use the same structure, but GPU processes
# are currently all considered to be single-threaded.
#
# The respective launch method is expected to create processes on the set of
# cpus and gpus thus specified, (node_1, cores 0 and 4; node_2, cores 1 and 5).
# The other reserved cores are for the application to spawn threads on
# (`cores_per_rank=2`).
#
# A scheduler MAY attach other information to the `slots` structure, with the
# intent to support the launch methods to enact the placement decision made by
# the scheduler.  In fact, a scheduler may use a completely different slot
# structure than above - but then is likely bound to a specific launch method
# which can interpret that structure.
#
# NOTE:  The scheduler will allocate one core per node and GPU, as some startup
#        methods only allow process placements to *cores*, even if GPUs are
#        present and requested (hi aprun).  We should make this decision
#        dependent on the launch method - but at this point we don't have this
#        information (at least not readily available).
#
# TODO:  use named tuples for the slot structure to make the code more readable,
#        specifically for the LaunchMethods.
#
# NOTE:  The set of profiler events generated by this component are:
#
#        schedule_try    : search for task resources starts    (uid: uid)
#        schedule_fail   : search for task resources failed    (uid: uid)
#        schedule_ok     : search for task resources succeeded (uid: uid)
#        unschedule_start: task resource freeing starts        (uid: uid)
#        unschedule_stop : task resource freeing stops         (uid: uid)
#
#        See also:
#        https://github.com/radical-cybertools/radical.pilot/blob/feature/ \
#                           events/docs/source/events.md \
#                           #agentschedulingcomponent-component


# ------------------------------------------------------------------------------
#
class AgentSchedulingComponent(rpu.AgentComponent):

    # --------------------------------------------------------------------------
    #
    # the deriving schedulers should in general have the following structure in
    # self.nodes:
    #
    #   self.nodes = [
    #     { 'name'  : 'name-of-node',
    #       'index' : 'idx-of-node',
    #       'cores' : '###---##-##-----',  # 16 cores, free/busy markers
    #       'gpus'  : '--',                #  2 GPUs,  free/busy markers
    #     }, ...
    #   ]
    #
    # The free/busy markers are defined in rp.constants.py, and are `-` and `#`,
    # respectively.  Some schedulers may need a more elaborate structures - but
    # where the above is suitable, it should be used for code consistency.
    #

    def __init__(self, cfg, session):

        self.nodes = []
        super().__init__(cfg, session)


    # --------------------------------------------------------------------------
    #
    # Once the component process is spawned, `initialize()` will be called
    # before control is given to the component's main loop.
    #
    def initialize(self):

        # The scheduler needs the ResourceManager information which have been
        # collected during agent startup.
        rm_name  = self.session.rcfg.resource_manager
        self._rm = ResourceManager.create(rm_name,
                                          self.session.cfg,
                                          self.session.rcfg,
                                          self._log, self._prof)

        self._partitions = self._rm.get_partitions()

        # create and initialize the wait pool.  Also maintain a mapping of that
        # waitlist to a binned list where tasks are binned by size for faster
        # lookups of replacement tasks.  And outdated binlist is mostly
        # sufficient, only rebuild when we run dry
        self._lock       = mt.Lock()  # lock for waitpool
        self._waitpool   = dict()     # map uid:task
        self._ts_map     = dict()
        self._ts_valid   = False      # set to False to trigger re-binning
        self._active_cnt = 0          # count of currently scheduled tasks
        self._named_envs = list()     # record available named environments

        # the scheduler algorithms have two inputs: tasks to be scheduled, and
        # slots becoming available (after tasks complete).
        self._queue_sched   = mp.Queue()
        self._queue_unsched = mp.Queue()
        self._term          = mp.Event()  # reassign Event (multiprocessing)

        # initialize the node list to be used by the scheduler.  A scheduler
        # instance may decide to overwrite or extend this structure.
        self.nodes = copy.deepcopy(self._rm.info.node_list)

        # configure the scheduler instance
        self._configure()
        self.slot_status("slot status after  init")

        # register task input channels
        self.register_input(rps.AGENT_SCHEDULING_PENDING,
                            rpc.AGENT_SCHEDULING_QUEUE, self.work)

        # we need unschedule updates to learn about tasks for which to free the
        # allocated cores.  Those updates MUST be issued after execution, ie.
        # by the AgentExecutionComponent.
        self.register_subscriber(rpc.AGENT_UNSCHEDULE_PUBSUB, self.unschedule_cb)

        # start a process to host the actual scheduling algorithm
        self._scheduler_process = False
        self._p = mp.Process(target=self._schedule_tasks)
        self._p.daemon = True
        self._p.start()


    # --------------------------------------------------------------------------
    #
    def finalize(self):

        self._p.terminate()


    # --------------------------------------------------------------------------
    #
    def _configure(self):

        raise NotImplementedError('deriving classes must implement this')


    # --------------------------------------------------------------------------
    #
    # This class-method creates the appropriate instance for the scheduler.
    #
    @classmethod
    def create(cls, cfg, session):

        # make sure that we are the base-class!
        if cls != AgentSchedulingComponent:
            raise TypeError("Scheduler Factory only available to base class!")

        name = session.rcfg.agent_scheduler

<<<<<<< HEAD
        from .continuous_ordered import ContinuousOrdered
        from .continuous_colo    import ContinuousColo
        from .continuous_jsrun   import ContinuousJsrun
        from .continuous         import Continuous
        from .hombre             import Hombre
        from .flux               import Flux
        from .noop               import Noop
=======
        from .continuous_ordered  import ContinuousOrdered
        from .continuous_colo     import ContinuousColo
        from .continuous_reconfig import ContinuousReconfig
        from .continuous          import Continuous
        from .hombre              import Hombre
        from .flux                import Flux
        from .noop                import Noop
>>>>>>> 7ebfa777

        # if `jsrun` is used as lauunch method, then we switch the CONTINUOUS
        # scheduler with CONTINUOUS_JSRUN
        if 'JSRUN' in session.rcfg.launch_methods:
            if name == SCHEDULER_NAME_CONTINUOUS:
                name = SCHEDULER_NAME_CONTINUOUS_JSRUN

        impl = {

<<<<<<< HEAD
            SCHEDULER_NAME_CONTINUOUS_ORDERED : ContinuousOrdered,
            SCHEDULER_NAME_CONTINUOUS_COLO    : ContinuousColo,
            SCHEDULER_NAME_CONTINUOUS_JSRUN   : ContinuousJsrun,
            SCHEDULER_NAME_CONTINUOUS         : Continuous,
            SCHEDULER_NAME_HOMBRE             : Hombre,
            SCHEDULER_NAME_FLUX               : Flux,
            SCHEDULER_NAME_NOOP               : Noop,
=======
            SCHEDULER_NAME_CONTINUOUS_ORDERED  : ContinuousOrdered,
            SCHEDULER_NAME_CONTINUOUS_COLO     : ContinuousColo,
            SCHEDULER_NAME_CONTINUOUS_RECONFIG : ContinuousReconfig,
            SCHEDULER_NAME_CONTINUOUS          : Continuous,
            SCHEDULER_NAME_HOMBRE              : Hombre,
            SCHEDULER_NAME_FLUX                : Flux,
            SCHEDULER_NAME_NOOP                : Noop
>>>>>>> 7ebfa777
        }

        if name not in impl:
            raise ValueError('Scheduler %s unknown' % name)

        return impl[name](cfg, session)


    # --------------------------------------------------------------------------
    #
    def control_cb(self, topic, msg):
        '''
        listen on the control channel for raptor queue registration commands
        '''
        print('----- b', msg)

        # only the scheduler process listens for control messages
        if not self._scheduler_process:
            return

        cmd = msg['cmd']
        arg = msg['arg']

        if cmd == 'register_named_env':


            env_name = arg['env_name']
            self._named_envs.append(env_name)


        elif cmd == 'register_raptor_queue':

            name  = arg['name']
            queue = arg['queue']
            addr  = arg['addr']

            self._log.debug('register raptor queue: %s', name)
            with self._raptor_lock:

                self._raptor_queues[name] = ru.zmq.Putter(queue, addr)

                # send tasks which were collected for this queue
                if name in self._raptor_tasks:

                    tasks = self._raptor_tasks[name]
                    del self._raptor_tasks[name]

                    self._log.debug('relay %d tasks to raptor %s', len(tasks), name)
                    self._raptor_queues[name].put(tasks)

                # also send any tasks which were collected for *any* queue
                if '*' in self._raptor_tasks:

                    tasks = self._raptor_tasks['*']
                    del self._raptor_tasks['*']

                    self._log.debug('* relay %d tasks to raptor %s', len(tasks), name)
                    self._raptor_queues[name].put(tasks)


        elif cmd == 'unregister_raptor_queue':

            name = arg['name']
            self._log.debug('unregister raptor queue: %s', name)

            with self._raptor_lock:

                if name not in self._raptor_queues:
                    self._log.warn('raptor queue %s unknown [%s]', name, msg)

                else:
                    del self._raptor_queues[name]

                if name in self._raptor_tasks:
                    tasks = self._raptor_tasks[name]
                    del self._raptor_tasks[name]

                    self._log.debug('fail %d tasks: %d', len(tasks), name)

                    for task in tasks:
                        self._fail_task(task, RuntimeError('raptor gone'),
                                              'raptor queue disappeared')

        # FIXME: RPC: this is caught in the base class handler already
        elif cmd == 'cancel_tasks':

            uids = arg['uids']
            to_cancel = list()
            with self._lock:
                for uid in uids:
                    print('---------- cancel', uid)
                    if uid in self._waitpool:
                        to_cancel.append(self._waitpool[uid])
                        del self._waitpool[uid]

            with self._raptor_lock:
                for queue in self._raptor_tasks:
                    matches = [t for t in self._raptor_tasks[queue]
                                       if t['uid'] in uids]
                    for task in matches:
                        to_cancel.append(task)
                        self._raptor_tasks[queue].remove(task)

            self.advance(to_cancel, rps.CANCELED, push=False, publish=True)

        else:
            self._log.debug('command ignored: [%s]', cmd)


    # --------------------------------------------------------------------------
    #
    # Change the reserved state of slots (rpc.FREE or rpc.BUSY)
    #
    # NOTE: any scheduler implementation which uses a different nodelist
    #       structure MUST overload this method.
    #
    def _change_slot_states(self, slots, new_state):
        '''
        This function is used to update the state for a list of slots that
        have been allocated or deallocated.  For details on the data structure,
        see top of `base.py`.
        '''
        # FIXME: remove once Slot structure settles
        slots = rpu.convert_slots(slots)

        # for node_name, node_index, cores, gpus in slots['ranks']:
        for slot in slots:

            # Find the entry in the slots list

            # TODO: [Optimization] Assuming 'node_index' is the ID of the node,
            #       it seems a bit wasteful to have to look at all of the nodes
            #       available for use if at most one node can have that uid.
            #       Maybe it would be worthwhile to simply keep a list of nodes
            #       that we would read, and keep a dictionary that maps the uid
            #       of the node to the location on the list?

            node = None
            node_found = False
            for node in self.nodes:
                if node['index'] == slot['node_index']:
                    node_found = True
                    break

            if not node_found:
                raise RuntimeError('inconsistent node information')

            # iterate over cores/gpus in the slot, and update state
            for core in slot['cores']:
                node['cores'][core['index']] = new_state

            for gpu in slot['gpus']:
                node['gpus'][gpu['index']] = new_state

            if slot['lfs']:
                if new_state == rpc.BUSY:
                    node['lfs'] -= slot['lfs']
                else:
                    node['lfs'] += slot['lfs']

            if slot['mem']:
                if new_state == rpc.BUSY:
                    node['mem'] -= slot['mem']
                else:
                    node['mem'] += slot['mem']



    # --------------------------------------------------------------------------
    #
    # NOTE: any scheduler implementation which uses a different nodelist
    #       structure MUST overload this method.
    def slot_status(self, msg=None, uid=None):
        '''
        Returns a multi-line string corresponding to the status of the node list
        '''

        # need to set `DEBUG_5` or higher to get slot debug logs
        if self._log._debug_level < 5:
            return

        if not msg: msg = ''

        glyphs = {rpc.FREE : '-',
                  rpc.BUSY : '#',
                  rpc.DOWN : '!',
                  2        : '!'}  # FIXME: backward compatible, old slots
        ret = "|"
        import pprint
        pprint.pprint(glyphs)
        for node in self.nodes:
            for core in node['cores']:
                ret += glyphs[core]
            ret += ':'
            for gpu in node['gpus']:
                ret += glyphs[gpu]
            ret += '|'

        if not uid:
            uid = ''

        self._log.debug("status: %-30s [%25s]: %s", msg, uid, ret)

        return ret


    # --------------------------------------------------------------------------
    #
    def _refresh_ts_map(self):

        # The ts map only gets invalidated when new tasks get added to the
        # waitpool.  Removing tasks does *not* invalidate it.
        #
        # This method should only be called opportunistically, i.e., when a task
        # lookup failed and it is worthwhile checking the waitlist tasks.

        if self._ts_valid:
            # nothing to do, the map is valid
            return

        # we can only rebuild if we have waiting tasks
        if not self._waitpool:
            return

        for uid, task in self._waitpool.items():
            ts = task['tuple_size']
            if ts not in self._ts_map:
                self._ts_map[ts] = set()
            self._ts_map[ts].add(uid)

        self._ts_valid = True


    # --------------------------------------------------------------------------
    #
    def schedule_task(self, task):

        raise NotImplementedError('schedule_task needs to be implemented.')


    # --------------------------------------------------------------------------
    #
    def unschedule_task(self, task):

        raise NotImplementedError('unschedule_task needs to be implemented.')


    # --------------------------------------------------------------------------
    #
    def work(self, tasks):
        '''
        This is the main callback of the component, which is called for any
        incoming (set of) task(s).  Tasks arriving here must always be in
        `AGENT_SCHEDULING_PENDING` state, and must always leave in either
        `AGENT_EXECUTING_PENDING` or in a FINAL state (`FAILED` or `CANCELED`).
        While handled by this component, the tasks will be in `AGENT_SCHEDULING`
        state.

        This method takes care of initial state change to `AGENT_SCHEDULING`,
        and then puts them forward onto the queue towards the actual scheduling
        process (self._schedule_tasks).
        '''

        # advance state, publish state change, and push to scheduler process
        self.advance(tasks, rps.AGENT_SCHEDULING, publish=True, push=False)
        self._queue_sched.put(tasks)


    # --------------------------------------------------------------------------
    #
    def unschedule_cb(self, topic, msg):
        '''
        release (for whatever reason) all slots allocated to this task
        '''

        self._queue_unsched.put(msg)

        # return True to keep the cb registered
        return True


    # --------------------------------------------------------------------------
    #
    def _schedule_tasks(self):
        '''
        This method runs in a separate process and hosts the actual scheduling
        algorithm invocation.  The process is fed by two queues: a queue of
        incoming tasks to schedule, and a queue of slots freed by finishing
        tasks.
        '''

        self._scheduler_process = True

        # ZMQ endpoints will not have survived the fork. Specifically the
        # registry client of the component base class will have to reconnect.
        # Note that `self._reg` of the base class is a *pointer* to the sesison
        # registry.
        #
        # FIXME: should be moved into a post-fork hook of the session
        #
        self._reg = ru.zmq.RegistryClient(url=self.session.cfg.reg_addr)

        #  FIXME: the component does not clean out subscribers after fork :-/
        self._subscribers = dict()

        # The loop alternates between
        #
        #   - scheduling tasks from a waitpool;
        #   - pulling new tasks to schedule; and
        #   - pulling for free slots to use.
        #
        # resources = True  # fresh start
        #
        # while True:
        #
        #   if resources:  # otherwise: why bother?
        #     if waitpool:
        #       sort(waitpool)  # largest tasks first
        #       for task in sorted(waitpool):
        #         if task >= max_task:
        #           prof schedule_skip
        #         else:
        #           if try_schedule:
        #             advance
        #             continue
        #           max_task = max(max_task, size(task))
        #         break  # larger tasks won't work
        #
        #   if any_resources:  # otherwise: why bother
        #     for task in queue_tasks.get():
        #         if task <= max_task:
        #           if try_schedule:
        #             advance
        #             continue
        #           waitpool.append(task)
        #           max_task = max(max_task, size(task))
        #         continue  # next task mght be smaller
        #
        #   resources = False  # nothing in waitpool fits
        #   for slot in queue_slots.get():
        #     free_slot(slot)
        #     resources = True  # maybe we can place a task now

        # keep a backlog of raptor tasks until their queues are registered
        self._raptor_queues = dict()           # raptor_master_id : zmq.Queue
        self._raptor_tasks  = dict()           # raptor_master_id : [task]
        self._raptor_lock   = mt.Lock()        # lock for the above

        # register task output channels
        self.register_output(rps.AGENT_EXECUTING_PENDING,
                             rpc.AGENT_EXECUTING_QUEUE)

        # re-register the control callback in this subprocess
        self.register_subscriber(rpc.CONTROL_PUBSUB, self._control_cb)

        self._publishers = dict()
        self.register_publisher(rpc.STATE_PUBSUB)

        resources = True  # fresh start, all is free
        while not self._term.is_set():

            self._log.debug_3('schedule tasks 0: %s, w: %d', resources,
                    len(self._waitpool))

            active = 0  # see if we do anything in this iteration

            # if we have new resources, try to place waiting tasks.
            r_wait = False
            if resources:
                r_wait, a = self._schedule_waitpool()
                active += int(a)
                self._log.debug_3('schedule tasks w: %s %s', r_wait, a)

            # always try to schedule newly incoming tasks
            # running out of resources for incoming could still mean we have
            # smaller slots for waiting tasks, so ignore `r` for now.
            r_inc, a = self._schedule_incoming()
            active += int(a)
            self._log.debug_3('schedule tasks i: %s %s', r_inc, a)

            # if we had resources, but could not schedule any incoming not any
            # waiting, then we effectively ran out of *useful* resources
            if resources and (r_wait is False and r_inc is False):
                resources = False

            # reclaim resources from completed tasks
            # if tasks got unscheduled (and not replaced), then we have new
            # space to schedule waiting tasks (unless we have resources from
            # before)
            r, a = self._unschedule_completed()
            if not resources and r:
                resources = True
            active += int(a)
            self._log.debug_3('schedule tasks c: %s %s', r, a)

            if not active:
                time.sleep(0.1)  # FIXME: configurable

            self._log.debug_3('schedule tasks x: %s %s', resources, active)


    # --------------------------------------------------------------------------
    #
    def _prof_sched_skip(self, task):

        pass
      # self._prof.prof('schedule_skip', uid=task['uid'])


    # --------------------------------------------------------------------------
    #
    def _schedule_waitpool(self):

      # self.slot_status("before schedule waitpool")

        # sort by inverse tuple size to place larger tasks first and backfill
        # with smaller tasks.  We only look at cores right now - this needs
        # fixing for GPU dominated loads.
        # We define `tuple_size` as
        #     `ranks * cores_per_rank * gpus_per_rank`
        #
        to_wait    = list()
        to_test    = list()

        for task in self._waitpool.values():
            named_env = task['description'].get('named_env')
            if named_env:
                if named_env in self._named_envs:
                    to_test.append(task)
                else:
                    to_wait.append(task)
            else:
                to_test.append(task)

        to_test.sort(key=lambda x:
                x['tuple_size'][0] * x['tuple_size'][1] * x['tuple_size'][2],
                 reverse=True)

        # cycle through waitpool, and see if we get anything placed now.
        self._log.debug_9('before bisec: %d', len(to_test))
        scheduled, unscheduled, failed = ru.lazy_bisect(to_test,
                                                check=self._try_allocation,
                                                on_skip=self._prof_sched_skip,
                                                log=self._log)
        self._log.debug_9('after  bisec: %d : %d : %d', len(scheduled),
                                                  len(unscheduled), len(failed))

        for task, error in failed:

            error  = error.replace('"', '\\"')
            self._fail_task(task, RuntimeError('bisect failed'), error)
            self._log.error('bisect failed on %s: %s', task['uid'], error)

        self._waitpool = {task['uid']: task for task in (unscheduled + to_wait)}

        # update task resources
        for task in scheduled:
            td = task['description']
            task['resources'] = {'cpu': td['ranks'] * td['cores_per_rank'],
                                 'gpu': td['ranks'] * td['gpus_per_rank']}
        self.advance(scheduled, rps.AGENT_EXECUTING_PENDING, publish=True,
                                                             push=True)

        # method counts as `active` if anything was scheduled
        active = bool(scheduled)

        # if we sccheduled some tasks but not all, we ran out of resources
        resources = not (bool(unscheduled) and bool(unscheduled))

      # self.slot_status("after  schedule waitpool")
        return resources, active


    # --------------------------------------------------------------------------
    #
    def _fail_task(self, task, e, detail):

        task['exception']        = repr(e)
        task['exception_detail'] = detail

        self._log.exception('scheduling failed for %s', task['uid'])

        self.advance(task, rps.FAILED, publish=True, push=False)


    # --------------------------------------------------------------------------
    #
    def _schedule_incoming(self):

        # fetch all tasks from the queue
        to_schedule = list()             # some tasks get scheduled here
        to_raptor   = defaultdict(list)  # some tasks get forwared to raptor
        try:

            while not self._term.is_set():

                data = self._queue_sched.get(timeout=0.001)

                if not isinstance(data, list):
                    data = [data]

                for task in data:

                    td = task['description']

                    if td.get('ranks') <= 0:
                        self._fail_task(task, ValueError('invalid ranks'), '')

                    # check if this task is to be scheduled by sub-schedulers
                    # like raptor
                    raptor_id = td.get('raptor_id')
                    mode      = td.get('mode')

                    # raptor workers are not scheduled by raptor itself!
                    if raptor_id and mode != RAPTOR_WORKER:

                        if task.get('raptor_seen'):
                            # raptor has handled this one - we can execute it
                            self._set_tuple_size(task)
                            to_schedule.append(task)

                        else:
                            to_raptor[raptor_id].append(task)

                    else:
                        # no raptor - schedule it here
                        self._set_tuple_size(task)
                        to_schedule.append(task)

        except queue.Empty:
            # no more unschedule requests
            pass

        # forward raptor tasks to their designated raptor
        if to_raptor:

            with self._raptor_lock:

                for name in to_raptor:

                    if name in self._raptor_queues:
                        # forward to specified raptor queue
                        self._log.debug('fwd %s: %d', name,
                                        len(to_raptor[name]))
                        self._raptor_queues[name].put(to_raptor[name])

                    elif self._raptor_queues and name == '*':
                        # round robin to available raptor queues
                        names   = list(self._raptor_queues.keys())
                        n_names = len(names)
                        for idx in range(len(to_raptor[name])):
                            task  = to_raptor[name][idx]
                            qname = names[idx % n_names]
                            self._log.debug('* put task %s to rq %s',
                                    task['uid'], qname)
                            self._raptor_queues[qname].put(task)

                    else:
                        # keep around until a raptor queue registers
                        self._log.debug('cache %s: %d', name,
                                        len(to_raptor[name]))

                        if name not in self._raptor_tasks:
                            self._raptor_tasks[name] = to_raptor[name]
                        else:
                            self._raptor_tasks[name] += to_raptor[name]

        if not to_schedule:
            # no resource change, no activity
            return None, False

        self.slot_status("before schedule incoming [%d]" % len(to_schedule))

        # handle largest to_schedule first
        # FIXME: this needs lazy-bisect
        to_wait    = list()
        for task in sorted(to_schedule, key=lambda x: x['tuple_size'][0],
                           reverse=True):

            print('------------------')
            print(task['uid'])

            td = task['description']

            # FIXME: This is a slow and inefficient way to wait for named VEs.
            #        The semantics should move to the upcoming eligibility
            #        checker
            # FIXME: Note that this code is duplicated in _schedule_waitpool
            named_env = task['description'].get('named_env')
            if named_env:
                if named_env not in self._named_envs:
                    to_wait.append(task)
                    self._log.debug('delay %s, no env %s',
                                    task['uid'], named_env)
                    continue

            # we actually only schedule tasks which do not yet have a `slots`
            # structure attached.  Those which do were presumably scheduled
            # earlier (by the applicaiton of some other client side scheduler),
            # and we honor that decision.  We though will mark the respective
            # resources as being used, to avoid other tasks being scheduled onto
            # the same set of resources.
            if td.get('slots'):

                # FIXME: check assembly of slots in the scheduler (jsrun)
                #        e.g.: GPU sharing  (*)
                # FIXME: check how blocked cores are handled  (*)
                # FIXME: bool / int for core list in node resources  (*)
                # FIXME: complete node name if needed
                # FIXME: use UIDs instead of node indexes
                # FIXME: does TD need ranks then still?  Check launch methods!
                task['slots']     = td['slots']
                task['partition'] = td['partition']
                task['resources'] = {'cpu': td['ranks'] * td['cores_per_rank'],
                                     'gpu': td['ranks'] * td['gpus_per_rank']}
                self.advance(task, rps.AGENT_EXECUTING_PENDING,
                             publish=True, push=True, fwd=True)
                continue

            # either we can place the task straight away, or we have to
            # put it in the wait pool.
            try:
                if self._try_allocation(task):
                    # task got scheduled - advance state, notify world about the
                    # state change, and push it out toward the next component.
                    task['resources'] = {'cpu': td['ranks'] *
                                                td['cores_per_rank'],
                                         'gpu': td['ranks'] *
                                                td['gpus_per_rank']}
                    self.advance(task, rps.AGENT_EXECUTING_PENDING,
                                 publish=True, push=True, fwd=True)

                else:
                    to_wait.append(task)

            except Exception as e:
                self._fail_task(task, e, '\n'.join(ru.get_exception_trace()))

        # all tasks which could not be scheduled are added to the waitpool
        self._waitpool.update({task['uid']: task for task in to_wait})

        # we performed some activity (worked on tasks)
        active = True

        # if tasks remain waiting, we are out of usable resources
        resources = not bool(to_wait)

        # incoming tasks which have to wait are the only reason to rebuild the
        # tuple_size map
        self._ts_valid = False

        self.slot_status("after  schedule incoming")
        return resources, active


    # --------------------------------------------------------------------------
    #
    def _unschedule_completed(self):

        to_unschedule = list()
        try:

            # Timeout and bulk limit below are somewhat arbitrary, but the
            # behaviour is benign.  The goal is to avoid corner cases: for the
            # sleep, avoid no sleep (busy idle) and also significant latencies.
            # Anything smaller than 0.01 is under our noise level and works ok
            # for the latency, and anything larger than 0 is sufficient to avoid
            # busy idle.
            #
            # For the unschedule bulk, the corner case to avoid is waiting for
            # too long to fill a bulk so that latencies add a up and negate the
            # bulk optimization. For the 0.001 sleep, 128 as bulk size results
            # in a max added latency of about 0.1 second, which is one order of
            # magnitude above our noise level again and thus acceptable (tm).
            while not self._term.is_set():
                tasks = self._queue_unsched.get(timeout=0.01)
                to_unschedule += ru.as_list(tasks)
                if len(to_unschedule) > 512:
                    break

        except queue.Empty:
            # no more unschedule requests
            pass

        to_release = list()  # slots of unscheduling tasks
        placed     = list()  # uids of waiting tasks replacing unscheduled ones

        if to_unschedule:

            # rebuild the tuple_size binning, maybe
            self._refresh_ts_map()


        for task in to_unschedule:
            # if we find a waiting task with the same tuple size, we don't free
            # the slots, but just pass them on unchanged to the waiting task.
            # Thus we replace the unscheduled task on the same cores / GPUs
            # immediately. This assumes that the `tuple_size` is good enough to
            # judge the legality of the resources for the new target task.
            #
            # FIXME

          # ts = tuple(task['tuple_size'])
          # if self._ts_map.get(ts):
          #
          #     replace = self._waitpool[self._ts_map[ts].pop()]
          #     replace['slots'] = task['slots']
          #     placed.append(placed)
          #
          #     # unschedule task A and schedule task B have the same
          #     # timestamp
          #     ts = time.time()
          #     self._prof.prof('unschedule_stop', uid=task['uid'],
          #                     timestamp=ts)
          #     self._prof.prof('schedule_fast', uid=replace['uid'],
          #                     timestamp=ts)
          #     self.advance(replace, rps.AGENT_EXECUTING_PENDING,
          #                  publish=True, push=True)
          # else:
          #
          #     # no replacement task found: free the slots, and try to
          #     # schedule other tasks of other sizes.
          #     to_release.append(task)

            self._active_cnt -= 1
            to_release.append(task)

        if not to_release:
            if not to_unschedule:
                # no new resources, not been active
                return False, False
            else:
                # no new resources, but activity
                return False, True

        # we have tasks to unschedule, which will free some resources. We can
        # thus try to schedule larger tasks again, and also inform the caller
        # about resource availability.
        for task in to_release:
            self.slot_status("slot status before unschedule %s", task['uid'])
            self.unschedule_task(task)
            self.slot_status("slot status after  unschedule %s", task['uid'])
            self._prof.prof('unschedule_stop', uid=task['uid'])

        # we placed some previously waiting tasks, and need to remove those from
        # the waitpool
        self._waitpool = {task['uid']: task for task in self._waitpool.values()
                                            if  task['uid'] not in placed}

        # we have new resources, and were active
        return True, True


    # --------------------------------------------------------------------------
    #
    def _try_allocation(self, task):
        '''
        attempt to allocate cores/gpus for a specific task.
        '''

        try:
            uid = task['uid']
          # td  = task['description']

          # self._prof.prof('schedule_try', uid=uid)
            slots, partition = self.schedule_task(task)
            if not slots:

                # schedule failure
              # self._prof.prof('schedule_fail', uid=uid)

                # if schedule fails while no other task is scheduled, then the
                # `schedule_task` will never be able to succeed - fail that task
                if self._active_cnt == 0:
                    raise RuntimeError('task can never be scheduled')

                return False

            self._active_cnt += 1

            # the task was placed, we need to reflect the allocation in the
            # nodelist state (BUSY) and pass placement to the task, to have
            # it enacted by the executor
            self._change_slot_states(slots, rpc.BUSY)
            task['slots']     = slots
            task['partition'] = partition

            self.slot_status('after scheduled task', task['uid'])

            # got an allocation, we can go off and launch the process
            self._prof.prof('schedule_ok', uid=uid)

        except Exception as e:
            task['exception']        = repr(e)
            task['exception_detail'] = '\n'.join(ru.get_exception_trace())
            raise

        return True


    # --------------------------------------------------------------------------
    #
    def _set_tuple_size(self, task):
        '''
        Scheduling, in very general terms, maps resource request to available
        resources.  While the scheduler may check arbitrary task attributes in
        order to estimate the resource requirements of the tast, we assume that
        the most basic attributes (cores, threads, GPUs, MPI/non-MPI) determine
        the resulting placement decision.  Specifically, we assume that this
        tuple of attributes result in a placement that is valid for all tasks
        which have the same attribute tuple.

        To speed up that tuple lookup and to simplify some scheduler
        optimizations, we extract that attribute tuple on task arrival, and will
        use it for fast task-to-placement lookups.
        '''

        d = task['description']
        task['tuple_size'] = tuple([d.get('ranks'         , 1),
                                    d.get('cores_per_rank', 1),
                                    d.get('gpus_per_rank' , 0.)])


# ------------------------------------------------------------------------------
<|MERGE_RESOLUTION|>--- conflicted
+++ resolved
@@ -25,23 +25,14 @@
 #
 # 'enum' for RPs's pilot scheduler types
 #
-<<<<<<< HEAD
-SCHEDULER_NAME_CONTINUOUS_ORDERED = "CONTINUOUS_ORDERED"
-SCHEDULER_NAME_CONTINUOUS_COLO    = "CONTINUOUS_COLO"
-SCHEDULER_NAME_CONTINUOUS_JSRUN   = "CONTINUOUS_JSRUN"
-SCHEDULER_NAME_CONTINUOUS         = "CONTINUOUS"
-SCHEDULER_NAME_HOMBRE             = "HOMBRE"
-SCHEDULER_NAME_FLUX               = "FLUX"
-SCHEDULER_NAME_NOOP               = "NOOP"
-=======
 SCHEDULER_NAME_CONTINUOUS_ORDERED  = "CONTINUOUS_ORDERED"
+SCHEDULER_NAME_CONTINUOUS_RECONFIG = "CONTINUOUS_RECONFIG"
 SCHEDULER_NAME_CONTINUOUS_COLO     = "CONTINUOUS_COLO"
-SCHEDULER_NAME_CONTINUOUS_RECONFIG = "CONTINUOUS_RECONFIG"
+SCHEDULER_NAME_CONTINUOUS_JSRUN    = "CONTINUOUS_JSRUN"
 SCHEDULER_NAME_CONTINUOUS          = "CONTINUOUS"
 SCHEDULER_NAME_HOMBRE              = "HOMBRE"
 SCHEDULER_NAME_FLUX                = "FLUX"
 SCHEDULER_NAME_NOOP                = "NOOP"
->>>>>>> 7ebfa777
 
 # SCHEDULER_NAME_YARN               = "YARN"
 # SCHEDULER_NAME_SPARK              = "SPARK"
@@ -305,23 +296,14 @@
 
         name = session.rcfg.agent_scheduler
 
-<<<<<<< HEAD
-        from .continuous_ordered import ContinuousOrdered
-        from .continuous_colo    import ContinuousColo
-        from .continuous_jsrun   import ContinuousJsrun
-        from .continuous         import Continuous
-        from .hombre             import Hombre
-        from .flux               import Flux
-        from .noop               import Noop
-=======
         from .continuous_ordered  import ContinuousOrdered
+        from .continuous_reconfig import ContinuousReconfig
         from .continuous_colo     import ContinuousColo
-        from .continuous_reconfig import ContinuousReconfig
+        from .continuous_jsrun    import ContinuousJsrun
         from .continuous          import Continuous
         from .hombre              import Hombre
         from .flux                import Flux
         from .noop                import Noop
->>>>>>> 7ebfa777
 
         # if `jsrun` is used as lauunch method, then we switch the CONTINUOUS
         # scheduler with CONTINUOUS_JSRUN
@@ -331,23 +313,14 @@
 
         impl = {
 
-<<<<<<< HEAD
-            SCHEDULER_NAME_CONTINUOUS_ORDERED : ContinuousOrdered,
-            SCHEDULER_NAME_CONTINUOUS_COLO    : ContinuousColo,
-            SCHEDULER_NAME_CONTINUOUS_JSRUN   : ContinuousJsrun,
-            SCHEDULER_NAME_CONTINUOUS         : Continuous,
-            SCHEDULER_NAME_HOMBRE             : Hombre,
-            SCHEDULER_NAME_FLUX               : Flux,
-            SCHEDULER_NAME_NOOP               : Noop,
-=======
             SCHEDULER_NAME_CONTINUOUS_ORDERED  : ContinuousOrdered,
+            SCHEDULER_NAME_CONTINUOUS_RECONFIG : ContinuousReconfig,
             SCHEDULER_NAME_CONTINUOUS_COLO     : ContinuousColo,
-            SCHEDULER_NAME_CONTINUOUS_RECONFIG : ContinuousReconfig,
+            SCHEDULER_NAME_CONTINUOUS_JSRUN    : ContinuousJsrun,
             SCHEDULER_NAME_CONTINUOUS          : Continuous,
             SCHEDULER_NAME_HOMBRE              : Hombre,
             SCHEDULER_NAME_FLUX                : Flux,
-            SCHEDULER_NAME_NOOP                : Noop
->>>>>>> 7ebfa777
+            SCHEDULER_NAME_NOOP                : Noop,
         }
 
         if name not in impl:
