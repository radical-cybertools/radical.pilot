
__copyright__ = "Copyright 2013-2016, http://radical.rutgers.edu"
__license__   = "MIT"


import time
import queue
import logging

import multiprocessing    as mp

import radical.utils      as ru

from ... import utils     as rpu
from ... import states    as rps
from ... import constants as rpc


# ------------------------------------------------------------------------------
#
# 'enum' for RPs's pilot scheduler types
#
SCHEDULER_NAME_CONTINUOUS_ORDERED = "CONTINUOUS_ORDERED"
SCHEDULER_NAME_CONTINUOUS_COLO    = "CONTINUOUS_COLO"
SCHEDULER_NAME_CONTINUOUS         = "CONTINUOUS"
SCHEDULER_NAME_HOMBRE             = "HOMBRE"
SCHEDULER_NAME_FLUX               = "FLUX"
SCHEDULER_NAME_TORUS              = "TORUS"
SCHEDULER_NAME_NOOP               = "NOOP"
SCHEDULER_NAME_TORUS              = "TORUS"

# SCHEDULER_NAME_YARN               = "YARN"
# SCHEDULER_NAME_SPARK              = "SPARK"
# SCHEDULER_NAME_CONTINUOUS_SUMMIT  = "CONTINUOUS_SUMMIT"
# SCHEDULER_NAME_CONTINUOUS_FIFO    = "CONTINUOUS_FIFO"
# SCHEDULER_NAME_SCATTERED          = "SCATTERED"


# ------------------------------------------------------------------------------
#
# An RP agent scheduler will place incoming tasks onto a set of cores and gpus.
#
# This is the agent scheduler base class.  It provides the framework for
# implementing diverse scheduling algorithms and mechanisms, tailored toward
# specific workload types, resource configurations, batch systems etc.
#
# The base class provides the following functionality to the implementations:
#
#   - obtain configuration settings from config files and environments
#   - create aself._nodes list to represent available resources;
#   - general control and data flow:
#
#       # main loop
#       self._handle_task(task):  # task arrives
#         try_allocation(task)    # placement is attempted
#         if success:
#            advance(task)        # pass task to executor
#         else:
#            wait.append(task)    # place task in a wait list
#
#   - notification management:
#     - the scheduler receives notifications about tasks which completed
#       execution, and whose resources can now be used again for other tasks,
#     - the above triggers an 'unschedule' (free resources) action and also a
#       `schedule` action (check waitpool if waiting tasks can now be placed).
#
#
# A scheduler implementation will derive from this base class, and overload the
# following three methods:
#
#   _configure():
#     - make sure that the base class configuration is usable
#     - do any additional configuration
#
#   _schecule_task(task):
#     - given a task (incl. description), find and return a suitable allocation
#
#   unschedule_task(task):
#     - release the allocation held by that task
#
#
# The scheduler needs (in the general case) three pieces of information:
#
#   - the layout of the resource (nodes, cores, gpus);
#   - the current state of those (what cores/gpus are used by other tasks)
#   - the requirements of the task (single/multi node, cores, gpus)
#
# The first part (layout) is provided by the ResourceManager, in the form of a nodelist:
#
#    nodelist = [{name : 'node_1', cores: 16, gpus : 2},
#                {name : 'node_2', cores: 16, gpus : 2},
#                ...
#               ]
#
# That is then mapped into an internal representation, which is really the same
# but allows to keep track of resource usage, by setting the fields to
# `rpc.FREE == '-'` or `rpc.BUSY == '#'`:
#
#    nodelist = [{name : 'node_1', cores: [----------------], gpus : [--]},
#                {name : 'node_2', cores: {----------------], gpus : [--]},
#                ...
#               ]
#
# When allocating a set of resource for a task (2 cores, 1 gpu), we can now
# record those as used:
#
#    nodelist = [{name : 'node_1', cores: [##--------------], gpus : [#-]},
#                {name : 'node_2', cores: {----------------], gpus : [--]},
#                ...
#               ]
#
# This solves the second part from our list above.  The third part, task
# requirements, are obtained from the task dict passed for scheduling: the task
# description contains requests for `cores` and `gpus`.
#
# Note that the task description will also list the number of processes and
# threads for cores and gpus, and also flags the use of `mpi`, 'openmp', etc.
# The scheduler will have to make sure that for each process to be placed, the
# given number of additional cores are available *and reserved* to create
# threads on.  The threads are created by the application.  Note though that
# this implies that the launcher must pin cores very carefully, to not constrain
# the thread creation for the application.
#
# The scheduler algorithm will then attempt to find a suitable set of cores and
# gpus in the nodelist into which the task can be placed.  It will mark those as
# `rpc.BUSY`, and attach the set of cores/gpus to the task dictionary, as (here
# for system with 8 cores & 1 gpu per node):
#
#     task = { ...
#       'cpu_processes'   : 4,
#       'cpu_process_type': 'mpi',
#       'cpu_threads'     : 2,
#       'gpu_processes    : 2,
#       'slots' :
#       {                 # [[node,   node_uid,   [cpu idx],        [gpu idx]]]
#         'nodes'         : [[node_1, node_uid_1, [[0, 2], [4, 6]], [[0]    ]],
#                            [node_2, node_uid_2, [[1, 3], [5, 7]], [[0]    ]]],
#         'cores_per_node': 8,
#         'gpus_per_node' : 1,
#         'lm_info'       : { ... }
#       }
#     }
#
# The `cpu idx` field is a list of sets, where in each set the first core is
# where an application process is places, while the other cores are reserved for
# that process' threads.  For GPUs we use the same structure, but GPU processes
# are currently all considered to be single-threaded.
#
# The respective launch method is expected to create processes on the set of
# cpus and gpus thus specified, (node_1, cores 0 and 4; node_2, cores 1 and 5).
# The other reserved cores are for the application to spawn threads on
# (`cpu_threads=2`).
#
# A scheduler MAY attach other information to the `slots` structure, with the
# intent to support the launch methods to enact the placement decition made by
# the scheduler.  In fact, a scheduler may use a completely different slot
# structure than above - but then is likely bound to a specific launch method
# which can interpret that structure.  A notable example is the BG/Q torus
# scheduler which will only work in combination with the dplace launch methods.
# `lm_info` is an opaque field which allows to communicate specific settings
# from the rm to the launch method.
#
# FIXME: `lm_info` should be communicated to the LM instances in creation, not
#        as part of the slots.  Its constant anyway, as lm_info is set only
#        once during rm startup.
#
# NOTE:  While the nodelist resources are listed as strings above, we in fact
#        use a list of integers, to simplify some operations, and to
#        specifically avoid string copies on manipulations.  We only convert
#        to a stringlist for visual representation (`self.slot_status()`).
#
# NOTE:  The scheduler will allocate one core per node and GPU, as some startup
#        methods only allow process placements to *cores*, even if GPUs are
#        present and requested (hi aprun).  We should make this decision
#        dependent on the `lm_info` field - but at this point we don't have this
#        information (at least not readily available).
#
# TODO:  use named tuples for the slot structure to make the code more readable,
#        specifically for the LaunchMethods.
#
# NOTE:  The set of profiler events generated by this component are:
#
#        schedule_try    : search for task resources starts    (uid: uid)
#        schedule_fail   : search for task resources failed    (uid: uid)
#        schedule_ok     : search for task resources succeeded (uid: uid)
#        unschedule_start: task resource freeing starts        (uid: uid)
#        unschedule_stop : task resource freeing stops         (uid: uid)
#
#        See also:
#        https://github.com/radical-cybertools/radical.pilot/blob/feature/ \
#                           events/docs/source/events.md \
#                           #agentschedulingcomponent-component


# ------------------------------------------------------------------------------
#
class AgentSchedulingComponent(rpu.Component):

    # --------------------------------------------------------------------------
    #
    # the deriving schedulers should in general have the following structure in
    # self.nodes:
    #
    #   self.nodes = [
    #     { 'name'  : 'name-of-node',
    #       'uid'   : 'uid-of-node',
    #       'cores' : '###---##-##-----',  # 16 cores, free/busy markers
    #       'gpus'  : '--',                #  2 GPUs,  free/busy markers
    #     }, ...
    #   ]
    #
    # The free/busy markers are defined in rp.constants.py, and are `-` and `#`,
    # respectively.  Some schedulers may need a more elaborate structures - but
    # where the above is suitable, it should be used for code consistency.
    #

    def __init__(self, cfg, session):

        self.nodes = None
        self._uid  = ru.generate_id(cfg['owner'] + '.scheduling.%(counter)s',
                                    ru.ID_CUSTOM)
        rpu.Component.__init__(self, cfg, session)


    # --------------------------------------------------------------------------
    #
    # Once the component process is spawned, `initialize()` will be called
    # before control is given to the component's main loop.
    #
    def initialize(self):

        # The scheduler needs the ResourceManager information which have been collected
        # during agent startup.  We dig them out of the config at this point.
        #
        # NOTE: this information is insufficient for the torus scheduler!
        self._pid               = self._cfg['pid']
        self._rm_info           = self._cfg['rm_info']
        self._rm_lm_info        = self._cfg['rm_info']['lm_info']
        self._rm_node_list      = self._cfg['rm_info']['node_list']
        self._rm_cores_per_node = self._cfg['rm_info']['cores_per_node']
        self._rm_gpus_per_node  = self._cfg['rm_info']['gpus_per_node']
        self._rm_lfs_per_node   = self._cfg['rm_info']['lfs_per_node']
        self._rm_mem_per_node   = self._cfg['rm_info']['mem_per_node']

        if not self._rm_node_list:
            raise RuntimeError("ResourceManager %s didn't _configure node_list."
                              % self._rm_info['name'])

        if self._rm_cores_per_node is None:
            raise RuntimeError("ResourceManager %s didn't _configure cores_per_node."
                              % self._rm_info['name'])

        if self._rm_gpus_per_node is None:
            raise RuntimeError("ResourceManager %s didn't _configure gpus_per_node."
                              % self._rm_info['name'])

        # create and initialize the wait pool.  Also maintain a mapping of that
        # waitlist to a binned list where tasks are binned by size for faster
        # lookups of replacement tasks.  And outdated binlist is mostly
        # sufficient, only rebuild when we run dry
        self._waitpool = dict()  # map uid:task
        self._ts_map   = dict()
        self._ts_valid = False  # set to False to trigger re-binning

        # the scheduler algorithms have two inputs: tasks to be scheduled, and
        # slots becoming available (after tasks complete).
        self._queue_sched   = mp.Queue()
        self._queue_unsched = mp.Queue()
        self._proc_term     = mp.Event()  # signal termination ot scheduler proc

        # initialize the node list to be used by the scheduler.  A scheduler
        # instance may decide to overwrite or extend this structure.
        self.nodes = list()
        for node, node_uid in self._rm_node_list:
            self.nodes.append({'uid'  : node_uid,
                               'name' : node,
                               'cores': [rpc.FREE] * self._rm_cores_per_node,
                               'gpus' : [rpc.FREE] * self._rm_gpus_per_node,
                               'lfs'  :              self._rm_lfs_per_node,
                               'mem'  :              self._rm_mem_per_node})

        # configure the scheduler instance
        self._configure()
        self.slot_status("slot status after  init")

        # register task input channels
        self.register_input(rps.AGENT_SCHEDULING_PENDING,
                            rpc.AGENT_SCHEDULING_QUEUE, self.work)

        # we need unschedule updates to learn about tasks for which to free the
        # allocated cores.  Those updates MUST be issued after execution, ie.
        # by the AgentExecutionComponent.
        self.register_subscriber(rpc.AGENT_UNSCHEDULE_PUBSUB, self.unschedule_cb)

        # start a process to host the actual scheduling algorithm
        self._p = mp.Process(target=self._schedule_tasks)
        self._p.daemon = True
        self._p.start()


    # --------------------------------------------------------------------------
    #
    def finalize(self):

        self._p.terminate()


    # --------------------------------------------------------------------------
    #
    def _configure(self):

        raise NotImplementedError('deriving classes must implement this')


    # --------------------------------------------------------------------------
    #
    # This class-method creates the appropriate instance for the scheduler.
    #
    @classmethod
    def create(cls, cfg, session):

        # make sure that we are the base-class!
        if cls != AgentSchedulingComponent:
            raise TypeError("Scheduler Factory only available to base class!")

        name = cfg['scheduler']

        from .continuous_ordered import ContinuousOrdered
        from .continuous_colo    import ContinuousColo
        from .continuous         import Continuous
        from .hombre             import Hombre
        from .flux               import Flux
        from .torus              import Torus
        from .noop               import Noop

      # from .yarn               import Yarn
      # from .spark              import Spark
      # from .continuous_summit  import ContinuousSummit
      # from .continuous_fifo    import ContinuousFifo
      # from .scattered          import Scattered

        try:
            impl = {

                SCHEDULER_NAME_CONTINUOUS_ORDERED : ContinuousOrdered,
                SCHEDULER_NAME_CONTINUOUS_COLO    : ContinuousColo,
                SCHEDULER_NAME_CONTINUOUS         : Continuous,
                SCHEDULER_NAME_HOMBRE             : Hombre,
                SCHEDULER_NAME_FLUX               : Flux,
                SCHEDULER_NAME_TORUS              : Torus,
                SCHEDULER_NAME_NOOP               : Noop,

              # SCHEDULER_NAME_YARN               : Yarn,
              # SCHEDULER_NAME_SPARK              : Spark,
              # SCHEDULER_NAME_CONTINUOUS_SUMMIT  : ContinuousSummit,
              # SCHEDULER_NAME_CONTINUOUS_FIFO    : ContinuousFifo,
              # SCHEDULER_NAME_SCATTERED          : Scattered,

            }[name]

            impl = impl(cfg, session)
            return impl

        except KeyError as e:
            raise ValueError("Scheduler '%s' unknown or defunct" % name) from e


    # --------------------------------------------------------------------------
    #
    # Change the reserved state of slots (rpc.FREE or rpc.BUSY)
    #
    # NOTE: any scheduler implementation which uses a different nodelist
    #       structure MUST overload this method.
    #
    def _change_slot_states(self, slots, new_state):
        '''
        This function is used to update the state for a list of slots that
        have been allocated or deallocated.  For details on the data structure,
        see top of `base.py`.
        '''
        # This method needs to change if the DS changes.

        # for node_name, node_uid, cores, gpus in slots['nodes']:
        for slot_node in slots['nodes']:

            # Find the entry in the the slots list

            # TODO: [Optimization] Assuming 'uid' is the ID of the node, it
            #       seems a bit wasteful to have to look at all of the nodes
            #       available for use if at most one node can have that uid.
            #       Maybe it would be worthwhile to simply keep a list of nodes
            #       that we would read, and keep a dictionary that maps the uid
            #       of the node to the location on the list?

            node = None
            node_found = False
            for node in self.nodes:
                if node['uid'] == slot_node['uid']:
                    node_found = True
                    break

            if not node_found:
                raise RuntimeError('inconsistent node information')

            # iterate over cores/gpus in the slot, and update state
            cores = slot_node['core_map']
            for cslot in cores:
                for core in cslot:
                    node['cores'][core] = new_state

            gpus = slot_node['gpu_map']
            for gslot in gpus:
                for gpu in gslot:
                    node['gpus'][gpu] = new_state

            if slot_node['lfs']['path']:
                if new_state == rpc.BUSY:
                    node['lfs']['size'] -= slot_node['lfs']['size']
                else:
                    node['lfs']['size'] += slot_node['lfs']['size']

            if slot_node['mem']:
                if new_state == rpc.BUSY:
                    node['mem'] -= slot_node['mem']
                else:
                    node['mem'] += slot_node['mem']



    # --------------------------------------------------------------------------
    #
    # NOTE: any scheduler implementation which uses a different nodelist
    #       structure MUST overload this method.
    def slot_status(self, msg=None):
        '''
        Returns a multi-line string corresponding to the status of the node list
        '''

        if not self._log.isEnabledFor(logging.DEBUG):
            return

        if not msg: msg = ''

        glyphs = {rpc.FREE : '-',
                  rpc.BUSY : '#',
                  rpc.DOWN : '!'}
        ret = "|"
        for node in self.nodes:
            for core in node['cores']:
                ret += glyphs[core]
            ret += ':'
            for gpu in node['gpus']:
                ret += glyphs[gpu]
            ret += '|'

        self._log.debug("status: %-30s: %s", msg, ret)

        return ret


    # --------------------------------------------------------------------------
    #
    def _refresh_ts_map(self):

        # The ts map only gets invalidated when new tasks get added to the
        # waitpool.  Removing tasks does *not* invalidate it.
        #
        # This method should only be called opportunistically, i.e., when a task
        # lookup failed and it is worthwhile checking the waitlist tasks.

        if self._ts_valid:
            # nothing to do, the map is valid
            return

        # we can only rebuild if we have waiting tasks
        if not self._waitpool:
            return

        self._prof.prof('tsmap_start')

        for uid,task in self._waitpool.items():
            ts = task['tuple_size']
            if ts not in self._ts_map:
                self._ts_map[ts] = set()
            self._ts_map[ts].add(uid)

        self._ts_valid = True
        self._prof.prof('tsmap_stop')


    # --------------------------------------------------------------------------
    #
    def schedule_task(self, task):

        raise NotImplementedError('schedule_task needs to be implemented.')


    # --------------------------------------------------------------------------
    #
    def unschedule_task(self, task):

        raise NotImplementedError('unschedule_task needs to be implemented.')


    # --------------------------------------------------------------------------
    #
    def work(self, tasks):
        '''
        This is the main callback of the component, which is called for any
        incoming (set of) task(s).  Tasks arriving here must always be in
        `AGENT_SCHEDULING_PENDING` state, and must always leave in either
        `AGENT_EXECUTING_PENDING` or in a FINAL state (`FAILED` or `CANCELED`).
        While handled by this component, the tasks will be in `AGENT_SCHEDULING`
        state.

        This methods takes care of initial state change to `AGENT_SCHEDULING`,
        and then puts them forward onto the queue towards the actual scheduling
        process (self._schedule_tasks).
        '''

        # unify handling of bulks / non-bulks
        tasks = ru.as_list(tasks)

        # advance state, publish state change, and push to scheduler process
        self.advance(tasks, rps.AGENT_SCHEDULING, publish=True, push=False)
        self._queue_sched.put(tasks)


    # --------------------------------------------------------------------------
    #
    def unschedule_cb(self, topic, msg):
        '''
        release (for whatever reason) all slots allocated to this task
        '''

        self._queue_unsched.put(msg)

        # return True to keep the cb registered
        return True


    # --------------------------------------------------------------------------
    #
    def _schedule_tasks(self):
        '''
        This method runs in a separate process and hosts the actual scheduling
        algorithm invocation.  The process is fed by two queues: a queue of
        incoming tasks to schedule, and a queue of slots freed by finishing
        tasks.
        '''

        # The loop alternates between
        #
        #   - scheduling tasks from a waitpool;
        #   - pulling new tasks to schedule; and
        #   - pulling for free slots to use.
        #
        # resources = True  # fresh start
        #
        # while True:
        #
        #   if resources:  # otherwise: why bother?
        #     if waitpool:
        #       sort(waitpool)  # largest tasks first
        #       for task in sorted(waitpool):
        #         if task >= max_task:
        #           prof schedule_skip
        #         else:
        #           if try_schedule:
        #             advance
        #             continue
        #           max_task = max(max_task, size(task))
        #         break  # larger tasks won't work
        #
        #   if any_resources:  # otherwise: why bother
        #     for task in queue_tasks.get():
        #         if task <= max_task:
        #           if try_schedule:
        #             advance
        #             continue
        #           waitpool.append(task)
        #           max_task = max(max_task, size(task))
        #         continue  # next task mght be smaller
        #
        #   resources = False  # nothing in waitpool fits
        #   for slot in queue_slots.get():
        #     free_slot(slot)
        #     resources = True  # maybe we can place a task now


        # register task output channels
        self.register_output(rps.AGENT_EXECUTING_PENDING,
                             rpc.AGENT_EXECUTING_QUEUE)

        resources = True  # fresh start, all is free
        while not self._proc_term.is_set():

          # self._log.debug('=== schedule tasks 0: %s, w: %d', resources,
          #         len(self._waitpool))

            active = 0  # see if we do anything in this iteration

            # if we have new resources, try to place waiting tasks.
            r_wait = False
            if resources:
                r_wait, a = self._schedule_waitpool()
                active += int(a)
              # self._log.debug('=== schedule tasks w: %s %s', r_wait, a)

            # always try to schedule newly incoming tasks
            # running out of resources for incoming could still mean we have
            # smaller slots for waiting tasks, so ignore `r` for now.
            r_inc, a = self._schedule_incoming()
            active += int(a)
          # self._log.debug('=== schedule tasks i: %s %s', r_inc, a)

            # if we had resources, but could not schedule any incoming not any
            # waiting, then we effectively ran out of *useful* resources
            if resources and (r_wait is False and r_inc is False):
                resources = False

            # reclaim resources from completed tasks
            # if tasks got unscheduled (and not replaced), then we have new
            # space to schedule waiting tasks (unless we have resources from
            # before)
            r, a = self._unschedule_completed()
            if not resources and r:
                resources = True
            active += int(a)
          # self._log.debug('=== schedule tasks c: %s %s', r, a)

            if not active:
                time.sleep(0.1)  # FIXME: configurable

          # self._log.debug('=== schedule tasks x: %s %s', resources, active)


    # --------------------------------------------------------------------------
    #
    def _prof_sched_skip(self, task):

        pass
      # self._prof.prof('schedule_skip', uid=task['uid'])


    # --------------------------------------------------------------------------
    #
    def _schedule_waitpool(self):

      # self.slot_status("before schedule waitpool")

        # sort by inverse tuple size to place larger tasks first and backfill
        # with smaller tasks.  We only look at cores right now - this needs
        # fixing for GPU dominated loads.
        # We define `tuple_size` as
        #     `(cpu_processes + gpu_processes) * cpu_threads`
        #
        tasks = list(self._waitpool.values())
        tasks.sort(key=lambda x:
                (x['tuple_size'][0] + x['tuple_size'][2]) * x['tuple_size'][1],
                 reverse=True)

        # cycle through waitpool, and see if we get anything placed now.
        scheduled, unscheduled = ru.lazy_bisect(tasks,
                                                check=self._try_allocation,
                                                on_skip=self._prof_sched_skip,
                                                log=self._log)

        for task in scheduled:
            self._prof.prof('schedule_wait', uid=task['uid'])

        self._waitpool = {task['uid']:task for task in unscheduled}

        # update task resources
        for task in scheduled:
            td = task['description']
            task['$set']      = ['resources']
            task['resources'] = {'cpu': td['cpu_processes'] *
                                        td.get('cpu_threads', 1),
                                 'gpu': td['gpu_processes']}
        self.advance(scheduled, rps.AGENT_EXECUTING_PENDING, publish=True,
                                                             push=True)

        # method counts as `active` if anything was scheduled
        active = bool(scheduled)

        # if we sccheduled some tasks but not all, we ran out of resources
        resources = not (bool(unscheduled) and bool(unscheduled))

      # self.slot_status("after  schedule waitpool")
        return resources, active


    # --------------------------------------------------------------------------
    #
    def _schedule_incoming(self):

        # fetch all tasks from the queue
        tasks = list()
        try:

            while not self._proc_term.is_set():
                data = self._queue_sched.get(timeout=0.001)

                if not isinstance(data, list):
                    data = [data]

                for task in data:
                    self._set_tuple_size(task)
                    tasks.append(task)

        except queue.Empty:
            # no more unschedule requests
            pass

        if not tasks:
            # no resource change, no activity
            return None, False

      # self.slot_status("before schedule incoming [%d]" % len(tasks))

        # handle largest tasks first
        # FIXME: this needs lazy-bisect
        to_wait = list()
        for task in sorted(tasks, key=lambda x: x['tuple_size'][0],
                           reverse=True):

            # either we can place the task straight away, or we have to
            # put it in the wait pool.
            if self._try_allocation(task):

                # task got scheduled - advance state, notify world about the
                # state change, and push it out toward the next component.
<<<<<<< HEAD

                self._prof.prof('schedule_first', uid=unit['uid'])

                td = unit['description']
                unit['$set']      = ['resources']
                unit['resources'] = {'cpu': td['cpu_processes'] *
                                            td.get('cpu_threads', 1),
                                     'gpu': td['gpu_processes']}

                self.advance(unit, rps.AGENT_EXECUTING_PENDING,
=======
                td = task['description']
                task['$set']      = ['resources']
                task['resources'] = {'cpu': td['cpu_processes'] *
                                            td.get('cpu_threads', 1),
                                     'gpu': td['gpu_processes']}
                self.advance(task, rps.AGENT_EXECUTING_PENDING,
>>>>>>> 19ca2039
                             publish=True, push=True)

            else:
                to_wait.append(task)

        # all tasks which could not be scheduled are added to the waitpool
        self._waitpool.update({task['uid']:task for task in to_wait})

        # we performed some activity (worked on tasks)
        active = True

        # if tasks remain waiting, we are out of usable resources
        resources = not bool(to_wait)

<<<<<<< HEAD
        # new waiting units are a reason to rebuild the tuple_size map
=======
        # incoming tasks which have to wait are the only reason to rebuild the
        # tuple_size map
>>>>>>> 19ca2039
        self._ts_valid = False

      # self.slot_status("after  schedule incoming")
        return resources, active


    # --------------------------------------------------------------------------
    #
    def _unschedule_completed(self):

        to_unschedule = list()
        try:

            # Timeout and bulk limit below are somewhat arbitrary, but the
            # behaviour is benign.  The goal is to avoid corner cases: for the
            # sleep, avoid no sleep (busy idle) and also significant latencies.
            # Anything smaller than 0.01 is under our noise level and works ok
            # for the latency, and anything larger than 0 is sufficient to avoid
            # busy idle.
            #
            # For the unschedule bulk, the corner case to avoid is waiting for
            # too long to fill a bulk so that latencies add a up and negate the
            # bulk optimization. For the 0.001 sleep, 128 as bulk size results
            # in a max added latency of about 0.1 second, which is one order of
            # magnitude above our noise level again and thus acceptable (tm).
            while not self._proc_term.is_set():
                task = self._queue_unsched.get(timeout=0.001)
                to_unschedule.append(task)
                if len(to_unschedule) > 128:
                    break

        except queue.Empty:
            # no more unschedule requests
            pass

        to_release = list()  # slots of unscheduling tasks
        placed     = list()  # uids of waiting tasks replacing unscheduled ones

        if to_unschedule:

            # rebuild the tuple_size binning, maybe
            self._refresh_ts_map()


        for task in to_unschedule:
            # if we find a waiting task with the same tuple size, we don't free
            # the slots, but just pass them on unchanged to the waiting task.
            # Thus we replace the unscheduled task on the same cores / GPUs
            # immediately. This assumes that the `tuple_size` is good enough to
            # judge the legality of the resources for the new target task.
            #
            # FIXME

<<<<<<< HEAD
            ts = tuple(unit['tuple_size'])
            if not self._ts_map.get(ts):

                # no candidates with matching tuple sizes
                to_release.append(unit)

            else:

                # cycle through the matching ts-candidates.  Some
                # may be invalid by now, having been scheduled via
                # `schedule_waitlist`, but if we find any, break the
                # search and swap the slots.
                replace = None
                while not replace:

                    # stop search on emptied candidate list
                    if not self._ts_map[ts]:
                        del(self._ts_map[ts])
                        break

                    candidate = self._ts_map[ts].pop()
                    replace   = self._waitpool.get(candidate)

                if not replace:

                    # no replacement unit found: free the slots, and try to
                    # schedule other units of other sizes.
                    to_release.append(unit)

                else:

                    # found one - swap the slots and push out to executor
                    replace['slots'] = unit['slots']
                    placed.append(placed)

                    # unschedule unit A and schedule unit B have the same
                    # timestamp
                    ts = time.time()
                    self._prof.prof('unschedule_stop', uid=unit['uid'], ts=ts)
                    self._prof.prof('schedule_fast', uid=replace['uid'], ts=ts)
                    self.advance(replace, rps.AGENT_EXECUTING_PENDING,
                                          publish=True, push=True)
=======
          # ts = tuple(task['tuple_size'])
          # if self._ts_map.get(ts):
          #
          #     replace = self._waitpool[self._ts_map[ts].pop()]
          #     replace['slots'] = task['slots']
          #     placed.append(placed)
          #
          #     # unschedule task A and schedule task B have the same
          #     # timestamp
          #     ts = time.time()
          #     self._prof.prof('unschedule_stop', uid=task['uid'],
          #                     timestamp=ts)
          #     self._prof.prof('schedule_fast', uid=replace['uid'],
          #                     timestamp=ts)
          #     self.advance(replace, rps.AGENT_EXECUTING_PENDING,
          #                  publish=True, push=True)
          # else:
          #
          #     # no replacement task found: free the slots, and try to
          #     # schedule other tasks of other sizes.
          #     to_release.append(task)
>>>>>>> 19ca2039

            to_release.append(task)

        if not to_release:
            if not to_unschedule:
                # no new resources, not been active
                return False, False
            else:
                # no new resources, but activity
                return False, True

        # we have tasks to unschedule, which will free some resources. We can
        # thus try to schedule larger tasks again, and also inform the caller
        # about resource availability.
        for task in to_release:
            self.unschedule_task(task)
            self._prof.prof('unschedule_stop', uid=task['uid'])

<<<<<<< HEAD
        # if previously waiting units were placed, remove them from the waitpool
        if placed:
            self._waitpool = {task['uid'] : task
                                            for task in self._waitpool.values()
                                            if  task['uid'] not in placed}
=======
        # we placed some previously waiting tasks, and need to remove those from
        # the waitpool
        self._waitpool = {task['uid']:task for task in self._waitpool.values()
                                           if  task['uid'] not in placed}
>>>>>>> 19ca2039

        # we have new resources, and were active
        return True, True


    # --------------------------------------------------------------------------
    #
    def _try_allocation(self, task):
        '''
        attempt to allocate cores/gpus for a specific task.
        '''

        uid = task['uid']
      # self._prof.prof('schedule_try', uid=uid)

        slots = self.schedule_task(task)
        if not slots:

            # schedule failure
          # self._prof.prof('schedule_fail', uid=uid)
            return False

        # the task was placed, we need to reflect the allocation in the
        # nodelist state (BUSY) and pass placement to the task, to have
        # it enacted by the executor
        self._change_slot_states(slots, rpc.BUSY)
        task['slots'] = slots

        if slots['lfs_per_node']['path']:
            task['description']['environment']['NODE_LFS_PATH'] = \
                slots['lfs_per_node']['path']

        self._handle_cuda(task)

        # got an allocation, we can go off and launch the process
        self._prof.prof('schedule_ok', uid=uid)

        return True


    # --------------------------------------------------------------------------
    #
    def _handle_cuda(self, task):

        # Check if task requires GPUs.  If so, set CUDA_VISIBLE_DEVICES to the
        # list of assigned  GPU IDs.  We only handle uniform GPU setting for
        # now, and will isse a warning on non-uniform ones.
        #
        # The default setting is ``
        #
        # FIXME: This code should probably live elsewhere, not in this
        #        performance critical scheduler base class
        #
        # FIXME: The specification for `CUDA_VISIBLE_DEVICES` is actually Launch
        #        Method dependent.  Assume the scheduler assigns the second GPU.
        #        Manually, one would set `CVD=1`.  That also holds for launch
        #        methods like `fork` which leave GPU indexes unaltered.  Other
        #        launch methods like `jsrun` mask the system GPUs and only the
        #        second GPU is visible to the task.  To CUDA the system now
        #        seems to have only one GPU, and we need set it to `CVD=0`.
        #
        #        In other words, CVD sometimes needs to be set to the physical
        #        GPU IDs, and at other times to the logical GPU IDs (IDs as
        #        visible to the task).  This also implies that this code should
        #        actually live within the launch method.  On the upside, the
        #        Launch Method should also be able to handle heterogeneus tasks.
        #
        #        For now, we default the CVD ID mode to `physical`, thus
        #        assuming that unassigned GPUs are not masked away, as for
        #        example with `fork` and 'prte'.

        lm_info     = self._cfg['rm_info']['lm_info']
        cvd_id_mode = lm_info.get('cvd_id_mode', 'physical')

        gpu_maps = list()
        for node in task['slots']['nodes']:
            if node['gpu_map'] not in gpu_maps:
                gpu_maps.append(node['gpu_map'])

        if not gpu_maps or not gpu_maps[0]:
            # no gpu maps, nothing to do
            pass

        elif len(gpu_maps) > 1:
            # FIXME: this does not actually check for uniformity
            self._log.warn('cannot set CUDA_VISIBLE_DEVICES for non-uniform'
                           'GPU schedule (%s) - task may fail!' % gpu_maps)

        else:
            # uniform, non-zero gpu map
            gpu_map = gpu_maps[0]

            if cvd_id_mode == 'physical':
                task['description']['environment']['CUDA_VISIBLE_DEVICES'] = \
                    ','.join([str(gpu_set[0]) for gpu_set in gpu_map])

            elif cvd_id_mode == 'logical':
                task['description']['environment']['CUDA_VISIBLE_DEVICES'] = \
                    ','.join([str(x) for x in range(len(gpu_map))])

            else:
                raise ValueError('invalid CVD mode %s' % cvd_id_mode)


    # --------------------------------------------------------------------------
    #
    def _get_node_maps(self, cores, gpus, threads_per_proc):
        '''
        For a given set of cores and gpus, chunk them into sub-sets so that each
        sub-set can host one application process and all threads of that
        process.  Note that we currently consider all GPU applications to be
        single-threaded.

        example:
            cores  : [1, 2, 3, 4, 5, 6, 7, 8]
            gpus   : [1, 2]
            tpp    : 4
            result : [[1, 2, 3, 4], [5, 6, 7, 8]], [[1], [2]]

        For more details, see top level comment of `base.py`.
        '''

        core_map = list()
        gpu_map  = list()

        # make sure the core sets can host the requested number of threads
        assert(not len(cores) % threads_per_proc)
        n_procs =  int(len(cores) / threads_per_proc)

        idx = 0
        for _ in range(n_procs):
            p_map = list()
            for _ in range(threads_per_proc):
                p_map.append(cores[idx])
                idx += 1
            core_map.append(p_map)

        assert(idx == len(cores)), \
              ('%s -- %s -- %s -- %s' % idx, len(cores), cores, n_procs)

        # gpu procs are considered single threaded right now (FIXME)
        for g in gpus:
            gpu_map.append([g])

        return core_map, gpu_map


    # --------------------------------------------------------------------------
    #
    def _set_tuple_size(self, task):
        '''
        Scheduling, in very general terms, maps resource request to available
        resources.  While the scheduler may check arbitrary task attributes in
        order to estimate the resource requirements of the tast, we assume that
        the most basic attributes (cores, threads, GPUs, MPI/non-MPI) determine
        the resulting placement decision.  Specifically, we assume that this
        tuple of attributes result in a placement that is valid for all tasks
        which have the same attribute tuple.

        To speed up that tuple lookup and to simplify some scheduler
        optimizations, we extract that attribute tuple on task arrival, and will
        use it for fast task-to-placement lookups.
        '''

        d = task['description']
        task['tuple_size'] = tuple([d.get('cpu_processes', 1),
                                    d.get('cpu_threads',   1),
                                    d.get('gpu_processes', 0),
                                    d.get('cpu_process_type')])


# ------------------------------------------------------------------------------
<|MERGE_RESOLUTION|>--- conflicted
+++ resolved
@@ -731,25 +731,13 @@
 
                 # task got scheduled - advance state, notify world about the
                 # state change, and push it out toward the next component.
-<<<<<<< HEAD
-
-                self._prof.prof('schedule_first', uid=unit['uid'])
-
-                td = unit['description']
-                unit['$set']      = ['resources']
-                unit['resources'] = {'cpu': td['cpu_processes'] *
-                                            td.get('cpu_threads', 1),
-                                     'gpu': td['gpu_processes']}
-
-                self.advance(unit, rps.AGENT_EXECUTING_PENDING,
-=======
+                self._prof.prof('schedule_first', uid=task['uid'])
                 td = task['description']
                 task['$set']      = ['resources']
                 task['resources'] = {'cpu': td['cpu_processes'] *
                                             td.get('cpu_threads', 1),
                                      'gpu': td['gpu_processes']}
                 self.advance(task, rps.AGENT_EXECUTING_PENDING,
->>>>>>> 19ca2039
                              publish=True, push=True)
 
             else:
@@ -764,12 +752,8 @@
         # if tasks remain waiting, we are out of usable resources
         resources = not bool(to_wait)
 
-<<<<<<< HEAD
-        # new waiting units are a reason to rebuild the tuple_size map
-=======
         # incoming tasks which have to wait are the only reason to rebuild the
         # tuple_size map
->>>>>>> 19ca2039
         self._ts_valid = False
 
       # self.slot_status("after  schedule incoming")
@@ -823,12 +807,11 @@
             #
             # FIXME
 
-<<<<<<< HEAD
-            ts = tuple(unit['tuple_size'])
+            ts = tuple(task['tuple_size'])
             if not self._ts_map.get(ts):
 
                 # no candidates with matching tuple sizes
-                to_release.append(unit)
+                to_release.append(task)
 
             else:
 
@@ -849,46 +832,23 @@
 
                 if not replace:
 
-                    # no replacement unit found: free the slots, and try to
-                    # schedule other units of other sizes.
-                    to_release.append(unit)
+                    # no replacement task found: free the slots, and try to
+                    # schedule other tasks of other sizes.
+                    to_release.append(task)
 
                 else:
 
                     # found one - swap the slots and push out to executor
-                    replace['slots'] = unit['slots']
+                    replace['slots'] = task['slots']
                     placed.append(placed)
 
-                    # unschedule unit A and schedule unit B have the same
+                    # unschedule task A and schedule task B have the same
                     # timestamp
                     ts = time.time()
-                    self._prof.prof('unschedule_stop', uid=unit['uid'], ts=ts)
+                    self._prof.prof('unschedule_stop', uid=task['uid'], ts=ts)
                     self._prof.prof('schedule_fast', uid=replace['uid'], ts=ts)
                     self.advance(replace, rps.AGENT_EXECUTING_PENDING,
                                           publish=True, push=True)
-=======
-          # ts = tuple(task['tuple_size'])
-          # if self._ts_map.get(ts):
-          #
-          #     replace = self._waitpool[self._ts_map[ts].pop()]
-          #     replace['slots'] = task['slots']
-          #     placed.append(placed)
-          #
-          #     # unschedule task A and schedule task B have the same
-          #     # timestamp
-          #     ts = time.time()
-          #     self._prof.prof('unschedule_stop', uid=task['uid'],
-          #                     timestamp=ts)
-          #     self._prof.prof('schedule_fast', uid=replace['uid'],
-          #                     timestamp=ts)
-          #     self.advance(replace, rps.AGENT_EXECUTING_PENDING,
-          #                  publish=True, push=True)
-          # else:
-          #
-          #     # no replacement task found: free the slots, and try to
-          #     # schedule other tasks of other sizes.
-          #     to_release.append(task)
->>>>>>> 19ca2039
 
             to_release.append(task)
 
@@ -907,19 +867,11 @@
             self.unschedule_task(task)
             self._prof.prof('unschedule_stop', uid=task['uid'])
 
-<<<<<<< HEAD
-        # if previously waiting units were placed, remove them from the waitpool
+        # if previously waiting tasks were placed, remove them from the waitpool
         if placed:
             self._waitpool = {task['uid'] : task
                                             for task in self._waitpool.values()
                                             if  task['uid'] not in placed}
-=======
-        # we placed some previously waiting tasks, and need to remove those from
-        # the waitpool
-        self._waitpool = {task['uid']:task for task in self._waitpool.values()
-                                           if  task['uid'] not in placed}
->>>>>>> 19ca2039
-
         # we have new resources, and were active
         return True, True
 
