--- conflicted
+++ resolved
@@ -326,46 +326,6 @@
             self._named_envs.append(env_name)
 
 
-<<<<<<< HEAD
-        impl = {
-
-            SCHEDULER_NAME_CONTINUOUS_ORDERED : ContinuousOrdered,
-            SCHEDULER_NAME_CONTINUOUS_COLO    : ContinuousColo,
-            SCHEDULER_NAME_CONTINUOUS         : Continuous,
-            SCHEDULER_NAME_HOMBRE             : Hombre,
-            SCHEDULER_NAME_FLUX               : Flux,
-            SCHEDULER_NAME_TORUS              : Torus,
-            SCHEDULER_NAME_NOOP               : Noop,
-
-          # SCHEDULER_NAME_YARN               : Yarn,
-          # SCHEDULER_NAME_SPARK              : Spark,
-          # SCHEDULER_NAME_CONTINUOUS_SUMMIT  : ContinuousSummit,
-          # SCHEDULER_NAME_CONTINUOUS_FIFO    : ContinuousFifo,
-          # SCHEDULER_NAME_SCATTERED          : Scattered,
-        }
-
-        if name not in impl:
-            raise ValueError('Scheduler %s unknown' % name)
-
-        return impl[name](cfg, session)
-
-
-    # --------------------------------------------------------------------------
-    #
-    def _control_cb(self, topic, msg):
-        '''
-        We listen on the control channel for raptor queue registration commands
-        '''
-
-        cmd = msg['cmd']
-        arg = msg['arg']
-
-        if cmd == 'register_named_env':
-
-            env_name = arg['env_name']
-            self._named_envs.append(env_name)
-
-
         if cmd == 'register_raptor_queue':
 
             name  = arg['name']
@@ -376,18 +336,6 @@
 
             with self._raptor_lock:
 
-=======
-        if cmd == 'register_raptor_queue':
-
-            name  = arg['name']
-            queue = arg['queue']
-            addr  = arg['addr']
-
-            self._log.debug('register raptor queue: %s', name)
-
-            with self._raptor_lock:
-
->>>>>>> 205af480
                 self._raptor_queues[name] = ru.zmq.Putter(queue, addr)
 
                 if name in self._raptor_tasks:
