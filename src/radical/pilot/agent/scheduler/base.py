
__copyright__ = "Copyright 2013-2016, http://radical.rutgers.edu"
__license__   = "MIT"


import time
import pprint
import logging
import threading

import radical.utils as ru

from ... import utils     as rpu
from ... import states    as rps
from ... import constants as rpc


# ------------------------------------------------------------------------------
# 'enum' for RPs's pilot scheduler types
<<<<<<< HEAD
SCHEDULER_NAME_CONTINUOUS   = "CONTINUOUS"
SCHEDULER_NAME_SCATTERED    = "SCATTERED"
SCHEDULER_NAME_HOMBRE       = "HOMBRE"
SCHEDULER_NAME_TORUS        = "TORUS"
SCHEDULER_NAME_YARN         = "YARN"
SCHEDULER_NAME_SPARK        = "SPARK"
=======
SCHEDULER_NAME_CONTINUOUS      = "CONTINUOUS"
SCHEDULER_NAME_CONTINUOUS_FIFO = "CONTINUOUS_FIFO"
SCHEDULER_NAME_SCATTERED       = "SCATTERED"
SCHEDULER_NAME_HOMBRE          = "HOMBRE"
SCHEDULER_NAME_TORUS           = "TORUS"
SCHEDULER_NAME_YARN            = "YARN"
SCHEDULER_NAME_SPARK           = "SPARK"
>>>>>>> 55abc181


# ==============================================================================
#
class AgentSchedulingComponent(rpu.Component):

    # FIXME: clarify what can be overloaded by Scheduler classes

    # --------------------------------------------------------------------------
    #
    def __init__(self, cfg, session):

        self.slots = None
        self._lrms = None
        self._uid  = ru.generate_id(cfg['owner'] + '.scheduling.%(counter)s',
                                    ru.ID_CUSTOM)

        self._uniform_waitpool = True   # TODO: move to cfg

        rpu.Component.__init__(self, cfg, session)


    # --------------------------------------------------------------------------
    #
    def initialize_child(self):

        self.register_input(rps.AGENT_SCHEDULING_PENDING,
                            rpc.AGENT_SCHEDULING_QUEUE, self.work)

        self.register_output(rps.AGENT_EXECUTING_PENDING,
                             rpc.AGENT_EXECUTING_QUEUE)

        # we need unschedule updates to learn about units which free their
        # allocated cores.  Those updates need to be issued after execution, ie.
        # by the AgentExecutionComponent.
        self.register_subscriber(rpc.AGENT_UNSCHEDULE_PUBSUB, self.unschedule_cb)

        # we create a pubsub pair for reschedule trigger
        self.register_publisher (rpc.AGENT_RESCHEDULE_PUBSUB)
        self.register_subscriber(rpc.AGENT_RESCHEDULE_PUBSUB, self.reschedule_cb)

        # The scheduler needs the LRMS information which have been collected
        # during agent startup.  We dig them out of the config at this point.
        self._pilot_id = self._cfg['pilot_id']
        self._lrms_info           = self._cfg['lrms_info']
        self._lrms_lm_info        = self._cfg['lrms_info']['lm_info']
        self._lrms_node_list      = self._cfg['lrms_info']['node_list']
        self._lrms_cores_per_node = self._cfg['lrms_info']['cores_per_node']
        # FIXME: this information is insufficient for the torus scheduler!

        self._wait_pool = list()            # set of units which wait for the resource
        self._wait_lock = threading.RLock() # look on the above set
        self._slot_lock = threading.RLock() # look for slot allocation/deallocation

        # configure the scheduler instance
        self._configure()


    # --------------------------------------------------------------------------
    #
    def _dump_prof(self):
        #  FIXME: this is specific for cprofile use in derived classes, and can
        #         probably be solved cleaner.
        pass


    # --------------------------------------------------------------------------
    #
    # This class-method creates the appropriate sub-class for the Scheduler.
    #
    @classmethod
    def create(cls, cfg, session):

        # Make sure that we are the base-class!
        if cls != AgentSchedulingComponent:
            raise TypeError("Scheduler Factory only available to base class!")

        name = cfg['scheduler']

<<<<<<< HEAD
        from .continuous import Continuous
        from .scattered  import Scattered
        from .hombre     import Hombre
        from .torus      import Torus
        from .yarn       import Yarn
        from .spark      import Spark

        try:
            impl = {
                SCHEDULER_NAME_CONTINUOUS : Continuous,
                SCHEDULER_NAME_SCATTERED  : Scattered,
                SCHEDULER_NAME_HOMBRE     : Hombre,
                SCHEDULER_NAME_TORUS      : Torus,
                SCHEDULER_NAME_YARN       : Yarn,
                SCHEDULER_NAME_SPARK      : Spark
=======
        from .continuous_fifo import ContinuousFifo
        from .continuous      import Continuous
        from .scattered       import Scattered
        from .hombre          import Hombre
        from .torus           import Torus
        from .yarn            import Yarn
        from .spark           import Spark

        try:
            impl = {
                SCHEDULER_NAME_CONTINUOUS_FIFO : ContinuousFifo,
                SCHEDULER_NAME_CONTINUOUS      : Continuous,
                SCHEDULER_NAME_SCATTERED       : Scattered,
                SCHEDULER_NAME_HOMBRE          : Hombre,
                SCHEDULER_NAME_TORUS           : Torus,
                SCHEDULER_NAME_YARN            : Yarn,
                SCHEDULER_NAME_SPARK           : Spark
>>>>>>> 55abc181
            }[name]

            impl = impl(cfg, session)
            return impl

        except KeyError:
            raise ValueError("Scheduler '%s' unknown or defunct" % name)


    # --------------------------------------------------------------------------
    #
    def _configure(self):
        raise NotImplementedError("_configure() missing for '%s'" % self.uid)


    # --------------------------------------------------------------------------
    #
    def slot_status(self):
        raise NotImplementedError("slot_status() missing for '%s'" % self.uid)


    # --------------------------------------------------------------------------
    #
    def _allocate_slot(self, cores_requested):
        raise NotImplementedError("_allocate_slot() missing for '%s'" % self.uid)


    # --------------------------------------------------------------------------
    #
    def _release_slot(self, opaque_slots):
        raise NotImplementedError("_release_slot() missing for '%s'" % self.uid)


    # --------------------------------------------------------------------------
    #
    def _try_allocation(self, cu):
        """
        Attempt to allocate cores for a specific CU.  If it succeeds, send the
        CU off to the ExecutionWorker.
        """

        # needs to be locked as we try to acquire slots, but slots are freed
        # in a different thread.  But we keep the lock duration short...
        with self._slot_lock :

            self._prof.prof('schedule_try', uid=cu['uid'])
            # schedule this unit, and receive an opaque handle that has meaning to
            # the LRMS, Scheduler and LaunchMethod.
            cu['opaque_slots'] = self._allocate_slot(cu['description']['cores'])

        if not cu['opaque_slots']:
            # signal the CU remains unhandled
            self._prof.prof('schedule_fail', uid=cu['uid'])
            return False

        # got an allocation, go off and launch the process
        self._prof.prof('schedule_ok', uid=cu['uid'])

        if self._log.isEnabledFor(logging.DEBUG):
            self._log.debug("after  allocate   %s: %s", cu['uid'], 
                            self.slot_status())
       
            self._log.debug("%s [%s] : %s", cu['uid'],
                            cu['description']['cores'],
                            pprint.pformat(cu['opaque_slots']))

        return True


    # --------------------------------------------------------------------------
    #
    def reschedule_cb(self, topic, msg):

        # we ignore any passed CU.  In principle the cu info could be used to
        # determine which slots have been freed.  No need for that optimization
        # right now.  This will become interesting once reschedule becomes too
        # expensive.
        # FIXME: optimization

        cu = msg

        if  self._log.isEnabledFor(logging.DEBUG):
            self._log.debug("before reschedule %s: %s", cu['uid'],
                            self.slot_status())

        # cycle through wait queue, and see if we get anything running now.  We
        # cycle over a copy of the list, so that we can modify the list on the
        # fly
        for cu in self._wait_pool[:]:

            if self._try_allocation(cu):

                # allocated cu -- advance it
                self.advance(cu, rps.AGENT_EXECUTING_PENDING, publish=True, push=True)

                # remove it from the wait queue
                with self._wait_lock :
                    self._wait_pool.remove(cu)

            else:
                # Break out of this loop if we didn't manage to schedule a task
                # FIXME: this assumes that no smaller or otherwise more suitable
                #        CUs come after this one - which is naive, ie. wrong.
                # NOTE:  This assumption does indeed break for the fifo
                #        scheduler, so we disable this now.  But:
                if self._uniform_waitpool:
                    break
                else:
                    pass

        if  self._log.isEnabledFor(logging.DEBUG):
            self._log.debug("after  reschedule %s: %s", cu['uid'], self.slot_status())

        return True


    # --------------------------------------------------------------------------
    #
    def unschedule_cb(self, topic, msg):
        """
        release (for whatever reason) all slots allocated to this CU
        """

        cu = msg
        self._prof.prof('unschedule_start', uid=cu['uid'])

        if not cu['opaque_slots']:
            # Nothing to do -- how come?
            self._log.error("cannot unschedule: %s (no slots)" % cu)
            return True

        if  self._log.isEnabledFor(logging.DEBUG):
            self._log.debug("before unschedule %s: %s", cu['uid'], self.slot_status())

        # needs to be locked as we try to release slots, but slots are acquired
        # in a different thread....
        with self._slot_lock :
            self._release_slot(cu['opaque_slots'])
            self._prof.prof('unschedule_stop', uid=cu['uid'])

        # notify the scheduling thread, ie. trigger a reschedule to utilize
        # the freed slots
        self.publish(rpc.AGENT_RESCHEDULE_PUBSUB, cu)

        # Note: The extra space below is for visual alignment
         if self._log.isEnabledFor(logging.DEBUG):
            self._log.debug("after  unschedule %s: %s", cu['uid'], self.slot_status())

        return True


    # --------------------------------------------------------------------------
    #
    def work(self, units):

        if not isinstance(units, list):
            units = [units]

        self.advance(units, rps.AGENT_SCHEDULING, publish=True, push=False)

        for unit in units:

            self._handle_unit(unit)


    # --------------------------------------------------------------------------
    #
    def _handle_unit(self, cu):

        # we got a new unit to schedule.  Either we can place it
        # straight away and move it to execution, or we have to
        # put it on the wait queue.
        if self._try_allocation(cu):
            self.advance(cu, rps.AGENT_EXECUTING_PENDING, publish=True, push=True)

        else:
            # No resources available, put in wait queue
            with self._wait_lock :
                self._wait_pool.append(cu)


# ------------------------------------------------------------------------------
<|MERGE_RESOLUTION|>--- conflicted
+++ resolved
@@ -17,14 +17,6 @@
 
 # ------------------------------------------------------------------------------
 # 'enum' for RPs's pilot scheduler types
-<<<<<<< HEAD
-SCHEDULER_NAME_CONTINUOUS   = "CONTINUOUS"
-SCHEDULER_NAME_SCATTERED    = "SCATTERED"
-SCHEDULER_NAME_HOMBRE       = "HOMBRE"
-SCHEDULER_NAME_TORUS        = "TORUS"
-SCHEDULER_NAME_YARN         = "YARN"
-SCHEDULER_NAME_SPARK        = "SPARK"
-=======
 SCHEDULER_NAME_CONTINUOUS      = "CONTINUOUS"
 SCHEDULER_NAME_CONTINUOUS_FIFO = "CONTINUOUS_FIFO"
 SCHEDULER_NAME_SCATTERED       = "SCATTERED"
@@ -32,7 +24,6 @@
 SCHEDULER_NAME_TORUS           = "TORUS"
 SCHEDULER_NAME_YARN            = "YARN"
 SCHEDULER_NAME_SPARK           = "SPARK"
->>>>>>> 55abc181
 
 
 # ==============================================================================
@@ -112,23 +103,6 @@
 
         name = cfg['scheduler']
 
-<<<<<<< HEAD
-        from .continuous import Continuous
-        from .scattered  import Scattered
-        from .hombre     import Hombre
-        from .torus      import Torus
-        from .yarn       import Yarn
-        from .spark      import Spark
-
-        try:
-            impl = {
-                SCHEDULER_NAME_CONTINUOUS : Continuous,
-                SCHEDULER_NAME_SCATTERED  : Scattered,
-                SCHEDULER_NAME_HOMBRE     : Hombre,
-                SCHEDULER_NAME_TORUS      : Torus,
-                SCHEDULER_NAME_YARN       : Yarn,
-                SCHEDULER_NAME_SPARK      : Spark
-=======
         from .continuous_fifo import ContinuousFifo
         from .continuous      import Continuous
         from .scattered       import Scattered
@@ -146,7 +120,6 @@
                 SCHEDULER_NAME_TORUS           : Torus,
                 SCHEDULER_NAME_YARN            : Yarn,
                 SCHEDULER_NAME_SPARK           : Spark
->>>>>>> 55abc181
             }[name]
 
             impl = impl(cfg, session)
