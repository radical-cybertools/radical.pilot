--- conflicted
+++ resolved
@@ -480,13 +480,9 @@
         if not self._waitpool:
             return
 
-<<<<<<< HEAD
       # self._prof.prof('tsmap_start')
 
-        for uid,task in self._waitpool.items():
-=======
         for uid, task in self._waitpool.items():
->>>>>>> edad9481
             ts = task['tuple_size']
             if ts not in self._ts_map:
                 self._ts_map[ts] = set()
@@ -665,14 +661,7 @@
         # We define `tuple_size` as
         #     `(cpu_processes + gpu_processes) * cpu_threads`
         #
-<<<<<<< HEAD
         # FIXME: cache tuple size metric
-        # FIXME: only resort waitpool if we need to
-        tasks = list(self._waitpool.values())
-        tasks.sort(key=lambda x:
-             (x['tuple_size'][0] + x['tuple_size'][2]) * x['tuple_size'][1],
-              reverse=True)
-=======
         to_wait    = list()
         to_test    = list()
         named_envs = dict()
@@ -694,7 +683,6 @@
         to_test.sort(key=lambda x:
                 (x['tuple_size'][0] + x['tuple_size'][2]) * x['tuple_size'][1],
                  reverse=True)
->>>>>>> edad9481
 
       # self._log.debug("schedule waitpool %d", len(tasks))
         # cycle through waitpool, and see if we get anything placed now.
@@ -703,13 +691,10 @@
                                                 on_skip=self._prof_sched_skip,
                                                 log=self._log)
 
-<<<<<<< HEAD
       # self._log.debug("schedules waitpool %d", len(scheduled))
       # for task in scheduled:
       #     self._prof.prof('schedule_wait', uid=task['uid'])
-=======
         self._waitpool = {task['uid']: task for task in (unscheduled + to_wait)}
->>>>>>> edad9481
 
         # we only need to re-create the waitpool if any tasks were scheduled
         if scheduled:
@@ -769,7 +754,6 @@
                       # self._log.debug('break for chunk %d', CHUNKSIZE)
                         break
 
-<<<<<<< HEAD
             except queue.Empty:
                 # no more unschedule requests
                 pass
@@ -778,46 +762,47 @@
               # self._log.debug('return for empty queue')
                 # no resource change, no activity
                 return None
-=======
-        # handle largest tasks first
-        # FIXME: this needs lazy-bisect
-        to_wait    = list()
-        named_envs = dict()
-        for task in sorted(tasks, key=lambda x: x['tuple_size'][0],
-                           reverse=True):
-
-            # FIXME: This is a slow and inefficient way to wait for named VEs.
-            #        The semantics should move to the upcoming eligibility
-            #        checker
-            # FIXME: Note that this code is duplicated in _schedule_waitpool
-            named_env = task['description'].get('named_env')
-            if named_env:
-                if not named_envs.get(named_env):
-                    # [re]check env: (1) first time check; (2) was not set yet
-                    named_envs[named_env] = os.path.exists('%s.ok' % named_env)
-
-                if not named_envs[named_env]:
-                    to_wait.append(task)
-                    self._log.debug('delay %s, no env %s',
-                                    task['uid'], named_env)
-                    continue
-
-            # either we can place the task straight away, or we have to
-            # put it in the wait pool.
-            if self._try_allocation(task):
->>>>>>> edad9481
 
             self._log.debug("schedule incoming [%d]", len(tasks))
 
             # handle largest tasks first
             # FIXME: this needs lazy-bisect
-
-<<<<<<< HEAD
-            tasks.sort(key=lambda x: x['tuple_size'][0], reverse=True)
-            scheduled, unscheduled = ru.lazy_bisect(tasks,
+            to_schedule = list()
+            named_envs  = dict()
+            for task in tasks:
+
+                # FIXME: This is a slow and inefficient way to wait for named VEs.
+                #        The semantics should move to the upcoming eligibility
+                #        checker
+                # FIXME: Note that this code is duplicated in _schedule_waitpool
+                named_env = task['description'].get('named_env')
+                if not named_env:
+                    to_schedule.append(task)
+
+                else:
+                    if not named_envs.get(named_env):
+                        # [re]check env: (1) first time check; (2) was not set yet
+                        named_envs[named_env] = os.path.exists('%s.ok' % named_env)
+
+                    if named_envs[named_env]:
+                        to_schedule.append(task)
+
+                    else:
+                        # put delayed task into the waitpool
+                        self._waitpool[task['uid']] = task
+
+                        self._log.debug('delay %s, no env %s',
+                                        task['uid'], named_env)
+
+
+            to_schedule.sort(key=lambda x: x['tuple_size'][0], reverse=True)
+            scheduled, unscheduled = ru.lazy_bisect(to_schedule,
                                                 check=self._try_allocation,
                                                 on_skip=self._prof_sched_skip,
                                                 log=self._log)
+            self._log.debug('unscheduled incoming: %d', len(scheduled))
+            self._log.debug('scheduled   incoming: %d', len(unscheduled))
+
             if scheduled:
                 for task in scheduled:
 
@@ -843,20 +828,13 @@
 
                 # if tasks remain waiting, we are out of usable resources
                 resources = False
-=======
-        # all tasks which could not be scheduled are added to the waitpool
-        self._waitpool.update({task['uid']: task for task in to_wait})
->>>>>>> edad9481
-
-            self._log.debug('unscheduled incoming: %d', len(scheduled))
-            self._log.debug('scheduled   incoming: %d', len(unscheduled))
-
-            # if we could not schedule any task from the last chunk, then we
-            # should break to allow the unschedule to kick in
-            # NOTE: new incoming tasks *may* have a chance to get scheduled, so
-            #       this is a lucky guess
-            if unscheduled:
+
+                # if we could not schedule any task from the last chunk, then we
+                # should break to allow the unschedule to kick in
+                # NOTE: new incoming tasks *may* have a chance to get scheduled,
+                #       so this is a lucky(?) guess
                 break
+
 
         self._log.debug("after  schedule incoming: waiting: %d",
                 len(self._waitpool))
@@ -976,14 +954,12 @@
                 self.unschedule_task(task)
                 self._prof.prof('unschedule_stop', uid=task['uid'])
 
-<<<<<<< HEAD
             self._log.debug('unscheduled release      : %d', len(to_release))
-=======
+
         # we placed some previously waiting tasks, and need to remove those from
         # the waitpool
         self._waitpool = {task['uid']: task for task in self._waitpool.values()
                                             if  task['uid'] not in placed}
->>>>>>> edad9481
 
         # if previously waiting tasks were placed, remove them from the waitpool
       # self._log.debug("scheduled  completed %d", len(placed))
