--- conflicted
+++ resolved
@@ -21,18 +21,14 @@
 SCHEDULER_NAME_CONTINUOUS_ORDERED = "CONTINUOUS_ORDERED"
 SCHEDULER_NAME_CONTINUOUS         = "CONTINUOUS"
 SCHEDULER_NAME_HOMBRE             = "HOMBRE"
-<<<<<<< HEAD
-=======
-SCHEDULER_NAME_SCATTERED          = "SCATTERED"
->>>>>>> 46b1cad3
 SCHEDULER_NAME_SPARK              = "SPARK"
 SCHEDULER_NAME_TORUS              = "TORUS"
 SCHEDULER_NAME_YARN               = "YARN"
 SCHEDULER_NAME_NOOP               = "NOOP"
 
+# SCHEDULER_NAME_CONTINUOUS_SUMMIT  = "CONTINUOUS_SUMMIT"
+# SCHEDULER_NAME_CONTINUOUS_FIFO    = "CONTINUOUS_FIFO"
 # SCHEDULER_NAME_SCATTERED          = "SCATTERED"
-# SCHEDULER_NAME_CONTINUOUS_FIFO    = "CONTINUOUS_FIFO"
-# SCHEDULER_NAME_CONTINUOUS_SUMMIT  = "CONTINUOUS_SUMMIT"
 
 # ------------------------------------------------------------------------------
 #
@@ -333,10 +329,7 @@
                 SCHEDULER_NAME_TORUS              : Torus,
                 SCHEDULER_NAME_YARN               : Yarn,
                 SCHEDULER_NAME_SPARK              : Spark,
-<<<<<<< HEAD
-=======
                 SCHEDULER_NAME_NOOP               : Noop,
->>>>>>> 46b1cad3
 
               # SCHEDULER_NAME_CONTINUOUS_SUMMIT  : ContinuousSummit,
               # SCHEDULER_NAME_CONTINUOUS_FIFO    : ContinuousFifo,
