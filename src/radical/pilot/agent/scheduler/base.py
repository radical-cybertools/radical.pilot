--- conflicted
+++ resolved
@@ -18,7 +18,6 @@
 #
 # 'enum' for RPs's pilot scheduler types
 #
-<<<<<<< HEAD
 SCHEDULER_NAME_CONTINUOUS_ORDERED = "CONTINUOUS_ORDERED"
 SCHEDULER_NAME_CONTINUOUS         = "CONTINUOUS"
 SCHEDULER_NAME_SCATTERED          = "SCATTERED"
@@ -26,15 +25,6 @@
 SCHEDULER_NAME_TORUS              = "TORUS"
 SCHEDULER_NAME_YARN               = "YARN"
 SCHEDULER_NAME_SPARK              = "SPARK"
-=======
-SCHEDULER_NAME_CONTINUOUS = "CONTINUOUS"
-SCHEDULER_NAME_CONTINUOUS_FIFO = "CONTINUOUS_FIFO"
-SCHEDULER_NAME_HOMBRE = "HOMBRE"
-SCHEDULER_NAME_SCATTERED = "SCATTERED"
-SCHEDULER_NAME_SPARK = "SPARK"
-SCHEDULER_NAME_TORUS = "TORUS"
-SCHEDULER_NAME_YARN = "YARN"
->>>>>>> 589b9a22
 
 
 # ------------------------------------------------------------------------------
@@ -302,12 +292,7 @@
 
         # configure the scheduler instance
         self._configure()
-<<<<<<< HEAD
-
-        self._log.debug("slot status after  init      : %s", 
-=======
         self._log.debug("slot status after  init      : %s",
->>>>>>> 589b9a22
                         self.slot_status())
 
     # --------------------------------------------------------------------------
@@ -323,7 +308,6 @@
 
         name = cfg['scheduler']
 
-<<<<<<< HEAD
         from .continuous_ordered import ContinuousOrdered
         from .continuous         import Continuous
         from .scattered          import Scattered
@@ -341,25 +325,6 @@
                 SCHEDULER_NAME_TORUS              : Torus,
                 SCHEDULER_NAME_YARN               : Yarn,
                 SCHEDULER_NAME_SPARK              : Spark
-=======
-        from .continuous_fifo import ContinuousFifo
-        from .continuous import Continuous
-        from .scattered import Scattered
-        from .hombre import Hombre
-        from .torus import Torus
-        from .yarn import Yarn
-        from .spark import Spark
-
-        try:
-            impl = {
-                SCHEDULER_NAME_CONTINUOUS_FIFO: ContinuousFifo,
-                SCHEDULER_NAME_CONTINUOUS: Continuous,
-                SCHEDULER_NAME_SCATTERED: Scattered,
-                SCHEDULER_NAME_HOMBRE: Hombre,
-                SCHEDULER_NAME_TORUS: Torus,
-                SCHEDULER_NAME_YARN: Yarn,
-                SCHEDULER_NAME_SPARK: Spark
->>>>>>> 589b9a22
             }[name]
 
             impl = impl(cfg, session)
@@ -585,15 +550,9 @@
             self._log.error("cannot unschedule: %s (no slots)" % unit)
             return True
 
-<<<<<<< HEAD
-      # if self._log.isEnabledFor(logging.DEBUG):
-      #     self._log.debug("before unschedule %s: %s", unit['uid'], 
-      #                     self.slot_status())
-=======
         if self._log.isEnabledFor(logging.DEBUG):
             self._log.debug("before unschedule %s: %s", unit['uid'],
                             self.slot_status())
->>>>>>> 589b9a22
 
         # needs to be locked as we try to release slots, but slots are acquired
         # in a different thread....
@@ -606,15 +565,9 @@
         # slots for units waiting in the wait pool.
         self.publish(rpc.AGENT_SCHEDULE_PUBSUB, unit)
 
-<<<<<<< HEAD
-      # if self._log.isEnabledFor(logging.DEBUG):
-      #     self._log.debug("after  unschedule %s: %s", unit['uid'], 
-      #                     self.slot_status())
-=======
         if self._log.isEnabledFor(logging.DEBUG):
             self._log.debug("after  unschedule %s: %s", unit['uid'],
                             self.slot_status())
->>>>>>> 589b9a22
 
         # return True to keep the cb registered
         return True
