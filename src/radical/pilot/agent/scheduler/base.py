
__copyright__ = 'Copyright 2013-2022, The RADICAL-Cybertools Team'
__license__   = 'MIT'

import copy
import time
import queue

from collections import defaultdict

import threading          as mt
import multiprocessing    as mp

import radical.utils      as ru

from ... import utils     as rpu
from ... import states    as rps
from ... import constants as rpc

from ...task_description import RAPTOR_WORKER
from ..resource_manager  import ResourceManager


# ------------------------------------------------------------------------------
#
# 'enum' for RPs's pilot scheduler types
#
SCHEDULER_NAME_CONTINUOUS_ORDERED = "CONTINUOUS_ORDERED"
SCHEDULER_NAME_CONTINUOUS_COLO    = "CONTINUOUS_COLO"
SCHEDULER_NAME_CONTINUOUS         = "CONTINUOUS"
SCHEDULER_NAME_HOMBRE             = "HOMBRE"
SCHEDULER_NAME_FLUX               = "FLUX"
SCHEDULER_NAME_NOOP               = "NOOP"

# SCHEDULER_NAME_YARN               = "YARN"
# SCHEDULER_NAME_SPARK              = "SPARK"
# SCHEDULER_NAME_CONTINUOUS_SUMMIT  = "CONTINUOUS_SUMMIT"
# SCHEDULER_NAME_CONTINUOUS_FIFO    = "CONTINUOUS_FIFO"
# SCHEDULER_NAME_SCATTERED          = "SCATTERED"


# ------------------------------------------------------------------------------
#
# An RP agent scheduler will place incoming tasks onto a set of cores and gpus.
#
# This is the agent scheduler base class.  It provides the framework for
# implementing diverse scheduling algorithms and mechanisms, tailored toward
# specific workload types, resource configurations, batch systems etc.
#
# The base class provides the following functionality to the implementations:
#
#   - obtain configuration settings from config files and environments
#   - create self.nodes list to represent available resources;
#   - general control and data flow:
#
#       # main loop
#       self._handle_task(task):  # task arrives
#         try_allocation(task)    # placement is attempted
#         if success:
#            advance(task)        # pass task to executor
#         else:
#            wait.append(task)    # place task in a wait list
#
#   - notification management:
#     - the scheduler receives notifications about tasks which completed
#       execution, and whose resources can now be used again for other tasks,
#     - the above triggers an 'unschedule' (free resources) action and also a
#       `schedule` action (check waitpool if waiting tasks can now be placed).
#
#
# A scheduler implementation will derive from this base class, and overload the
# following three methods:
#
#   _configure():
#     - make sure that the base class configuration is usable
#     - do any additional configuration
#
#   _schecule_task(task):
#     - given a task (incl. description), find and return a suitable allocation
#
#   unschedule_task(task):
#     - release the allocation held by that task
#
#
# The scheduler needs (in the general case) three pieces of information:
#
#   - the layout of the resource (nodes, cores, gpus);
#   - the current state of those (what cores/gpus are used by other tasks)
#   - the requirements of the task (single/multi node, cores, gpus)
#
# The first part (layout) is provided by the ResourceManager, in the form of a nodelist:
#
#    nodelist = [{name : 'node_1', cores: 16, gpus : 2},
#                {name : 'node_2', cores: 16, gpus : 2},
#                ...
#               ]
#
# That is then mapped into an internal representation, which is really the same
# but allows to keep track of resource usage, by setting the fields to
# `rpc.FREE == '-'` or `rpc.BUSY == '#'`:
#
#    nodelist = [{name : 'node_1', cores: [----------------], gpus : [--]},
#                {name : 'node_2', cores: {----------------], gpus : [--]},
#                ...
#               ]
#
# When allocating a set of resource for a task (2 cores, 1 gpu), we can now
# record those as used:
#
#    nodelist = [{name : 'node_1', cores: [##--------------], gpus : [#-]},
#                {name : 'node_2', cores: {----------------], gpus : [--]},
#                ...
#               ]
#
# This solves the second part from our list above.  The third part, task
# requirements, are obtained from the task dict passed for scheduling: the task
# description contains requests for `cores` and `gpus`.
#
# Note that the task description will also list the number of processes and
# threads for cores and gpus, and also flags the use of `mpi`, 'openmp', etc.
# The scheduler will have to make sure that for each process to be placed, the
# given number of additional cores are available *and reserved* to create
# threads on.  The threads are created by the application.  Note though that
# this implies that the launcher must pin cores very carefully, to not constrain
# the thread creation for the application.
#
# The scheduler algorithm will then attempt to find a suitable set of cores and
# gpus in the nodelist into which the task can be placed.  It will mark those as
# `rpc.BUSY`, and attach the set of cores/gpus to the task dictionary, as (here
# for system with 8 cores & 1 gpu per node):
#
#     task = { ...
#       'ranks'         : 4,
#       'cores_per_rank': 2,
#       'gpus_per_rank  : 2.,
#       'slots'         :
#                       # [[node,   node_index, [cpu map], [gpu map]]]
#                         [[node_1, 0,          [0, 2],    [0],
#                          [node_1, 0,          [4, 6],    [0],
#                          [node_2, 1,          [5, 7],    [0],
#                          [node_2, 1,          [1, 3]],   [0]],
#
#     }
#
# The `cpu idx` field is a list of sets, where in each set the first core is
# where an application process is places, while the other cores are reserved for
# that process' threads.  For GPUs we use the same structure, but GPU processes
# are currently all considered to be single-threaded.
#
# The respective launch method is expected to create processes on the set of
# cpus and gpus thus specified, (node_1, cores 0 and 4; node_2, cores 1 and 5).
# The other reserved cores are for the application to spawn threads on
# (`cores_per_rank=2`).
#
# A scheduler MAY attach other information to the `slots` structure, with the
# intent to support the launch methods to enact the placement decision made by
# the scheduler.  In fact, a scheduler may use a completely different slot
# structure than above - but then is likely bound to a specific launch method
# which can interpret that structure.
#
# NOTE:  The scheduler will allocate one core per node and GPU, as some startup
#        methods only allow process placements to *cores*, even if GPUs are
#        present and requested (hi aprun).  We should make this decision
#        dependent on the launch method - but at this point we don't have this
#        information (at least not readily available).
#
# TODO:  use named tuples for the slot structure to make the code more readable,
#        specifically for the LaunchMethods.
#
# NOTE:  The set of profiler events generated by this component are:
#
#        schedule_try    : search for task resources starts    (uid: uid)
#        schedule_fail   : search for task resources failed    (uid: uid)
#        schedule_ok     : search for task resources succeeded (uid: uid)
#        unschedule_start: task resource freeing starts        (uid: uid)
#        unschedule_stop : task resource freeing stops         (uid: uid)
#
#        See also:
#        https://github.com/radical-cybertools/radical.pilot/blob/feature/ \
#                           events/docs/source/events.md \
#                           #agentschedulingcomponent-component


# ------------------------------------------------------------------------------
#
class AgentSchedulingComponent(rpu.AgentComponent):

    # --------------------------------------------------------------------------
    #
    # the deriving schedulers should in general have the following structure in
    # self.nodes:
    #
    #   self.nodes = [
    #     { 'name'  : 'name-of-node',
    #       'index' : 'idx-of-node',
    #       'cores' : '###---##-##-----',  # 16 cores, free/busy markers
    #       'gpus'  : '--',                #  2 GPUs,  free/busy markers
    #     }, ...
    #   ]
    #
    # The free/busy markers are defined in rp.constants.py, and are `-` and `#`,
    # respectively.  Some schedulers may need a more elaborate structures - but
    # where the above is suitable, it should be used for code consistency.
    #

    def __init__(self, cfg, session):

        self.nodes = []
        super().__init__(cfg, session)


    # --------------------------------------------------------------------------
    #
    # Once the component process is spawned, `initialize()` will be called
    # before control is given to the component's main loop.
    #
    def initialize(self):

        # The scheduler needs the ResourceManager information which have been
        # collected during agent startup.
        rm_name  = self.session.rcfg.resource_manager
        self._rm = ResourceManager.create(rm_name,
                                          self.session.cfg,
                                          self.session.rcfg,
                                          self._log, self._prof)

        self._partitions = self._rm.get_partitions()

        # create and initialize the wait pool.  Also maintain a mapping of that
        # waitlist to a binned list where tasks are binned by size for faster
        # lookups of replacement tasks.  And outdated binlist is mostly
        # sufficient, only rebuild when we run dry
        self._lock       = mt.Lock()  # lock for waitpool
        self._waitpool   = dict()     # map uid:task
        self._ts_map     = dict()
        self._ts_valid   = False      # set to False to trigger re-binning
        self._active_cnt = 0          # count of currently scheduled tasks
        self._named_envs = list()     # record available named environments

        # the scheduler algorithms have two inputs: tasks to be scheduled, and
        # slots becoming available (after tasks complete).
        self._queue_sched   = mp.Queue()
        self._queue_unsched = mp.Queue()
        self._term          = mp.Event()  # reassign Event (multiprocessing)

        # initialize the node list to be used by the scheduler.  A scheduler
        # instance may decide to overwrite or extend this structure.
        self.nodes = copy.deepcopy(self._rm.info.node_list)

        # configure the scheduler instance
        self._configure()
        self.slot_status("slot status after  init")

        # register task input channels
        self.register_input(rps.AGENT_SCHEDULING_PENDING,
                            rpc.AGENT_SCHEDULING_QUEUE, self.work)

        # we need unschedule updates to learn about tasks for which to free the
        # allocated cores.  Those updates MUST be issued after execution, ie.
        # by the AgentExecutionComponent.
        self.register_subscriber(rpc.AGENT_UNSCHEDULE_PUBSUB, self.unschedule_cb)

        # start a process to host the actual scheduling algorithm
        self._scheduler_process = False
        self._p = mp.Process(target=self._schedule_tasks)
        self._p.daemon = True
        self._p.start()


    # --------------------------------------------------------------------------
    #
    def finalize(self):

        self._p.terminate()


    # --------------------------------------------------------------------------
    #
    def _configure(self):

        raise NotImplementedError('deriving classes must implement this')


    # --------------------------------------------------------------------------
    #
    # This class-method creates the appropriate instance for the scheduler.
    #
    @classmethod
    def create(cls, cfg, session):

        # make sure that we are the base-class!
        if cls != AgentSchedulingComponent:
            raise TypeError("Scheduler Factory only available to base class!")

        name = session.rcfg.agent_scheduler

        from .continuous_ordered import ContinuousOrdered
        from .continuous_colo    import ContinuousColo
        from .continuous         import Continuous
        from .hombre             import Hombre
        from .flux               import Flux
        from .noop               import Noop

        impl = {

            SCHEDULER_NAME_CONTINUOUS_ORDERED : ContinuousOrdered,
            SCHEDULER_NAME_CONTINUOUS_COLO    : ContinuousColo,
            SCHEDULER_NAME_CONTINUOUS         : Continuous,
            SCHEDULER_NAME_HOMBRE             : Hombre,
            SCHEDULER_NAME_FLUX               : Flux,
            SCHEDULER_NAME_NOOP               : Noop,
        }

        if name not in impl:
            raise ValueError('Scheduler %s unknown' % name)

        return impl[name](cfg, session)


    # --------------------------------------------------------------------------
    #
    def control_cb(self, topic, msg):
        '''
        listen on the control channel for raptor queue registration commands
        '''
        print('----- b', msg)

        # only the scheduler process listens for control messages
        if not self._scheduler_process:
            return

        cmd = msg['cmd']
        arg = msg['arg']

        if cmd == 'register_named_env':


            env_name = arg['env_name']
            self._named_envs.append(env_name)


        elif cmd == 'register_raptor_queue':

            name  = arg['name']
            queue = arg['queue']
            addr  = arg['addr']

            self._log.debug('register raptor queue: %s', name)
            with self._raptor_lock:

                self._raptor_queues[name] = ru.zmq.Putter(queue, addr)

                # send tasks which were collected for this queue
                if name in self._raptor_tasks:

                    tasks = self._raptor_tasks[name]
                    del self._raptor_tasks[name]

                    self._log.debug('relay %d tasks to raptor %s', len(tasks), name)
                    self._raptor_queues[name].put(tasks)

                # also send any tasks which were collected for *any* queue
                if '*' in self._raptor_tasks:

                    tasks = self._raptor_tasks['*']
                    del self._raptor_tasks['*']

                    self._log.debug('* relay %d tasks to raptor %s', len(tasks), name)
                    self._raptor_queues[name].put(tasks)


        elif cmd == 'unregister_raptor_queue':

            name = arg['name']
            self._log.debug('unregister raptor queue: %s', name)

            with self._raptor_lock:

                if name not in self._raptor_queues:
                    self._log.warn('raptor queue %s unknown [%s]', name, msg)

                else:
                    del self._raptor_queues[name]

                if name in self._raptor_tasks:
                    tasks = self._raptor_tasks[name]
                    del self._raptor_tasks[name]

                    self._log.debug('fail %d tasks: %d', len(tasks), name)

                    for task in tasks:
                        self._fail_task(task, RuntimeError('raptor gone'),
                                              'raptor queue disappeared')

        # FIXME: RPC: this is caught in the base class handler already
        elif cmd == 'cancel_tasks':

            uids = arg['uids']
            to_cancel = list()
            with self._lock:
                for uid in uids:
                    print('---------- cancel', uid)
                    if uid in self._waitpool:
                        to_cancel.append(self._waitpool[uid])
                        del self._waitpool[uid]

            with self._raptor_lock:
                for queue in self._raptor_tasks:
                    matches = [t for t in self._raptor_tasks[queue]
                                       if t['uid'] in uids]
                    for task in matches:
                        to_cancel.append(task)
                        self._raptor_tasks[queue].remove(task)

            for task in to_cancel:
                task['target_state'] = rps.CANCELED
                task['control']      = 'tmgr_pending'
                task['$all']         = True
            self.advance(to_cancel, rps.CANCELED, push=False, publish=True)

        else:
            self._log.debug('command ignored: [%s]', cmd)


    # --------------------------------------------------------------------------
    #
    # Change the reserved state of slots (rpc.FREE or rpc.BUSY)
    #
    # NOTE: any scheduler implementation which uses a different nodelist
    #       structure MUST overload this method.
    #
    def _change_slot_states(self, slots, new_state):
        '''
        This function is used to update the state for a list of slots that
        have been allocated or deallocated.  For details on the data structure,
        see top of `base.py`.
        '''
        # This method needs to change if the DS changes.

        # for node_name, node_index, cores, gpus in slots['ranks']:
        for slot in slots:

            # Find the entry in the slots list

            # TODO: [Optimization] Assuming 'node_index' is the ID of the node,
            #       it seems a bit wasteful to have to look at all of the nodes
            #       available for use if at most one node can have that uid.
            #       Maybe it would be worthwhile to simply keep a list of nodes
            #       that we would read, and keep a dictionary that maps the uid
            #       of the node to the location on the list?

            node = None
            node_found = False
            for node in self.nodes:
                if node['index'] == slot['node_index']:
                    node_found = True
                    break

            if not node_found:
                raise RuntimeError('inconsistent node information')

            import pprint
            self._log.debug('=== change %s', pprint.pformat(slots))

            # iterate over cores/gpus in the slot, and update state
            for core in slot['cores']:
                node['cores'][core] = new_state

            for gpu in slot['gpus']:
                node['gpus'][gpu] = new_state

            if slot['lfs']:
                if new_state == rpc.BUSY:
                    node['lfs'] -= slot['lfs']
                else:
                    node['lfs'] += slot['lfs']

            if slot['mem']:
                if new_state == rpc.BUSY:
                    node['mem'] -= slot['mem']
                else:
                    node['mem'] += slot['mem']



    # --------------------------------------------------------------------------
    #
    # NOTE: any scheduler implementation which uses a different nodelist
    #       structure MUST overload this method.
    def slot_status(self, msg=None, uid=None):
        '''
        Returns a multi-line string corresponding to the status of the node list
        '''

        # need to set `DEBUG_5` or higher to get slot debug logs
        if self._log._debug_level < 5:
            return

        if not msg: msg = ''

        glyphs = {rpc.FREE : '-',
                  rpc.BUSY : '#',
                  rpc.DOWN : '!'}
        ret = "|"
        for node in self.nodes:
            for core in node['cores']:
                ret += glyphs[core]
            ret += ':'
            for gpu in node['gpus']:
                ret += glyphs[gpu]
            ret += '|'

        if not uid:
            uid = ''

        self._log.debug("status: %-30s [%25s]: %s", msg, uid, ret)

        return ret


    # --------------------------------------------------------------------------
    #
    def _refresh_ts_map(self):

        # The ts map only gets invalidated when new tasks get added to the
        # waitpool.  Removing tasks does *not* invalidate it.
        #
        # This method should only be called opportunistically, i.e., when a task
        # lookup failed and it is worthwhile checking the waitlist tasks.

        if self._ts_valid:
            # nothing to do, the map is valid
            return

        # we can only rebuild if we have waiting tasks
        if not self._waitpool:
            return

        for uid, task in self._waitpool.items():
            ts = task['tuple_size']
            if ts not in self._ts_map:
                self._ts_map[ts] = set()
            self._ts_map[ts].add(uid)

        self._ts_valid = True


    # --------------------------------------------------------------------------
    #
    def schedule_task(self, task):

        raise NotImplementedError('schedule_task needs to be implemented.')


    # --------------------------------------------------------------------------
    #
    def unschedule_task(self, task):

        raise NotImplementedError('unschedule_task needs to be implemented.')


    # --------------------------------------------------------------------------
    #
    def work(self, tasks):
        '''
        This is the main callback of the component, which is called for any
        incoming (set of) task(s).  Tasks arriving here must always be in
        `AGENT_SCHEDULING_PENDING` state, and must always leave in either
        `AGENT_EXECUTING_PENDING` or in a FINAL state (`FAILED` or `CANCELED`).
        While handled by this component, the tasks will be in `AGENT_SCHEDULING`
        state.

        This method takes care of initial state change to `AGENT_SCHEDULING`,
        and then puts them forward onto the queue towards the actual scheduling
        process (self._schedule_tasks).
        '''

        # advance state, publish state change, and push to scheduler process
        self.advance(tasks, rps.AGENT_SCHEDULING, publish=True, push=False)
        self._queue_sched.put(tasks)


    # --------------------------------------------------------------------------
    #
    def unschedule_cb(self, topic, msg):
        '''
        release (for whatever reason) all slots allocated to this task
        '''

        self._queue_unsched.put(msg)

        # return True to keep the cb registered
        return True


    # --------------------------------------------------------------------------
    #
    def _schedule_tasks(self):
        '''
        This method runs in a separate process and hosts the actual scheduling
        algorithm invocation.  The process is fed by two queues: a queue of
        incoming tasks to schedule, and a queue of slots freed by finishing
        tasks.
        '''

        self._scheduler_process = True

        # ZMQ endpoints will not have survived the fork. Specifically the
        # registry client of the component base class will have to reconnect.
        # Note that `self._reg` of the base class is a *pointer* to the sesison
        # registry.
        #
        # FIXME: should be moved into a post-fork hook of the session
        #
        self._reg = ru.zmq.RegistryClient(url=self.session.cfg.reg_addr)

        #  FIXME: the component does not clean out subscribers after fork :-/
        self._subscribers = dict()

        # The loop alternates between
        #
        #   - scheduling tasks from a waitpool;
        #   - pulling new tasks to schedule; and
        #   - pulling for free slots to use.
        #
        # resources = True  # fresh start
        #
        # while True:
        #
        #   if resources:  # otherwise: why bother?
        #     if waitpool:
        #       sort(waitpool)  # largest tasks first
        #       for task in sorted(waitpool):
        #         if task >= max_task:
        #           prof schedule_skip
        #         else:
        #           if try_schedule:
        #             advance
        #             continue
        #           max_task = max(max_task, size(task))
        #         break  # larger tasks won't work
        #
        #   if any_resources:  # otherwise: why bother
        #     for task in queue_tasks.get():
        #         if task <= max_task:
        #           if try_schedule:
        #             advance
        #             continue
        #           waitpool.append(task)
        #           max_task = max(max_task, size(task))
        #         continue  # next task mght be smaller
        #
        #   resources = False  # nothing in waitpool fits
        #   for slot in queue_slots.get():
        #     free_slot(slot)
        #     resources = True  # maybe we can place a task now

        # keep a backlog of raptor tasks until their queues are registered
        self._raptor_queues = dict()           # raptor_master_id : zmq.Queue
        self._raptor_tasks  = dict()           # raptor_master_id : [task]
        self._raptor_lock   = mt.Lock()        # lock for the above

        # register task output channels
        self.register_output(rps.AGENT_EXECUTING_PENDING,
                             rpc.AGENT_EXECUTING_QUEUE)

        # re-register the control callback in this subprocess
        self.register_subscriber(rpc.CONTROL_PUBSUB, self._control_cb)

        self._publishers = dict()
        self.register_publisher(rpc.STATE_PUBSUB)

        resources = True  # fresh start, all is free
        while not self._term.is_set():

            self._log.debug_3('schedule tasks 0: %s, w: %d', resources,
                    len(self._waitpool))

            active = 0  # see if we do anything in this iteration

            # if we have new resources, try to place waiting tasks.
            r_wait = False
            if resources:
                r_wait, a = self._schedule_waitpool()
                active += int(a)
                self._log.debug_3('schedule tasks w: %s %s', r_wait, a)

            # always try to schedule newly incoming tasks
            # running out of resources for incoming could still mean we have
            # smaller slots for waiting tasks, so ignore `r` for now.
            r_inc, a = self._schedule_incoming()
            active += int(a)
            self._log.debug_3('schedule tasks i: %s %s', r_inc, a)

            # if we had resources, but could not schedule any incoming not any
            # waiting, then we effectively ran out of *useful* resources
            if resources and (r_wait is False and r_inc is False):
                resources = False

            # reclaim resources from completed tasks
            # if tasks got unscheduled (and not replaced), then we have new
            # space to schedule waiting tasks (unless we have resources from
            # before)
            r, a = self._unschedule_completed()
            if not resources and r:
                resources = True
            active += int(a)
            self._log.debug_3('schedule tasks c: %s %s', r, a)

            if not active:
                time.sleep(0.1)  # FIXME: configurable

            self._log.debug_3('schedule tasks x: %s %s', resources, active)


    # --------------------------------------------------------------------------
    #
    def _prof_sched_skip(self, task):

        pass
      # self._prof.prof('schedule_skip', uid=task['uid'])


    # --------------------------------------------------------------------------
    #
    def _schedule_waitpool(self):

      # self.slot_status("before schedule waitpool")

        # sort by inverse tuple size to place larger tasks first and backfill
        # with smaller tasks.  We only look at cores right now - this needs
        # fixing for GPU dominated loads.
        # We define `tuple_size` as
        #     `ranks * cores_per_rank * gpus_per_rank`
        #
        to_wait    = list()
        to_test    = list()

        for task in self._waitpool.values():
            named_env = task['description'].get('named_env')
            if named_env:
                if named_env in self._named_envs:
                    to_test.append(task)
                else:
                    to_wait.append(task)
            else:
                to_test.append(task)

        to_test.sort(key=lambda x:
                x['tuple_size'][0] * x['tuple_size'][1] * x['tuple_size'][2],
                 reverse=True)

        # cycle through waitpool, and see if we get anything placed now.
      # self._log.debug_9('before bisec: %d', len(to_test))
        scheduled, unscheduled, failed = ru.lazy_bisect(to_test,
                                                check=self._try_allocation,
                                                on_skip=self._prof_sched_skip,
                                                log=self._log)
      # self._log.debug_9('after  bisec: %d : %d : %d', len(scheduled),
      #                                           len(unscheduled), len(failed))

        for task, error in failed:

            error  = error.replace('"', '\\"')
            self._fail_task(task, RuntimeError('bisect failed'), error)
            self._log.error('bisect failed on %s: %s', task['uid'], error)

        self._waitpool = {task['uid']: task for task in (unscheduled + to_wait)}

        # update task resources
        for task in scheduled:
            td = task['description']
            task['resources'] = {'cpu': td['ranks'] * td['cores_per_rank'],
                                 'gpu': td['ranks'] * td['gpus_per_rank']}
        self.advance(scheduled, rps.AGENT_EXECUTING_PENDING, publish=True,
                                                             push=True)

        # method counts as `active` if anything was scheduled
        active = bool(scheduled)

        # if we sccheduled some tasks but not all, we ran out of resources
        resources = not (bool(unscheduled) and bool(unscheduled))

      # self.slot_status("after  schedule waitpool")
        return resources, active


    # --------------------------------------------------------------------------
    #
    def _fail_task(self, task, e, detail):

        task['control']          = 'tmgr_pending'
        task['exception']        = repr(e)
        task['exception_detail'] = detail
        task['target_state']     = rps.FAILED
        task['$all']             = True

        self._log.exception('scheduling failed for %s', task['uid'])

        self.advance(task, rps.FAILED, publish=True, push=False)


    # --------------------------------------------------------------------------
    #
    def _schedule_incoming(self):

        # fetch all tasks from the queue
        to_schedule = list()             # some tasks get scheduled here
        to_raptor   = defaultdict(list)  # some tasks get forwared to raptor
        try:

            while not self._term.is_set():

                data = self._queue_sched.get(timeout=0.001)

                if not isinstance(data, list):
                    data = [data]

                for task in data:

                    td = task['description']

                    if td.get('ranks') <= 0:
                        self._fail_task(task, ValueError('invalid ranks'), '')

                    # check if this task is to be scheduled by sub-schedulers
                    # like raptor
                    raptor_id = td.get('raptor_id')
                    mode      = td.get('mode')

                    # raptor workers are not scheduled by raptor itself!
                    if raptor_id and mode != RAPTOR_WORKER:

                        if task.get('raptor_seen'):
                            # raptor has handled this one - we can execute it
                            self._set_tuple_size(task)
                            to_schedule.append(task)

                        else:
                            to_raptor[raptor_id].append(task)

                    else:
                        # no raptor - schedule it here
                        self._set_tuple_size(task)
                        to_schedule.append(task)

        except queue.Empty:
            # no more unschedule requests
            pass

        # forward raptor tasks to their designated raptor
        if to_raptor:

            with self._raptor_lock:

                for name in to_raptor:

                    if name in self._raptor_queues:
                        # forward to specified raptor queue
                        self._log.debug('fwd %s: %d', name,
                                        len(to_raptor[name]))
                        self._raptor_queues[name].put(to_raptor[name])

                    elif self._raptor_queues and name == '*':
                        # round robin to available raptor queues
                        names   = list(self._raptor_queues.keys())
                        n_names = len(names)
                        for idx in range(len(to_raptor[name])):
                            task  = to_raptor[name][idx]
                            qname = names[idx % n_names]
                            self._log.debug('* put task %s to rq %s',
                                    task['uid'], qname)
                            self._raptor_queues[qname].put(task)

                    else:
                        # keep around until a raptor queue registers
                        self._log.debug('cache %s: %d', name,
                                        len(to_raptor[name]))

                        if name not in self._raptor_tasks:
                            self._raptor_tasks[name] = to_raptor[name]
                        else:
                            self._raptor_tasks[name] += to_raptor[name]

        if not to_schedule:
            # no resource change, no activity
            return None, False

        self.slot_status("before schedule incoming [%d]" % len(to_schedule))

        # handle largest to_schedule first
        # FIXME: this needs lazy-bisect
        to_wait    = list()
        for task in sorted(to_schedule, key=lambda x: x['tuple_size'][0],
                           reverse=True):

            print('------------------')
            print(task['uid'])

            td = task['description']

            # FIXME: This is a slow and inefficient way to wait for named VEs.
            #        The semantics should move to the upcoming eligibility
            #        checker
            # FIXME: Note that this code is duplicated in _schedule_waitpool
            named_env = task['description'].get('named_env')
            if named_env:
                if named_env not in self._named_envs:
                    to_wait.append(task)
                    self._log.debug('delay %s, no env %s',
                                    task['uid'], named_env)
                    continue

            # we actually only schedule tasks which do not yet have a `slots`
            # structure attached.  Those which do were presumably scheduled
            # earlier (by the applicaiton of some other client side scheduler),
            # and we honor that decision.  We though will mark the respective
            # resources as being used, to avoid other tasks being scheduled onto
            # the same set of resources.
            if td['slots']:

                # FIXME: check assembly of slots in the scheduler (jsrun)
                #        e.g.: GPU sharing  (*)
                # FIXME: check how blocked cores are handled  (*)
                # FIXME: bool / int for core list in node resources  (*)
                # FIXME: complete node name if needed
                # FIXME: use UIDs instead of node indexes
                # FIXME: does TD need ranks then still?  Check launch methods!
                task['slots']     = td['slots']
                task['partition'] = td['partition']
                task['resources'] = {'cpu': td['ranks'] * td['cores_per_rank'],
                                     'gpu': td['ranks'] * td['gpus_per_rank']}
                self.advance(task, rps.AGENT_EXECUTING_PENDING,
                             publish=True, push=True, fwd=True)
                continue

            # either we can place the task straight away, or we have to
            # put it in the wait pool.
            try:
                if self._try_allocation(task):
                    # task got scheduled - advance state, notify world about the
                    # state change, and push it out toward the next component.
                    task['resources'] = {'cpu': td['ranks'] *
                                                td['cores_per_rank'],
                                         'gpu': td['ranks'] *
                                                td['gpus_per_rank']}
                    self.advance(task, rps.AGENT_EXECUTING_PENDING,
                                 publish=True, push=True, fwd=True)

                else:
                    to_wait.append(task)

            except Exception as e:

<<<<<<< HEAD
                task['control']          = 'tmgr_pending'
                task['exception']        = repr(e)
                task['exception_detail'] = '\n'.join(ru.get_exception_trace())
                task['target_state']     = 'FAILED'
                task['$all']             = True

                import pprint
                self._log.exception('scheduling failed for %s\n%s', task['uid'],
                                    pprint.pformat(task))

                self.advance(task, rps.FAILED, publish=True, push=False)

=======
                self._fail_task(task, e, '\n'.join(ru.get_exception_trace()))
>>>>>>> 75a057c6

        # all tasks which could not be scheduled are added to the waitpool
        self._waitpool.update({task['uid']: task for task in to_wait})

        # we performed some activity (worked on tasks)
        active = True

        # if tasks remain waiting, we are out of usable resources
        resources = not bool(to_wait)

        # incoming tasks which have to wait are the only reason to rebuild the
        # tuple_size map
        self._ts_valid = False

        self.slot_status("after  schedule incoming")
        return resources, active


    # --------------------------------------------------------------------------
    #
    def _unschedule_completed(self):

        to_unschedule = list()
        try:

            # Timeout and bulk limit below are somewhat arbitrary, but the
            # behaviour is benign.  The goal is to avoid corner cases: for the
            # sleep, avoid no sleep (busy idle) and also significant latencies.
            # Anything smaller than 0.01 is under our noise level and works ok
            # for the latency, and anything larger than 0 is sufficient to avoid
            # busy idle.
            #
            # For the unschedule bulk, the corner case to avoid is waiting for
            # too long to fill a bulk so that latencies add a up and negate the
            # bulk optimization. For the 0.001 sleep, 128 as bulk size results
            # in a max added latency of about 0.1 second, which is one order of
            # magnitude above our noise level again and thus acceptable (tm).
            while not self._term.is_set():
                tasks = self._queue_unsched.get(timeout=0.01)
                to_unschedule += ru.as_list(tasks)
                if len(to_unschedule) > 512:
                    break

        except queue.Empty:
            # no more unschedule requests
            pass

        to_release = list()  # slots of unscheduling tasks
        placed     = list()  # uids of waiting tasks replacing unscheduled ones

        if to_unschedule:

            # rebuild the tuple_size binning, maybe
            self._refresh_ts_map()


        for task in to_unschedule:
            # if we find a waiting task with the same tuple size, we don't free
            # the slots, but just pass them on unchanged to the waiting task.
            # Thus we replace the unscheduled task on the same cores / GPUs
            # immediately. This assumes that the `tuple_size` is good enough to
            # judge the legality of the resources for the new target task.
            #
            # FIXME

          # ts = tuple(task['tuple_size'])
          # if self._ts_map.get(ts):
          #
          #     replace = self._waitpool[self._ts_map[ts].pop()]
          #     replace['slots'] = task['slots']
          #     placed.append(placed)
          #
          #     # unschedule task A and schedule task B have the same
          #     # timestamp
          #     ts = time.time()
          #     self._prof.prof('unschedule_stop', uid=task['uid'],
          #                     timestamp=ts)
          #     self._prof.prof('schedule_fast', uid=replace['uid'],
          #                     timestamp=ts)
          #     self.advance(replace, rps.AGENT_EXECUTING_PENDING,
          #                  publish=True, push=True)
          # else:
          #
          #     # no replacement task found: free the slots, and try to
          #     # schedule other tasks of other sizes.
          #     to_release.append(task)

            self._active_cnt -= 1
            to_release.append(task)

        if not to_release:
            if not to_unschedule:
                # no new resources, not been active
                return False, False
            else:
                # no new resources, but activity
                return False, True

        # we have tasks to unschedule, which will free some resources. We can
        # thus try to schedule larger tasks again, and also inform the caller
        # about resource availability.
        for task in to_release:
            self.slot_status("slot status before unschedule %s", task['uid'])
            self.unschedule_task(task)
            self.slot_status("slot status after  unschedule %s", task['uid'])
            self._prof.prof('unschedule_stop', uid=task['uid'])

        # we placed some previously waiting tasks, and need to remove those from
        # the waitpool
        self._waitpool = {task['uid']: task for task in self._waitpool.values()
                                            if  task['uid'] not in placed}

        # we have new resources, and were active
        return True, True


    # --------------------------------------------------------------------------
    #
    def _try_allocation(self, task):
        '''
        attempt to allocate cores/gpus for a specific task.
        '''

        try:
            uid = task['uid']
          # td  = task['description']

          # self._prof.prof('schedule_try', uid=uid)
            slots, partition = self.schedule_task(task)
            if not slots:

                # schedule failure
              # self._prof.prof('schedule_fail', uid=uid)

                # if schedule fails while no other task is scheduled, then the
                # `schedule_task` will never be able to succeed - fail that task
                if self._active_cnt == 0:
                    raise RuntimeError('task can never be scheduled')

                return False

            self._active_cnt += 1

            # the task was placed, we need to reflect the allocation in the
            # nodelist state (BUSY) and pass placement to the task, to have
            # it enacted by the executor
            self._change_slot_states(slots, rpc.BUSY)
            task['slots']     = slots
            task['partition'] = partition

            self.slot_status('after scheduled task', task['uid'])

            # got an allocation, we can go off and launch the process
            self._prof.prof('schedule_ok', uid=uid)

        except Exception as e:
            task['exception']        = repr(e)
            task['exception_detail'] = '\n'.join(ru.get_exception_trace())
            raise

        return True


    # --------------------------------------------------------------------------
    #
    def _set_tuple_size(self, task):
        '''
        Scheduling, in very general terms, maps resource request to available
        resources.  While the scheduler may check arbitrary task attributes in
        order to estimate the resource requirements of the tast, we assume that
        the most basic attributes (cores, threads, GPUs, MPI/non-MPI) determine
        the resulting placement decision.  Specifically, we assume that this
        tuple of attributes result in a placement that is valid for all tasks
        which have the same attribute tuple.

        To speed up that tuple lookup and to simplify some scheduler
        optimizations, we extract that attribute tuple on task arrival, and will
        use it for fast task-to-placement lookups.
        '''

        d = task['description']
        task['tuple_size'] = tuple([d.get('ranks'         , 1),
                                    d.get('cores_per_rank', 1),
                                    d.get('gpus_per_rank' , 0.)])


# ------------------------------------------------------------------------------
<|MERGE_RESOLUTION|>--- conflicted
+++ resolved
@@ -951,23 +951,7 @@
                     to_wait.append(task)
 
             except Exception as e:
-
-<<<<<<< HEAD
-                task['control']          = 'tmgr_pending'
-                task['exception']        = repr(e)
-                task['exception_detail'] = '\n'.join(ru.get_exception_trace())
-                task['target_state']     = 'FAILED'
-                task['$all']             = True
-
-                import pprint
-                self._log.exception('scheduling failed for %s\n%s', task['uid'],
-                                    pprint.pformat(task))
-
-                self.advance(task, rps.FAILED, publish=True, push=False)
-
-=======
                 self._fail_task(task, e, '\n'.join(ru.get_exception_trace()))
->>>>>>> 75a057c6
 
         # all tasks which could not be scheduled are added to the waitpool
         self._waitpool.update({task['uid']: task for task in to_wait})
