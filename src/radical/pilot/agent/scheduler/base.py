
__copyright__ = "Copyright 2013-2016, http://radical.rutgers.edu"
__license__   = "MIT"


import time
import queue
import logging

import multiprocessing    as mp

import radical.utils      as ru

from ... import utils     as rpu
from ... import states    as rps
from ... import constants as rpc


# ------------------------------------------------------------------------------
#
# 'enum' for RPs's pilot scheduler types
#
SCHEDULER_NAME_CONTINUOUS_ORDERED = "CONTINUOUS_ORDERED"
SCHEDULER_NAME_CONTINUOUS_COLO    = "CONTINUOUS_COLO"
SCHEDULER_NAME_CONTINUOUS         = "CONTINUOUS"
SCHEDULER_NAME_HOMBRE             = "HOMBRE"
SCHEDULER_NAME_FLUX               = "FLUX"
SCHEDULER_NAME_TORUS              = "TORUS"
SCHEDULER_NAME_NOOP               = "NOOP"
SCHEDULER_NAME_TORUS              = "TORUS"

# SCHEDULER_NAME_YARN               = "YARN"
# SCHEDULER_NAME_SPARK              = "SPARK"
# SCHEDULER_NAME_CONTINUOUS_SUMMIT  = "CONTINUOUS_SUMMIT"
# SCHEDULER_NAME_CONTINUOUS_FIFO    = "CONTINUOUS_FIFO"
# SCHEDULER_NAME_SCATTERED          = "SCATTERED"


# ------------------------------------------------------------------------------
#
# An RP agent scheduler will place incoming tasks onto a set of cores and gpus.
#
# This is the agent scheduler base class.  It provides the framework for
# implementing diverse scheduling algorithms and mechanisms, tailored toward
# specific workload types, resource configurations, batch systems etc.
#
# The base class provides the following functionality to the implementations:
#
#   - obtain configuration settings from config files and environments
#   - create aself._nodes list to represent available resources;
#   - general control and data flow:
#
#       # main loop
#       self._handle_task(task):  # task arrives
#         try_allocation(task)    # placement is attempted
#         if success:
#            advance(task)        # pass task to executor
#         else:
#            wait.append(task)    # place task in a wait list
#
#   - notification management:
#     - the scheduler receives notifications about tasks which completed
#       execution, and whose resources can now be used again for other tasks,
#     - the above triggers an 'unschedule' (free resources) action and also a
#       `schedule` action (check waitpool if waiting tasks can now be placed).
#
#
# A scheduler implementation will derive from this base class, and overload the
# following three methods:
#
#   _configure():
#     - make sure that the base class configuration is usable
#     - do any additional configuration
#
#   _schecule_task(task):
#     - given a task (incl. description), find and return a suitable allocation
#
#   unschedule_task(task):
#     - release the allocation held by that task
#
#
# The scheduler needs (in the general case) three pieces of information:
#
#   - the layout of the resource (nodes, cores, gpus);
#   - the current state of those (what cores/gpus are used by other tasks)
#   - the requirements of the task (single/multi node, cores, gpus)
#
# The first part (layout) is provided by the ResourceManager, in the form of a nodelist:
#
#    nodelist = [{name : 'node_1', cores: 16, gpus : 2},
#                {name : 'node_2', cores: 16, gpus : 2},
#                ...
#               ]
#
# That is then mapped into an internal representation, which is really the same
# but allows to keep track of resource usage, by setting the fields to
# `rpc.FREE == '-'` or `rpc.BUSY == '#'`:
#
#    nodelist = [{name : 'node_1', cores: [----------------], gpus : [--]},
#                {name : 'node_2', cores: {----------------], gpus : [--]},
#                ...
#               ]
#
# When allocating a set of resource for a task (2 cores, 1 gpu), we can now
# record those as used:
#
#    nodelist = [{name : 'node_1', cores: [##--------------], gpus : [#-]},
#                {name : 'node_2', cores: {----------------], gpus : [--]},
#                ...
#               ]
#
# This solves the second part from our list above.  The third part, task
# requirements, are obtained from the task dict passed for scheduling: the task
# description contains requests for `cores` and `gpus`.
#
# Note that the task description will also list the number of processes and
# threads for cores and gpus, and also flags the use of `mpi`, 'openmp', etc.
# The scheduler will have to make sure that for each process to be placed, the
# given number of additional cores are available *and reserved* to create
# threads on.  The threads are created by the application.  Note though that
# this implies that the launcher must pin cores very carefully, to not constrain
# the thread creation for the application.
#
# The scheduler algorithm will then attempt to find a suitable set of cores and
# gpus in the nodelist into which the task can be placed.  It will mark those as
# `rpc.BUSY`, and attach the set of cores/gpus to the task dictionary, as (here
# for system with 8 cores & 1 gpu per node):
#
#     task = { ...
#       'cpu_processes'   : 4,
#       'cpu_process_type': 'mpi',
#       'cpu_threads'     : 2,
#       'gpu_processes    : 2,
#       'slots' :
#       {                 # [[node,   node_uid,   [cpu idx],        [gpu idx]]]
#         'nodes'         : [[node_1, node_uid_1, [[0, 2], [4, 6]], [[0]    ]],
#                            [node_2, node_uid_2, [[1, 3], [5, 7]], [[0]    ]]],
#         'cores_per_node': 8,
#         'gpus_per_node' : 1,
#         'lm_info'       : { ... }
#       }
#     }
#
# The `cpu idx` field is a list of sets, where in each set the first core is
# where an application process is places, while the other cores are reserved for
# that process' threads.  For GPUs we use the same structure, but GPU processes
# are currently all considered to be single-threaded.
#
# The respective launch method is expected to create processes on the set of
# cpus and gpus thus specified, (node_1, cores 0 and 4; node_2, cores 1 and 5).
# The other reserved cores are for the application to spawn threads on
# (`cpu_threads=2`).
#
# A scheduler MAY attach other information to the `slots` structure, with the
# intent to support the launch methods to enact the placement decition made by
# the scheduler.  In fact, a scheduler may use a completely different slot
# structure than above - but then is likely bound to a specific launch method
# which can interpret that structure.  A notable example is the BG/Q torus
# scheduler which will only work in combination with the dplace launch methods.
# `lm_info` is an opaque field which allows to communicate specific settings
# from the rm to the launch method.
#
# FIXME: `lm_info` should be communicated to the LM instances in creation, not
#        as part of the slots.  Its constant anyway, as lm_info is set only
#        once during rm startup.
#
# NOTE:  While the nodelist resources are listed as strings above, we in fact
#        use a list of integers, to simplify some operations, and to
#        specifically avoid string copies on manipulations.  We only convert
#        to a stringlist for visual representation (`self.slot_status()`).
#
# NOTE:  The scheduler will allocate one core per node and GPU, as some startup
#        methods only allow process placements to *cores*, even if GPUs are
#        present and requested (hi aprun).  We should make this decision
#        dependent on the `lm_info` field - but at this point we don't have this
#        information (at least not readily available).
#
# TODO:  use named tuples for the slot structure to make the code more readable,
#        specifically for the LaunchMethods.
#
# NOTE:  The set of profiler events generated by this component are:
#
#        schedule_try    : search for task resources starts    (uid: uid)
#        schedule_fail   : search for task resources failed    (uid: uid)
#        schedule_ok     : search for task resources succeeded (uid: uid)
#        unschedule_start: task resource freeing starts        (uid: uid)
#        unschedule_stop : task resource freeing stops         (uid: uid)
#
#        See also:
#        https://github.com/radical-cybertools/radical.pilot/blob/feature/ \
#                           events/docs/source/events.md \
#                           #agentschedulingcomponent-component


# ------------------------------------------------------------------------------
#
class AgentSchedulingComponent(rpu.Component):

    # --------------------------------------------------------------------------
    #
    # the deriving schedulers should in general have the following structure in
    # self.nodes:
    #
    #   self.nodes = [
    #     { 'name'  : 'name-of-node',
    #       'uid'   : 'uid-of-node',
    #       'cores' : '###---##-##-----',  # 16 cores, free/busy markers
    #       'gpus'  : '--',                #  2 GPUs,  free/busy markers
    #     }, ...
    #   ]
    #
    # The free/busy markers are defined in rp.constants.py, and are `-` and `#`,
    # respectively.  Some schedulers may need a more elaborate structures - but
    # where the above is suitable, it should be used for code consistency.
    #

    def __init__(self, cfg, session):

        self.nodes = None
        self._uid  = ru.generate_id(cfg['owner'] + '.scheduling.%(counter)s',
                                    ru.ID_CUSTOM)
        rpu.Component.__init__(self, cfg, session)


    # --------------------------------------------------------------------------
    #
    # Once the component process is spawned, `initialize()` will be called
    # before control is given to the component's main loop.
    #
    def initialize(self):

        # The scheduler needs the ResourceManager information which have been collected
        # during agent startup.  We dig them out of the config at this point.
        #
        # NOTE: this information is insufficient for the torus scheduler!
        self._pid               = self._cfg['pid']
        self._rm_info           = self._cfg['rm_info']
        self._rm_lm_info        = self._cfg['rm_info']['lm_info']
        self._rm_node_list      = self._cfg['rm_info']['node_list']
        self._rm_cores_per_node = self._cfg['rm_info']['cores_per_node']
        self._rm_gpus_per_node  = self._cfg['rm_info']['gpus_per_node']
        self._rm_lfs_per_node   = self._cfg['rm_info']['lfs_per_node']
        self._rm_mem_per_node   = self._cfg['rm_info']['mem_per_node']

        if not self._rm_node_list:
            raise RuntimeError("ResourceManager %s didn't _configure node_list."
                              % self._rm_info['name'])

        if self._rm_cores_per_node is None:
            raise RuntimeError("ResourceManager %s didn't _configure cores_per_node."
                              % self._rm_info['name'])

        if self._rm_gpus_per_node is None:
            raise RuntimeError("ResourceManager %s didn't _configure gpus_per_node."
                              % self._rm_info['name'])

        # create and initialize the wait pool.  Also maintain a mapping of that
        # waitlist to a binned list where tasks are binned by size for faster
        # lookups of replacement tasks.  And outdated binlist is mostly
        # sufficient, only rebuild when we run dry
        self._waitpool = dict()  # map uid:task
        self._ts_map   = dict()
        self._ts_valid = False  # set to False to trigger re-binning

        # the scheduler algorithms have two inputs: tasks to be scheduled, and
        # slots becoming available (after tasks complete).
        self._queue_sched   = mp.Queue()
        self._queue_unsched = mp.Queue()
        self._proc_term     = mp.Event()  # signal termination ot scheduler proc

        # initialize the node list to be used by the scheduler.  A scheduler
        # instance may decide to overwrite or extend this structure.
        self.nodes = list()
        for node, node_uid in self._rm_node_list:
            self.nodes.append({'uid'  : node_uid,
                               'name' : node,
                               'cores': [rpc.FREE] * self._rm_cores_per_node,
                               'gpus' : [rpc.FREE] * self._rm_gpus_per_node,
                               'lfs'  :              self._rm_lfs_per_node,
                               'mem'  :              self._rm_mem_per_node})

        # configure the scheduler instance
        self._configure()
        self.slot_status("slot status after  init")

        # register task input channels
        self.register_input(rps.AGENT_SCHEDULING_PENDING,
                            rpc.AGENT_SCHEDULING_QUEUE, self.work)

        # we need unschedule updates to learn about tasks for which to free the
        # allocated cores.  Those updates MUST be issued after execution, ie.
        # by the AgentExecutionComponent.
        self.register_subscriber(rpc.AGENT_UNSCHEDULE_PUBSUB, self.unschedule_cb)

        # start a process to host the actual scheduling algorithm
        self._p = mp.Process(target=self._schedule_tasks)
        self._p.daemon = True
        self._p.start()


    # --------------------------------------------------------------------------
    #
    def finalize(self):

        self._p.terminate()


    # --------------------------------------------------------------------------
    #
    def _configure(self):

        raise NotImplementedError('deriving classes must implement this')


    # --------------------------------------------------------------------------
    #
    # This class-method creates the appropriate instance for the scheduler.
    #
    @classmethod
    def create(cls, cfg, session):

        # make sure that we are the base-class!
        if cls != AgentSchedulingComponent:
            raise TypeError("Scheduler Factory only available to base class!")

        name = cfg['scheduler']

        from .continuous_ordered import ContinuousOrdered
        from .continuous_colo    import ContinuousColo
        from .continuous         import Continuous
        from .hombre             import Hombre
        from .flux               import Flux
        from .torus              import Torus
        from .noop               import Noop

      # from .yarn               import Yarn
      # from .spark              import Spark
      # from .continuous_summit  import ContinuousSummit
      # from .continuous_fifo    import ContinuousFifo
      # from .scattered          import Scattered

        try:
            impl = {

                SCHEDULER_NAME_CONTINUOUS_ORDERED : ContinuousOrdered,
                SCHEDULER_NAME_CONTINUOUS_COLO    : ContinuousColo,
                SCHEDULER_NAME_CONTINUOUS         : Continuous,
                SCHEDULER_NAME_HOMBRE             : Hombre,
                SCHEDULER_NAME_FLUX               : Flux,
                SCHEDULER_NAME_TORUS              : Torus,
                SCHEDULER_NAME_NOOP               : Noop,

              # SCHEDULER_NAME_YARN               : Yarn,
              # SCHEDULER_NAME_SPARK              : Spark,
              # SCHEDULER_NAME_CONTINUOUS_SUMMIT  : ContinuousSummit,
              # SCHEDULER_NAME_CONTINUOUS_FIFO    : ContinuousFifo,
              # SCHEDULER_NAME_SCATTERED          : Scattered,

            }[name]

            impl = impl(cfg, session)
            return impl

        except KeyError as e:
            raise ValueError("Scheduler '%s' unknown or defunct" % name) from e


    # --------------------------------------------------------------------------
    #
    # Change the reserved state of slots (rpc.FREE or rpc.BUSY)
    #
    # NOTE: any scheduler implementation which uses a different nodelist
    #       structure MUST overload this method.
    #
    def _change_slot_states(self, slots, new_state):
        '''
        This function is used to update the state for a list of slots that
        have been allocated or deallocated.  For details on the data structure,
        see top of `base.py`.
        '''
        # This method needs to change if the DS changes.

        # for node_name, node_uid, cores, gpus in slots['nodes']:
        for slot_node in slots['nodes']:

            # Find the entry in the the slots list

            # TODO: [Optimization] Assuming 'uid' is the ID of the node, it
            #       seems a bit wasteful to have to look at all of the nodes
            #       available for use if at most one node can have that uid.
            #       Maybe it would be worthwhile to simply keep a list of nodes
            #       that we would read, and keep a dictionary that maps the uid
            #       of the node to the location on the list?

            node = None
            node_found = False
            for node in self.nodes:
                if node['uid'] == slot_node['uid']:
                    node_found = True
                    break

            if not node_found:
                raise RuntimeError('inconsistent node information')

            # iterate over cores/gpus in the slot, and update state
            cores = slot_node['core_map']
            for cslot in cores:
                for core in cslot:
                    node['cores'][core] = new_state

            gpus = slot_node['gpu_map']
            for gslot in gpus:
                for gpu in gslot:
                    node['gpus'][gpu] = new_state

            if slot_node['lfs']['path']:
                if new_state == rpc.BUSY:
                    node['lfs']['size'] -= slot_node['lfs']['size']
                else:
                    node['lfs']['size'] += slot_node['lfs']['size']

            if slot_node['mem']:
                if new_state == rpc.BUSY:
                    node['mem'] -= slot_node['mem']
                else:
                    node['mem'] += slot_node['mem']



    # --------------------------------------------------------------------------
    #
    # NOTE: any scheduler implementation which uses a different nodelist
    #       structure MUST overload this method.
    def slot_status(self, msg=None):
        '''
        Returns a multi-line string corresponding to the status of the node list
        '''

        if not self._log.isEnabledFor(logging.DEBUG):
            return

        if not msg: msg = ''

        glyphs = {rpc.FREE : '-',
                  rpc.BUSY : '#',
                  rpc.DOWN : '!'}
        ret = "|"
        for node in self.nodes:
            for core in node['cores']:
                ret += glyphs[core]
            ret += ':'
            for gpu in node['gpus']:
                ret += glyphs[gpu]
            ret += '|'

        self._log.debug("status: %-30s: %s", msg, ret)

        return ret


    # --------------------------------------------------------------------------
    #
    def _refresh_ts_map(self):

        # The ts map only gets invalidated when new tasks get added to the
        # waitpool.  Removing tasks does *not* invalidate it.
        #
        # This method should only be called opportunistically, i.e., when a task
        # lookup failed and it is worthwhile checking the waitlist tasks.

        if self._ts_valid:
            # nothing to do, the map is valid
            return

        # we can only rebuild if we have waiting tasks
        if not self._waitpool:
            return

        for uid,task in self._waitpool.items():
            ts = task['tuple_size']
            if ts not in self._ts_map:
                self._ts_map[ts] = set()
            self._ts_map[ts].add(uid)

        self._ts_valid = True


    # --------------------------------------------------------------------------
    #
    def schedule_task(self, task):

        raise NotImplementedError('schedule_task needs to be implemented.')


    # --------------------------------------------------------------------------
    #
    def unschedule_task(self, task):

        raise NotImplementedError('unschedule_task needs to be implemented.')


    # --------------------------------------------------------------------------
    #
    def work(self, tasks):
        '''
        This is the main callback of the component, which is called for any
        incoming (set of) task(s).  Tasks arriving here must always be in
        `AGENT_SCHEDULING_PENDING` state, and must always leave in either
        `AGENT_EXECUTING_PENDING` or in a FINAL state (`FAILED` or `CANCELED`).
        While handled by this component, the tasks will be in `AGENT_SCHEDULING`
        state.

        This methods takes care of initial state change to `AGENT_SCHEDULING`,
        and then puts them forward onto the queue towards the actual scheduling
        process (self._schedule_tasks).
        '''

        # unify handling of bulks / non-bulks
        tasks = ru.as_list(tasks)

        # advance state, publish state change, and push to scheduler process
        self.advance(tasks, rps.AGENT_SCHEDULING, publish=True, push=False)
        self._queue_sched.put(tasks)


    # --------------------------------------------------------------------------
    #
    def unschedule_cb(self, topic, msg):
        '''
        release (for whatever reason) all slots allocated to this task
        '''

        self._queue_unsched.put(msg)

        # return True to keep the cb registered
        return True


    # --------------------------------------------------------------------------
    #
    def _schedule_tasks(self):
        '''
        This method runs in a separate process and hosts the actual scheduling
        algorithm invocation.  The process is fed by two queues: a queue of
        incoming tasks to schedule, and a queue of slots freed by finishing
        tasks.
        '''

        # The loop alternates between
        #
        #   - scheduling tasks from a waitpool;
        #   - pulling new tasks to schedule; and
        #   - pulling for free slots to use.
        #
        # resources = True  # fresh start
        #
        # while True:
        #
        #   if resources:  # otherwise: why bother?
        #     if waitpool:
        #       sort(waitpool)  # largest tasks first
        #       for task in sorted(waitpool):
        #         if task >= max_task:
        #           prof schedule_skip
        #         else:
        #           if try_schedule:
        #             advance
        #             continue
        #           max_task = max(max_task, size(task))
        #         break  # larger tasks won't work
        #
        #   if any_resources:  # otherwise: why bother
        #     for task in queue_tasks.get():
        #         if task <= max_task:
        #           if try_schedule:
        #             advance
        #             continue
        #           waitpool.append(task)
        #           max_task = max(max_task, size(task))
        #         continue  # next task mght be smaller
        #
        #   resources = False  # nothing in waitpool fits
        #   for slot in queue_slots.get():
        #     free_slot(slot)
        #     resources = True  # maybe we can place a task now


        # register task output channels
        self.register_output(rps.AGENT_EXECUTING_PENDING,
                             rpc.AGENT_EXECUTING_QUEUE)

        resources = True  # fresh start, all is free
        while not self._proc_term.is_set():

          # self._log.debug('=== schedule tasks 0: %s, w: %d', resources,
          #         len(self._waitpool))

            active = 0  # see if we do anything in this iteration

            # if we have new resources, try to place waiting tasks.
            r_wait = False
            if resources:
                r_wait, a = self._schedule_waitpool()
                active += int(a)
              # self._log.debug('=== schedule tasks w: %s %s', r_wait, a)

            # always try to schedule newly incoming tasks
            # running out of resources for incoming could still mean we have
            # smaller slots for waiting tasks, so ignore `r` for now.
            r_inc, a = self._schedule_incoming()
            active += int(a)
          # self._log.debug('=== schedule tasks i: %s %s', r_inc, a)

            # if we had resources, but could not schedule any incoming not any
            # waiting, then we effectively ran out of *useful* resources
            if resources and (r_wait is False and r_inc is False):
                resources = False

            # reclaim resources from completed tasks
            # if tasks got unscheduled (and not replaced), then we have new
            # space to schedule waiting tasks (unless we have resources from
            # before)
            r, a = self._unschedule_completed()
            if not resources and r:
                resources = True
            active += int(a)
          # self._log.debug('=== schedule tasks c: %s %s', r, a)

            if not active:
                time.sleep(0.1)  # FIXME: configurable

          # self._log.debug('=== schedule tasks x: %s %s', resources, active)


    # --------------------------------------------------------------------------
    #
    def _prof_sched_skip(self, task):

        pass
      # self._prof.prof('schedule_skip', uid=task['uid'])


    # --------------------------------------------------------------------------
    #
    def _schedule_waitpool(self):

      # self.slot_status("before schedule waitpool")

        # sort by inverse tuple size to place larger tasks first and backfill
        # with smaller tasks.  We only look at cores right now - this needs
        # fixing for GPU dominated loads.
        # We define `tuple_size` as
        #     `(cpu_processes + gpu_processes) * cpu_threads`
        #
        tasks = list(self._waitpool.values())
        tasks.sort(key=lambda x:
                (x['tuple_size'][0] + x['tuple_size'][2]) * x['tuple_size'][1],
                 reverse=True)

        # cycle through waitpool, and see if we get anything placed now.
        scheduled, unscheduled = ru.lazy_bisect(tasks,
                                                check=self._try_allocation,
                                                on_skip=self._prof_sched_skip,
                                                log=self._log)

        self._waitpool = {task['uid']:task for task in unscheduled}

        # update task resources
        for task in scheduled:
            td = task['description']
            task['$set']      = ['resources']
            task['resources'] = {'cpu': td['cpu_processes'] *
                                        td.get('cpu_threads', 1),
                                 'gpu': td['gpu_processes']}
        self.advance(scheduled, rps.AGENT_EXECUTING_PENDING, publish=True,
                                                             push=True)

        # method counts as `active` if anything was scheduled
        active = bool(scheduled)

        # if we sccheduled some tasks but not all, we ran out of resources
        resources = not (bool(unscheduled) and bool(unscheduled))

      # self.slot_status("after  schedule waitpool")
        return resources, active


    # --------------------------------------------------------------------------
    #
    def _schedule_incoming(self):

        # fetch all tasks from the queue
        tasks = list()
        try:

            while not self._proc_term.is_set():
                data = self._queue_sched.get(timeout=0.001)

                if not isinstance(data, list):
                    data = [data]

                for task in data:
                    self._set_tuple_size(task)
                    tasks.append(task)

        except queue.Empty:
            # no more unschedule requests
            pass

        if not tasks:
            # no resource change, no activity
            return None, False

      # self.slot_status("before schedule incoming [%d]" % len(tasks))

        # handle largest tasks first
        # FIXME: this needs lazy-bisect
        to_wait = list()
        for task in sorted(tasks, key=lambda x: x['tuple_size'][0],
                           reverse=True):

            # either we can place the task straight away, or we have to
            # put it in the wait pool.
            if self._try_allocation(task):

                # task got scheduled - advance state, notify world about the
                # state change, and push it out toward the next component.
<<<<<<< HEAD
                self.advance(task, rps.AGENT_EXECUTING_PENDING,
=======
                td = unit['description']
                unit['$set']      = ['resources']
                unit['resources'] = {'cpu': td['cpu_processes'] *
                                            td.get('cpu_threads', 1),
                                     'gpu': td['gpu_processes']}
                self.advance(unit, rps.AGENT_EXECUTING_PENDING,
>>>>>>> f786d2b9
                             publish=True, push=True)

            else:
                to_wait.append(task)

        # all tasks which could not be scheduled are added to the waitpool
        self._waitpool.update({task['uid']:task for task in to_wait})

        # we performed some activity (worked on tasks)
        active = True

        # if tasks remain waiting, we are out of usable resources
        resources = not bool(to_wait)

        # incoming tasks which have to wait are the only reason to rebuild the
        # tuple_size map
        self._ts_valid = False

      # self.slot_status("after  schedule incoming")
        return resources, active


    # --------------------------------------------------------------------------
    #
    def _unschedule_completed(self):

        to_unschedule = list()
        try:

            # Timeout and bulk limit below are somewhat arbitrary, but the
            # behaviour is benign.  The goal is to avoid corner cases: for the
            # sleep, avoid no sleep (busy idle) and also significant latencies.
            # Anything smaller than 0.01 is under our noise level and works ok
            # for the latency, and anything larger than 0 is sufficient to avoid
            # busy idle.
            #
            # For the unschedule bulk, the corner case to avoid is waiting for
            # too long to fill a bulk so that latencies add a up and negate the
            # bulk optimization. For the 0.001 sleep, 128 as bulk size results
            # in a max added latency of about 0.1 second, which is one order of
            # magnitude above our noise level again and thus acceptable (tm).
            while not self._proc_term.is_set():
<<<<<<< HEAD
                task = self._queue_unsched.get(timeout=0.001)
                to_unschedule.append(task)
=======
                unit = self._queue_unsched.get(timeout=0.001)
                to_unschedule.append(unit)
                if len(to_unschedule) > 128:
                    break
>>>>>>> f786d2b9

        except queue.Empty:
            # no more unschedule requests
            pass

        to_release = list()  # slots of unscheduling tasks
        placed     = list()  # uids of waiting tasks replacing unscheduled ones

        if to_unschedule:

            # rebuild the tuple_size binning, maybe
            self._refresh_ts_map()


        for task in to_unschedule:
            # if we find a waiting task with the same tuple size, we don't free
            # the slots, but just pass them on unchanged to the waiting task.
            # Thus we replace the unscheduled task on the same cores / GPUs
            # immediately. This assumes that the `tuple_size` is good enough to
<<<<<<< HEAD
            # judge the legality of the resources for the new target task.
=======
            # judge the legality of the resources for the new target unit.
            #
            # FIXME
>>>>>>> f786d2b9

          # ts = tuple(task['tuple_size'])
          # if self._ts_map.get(ts):
          #
          #     replace = self._waitpool[self._ts_map[ts].pop()]
          #     replace['slots'] = task['slots']
          #     placed.append(placed)
          #
          #     # unschedule task A and schedule task B have the same
          #     # timestamp
          #     ts = time.time()
          #     self._prof.prof('unschedule_stop', uid=task['uid'],
          #                     timestamp=ts)
          #     self._prof.prof('schedule_fast', uid=replace['uid'],
          #                     timestamp=ts)
          #     self.advance(replace, rps.AGENT_EXECUTING_PENDING,
          #                  publish=True, push=True)
          # else:
          #
          #     # no replacement task found: free the slots, and try to
          #     # schedule other tasks of other sizes.
          #     to_release.append(task)

            to_release.append(task)

        if not to_release:
            if not to_unschedule:
                # no new resources, not been active
                return False, False
            else:
                # no new resources, but activity
                return False, True

        # we have tasks to unschedule, which will free some resources. We can
        # thus try to schedule larger tasks again, and also inform the caller
        # about resource availability.
        for task in to_release:
            self.unschedule_task(task)
            self._prof.prof('unschedule_stop', uid=task['uid'])

        # we placed some previously waiting tasks, and need to remove those from
        # the waitpool
        self._waitpool = {task['uid']:task for task in self._waitpool.values()
                                           if  task['uid'] not in placed}

        # we have new resources, and were active
        return True, True


    # --------------------------------------------------------------------------
    #
    def _try_allocation(self, task):
        '''
        attempt to allocate cores/gpus for a specific task.
        '''

        uid = task['uid']
      # self._prof.prof('schedule_try', uid=uid)

        slots = self.schedule_task(task)
        if not slots:

            # schedule failure
          # self._prof.prof('schedule_fail', uid=uid)
            return False

        # the task was placed, we need to reflect the allocation in the
        # nodelist state (BUSY) and pass placement to the task, to have
        # it enacted by the executor
        self._change_slot_states(slots, rpc.BUSY)
        task['slots'] = slots

        if slots['lfs_per_node']['path']:
            task['description']['environment']['NODE_LFS_PATH'] = \
                slots['lfs_per_node']['path']

        self._handle_cuda(task)

        # got an allocation, we can go off and launch the process
        self._prof.prof('schedule_ok', uid=uid)

        return True


    # --------------------------------------------------------------------------
    #
    def _handle_cuda(self, task):

        # Check if task requires GPUs.  If so, set CUDA_VISIBLE_DEVICES to the
        # list of assigned  GPU IDs.  We only handle uniform GPU setting for
        # now, and will isse a warning on non-uniform ones.
        #
        # The default setting is ``
        #
        # FIXME: This code should probably live elsewhere, not in this
        #        performance critical scheduler base class
        #
        # FIXME: The specification for `CUDA_VISIBLE_DEVICES` is actually Launch
        #        Method dependent.  Assume the scheduler assigns the second GPU.
        #        Manually, one would set `CVD=1`.  That also holds for launch
        #        methods like `fork` which leave GPU indexes unaltered.  Other
        #        launch methods like `jsrun` mask the system GPUs and only the
        #        second GPU is visible to the task.  To CUDA the system now
        #        seems to have only one GPU, and we need set it to `CVD=0`.
        #
        #        In other words, CVD sometimes needs to be set to the physical
        #        GPU IDs, and at other times to the logical GPU IDs (IDs as
        #        visible to the task).  This also implies that this code should
        #        actually live within the launch method.  On the upside, the
        #        Launch Method should also be able to handle heterogeneus tasks.
        #
        #        For now, we default the CVD ID mode to `physical`, thus
        #        assuming that unassigned GPUs are not masked away, as for
        #        example with `fork` and 'prte'.

        lm_info     = self._cfg['rm_info']['lm_info']
        cvd_id_mode = lm_info.get('cvd_id_mode', 'physical')

        gpu_maps = list()
        for node in task['slots']['nodes']:
            if node['gpu_map'] not in gpu_maps:
                gpu_maps.append(node['gpu_map'])

        if not gpu_maps or not gpu_maps[0]:
            # no gpu maps, nothing to do
            pass

        elif len(gpu_maps) > 1:
            # FIXME: this does not actually check for uniformity
            self._log.warn('cannot set CUDA_VISIBLE_DEVICES for non-uniform'
                           'GPU schedule (%s) - task may fail!' % gpu_maps)

        else:
            # uniform, non-zero gpu map
            gpu_map = gpu_maps[0]

            if cvd_id_mode == 'physical':
                task['description']['environment']['CUDA_VISIBLE_DEVICES'] = \
                    ','.join([str(gpu_set[0]) for gpu_set in gpu_map])

            elif cvd_id_mode == 'logical':
                task['description']['environment']['CUDA_VISIBLE_DEVICES'] = \
                    ','.join([str(x) for x in range(len(gpu_map))])

            else:
                raise ValueError('invalid CVD mode %s' % cvd_id_mode)


    # --------------------------------------------------------------------------
    #
    def _get_node_maps(self, cores, gpus, threads_per_proc):
        '''
        For a given set of cores and gpus, chunk them into sub-sets so that each
        sub-set can host one application process and all threads of that
        process.  Note that we currently consider all GPU applications to be
        single-threaded.

        example:
            cores  : [1, 2, 3, 4, 5, 6, 7, 8]
            gpus   : [1, 2]
            tpp    : 4
            result : [[1, 2, 3, 4], [5, 6, 7, 8]], [[1], [2]]

        For more details, see top level comment of `base.py`.
        '''

        core_map = list()
        gpu_map  = list()

        # make sure the core sets can host the requested number of threads
        assert(not len(cores) % threads_per_proc)
        n_procs =  int(len(cores) / threads_per_proc)

        idx = 0
        for _ in range(n_procs):
            p_map = list()
            for _ in range(threads_per_proc):
                p_map.append(cores[idx])
                idx += 1
            core_map.append(p_map)

        assert(idx == len(cores)), \
              ('%s -- %s -- %s -- %s' % idx, len(cores), cores, n_procs)

        # gpu procs are considered single threaded right now (FIXME)
        for g in gpus:
            gpu_map.append([g])

        return core_map, gpu_map


    # --------------------------------------------------------------------------
    #
    def _set_tuple_size(self, task):
        '''
        Scheduling, in very general terms, maps resource request to available
        resources.  While the scheduler may check arbitrary task attributes in
        order to estimate the resource requirements of the tast, we assume that
        the most basic attributes (cores, threads, GPUs, MPI/non-MPI) determine
        the resulting placement decision.  Specifically, we assume that this
        tuple of attributes result in a placement that is valid for all tasks
        which have the same attribute tuple.

        To speed up that tuple lookup and to simplify some scheduler
        optimizations, we extract that attribute tuple on task arrival, and will
        use it for fast task-to-placement lookups.
        '''

        d = task['description']
        task['tuple_size'] = tuple([d.get('cpu_processes', 1),
                                    d.get('cpu_threads',   1),
                                    d.get('gpu_processes', 0),
                                    d.get('cpu_process_type')])


# ------------------------------------------------------------------------------
<|MERGE_RESOLUTION|>--- conflicted
+++ resolved
@@ -725,16 +725,12 @@
 
                 # task got scheduled - advance state, notify world about the
                 # state change, and push it out toward the next component.
-<<<<<<< HEAD
-                self.advance(task, rps.AGENT_EXECUTING_PENDING,
-=======
-                td = unit['description']
-                unit['$set']      = ['resources']
-                unit['resources'] = {'cpu': td['cpu_processes'] *
+                td = task['description']
+                task['$set']      = ['resources']
+                task['resources'] = {'cpu': td['cpu_processes'] *
                                             td.get('cpu_threads', 1),
                                      'gpu': td['gpu_processes']}
-                self.advance(unit, rps.AGENT_EXECUTING_PENDING,
->>>>>>> f786d2b9
+                self.advance(task, rps.AGENT_EXECUTING_PENDING,
                              publish=True, push=True)
 
             else:
@@ -777,15 +773,10 @@
             # in a max added latency of about 0.1 second, which is one order of
             # magnitude above our noise level again and thus acceptable (tm).
             while not self._proc_term.is_set():
-<<<<<<< HEAD
                 task = self._queue_unsched.get(timeout=0.001)
                 to_unschedule.append(task)
-=======
-                unit = self._queue_unsched.get(timeout=0.001)
-                to_unschedule.append(unit)
                 if len(to_unschedule) > 128:
                     break
->>>>>>> f786d2b9
 
         except queue.Empty:
             # no more unschedule requests
@@ -805,13 +796,9 @@
             # the slots, but just pass them on unchanged to the waiting task.
             # Thus we replace the unscheduled task on the same cores / GPUs
             # immediately. This assumes that the `tuple_size` is good enough to
-<<<<<<< HEAD
             # judge the legality of the resources for the new target task.
-=======
-            # judge the legality of the resources for the new target unit.
             #
             # FIXME
->>>>>>> f786d2b9
 
           # ts = tuple(task['tuple_size'])
           # if self._ts_map.get(ts):
