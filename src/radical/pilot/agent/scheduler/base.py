
__copyright__ = "Copyright 2013-2016, http://radical.rutgers.edu"
__license__   = "MIT"


import time
import queue
import logging

import multiprocessing    as mp

import radical.utils      as ru

from ... import utils     as rpu
from ... import states    as rps
from ... import constants as rpc


# ------------------------------------------------------------------------------
#
# 'enum' for RPs's pilot scheduler types
#
SCHEDULER_NAME_CONTINUOUS_ORDERED = "CONTINUOUS_ORDERED"
SCHEDULER_NAME_CONTINUOUS_COLO    = "CONTINUOUS_COLO"
SCHEDULER_NAME_CONTINUOUS         = "CONTINUOUS"
SCHEDULER_NAME_HOMBRE             = "HOMBRE"
SCHEDULER_NAME_FLUX               = "FLUX"
SCHEDULER_NAME_TORUS              = "TORUS"
SCHEDULER_NAME_NOOP               = "NOOP"
SCHEDULER_NAME_TORUS              = "TORUS"

# SCHEDULER_NAME_YARN               = "YARN"
# SCHEDULER_NAME_SPARK              = "SPARK"
# SCHEDULER_NAME_CONTINUOUS_SUMMIT  = "CONTINUOUS_SUMMIT"
# SCHEDULER_NAME_CONTINUOUS_FIFO    = "CONTINUOUS_FIFO"
# SCHEDULER_NAME_SCATTERED          = "SCATTERED"


# ------------------------------------------------------------------------------
#
# An RP agent scheduler will place incoming tasks onto a set of cores and gpus.
#
# This is the agent scheduler base class.  It provides the framework for
# implementing diverse scheduling algorithms and mechanisms, tailored toward
# specific workload types, resource configurations, batch systems etc.
#
# The base class provides the following functionality to the implementations:
#
#   - obtain configuration settings from config files and environments
#   - create aself._nodes list to represent available resources;
#   - general control and data flow:
#
#       # main loop
#       self._handle_task(task):  # task arrives
#         try_allocation(task)    # placement is attempted
#         if success:
#            advance(task)        # pass task to executor
#         else:
#            wait.append(task)    # place task in a wait list
#
#   - notification management:
#     - the scheduler receives notifications about tasks which completed
#       execution, and whose resources can now be used again for other tasks,
#     - the above triggers an 'unschedule' (free resources) action and also a
#       `schedule` action (check waitpool if waiting tasks can now be placed).
#
#
# A scheduler implementation will derive from this base class, and overload the
# following three methods:
#
#   _configure():
#     - make sure that the base class configuration is usable
#     - do any additional configuration
#
#   _schecule_task(task):
#     - given a task (incl. description), find and return a suitable allocation
#
#   unschedule_task(task):
#     - release the allocation held by that task
#
#
# The scheduler needs (in the general case) three pieces of information:
#
#   - the layout of the resource (nodes, cores, gpus);
#   - the current state of those (what cores/gpus are used by other tasks)
#   - the requirements of the task (single/multi node, cores, gpus)
#
# The first part (layout) is provided by the ResourceManager, in the form of a nodelist:
#
#    nodelist = [{name : 'node_1', cores: 16, gpus : 2},
#                {name : 'node_2', cores: 16, gpus : 2},
#                ...
#               ]
#
# That is then mapped into an internal representation, which is really the same
# but allows to keep track of resource usage, by setting the fields to
# `rpc.FREE == '-'` or `rpc.BUSY == '#'`:
#
#    nodelist = [{name : 'node_1', cores: [----------------], gpus : [--]},
#                {name : 'node_2', cores: {----------------], gpus : [--]},
#                ...
#               ]
#
# When allocating a set of resource for a task (2 cores, 1 gpu), we can now
# record those as used:
#
#    nodelist = [{name : 'node_1', cores: [##--------------], gpus : [#-]},
#                {name : 'node_2', cores: {----------------], gpus : [--]},
#                ...
#               ]
#
# This solves the second part from our list above.  The third part, task
# requirements, are obtained from the task dict passed for scheduling: the task
# description contains requests for `cores` and `gpus`.
#
# Note that the task description will also list the number of processes and
# threads for cores and gpus, and also flags the use of `mpi`, 'openmp', etc.
# The scheduler will have to make sure that for each process to be placed, the
# given number of additional cores are available *and reserved* to create
# threads on.  The threads are created by the application.  Note though that
# this implies that the launcher must pin cores very carefully, to not constrain
# the thread creation for the application.
#
# The scheduler algorithm will then attempt to find a suitable set of cores and
# gpus in the nodelist into which the task can be placed.  It will mark those as
# `rpc.BUSY`, and attach the set of cores/gpus to the task dictionary, as (here
# for system with 8 cores & 1 gpu per node):
#
#     task = { ...
#       'cpu_processes'   : 4,
#       'cpu_process_type': 'mpi',
#       'cpu_threads'     : 2,
#       'gpu_processes    : 2,
#       'slots' :
#       {                 # [[node,   node_uid,   [cpu idx],        [gpu idx]]]
#         'nodes'         : [[node_1, node_uid_1, [[0, 2], [4, 6]], [[0]    ]],
#                            [node_2, node_uid_2, [[1, 3], [5, 7]], [[0]    ]]],
#         'cores_per_node': 8,
#         'gpus_per_node' : 1,
#         'lm_info'       : { ... }
#       }
#     }
#
# The `cpu idx` field is a list of sets, where in each set the first core is
# where an application process is places, while the other cores are reserved for
# that process' threads.  For GPUs we use the same structure, but GPU processes
# are currently all considered to be single-threaded.
#
# The respective launch method is expected to create processes on the set of
# cpus and gpus thus specified, (node_1, cores 0 and 4; node_2, cores 1 and 5).
# The other reserved cores are for the application to spawn threads on
# (`cpu_threads=2`).
#
# A scheduler MAY attach other information to the `slots` structure, with the
# intent to support the launch methods to enact the placement decition made by
# the scheduler.  In fact, a scheduler may use a completely different slot
# structure than above - but then is likely bound to a specific launch method
# which can interpret that structure.  A notable example is the BG/Q torus
# scheduler which will only work in combination with the dplace launch methods.
# `lm_info` is an opaque field which allows to communicate specific settings
# from the rm to the launch method.
#
# FIXME: `lm_info` should be communicated to the LM instances in creation, not
#        as part of the slots.  Its constant anyway, as lm_info is set only
#        once during rm startup.
#
# NOTE:  While the nodelist resources are listed as strings above, we in fact
#        use a list of integers, to simplify some operations, and to
#        specifically avoid string copies on manipulations.  We only convert
#        to a stringlist for visual representation (`self.slot_status()`).
#
# NOTE:  The scheduler will allocate one core per node and GPU, as some startup
#        methods only allow process placements to *cores*, even if GPUs are
#        present and requested (hi aprun).  We should make this decision
#        dependent on the `lm_info` field - but at this point we don't have this
#        information (at least not readily available).
#
# TODO:  use named tuples for the slot structure to make the code more readable,
#        specifically for the LaunchMethods.
#
# NOTE:  The set of profiler events generated by this component are:
#
#        schedule_try    : search for task resources starts    (uid: uid)
#        schedule_fail   : search for task resources failed    (uid: uid)
#        schedule_ok     : search for task resources succeeded (uid: uid)
#        unschedule_start: task resource freeing starts        (uid: uid)
#        unschedule_stop : task resource freeing stops         (uid: uid)
#
#        See also:
#        https://github.com/radical-cybertools/radical.pilot/blob/feature/ \
#                           events/docs/source/events.md \
#                           #agentschedulingcomponent-component


# ------------------------------------------------------------------------------
#
class AgentSchedulingComponent(rpu.Component):

    # --------------------------------------------------------------------------
    #
    # the deriving schedulers should in general have the following structure in
    # self.nodes:
    #
    #   self.nodes = [
    #     { 'name'  : 'name-of-node',
    #       'uid'   : 'uid-of-node',
    #       'cores' : '###---##-##-----',  # 16 cores, free/busy markers
    #       'gpus'  : '--',                #  2 GPUs,  free/busy markers
    #     }, ...
    #   ]
    #
    # The free/busy markers are defined in rp.constants.py, and are `-` and `#`,
    # respectively.  Some schedulers may need a more elaborate structures - but
    # where the above is suitable, it should be used for code consistency.
    #

    def __init__(self, cfg, session):

        self.nodes = None
        self._uid  = ru.generate_id(cfg['owner'] + '.scheduling.%(counter)s',
                                    ru.ID_CUSTOM)
        rpu.Component.__init__(self, cfg, session)


    # --------------------------------------------------------------------------
    #
    # Once the component process is spawned, `initialize()` will be called
    # before control is given to the component's main loop.
    #
    def initialize(self):

        # The scheduler needs the ResourceManager information which have been collected
        # during agent startup.  We dig them out of the config at this point.
        #
        # NOTE: this information is insufficient for the torus scheduler!
        self._pid               = self._cfg['pid']
        self._rm_info           = self._cfg['rm_info']
        self._rm_lm_info        = self._cfg['rm_info']['lm_info']
        self._rm_node_list      = self._cfg['rm_info']['node_list']
        self._rm_cores_per_node = self._cfg['rm_info']['cores_per_node']
        self._rm_gpus_per_node  = self._cfg['rm_info']['gpus_per_node']
        self._rm_lfs_per_node   = self._cfg['rm_info']['lfs_per_node']
        self._rm_mem_per_node   = self._cfg['rm_info']['mem_per_node']

        if not self._rm_node_list:
            raise RuntimeError("ResourceManager %s didn't _configure node_list."
                              % self._rm_info['name'])

        if self._rm_cores_per_node is None:
            raise RuntimeError("ResourceManager %s didn't _configure cores_per_node."
                              % self._rm_info['name'])

        if self._rm_gpus_per_node is None:
            raise RuntimeError("ResourceManager %s didn't _configure gpus_per_node."
                              % self._rm_info['name'])

        # create and initialize the wait pool.  Also maintain a mapping of that
        # waitlist to a binned list where tasks are binned by size for faster
        # lookups of replacement tasks.  And outdated binlist is mostly
        # sufficient, only rebuild when we run dry
        self._waitpool = dict()  # map uid:task
        self._ts_map   = dict()
        self._ts_valid = False   # set to False to trigger re-binning
        self._stats = {'skip' : 0,
                       'try'  : 0,
                       'fail' : 0,
                       'ok'   : 0}

        # the scheduler algorithms have two inputs: tasks to be scheduled, and
        # slots becoming available (after tasks complete).
        self._queue_sched   = mp.Queue()
        self._queue_unsched = mp.Queue()
        self._proc_term     = mp.Event()  # signal termination ot scheduler proc

        # initialize the node list to be used by the scheduler.  A scheduler
        # instance may decide to overwrite or extend this structure.
        self.nodes = list()
        for node, node_uid in self._rm_node_list:
            self.nodes.append({'uid'  : node_uid,
                               'name' : node,
                               'cores': [rpc.FREE] * self._rm_cores_per_node,
                               'gpus' : [rpc.FREE] * self._rm_gpus_per_node,
                               'lfs'  :              self._rm_lfs_per_node,
                               'mem'  :              self._rm_mem_per_node})

        # configure the scheduler instance
        self._configure()
        self.slot_status("slot status after  init")

        # register task input channels
        self.register_input(rps.AGENT_SCHEDULING_PENDING,
                            rpc.AGENT_SCHEDULING_QUEUE, self.work)

        # we need unschedule updates to learn about tasks for which to free the
        # allocated cores.  Those updates MUST be issued after execution, ie.
        # by the AgentExecutionComponent.
        self.register_subscriber(rpc.AGENT_UNSCHEDULE_PUBSUB, self.unschedule_cb)

        # start a process to host the actual scheduling algorithm
        self._p = mp.Process(target=self._schedule_tasks)
        self._p.daemon = True
        self._p.start()


    # --------------------------------------------------------------------------
    #
    def finalize(self):

        self._prof.prof('schedule_stats', uid=self._uid, msg=self._stats)
        self._p.terminate()


    # --------------------------------------------------------------------------
    #
    def _configure(self):

        raise NotImplementedError('deriving classes must implement this')


    # --------------------------------------------------------------------------
    #
    # This class-method creates the appropriate instance for the scheduler.
    #
    @classmethod
    def create(cls, cfg, session):

        # make sure that we are the base-class!
        if cls != AgentSchedulingComponent:
            raise TypeError("Scheduler Factory only available to base class!")

        name = cfg['scheduler']

        from .continuous_ordered import ContinuousOrdered
        from .continuous_colo    import ContinuousColo
        from .continuous         import Continuous
        from .hombre             import Hombre
        from .flux               import Flux
        from .torus              import Torus
        from .noop               import Noop

      # from .yarn               import Yarn
      # from .spark              import Spark
      # from .continuous_summit  import ContinuousSummit
      # from .continuous_fifo    import ContinuousFifo
      # from .scattered          import Scattered

        try:
            impl = {

                SCHEDULER_NAME_CONTINUOUS_ORDERED : ContinuousOrdered,
                SCHEDULER_NAME_CONTINUOUS_COLO    : ContinuousColo,
                SCHEDULER_NAME_CONTINUOUS         : Continuous,
                SCHEDULER_NAME_HOMBRE             : Hombre,
                SCHEDULER_NAME_FLUX               : Flux,
                SCHEDULER_NAME_TORUS              : Torus,
                SCHEDULER_NAME_NOOP               : Noop,

              # SCHEDULER_NAME_YARN               : Yarn,
              # SCHEDULER_NAME_SPARK              : Spark,
              # SCHEDULER_NAME_CONTINUOUS_SUMMIT  : ContinuousSummit,
              # SCHEDULER_NAME_CONTINUOUS_FIFO    : ContinuousFifo,
              # SCHEDULER_NAME_SCATTERED          : Scattered,

            }[name]

            impl = impl(cfg, session)
            return impl

        except KeyError as e:
            raise ValueError("Scheduler '%s' unknown or defunct" % name) from e


    # --------------------------------------------------------------------------
    #
    # Change the reserved state of slots (rpc.FREE or rpc.BUSY)
    #
    # NOTE: any scheduler implementation which uses a different nodelist
    #       structure MUST overload this method.
    #
    def _change_slot_states(self, slots, new_state):
        '''
        This function is used to update the state for a list of slots that
        have been allocated or deallocated.  For details on the data structure,
        see top of `base.py`.
        '''
        # This method needs to change if the DS changes.

        # for node_name, node_uid, cores, gpus in slots['nodes']:
        for slot_node in slots['nodes']:

            # Find the entry in the the slots list

            # TODO: [Optimization] Assuming 'uid' is the ID of the node, it
            #       seems a bit wasteful to have to look at all of the nodes
            #       available for use if at most one node can have that uid.
            #       Maybe it would be worthwhile to simply keep a list of nodes
            #       that we would read, and keep a dictionary that maps the uid
            #       of the node to the location on the list?

            node = None
            node_found = False
            for node in self.nodes:
                if node['uid'] == slot_node['uid']:
                    node_found = True
                    break

            if not node_found:
                raise RuntimeError('inconsistent node information')

            # iterate over cores/gpus in the slot, and update state
            cores = slot_node['core_map']
            for cslot in cores:
                for core in cslot:
                    node['cores'][core] = new_state

            gpus = slot_node['gpu_map']
            for gslot in gpus:
                for gpu in gslot:
                    node['gpus'][gpu] = new_state

            if slot_node['lfs']['path']:
                if new_state == rpc.BUSY:
                    node['lfs']['size'] -= slot_node['lfs']['size']
                else:
                    node['lfs']['size'] += slot_node['lfs']['size']

            if slot_node['mem']:
                if new_state == rpc.BUSY:
                    node['mem'] -= slot_node['mem']
                else:
                    node['mem'] += slot_node['mem']



    # --------------------------------------------------------------------------
    #
    # NOTE: any scheduler implementation which uses a different nodelist
    #       structure MUST overload this method.
    def slot_status(self, msg=None):
        '''
        Returns a multi-line string corresponding to the status of the node list
        '''

        if not self._log.isEnabledFor(logging.DEBUG):
            return

        if not msg: msg = ''

        glyphs = {rpc.FREE : '-',
                  rpc.BUSY : '#',
                  rpc.DOWN : '!'}
        ret = "|"
        for node in self.nodes:
            for core in node['cores']:
                ret += glyphs[core]
            ret += ':'
            for gpu in node['gpus']:
                ret += glyphs[gpu]
            ret += '|'

        self._log.debug("status: %-30s: %s", msg, ret)

        return ret


    # --------------------------------------------------------------------------
    #
    def _refresh_ts_map(self):

        # The ts map only gets invalidated when new tasks get added to the
        # waitpool.  Removing tasks does *not* invalidate it.
        #
        # This method should only be called opportunistically, i.e., when a task
        # lookup failed and it is worthwhile checking the waitlist tasks.

        if self._ts_valid:
            # nothing to do, the map is valid
            return

        # we can only rebuild if we have waiting tasks
        if not self._waitpool:
            return

        for uid,task in self._waitpool.items():
            ts = task['tuple_size']
            if ts not in self._ts_map:
                self._ts_map[ts] = set()
            self._ts_map[ts].add(uid)

        self._ts_valid = True


    # --------------------------------------------------------------------------
    #
    def schedule_task(self, task):

        raise NotImplementedError('schedule_task needs to be implemented.')


    # --------------------------------------------------------------------------
    #
    def unschedule_task(self, task):

        raise NotImplementedError('unschedule_task needs to be implemented.')


    # --------------------------------------------------------------------------
    #
    def work(self, tasks):
        '''
        This is the main callback of the component, which is called for any
        incoming (set of) task(s).  Tasks arriving here must always be in
        `AGENT_SCHEDULING_PENDING` state, and must always leave in either
        `AGENT_EXECUTING_PENDING` or in a FINAL state (`FAILED` or `CANCELED`).
        While handled by this component, the tasks will be in `AGENT_SCHEDULING`
        state.

        This methods takes care of initial state change to `AGENT_SCHEDULING`,
        and then puts them forward onto the queue towards the actual scheduling
        process (self._schedule_tasks).
        '''

        # unify handling of bulks / non-bulks
        tasks = ru.as_list(tasks)

        # advance state, publish state change, and push to scheduler process
        self.advance(tasks, rps.AGENT_SCHEDULING, publish=True, push=False)
        self._queue_sched.put(tasks)


    # --------------------------------------------------------------------------
    #
    def unschedule_cb(self, topic, msg):
        '''
        release (for whatever reason) all slots allocated to this task
        '''

        self._queue_unsched.put(msg)

        # return True to keep the cb registered
        return True


    # --------------------------------------------------------------------------
    #
    def _schedule_tasks(self):
        '''
        This method runs in a separate process and hosts the actual scheduling
        algorithm invocation.  The process is fed by two queues: a queue of
        incoming tasks to schedule, and a queue of slots freed by finishing
        tasks.
        '''

        # The loop alternates between
        #
        #   - scheduling tasks from a waitpool;
        #   - pulling new tasks to schedule; and
        #   - pulling for free slots to use.
        #
        # resources = True  # fresh start
        #
        # while True:
        #
        #   if resources:  # otherwise: why bother?
        #     if waitpool:
        #       sort(waitpool)  # largest tasks first
        #       for task in sorted(waitpool):
        #         if task >= max_task:
        #           prof schedule_skip
        #         else:
        #           if try_schedule:
        #             advance
        #             continue
        #           max_task = max(max_task, size(task))
        #         break  # larger tasks won't work
        #
        #   if any_resources:  # otherwise: why bother
        #     for task in queue_tasks.get():
        #         if task <= max_task:
        #           if try_schedule:
        #             advance
        #             continue
        #           waitpool.append(task)
        #           max_task = max(max_task, size(task))
        #         continue  # next task mght be smaller
        #
        #   resources = False  # nothing in waitpool fits
        #   for slot in queue_slots.get():
        #     free_slot(slot)
        #     resources = True  # maybe we can place a task now


        # register task output channels
        self.register_output(rps.AGENT_EXECUTING_PENDING,
                             rpc.AGENT_EXECUTING_QUEUE)

        resources = True  # fresh start, all is free
        while not self._proc_term.is_set():

          # self._log.debug('=== schedule tasks 0: %s, w: %d', resources,
          #         len(self._waitpool))

            active = 0  # see if we do anything in this iteration

            # if we have new resources, try to place waiting tasks.
            r_wait = False
            if resources:
                r_wait, a = self._schedule_waitpool()
                active += int(a)
              # self._log.debug('=== schedule tasks w: %s %s', r_wait, a)

            # always try to schedule newly incoming tasks
            # running out of resources for incoming could still mean we have
            # smaller slots for waiting tasks, so ignore `r` for now.
            r_inc, a = self._schedule_incoming()
            active += int(a)
          # self._log.debug('=== schedule tasks i: %s %s', r_inc, a)

            # if we had resources, but could not schedule any incoming not any
            # waiting, then we effectively ran out of *useful* resources
            if resources and (r_wait is False and r_inc is False):
                resources = False

            # reclaim resources from completed tasks
            # if tasks got unscheduled (and not replaced), then we have new
            # space to schedule waiting tasks (unless we have resources from
            # before)
            r, a = self._unschedule_completed()
            if not resources and r:
                resources = True
            active += int(a)
          # self._log.debug('=== schedule tasks c: %s %s', r, a)

            if not active:
                time.sleep(0.1)  # FIXME: configurable

          # self._log.debug('=== schedule tasks x: %s %s', resources, active)


    # --------------------------------------------------------------------------
    #
    def _prof_sched_skip(self, task):

        self._stats['skip'] += 1
      # self._prof.prof('schedule_skip', uid=task['uid'])
        pass


    # --------------------------------------------------------------------------
    #
    def _schedule_waitpool(self):

        if not self._waitpool:
            # no new resources, no active
            return None, False

      # self.slot_status("before schedule waitpool")

        # sort by inverse tuple size to place larger tasks first and backfill
        # with smaller tasks.  We only look at cores right now - this needs
        # fixing for GPU dominated loads.
        # We define `tuple_size` as
        #     `(cpu_processes + gpu_processes) * cpu_threads`
        #
        tasks = list(self._waitpool.values())
        tasks.sort(key=lambda x:
                (x['tuple_size'][0] + x['tuple_size'][2]) * x['tuple_size'][1],
                 reverse=True)

        # cycle through waitpool, and see if we get anything placed now.
        scheduled, unscheduled = ru.lazy_bisect(tasks,
                                                check=self._try_allocation,
                                                on_skip=self._prof_sched_skip,
                                                log=self._log)

        self._waitpool = {task['uid']:task for task in unscheduled}

        # update task resources
        for task in scheduled:
            td = task['description']
            task['$set']      = ['resources']
            task['resources'] = {'cpu': td['cpu_processes'] *
                                        td.get('cpu_threads', 1),
                                 'gpu': td['gpu_processes']}
        self.advance(scheduled, rps.AGENT_EXECUTING_PENDING, publish=True,
                                                             push=True)

        # method counts as `active` if anything was scheduled
        active = bool(scheduled)

        # if we sccheduled some tasks but not all, we ran out of resources
        resources = not (bool(unscheduled) and bool(unscheduled))

      # self.slot_status("after  schedule waitpool")
        return resources, active


    # --------------------------------------------------------------------------
    #
    def _schedule_incoming(self):

        # fetch all tasks from the queue
        tasks = list()
        try:

            while not self._proc_term.is_set():
                data = self._queue_sched.get(timeout=0.001)

                if not isinstance(data, list):
                    data = [data]

                for task in data:
                    self._set_tuple_size(task)
                    tasks.append(task)

        except queue.Empty:
            # no more unschedule requests
            pass

        if not tasks:
            # no resource change, no activity
            return None, False

      # self.slot_status("before schedule incoming [%d]" % len(tasks))

        # handle largest tasks first
        # FIXME: this needs lazy-bisect
        to_wait = list()
        for task in sorted(tasks, key=lambda x: x['tuple_size'][0],
                           reverse=True):

            # either we can place the task straight away, or we have to
            # put it in the wait pool.
            if self._try_allocation(task):

                # task got scheduled - advance state, notify world about the
                # state change, and push it out toward the next component.
<<<<<<< HEAD
                td = unit['description']
                unit['$set']      = ['resources']
                unit['resources'] = {'cpu': td['cpu_processes'] *
                                            td.get('cpu_threads', 1),
                                     'gpu': td['gpu_processes']}
                self.advance(unit, rps.AGENT_EXECUTING_PENDING,
=======
                td = task['description']
                task['$set']      = ['resources']
                task['resources'] = {'cpu': td['cpu_processes'] *
                                            td.get('cpu_threads', 1),
                                     'gpu': td['gpu_processes']}
                self.advance(task, rps.AGENT_EXECUTING_PENDING,
>>>>>>> 19ca2039
                             publish=True, push=True)

            else:
                to_wait.append(task)

        # all tasks which could not be scheduled are added to the waitpool
        self._waitpool.update({task['uid']:task for task in to_wait})

        # we performed some activity (worked on tasks)
        active = True

        # if tasks remain waiting, we are out of usable resources
        resources = not bool(to_wait)

        # incoming tasks which have to wait are the only reason to rebuild the
        # tuple_size map
        self._ts_valid = False

      # self.slot_status("after  schedule incoming")
        return resources, active


    # --------------------------------------------------------------------------
    #
    def _unschedule_completed(self):

        to_unschedule = list()
        try:

            # Timeout and bulk limit below are somewhat arbitrary, but the
            # behaviour is benign.  The goal is to avoid corner cases: for the
            # sleep, avoid no sleep (busy idle) and also significant latencies.
            # Anything smaller than 0.01 is under our noise level and works ok
            # for the latency, and anything larger than 0 is sufficient to avoid
            # busy idle.
            #
            # For the unschedule bulk, the corner case to avoid is waiting for
            # too long to fill a bulk so that latencies add a up and negate the
            # bulk optimization. For the 0.001 sleep, 128 as bulk size results
            # in a max added latency of about 0.1 second, which is one order of
            # magnitude above our noise level again and thus acceptable (tm).
            while not self._proc_term.is_set():
<<<<<<< HEAD
                unit = self._queue_unsched.get(timeout=0.001)
              # self._log.debug('=== unschedule 10: %s : %s', unit['uid'], unit['slots'])
                to_unschedule.append(unit)
=======
                task = self._queue_unsched.get(timeout=0.001)
                to_unschedule.append(task)
>>>>>>> 19ca2039
                if len(to_unschedule) > 128:
                    break

        except queue.Empty:
            # no more unschedule requests
            pass

        to_release = list()  # slots of unscheduling tasks
        placed     = list()  # uids of waiting tasks replacing unscheduled ones

        if to_unschedule:

            # rebuild the tuple_size binning, maybe
            self._refresh_ts_map()


        for task in to_unschedule:
            # if we find a waiting task with the same tuple size, we don't free
            # the slots, but just pass them on unchanged to the waiting task.
            # Thus we replace the unscheduled task on the same cores / GPUs
            # immediately. This assumes that the `tuple_size` is good enough to
<<<<<<< HEAD
            # judge the legality of the resources for the new target unit.
=======
            # judge the legality of the resources for the new target task.
>>>>>>> 19ca2039
            #
            # FIXME

          # ts = tuple(task['tuple_size'])
          # if self._ts_map.get(ts):
          #
          #     replace = self._waitpool[self._ts_map[ts].pop()]
          #     replace['slots'] = task['slots']
          #     placed.append(placed)
          #
          #     # unschedule task A and schedule task B have the same
          #     # timestamp
          #     ts = time.time()
          #     self._prof.prof('unschedule_stop', uid=task['uid'],
          #                     timestamp=ts)
          #     self._prof.prof('schedule_fast', uid=replace['uid'],
          #                     timestamp=ts)
          #     self.advance(replace, rps.AGENT_EXECUTING_PENDING,
          #                  publish=True, push=True)
          # else:
          #
          #     # no replacement task found: free the slots, and try to
          #     # schedule other tasks of other sizes.
          #     to_release.append(task)

            to_release.append(task)

        if not to_release:
            if not to_unschedule:
                # no new resources, not been active
                return False, False
            else:
                # no new resources, but activity
                return False, True

        # we have tasks to unschedule, which will free some resources. We can
        # thus try to schedule larger tasks again, and also inform the caller
        # about resource availability.
        for task in to_release:
            self.unschedule_task(task)
            self._prof.prof('unschedule_stop', uid=task['uid'])

        # we placed some previously waiting tasks, and need to remove those from
        # the waitpool
        self._waitpool = {task['uid']:task for task in self._waitpool.values()
                                           if  task['uid'] not in placed}

        # we have new resources, and were active
        return True, True


    # --------------------------------------------------------------------------
    #
    def _try_allocation(self, task):
        '''
        attempt to allocate cores/gpus for a specific task.
        '''

<<<<<<< HEAD
        uid = unit['uid']
        self._stats['try'] += 1
=======
        uid = task['uid']
>>>>>>> 19ca2039
      # self._prof.prof('schedule_try', uid=uid)

        slots = self.schedule_task(task)
        if not slots:

            # schedule failure
            self._stats['fail'] += 1
          # self._prof.prof('schedule_fail', uid=uid)
            return False

        # the task was placed, we need to reflect the allocation in the
        # nodelist state (BUSY) and pass placement to the task, to have
        # it enacted by the executor
        self._change_slot_states(slots, rpc.BUSY)
        task['slots'] = slots

        if slots['lfs_per_node']['path']:
            task['description']['environment']['NODE_LFS_PATH'] = \
                slots['lfs_per_node']['path']

        self._handle_cuda(task)

        # got an allocation, we can go off and launch the process
        self._stats['ok'] += 1
        self._prof.prof('schedule_ok', uid=uid)

        return True


    # --------------------------------------------------------------------------
    #
    def _handle_cuda(self, task):

        # Check if task requires GPUs.  If so, set CUDA_VISIBLE_DEVICES to the
        # list of assigned  GPU IDs.  We only handle uniform GPU setting for
        # now, and will isse a warning on non-uniform ones.
        #
        # The default setting is ``
        #
        # FIXME: This code should probably live elsewhere, not in this
        #        performance critical scheduler base class
        #
        # FIXME: The specification for `CUDA_VISIBLE_DEVICES` is actually Launch
        #        Method dependent.  Assume the scheduler assigns the second GPU.
        #        Manually, one would set `CVD=1`.  That also holds for launch
        #        methods like `fork` which leave GPU indexes unaltered.  Other
        #        launch methods like `jsrun` mask the system GPUs and only the
        #        second GPU is visible to the task.  To CUDA the system now
        #        seems to have only one GPU, and we need set it to `CVD=0`.
        #
        #        In other words, CVD sometimes needs to be set to the physical
        #        GPU IDs, and at other times to the logical GPU IDs (IDs as
        #        visible to the task).  This also implies that this code should
        #        actually live within the launch method.  On the upside, the
        #        Launch Method should also be able to handle heterogeneus tasks.
        #
        #        For now, we default the CVD ID mode to `physical`, thus
        #        assuming that unassigned GPUs are not masked away, as for
        #        example with `fork` and 'prte'.

        lm_info     = self._cfg['rm_info']['lm_info']
        cvd_id_mode = lm_info.get('cvd_id_mode', 'physical')

        gpu_maps = list()
        for node in task['slots']['nodes']:
            if node['gpu_map'] not in gpu_maps:
                gpu_maps.append(node['gpu_map'])

        if not gpu_maps or not gpu_maps[0]:
            # no gpu maps, nothing to do
            pass

        elif len(gpu_maps) > 1:
            # FIXME: this does not actually check for uniformity
            self._log.warn('cannot set CUDA_VISIBLE_DEVICES for non-uniform'
                           'GPU schedule (%s) - task may fail!' % gpu_maps)

        else:
            # uniform, non-zero gpu map
            gpu_map = gpu_maps[0]

            if cvd_id_mode == 'physical':
                task['description']['environment']['CUDA_VISIBLE_DEVICES'] = \
                    ','.join([str(gpu_set[0]) for gpu_set in gpu_map])

            elif cvd_id_mode == 'logical':
                task['description']['environment']['CUDA_VISIBLE_DEVICES'] = \
                    ','.join([str(x) for x in range(len(gpu_map))])

            else:
                raise ValueError('invalid CVD mode %s' % cvd_id_mode)


    # --------------------------------------------------------------------------
    #
    def _get_node_maps(self, cores, gpus, threads_per_proc):
        '''
        For a given set of cores and gpus, chunk them into sub-sets so that each
        sub-set can host one application process and all threads of that
        process.  Note that we currently consider all GPU applications to be
        single-threaded.

        example:
            cores  : [1, 2, 3, 4, 5, 6, 7, 8]
            gpus   : [1, 2]
            tpp    : 4
            result : [[1, 2, 3, 4], [5, 6, 7, 8]], [[1], [2]]

        For more details, see top level comment of `base.py`.
        '''

        core_map = list()
        gpu_map  = list()

        # make sure the core sets can host the requested number of threads
        assert(not len(cores) % threads_per_proc)
        n_procs =  int(len(cores) / threads_per_proc)

        idx = 0
        for _ in range(n_procs):
            p_map = list()
            for _ in range(threads_per_proc):
                p_map.append(cores[idx])
                idx += 1
            core_map.append(p_map)

        assert(idx == len(cores)), \
              ('%s -- %s -- %s -- %s' % idx, len(cores), cores, n_procs)

        # gpu procs are considered single threaded right now (FIXME)
        for g in gpus:
            gpu_map.append([g])

        return core_map, gpu_map


    # --------------------------------------------------------------------------
    #
    def _set_tuple_size(self, task):
        '''
        Scheduling, in very general terms, maps resource request to available
        resources.  While the scheduler may check arbitrary task attributes in
        order to estimate the resource requirements of the tast, we assume that
        the most basic attributes (cores, threads, GPUs, MPI/non-MPI) determine
        the resulting placement decision.  Specifically, we assume that this
        tuple of attributes result in a placement that is valid for all tasks
        which have the same attribute tuple.

        To speed up that tuple lookup and to simplify some scheduler
        optimizations, we extract that attribute tuple on task arrival, and will
        use it for fast task-to-placement lookups.
        '''

        d = task['description']
        task['tuple_size'] = tuple([d.get('cpu_processes', 1),
                                    d.get('cpu_threads',   1),
                                    d.get('gpu_processes', 0),
                                    d.get('cpu_process_type')])


# ------------------------------------------------------------------------------
<|MERGE_RESOLUTION|>--- conflicted
+++ resolved
@@ -735,21 +735,12 @@
 
                 # task got scheduled - advance state, notify world about the
                 # state change, and push it out toward the next component.
-<<<<<<< HEAD
-                td = unit['description']
-                unit['$set']      = ['resources']
-                unit['resources'] = {'cpu': td['cpu_processes'] *
-                                            td.get('cpu_threads', 1),
-                                     'gpu': td['gpu_processes']}
-                self.advance(unit, rps.AGENT_EXECUTING_PENDING,
-=======
                 td = task['description']
                 task['$set']      = ['resources']
                 task['resources'] = {'cpu': td['cpu_processes'] *
                                             td.get('cpu_threads', 1),
                                      'gpu': td['gpu_processes']}
                 self.advance(task, rps.AGENT_EXECUTING_PENDING,
->>>>>>> 19ca2039
                              publish=True, push=True)
 
             else:
@@ -792,14 +783,10 @@
             # in a max added latency of about 0.1 second, which is one order of
             # magnitude above our noise level again and thus acceptable (tm).
             while not self._proc_term.is_set():
-<<<<<<< HEAD
-                unit = self._queue_unsched.get(timeout=0.001)
-              # self._log.debug('=== unschedule 10: %s : %s', unit['uid'], unit['slots'])
-                to_unschedule.append(unit)
-=======
+
                 task = self._queue_unsched.get(timeout=0.001)
                 to_unschedule.append(task)
->>>>>>> 19ca2039
+
                 if len(to_unschedule) > 128:
                     break
 
@@ -821,11 +808,7 @@
             # the slots, but just pass them on unchanged to the waiting task.
             # Thus we replace the unscheduled task on the same cores / GPUs
             # immediately. This assumes that the `tuple_size` is good enough to
-<<<<<<< HEAD
-            # judge the legality of the resources for the new target unit.
-=======
             # judge the legality of the resources for the new target task.
->>>>>>> 19ca2039
             #
             # FIXME
 
@@ -884,12 +867,8 @@
         attempt to allocate cores/gpus for a specific task.
         '''
 
-<<<<<<< HEAD
-        uid = unit['uid']
+        uid = task['uid']
         self._stats['try'] += 1
-=======
-        uid = task['uid']
->>>>>>> 19ca2039
       # self._prof.prof('schedule_try', uid=uid)
 
         slots = self.schedule_task(task)
