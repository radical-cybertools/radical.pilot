--- conflicted
+++ resolved
@@ -374,11 +374,6 @@
         We listen on the control channel for raptor queue registration commands
         '''
 
-<<<<<<< HEAD
-        self._log.debug('=== command incoming: %s', msg)
-
-=======
->>>>>>> 9100494b
         cmd = msg['cmd']
         arg = msg['arg']
 
@@ -394,12 +389,6 @@
 
                 self._raptor_queues[name] = ru.zmq.Putter(queue, addr)
 
-<<<<<<< HEAD
-                self._log.debug('=== names in rt: %s',
-                        list(self._raptor_tasks.keys()))
-
-=======
->>>>>>> 9100494b
                 if name in self._raptor_tasks:
 
                     tasks = self._raptor_tasks[name]
@@ -408,29 +397,17 @@
                     self._log.debug('relay %d tasks to raptor %d', len(tasks), name)
                     self._raptor_queues[name].put(tasks)
 
-<<<<<<< HEAD
-            self._log.debug('=== rqueues 1: %s', self._raptor_queues)
-
-=======
->>>>>>> 9100494b
 
         elif cmd == 'unregister_raptor_queue':
 
             name = arg['name']
-<<<<<<< HEAD
-
-=======
->>>>>>> 9100494b
             self._log.debug('unregister raptor queue: %s', name)
 
             with self._raptor_lock:
 
                 if name not in self._raptor_queues:
                     self._log.warn('raptor queue %s unknown [%s]', name, msg)
-<<<<<<< HEAD
-=======
-
->>>>>>> 9100494b
+
                 else:
                     del(self._raptor_queues[name])
 
@@ -815,10 +792,6 @@
                     # check if this task is to be scheduled by sub-schedulers
                     # like raptor
                     raptor = task['description'].get('scheduler')
-<<<<<<< HEAD
-                    self._log.debug('=== raptor %s: %s', task['uid'], raptor)
-=======
->>>>>>> 9100494b
                     if raptor:
                         if raptor not in to_raptor:
                             to_raptor[raptor] = [task]
@@ -837,21 +810,6 @@
         # forward raptor tasks to their designated raptor
         if to_raptor:
 
-<<<<<<< HEAD
-            self._log.debug('=== fwd to raptor: %d', len(to_raptor))
-
-            with self._raptor_lock:
-
-                self._log.debug('=== rqueues 2: %s', self._raptor_queues)
-
-                for name in to_raptor:
-
-                    if name in self._raptor_queues:
-                        self._log.debug('=== fwd to %s: %d', name, len(to_raptor[name]))
-                        self._raptor_queues[name].put(to_raptor[name])
-                    else:
-                        self._log.debug('=== cache %s: %d', name, len(to_raptor[name]))
-=======
             with self._raptor_lock:
 
                 for name in to_raptor:
@@ -865,7 +823,6 @@
                         self._log.debug('cache %s: %d', name,
                                         len(to_raptor[name]))
 
->>>>>>> 9100494b
                         if name not in self._raptor_tasks:
                             self._raptor_tasks[name] = to_raptor[name]
                         else:
