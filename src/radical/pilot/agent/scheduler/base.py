
__copyright__ = "Copyright 2013-2016, http://radical.rutgers.edu"
__license__ = "MIT"


import os
import logging
import pprint
import threading

import radical.utils as ru

from ... import utils     as rpu
from ... import states    as rps
from ... import constants as rpc


# ------------------------------------------------------------------------------
#
# 'enum' for RPs's pilot scheduler types
#
SCHEDULER_NAME_CONTINUOUS_ORDERED = "CONTINUOUS_ORDERED"
SCHEDULER_NAME_CONTINUOUS         = "CONTINUOUS"
SCHEDULER_NAME_HOMBRE             = "HOMBRE"
SCHEDULER_NAME_SPARK              = "SPARK"
SCHEDULER_NAME_TORUS              = "TORUS"
SCHEDULER_NAME_YARN               = "YARN"
SCHEDULER_NAME_NOOP               = "NOOP"

# SCHEDULER_NAME_CONTINUOUS_SUMMIT  = "CONTINUOUS_SUMMIT"
# SCHEDULER_NAME_CONTINUOUS_FIFO    = "CONTINUOUS_FIFO"
# SCHEDULER_NAME_SCATTERED          = "SCATTERED"
<<<<<<< HEAD

=======
>>>>>>> 8d8422b6

# ------------------------------------------------------------------------------
#
# An RP agent scheduler will place incoming units onto a set of cores and gpus.
#
# This is the agent scheduler base class.  It provides the framework for
# implementing diverse scheduling algorithms and mechanisms, tailored toward
# specific workload types, resource configurations, batch systems etc.
#
# The base class provides the following functionality to the implementations:
#
#   - obtain configuration settings from config files and environments
#   - create aself._nodes list to represent available resources;
#   - general control and data flow:
#
#       # main loop
#       self._handle_unit(unit):  # unit arrives
#         try_allocation(unit)    # placement is attempted
#         if success:
#            advance(unit)        # pass unit to executor
#         else:
#            wait.append(unit)    # place unit in a wait list
#
#   - notification management:
#     - the scheduler receives notifications about units which completed
#       execution, and whose resources can now be used again for other units,
#     - the above triggers an 'unschedule' (free resources) action and also a
#       `schedule` action (check waitlist if waiting units can now be placed).
#
#
# A scheduler implementation will derive from this base class, and overload the
# following three methods:
#
#   _configure():
#     - make sure that the base class configuration is usable
#     - do any additional configuration
#
#   _allocate_slot(cud):
#     - given a unit description, find and return a suitable allocation
#
#   _release_slot(slots):
#     - release the given allocation
#
#
# The scheduler needs (in the general case) three pieces of information:
#
#   - the layout of the resource (nodes, cores, gpus);
#   - the current state of those (what cores/gpus are used by other units)
#   - the requirements of the unit (single/multi node, cores, gpus)
#
# The first part (layout) is provided by the LRMS, in the form of a nodelist:
#
#    nodelist = [{name : 'node_1', cores: 16, gpus : 2},
#                {name : 'node_2', cores: 16, gpus : 2},
#                ...
#               ]
#
# That is then mapped into an internal representation, which is really the same
# but allows to keep track of resource usage, by setting the fields to
# `rpc.FREE == '-'` or `rpc.BUSY == '#'`:
#
#    nodelist = [{name : 'node_1', cores: [----------------], gpus : [--]},
#                {name : 'node_2', cores: {----------------], gpus : [--]},
#                ...
#               ]
#
# When allocating a set of resource for a unit (2 cores, 1 gpu), we can now
# record those as used:
#
#    nodelist = [{name : 'node_1', cores: [##--------------], gpus : [#-]},
#                {name : 'node_2', cores: {----------------], gpus : [--]},
#                ...
#               ]
#
# This solves the second part from our list above.  The third part, unit
# requirements, are obtained from the unit dict passed for scheduling: the unit
# description contains requests for `cores` and `gpus`.
#
# Note that the unit description will also list the number of processes and
# threads for cores and gpus, and also flags the use of `mpi`, 'openmp', etc.
# The scheduler will have to make sure that for each process to be placed, the
# given number of additional cores are available *and reserved* to create
# threads on.  The threads are created by the application.  Note though that
# this implies that the launcher must pin cores very carefully, to not constrain
# the thread creation for the application.
#
# The scheduler algorithm will then attempt to find a suitable set of cores and
# gpus in the nodelist into which the unit can be placed.  It will mark those as
# `rpc.BUSY`, and attach the set of cores/gpus to the unit dictionary, as (here
# for system with 8 cores & 1 gpu per node):
#
#     unit = { ...
#       'cpu_processes'   : 4,
#       'cpu_process_type': 'mpi',
#       'cpu_threads'     : 2,
#       'gpu_processes    : 2,
#       'slots' :
#       {                 # [[node,   node_uid,   [cpu idx],        [gpu idx]]]
#         'nodes'         : [[node_1, node_uid_1, [[0, 2], [4, 6]], [[0]    ]],
#                            [node_2, node_uid_2, [[1, 3], [5, 7]], [[0]    ]]],
#         'cores_per_node': 8,
#         'gpus_per_node' : 1,
#         'lm_info'       : { ... }
#       }
#     }
#
# The `cpu idx` field is a list of sets, where in each set the first core is
# where an application process is places, while the other cores are reserved for
# that process' threads.  For GPUs we use the same structure, but GPU processes
# are currently all considered to be single-threaded.
#
# The respective launch method is expected to create processes on the set of
# cpus and gpus thus specified, (node_1, cores 0 and 4; node_2, cores 1 and 5).
# The other reserved cores are for the application to spawn threads on
# (`cpu_threads=2`).
#
# A scheduler MAY attach other information to the `slots` structure, with the
# intent to support the launch methods to enact the placement decition made by
# the scheduler.  In fact, a scheduler may use a completely different slot
# structure than above - but then is likely bound to a specific launch method
# which can interpret that structure.  A notable example is the BG/Q torus
# scheduler which will only work in combination with the dplace launch methods.
# `lm_info` is an opaque field which allows to communicate specific settings
# from the lrms to the launch method.
#
# FIXME: `lm_info` should be communicated to the LM instances in creation, not
#        as part of the slots.  Its constant anyway, as lm_info is set only
#        once during lrms startup.
#
# NOTE:  While the nodelist resources are listed as strings above, we in fact
#        use a list of integers, to simplify some operations, and to
#        specifically avoid string copies on manipulations.  We only convert
#        to a stringlist for visual representation (`self.slot_status()`).
#
# NOTE:  The scheduler will allocate one core per node and GPU, as some startup
#        methods only allow process placements to *cores*, even if GPUs are
#        present and requested (hi aprun).  We should make this decision
#        dependent on the `lm_info` field - but at this point we don't have this
#        information (at least not readily available).
#
# TODO:  use named tuples for the slot structure to make the code more readable,
#        specifically for the LMs.
#
# NOTE:  The set of profiler events generated by this component are:
#
#        schedule_try    : search for unit resources starts    (uid: uid)
#        schedule_fail   : search for unit resources failed    (uid: uid)
#        schedule_ok     : search for unit resources succeeded (uid: uid)
#        unschedule_start: unit resource freeing starts        (uid: uid)
#        unschedule_stop : unit resource freeing stops         (uid: uid)
#
#        See also:
#        https://github.com/radical-cybertools/radical.pilot/blob/feature/ \
#                           events/docs/source/events.md \
#                           #agentschedulingcomponent-component
#
# ------------------------------------------------------------------------------
#
class AgentSchedulingComponent(rpu.Component):

    # --------------------------------------------------------------------------
    #
    # the deriving schedulers should in general have the following structure in
    # self.nodes:
    #
    #   self.nodes = [
    #     { 'name'  : 'name-of-node',
    #       'uid'   : 'uid-of-node',
    #       'cores' : '###---##-##-----',  # 16 cores, free/busy markers
    #       'gpus'  : '--',                #  2 GPUs,  free/busy markers
    #     }, ...
    #   ]
    #
    # The free/busy markers are defined in rp.constants.py, and are `-` and `#`,
    # respectively.  Some schedulers may need a more elaborate structures - but
    # where the above is suitable, it should be used for code consistency.
    #

    def __init__(self, cfg, session):

        self.nodes = None
        self._lrms = None
        self._uid  = ru.generate_id(cfg['owner'] + '.scheduling.%(counter)s',
                                    ru.ID_CUSTOM)

        rpu.Component.__init__(self, cfg, session)


        tmp = os.environ.get('RP_UNIFORM_WORKLOAD', '').lower()
        if tmp in ['true', 'yes', '1']:
            self._uniform_wl = True
        else:
            self._uniform_wl = False


    # --------------------------------------------------------------------------
    #
    # Once the component process is spawned, `initialize_child()` will be called
    # before control is given to the component's main loop.
    #
    def initialize_child(self):

        # register unit input channels
        self.register_input(rps.AGENT_SCHEDULING_PENDING,
                            rpc.AGENT_SCHEDULING_QUEUE, self._schedule_units)

        # register unit output channels
        self.register_output(rps.AGENT_EXECUTING_PENDING,
                             rpc.AGENT_EXECUTING_QUEUE)

        # we need unschedule updates to learn about units for which to free the
        # allocated cores.  Those updates MUST be issued after execution, ie.
        # by the AgentExecutionComponent.
        self.register_subscriber(rpc.AGENT_UNSCHEDULE_PUBSUB, self.unschedule_cb)

        # we don't want the unschedule above to compete with actual
        # scheduling attempts, so we move the re-scheduling of units from the
        # wait pool into a separate thread (ie. register a separate callback).
        # This is triggered by the unscheduled_cb.
        #
        # NOTE: we could use a local queue here.  Using a zmq bridge goes toward
        #       an distributed scheduler, and is also easier to implement right
        #       now, since `Component` provides the right mechanisms...
        self.register_publisher (rpc.AGENT_SCHEDULE_PUBSUB)
        self.register_subscriber(rpc.AGENT_SCHEDULE_PUBSUB, self.schedule_cb)

        # The scheduler needs the LRMS information which have been collected
        # during agent startup.  We dig them out of the config at this point.
        #
        # NOTE: this information is insufficient for the torus scheduler!
        self._pilot_id            = self._cfg['pilot_id']
        self._lrms_info           = self._cfg['lrms_info']
        self._lrms_lm_info        = self._cfg['lrms_info']['lm_info']
        self._lrms_node_list      = self._cfg['lrms_info']['node_list']
        self._lrms_cores_per_node = self._cfg['lrms_info']['cores_per_node']
        self._lrms_gpus_per_node  = self._cfg['lrms_info']['gpus_per_node']
        self._lrms_lfs_per_node   = self._cfg['lrms_info']['lfs_per_node']
        self._lrms_mem_per_node   = self._cfg['lrms_info']['mem_per_node']

        if not self._lrms_node_list:
            raise RuntimeError("LRMS %s didn't _configure node_list."
                              % self._lrms_info['name'])

        if self._lrms_cores_per_node is None:
            raise RuntimeError("LRMS %s didn't _configure cores_per_node."
                              % self._lrms_info['name'])

        if self._lrms_gpus_per_node is None:
            raise RuntimeError("LRMS %s didn't _configure gpus_per_node."
                              % self._lrms_info['name'])

        # create and initialize the wait pool
        self._wait_pool = list()             # pool of waiting units
        self._wait_lock = threading.RLock()  # look on the above pool
        self._slot_lock = threading.RLock()  # lock slot allocation/deallocation

        # initialize the node list to be used by the scheduler.  A scheduler
        # instance may decide to overwrite or extend this structure.

        self.nodes = []
        for node, node_uid in self._lrms_node_list:
            self.nodes.append({'uid'  : node_uid,
                               'name' : node,
                               'cores': [rpc.FREE] * self._lrms_cores_per_node,
                               'gpus' : [rpc.FREE] * self._lrms_gpus_per_node,
                               'lfs'  :              self._lrms_lfs_per_node,
                               'mem'  :              self._lrms_mem_per_node})

        # configure the scheduler instance
        self._configure()
        self._log.debug("slot status after  init      : %s", self.slot_status())


    # --------------------------------------------------------------------------
    #
    # This class-method creates the appropriate instance for the scheduler.
    #
    @classmethod
    def create(cls, cfg, session):

        # make sure that we are the base-class!
        if cls != AgentSchedulingComponent:
            raise TypeError("Scheduler Factory only available to base class!")

        name = cfg['scheduler']

        from .continuous_ordered import ContinuousOrdered
        from .continuous         import Continuous
        from .hombre             import Hombre
        from .torus              import Torus
        from .yarn               import Yarn
        from .spark              import Spark
        from .noop               import Noop

      # from .continuous_summit  import ContinuousSummit
      # from .continuous_fifo    import ContinuousFifo
      # from .scattered          import Scattered

        try:
            impl = {

                SCHEDULER_NAME_CONTINUOUS_ORDERED : ContinuousOrdered,
                SCHEDULER_NAME_CONTINUOUS         : Continuous,
                SCHEDULER_NAME_HOMBRE             : Hombre,
                SCHEDULER_NAME_TORUS              : Torus,
                SCHEDULER_NAME_YARN               : Yarn,
                SCHEDULER_NAME_SPARK              : Spark,
                SCHEDULER_NAME_NOOP               : Noop,

              # SCHEDULER_NAME_CONTINUOUS_SUMMIT  : ContinuousSummit,
              # SCHEDULER_NAME_CONTINUOUS_FIFO    : ContinuousFifo,
              # SCHEDULER_NAME_SCATTERED          : Scattered,

            }[name]

            impl = impl(cfg, session)
            return impl

        except KeyError:
            raise ValueError("Scheduler '%s' unknown or defunct" % name)


    # --------------------------------------------------------------------------
    #
    # Change the reserved state of slots (rpc.FREE or rpc.BUSY)
    #
    # NOTE: any scheduler implementation which uses a different nodelist
    #       structure MUST overload this method.
    #
    def _change_slot_states(self, slots, new_state):
        '''
        This function is used to update the state for a list of slots that
        have been allocated or deallocated.  For details on the data structure,
        see top of `base.py`.
        '''
        # This method needs to change if the DS changes.

        # for node_name, node_uid, cores, gpus in slots['nodes']:
        for slot_node in slots['nodes']:

            # Find the entry in the the slots list

            # TODO: [Optimization] Assuming 'uid' is the ID of the node, it
            #       seems a bit wasteful to have to look at all of the nodes
            #       available for use if at most one node can have that uid.
            #       Maybe it would be worthwhile to simply keep a list of nodes
            #       that we would read, and keep a dictionary that maps the uid
            #       of the node to the location on the list?

            node = None
            for node in self.nodes:
                if node['uid'] == slot_node['uid']:
                    break

            if not node:
                raise RuntimeError('inconsistent node information')

            # iterate over cores/gpus in the slot, and update state
            cores = slot_node['core_map']
            for cslot in cores:
                for core in cslot:
                    node['cores'][core] = new_state

            gpus = slot_node['gpu_map']
            for gslot in gpus:
                for gpu in gslot:
                    node['gpus'][gpu] = new_state

            if slot_node['lfs']['path']:
                if new_state == rpc.BUSY:
                    node['lfs']['size'] -= slot_node['lfs']['size']
                else:
                    node['lfs']['size'] += slot_node['lfs']['size']

            if slot_node['mem']:
                if new_state == rpc.BUSY:
                    node['mem'] -= slot_node['mem']
                else:
                    node['mem'] += slot_node['mem']



    # --------------------------------------------------------------------------
    #
    # NOTE: any scheduler implementation which uses a different nodelist
    #       structure MUST overload this method.
    def slot_status(self):
        '''
        Returns a multi-line string corresponding to the status of the node list
        '''

        glyphs = {rpc.FREE : '-',
                  rpc.BUSY : '#',
                  rpc.DOWN : '!'}
        ret = "|"
        for node in self.nodes:
            for core in node['cores']:
                ret += glyphs[core]
            ret += ':'
            for gpu in node['gpus']:
                ret += glyphs[gpu]
            ret += '|'

        return ret


    # --------------------------------------------------------------------------
    #
    def _schedule_units(self, units):
        '''
        This is the main callback of the component, which is calledfor any
        incoming (set of) unit(s).  Units arriving here must always be in
        `AGENT_SCHEDULING_PENDING` state, and must always leave in either
        `AGENT_EXECUTING_PENDING` or in a FINAL state (`FAILED` or `CANCELED`).
        While handled by this method, the units will be in `AGENT_SCHEDULING`
        state.
        '''

        # unify handling of bulks / non-bulks
        if not isinstance(units, list):
            units = [units]

        # advance state, publish state change, do not push unit out.
        self.advance(units, rps.AGENT_SCHEDULING, publish=True, push=False)

      # # sort units by size
      # def _sort(a,b):
      #     da = a['description']
      #     db = b['description']
      #     va = da['cpu_processes'] * da['cpu_threads'] + da['gpu_processes']
      #     vb = db['cpu_processes'] * db['cpu_threads'] + db['gpu_processes']
      #     return cmp(vb, va)
      # units.sort(_sort)

        for unit in units:

            # we got a new unit to schedule.  Either we can place it
            # straight away and move it to execution, or we have to
            # put it in the wait pool.
            if self._try_allocation(unit):
                # we could schedule the unit - advance its state, notify worls
                # about the state change, and push the unit out toward the next
                # component.
                self.advance(unit, rps.AGENT_EXECUTING_PENDING,
                             publish=True, push=True)
            else:
                # no resources available, put in wait queue
                with self._wait_lock:
                    self._wait_pool.append(unit)

      # # also sort the wait pool
      # self._wait_pool.sort(_sort)


    # --------------------------------------------------------------------------
    #
    def _try_allocation(self, unit):
        '''
        attempt to allocate cores/gpus for a specific unit.
        '''

        # needs to be locked as we try to acquire slots here, but slots are
        # freed in a different thread.  But we keep the lock duration short...
        with self._slot_lock:

            self._prof.prof('schedule_try', uid=unit['uid'])
            unit['slots'] = self._allocate_slot(unit['description'])

        # the lock is freed here
        if not unit['slots']:

            # signal the unit remains unhandled (Fales signals that failure)
            self._prof.prof('schedule_fail', uid=unit['uid'])
            return False

        # got an allocation, we can go off and launch the process
        self._prof.prof('schedule_ok', uid=unit['uid'])

        if self._log.isEnabledFor(logging.DEBUG):
            self._log.debug("after  allocate   %s: %s", unit['uid'],
                            self.slot_status())
          # self._log.debug("%s [%s/%s] : %s", unit['uid'],
          #                 unit['description']['cpu_processes'],
          #                 unit['description']['gpu_processes'],
          #                 pprint.pformat(unit['slots']))

        # True signals success
        return True


    # --------------------------------------------------------------------------
    #
    def _get_node_maps(self, cores, gpus, threads_per_proc):
        '''
        For a given set of cores and gpus, chunk them into sub-sets so that each
        sub-set can host one application process and all threads of that
        process.  Note that we currently consider all GPU applications to be
        single-threaded.

        example:
            cores  : [1, 2, 3, 4, 5, 6, 7, 8]
            gpus   : [1, 2]
            tpp    : 4
            result : [[1, 2, 3, 4], [5, 6, 7, 8]], [[1], [2]]

        For more details, see top level comment of `base.py`.
        '''

        core_map = list()
        gpu_map  = list()

        # make sure the core sets can host the requested number of threads
        assert(not len(cores) % threads_per_proc)
        n_procs =  len(cores) / threads_per_proc

        idx = 0
        for _ in range(n_procs):
            p_map = list()
            for _ in range(threads_per_proc):
                p_map.append(cores[idx])
                idx += 1
            core_map.append(p_map)

        if idx != len(cores):
            self._log.error('%s -- %s -- %s -- %s',
                            idx, len(cores), cores, n_procs)
        assert(idx == len(cores))

        # gpu procs are considered single threaded right now (FIXME)
        for g in gpus:
            gpu_map.append([g])

        return core_map, gpu_map


    # --------------------------------------------------------------------------
    #
    def unschedule_cb(self, topic, msg):
        '''
        release (for whatever reason) all slots allocated to this unit
        '''

        unit = msg

        slots = unit.get('slots')

        if not slots:
            # Nothing to do
            self._log.error("cannot unschedule: %s (no slots)" % unit)
            return True

        if self._log.isEnabledFor(logging.DEBUG):
            self._log.debug("before unschedule %s: %s", unit['uid'],
                            self.slot_status())

        # needs to be locked as we try to release slots, but slots are acquired
        # in a different thread....
        with self._slot_lock:
            self._prof.prof('unschedule_start', uid=unit['uid'])
            self._release_slot(slots)
            self._prof.prof('unschedule_stop',  uid=unit['uid'])

        # notify the scheduling thread, ie. trigger an attempt to use the freed
        # slots for units waiting in the wait pool.
        self.publish(rpc.AGENT_SCHEDULE_PUBSUB, unit)

        if self._log.isEnabledFor(logging.DEBUG):
            self._log.debug("after  unschedule %s: %s", unit['uid'],
                            self.slot_status())

        # return True to keep the cb registered
        return True


    # --------------------------------------------------------------------------
    #
    def schedule_cb(self, topic, msg):
        '''
        This cb is triggered after a unit's resources became available again, so
        we can attempt to schedule units from the wait pool.
        '''

        # we ignore any passed unit.  In principle the unit info could be used
        # to determine which slots have been freed.  No need for that
        # optimization right now.  This will become interesting once schedule
        # becomes too expensive.
        #
        # FIXME: optimization

        unit = msg

      # if self._log.isEnabledFor(logging.DEBUG):
      #     self._log.debug("before schedule   %s: %s", unit['uid'],
      #                     self.slot_status())

        # cycle through wait queue, and see if we get anything placed now.  We
        # cycle over a copy of the list, so that we can modify the list on the
        # fly,without locking the whole loop.  However, this is costly, too.
        for unit in self._wait_pool[:]:

            if self._try_allocation(unit):

                # allocated unit -- advance it
                self.advance(unit, rps.AGENT_EXECUTING_PENDING,
                             publish=True, push=True)

                # remove it from the wait queue
                with self._wait_lock:
                    self._wait_pool.remove(unit)

            else:
                if self._uniform_wl:
                    break

        # return True to keep the cb registered
        return True


# ------------------------------------------------------------------------------
<|MERGE_RESOLUTION|>--- conflicted
+++ resolved
@@ -30,10 +30,7 @@
 # SCHEDULER_NAME_CONTINUOUS_SUMMIT  = "CONTINUOUS_SUMMIT"
 # SCHEDULER_NAME_CONTINUOUS_FIFO    = "CONTINUOUS_FIFO"
 # SCHEDULER_NAME_SCATTERED          = "SCATTERED"
-<<<<<<< HEAD
-
-=======
->>>>>>> 8d8422b6
+
 
 # ------------------------------------------------------------------------------
 #
