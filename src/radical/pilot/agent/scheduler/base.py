--- conflicted
+++ resolved
@@ -417,36 +417,17 @@
         # FIXME: RPC: this is caught in the base class handler already
         elif cmd == 'cancel_tasks':
 
-<<<<<<< HEAD
             self._log.debug('=== cancel tasks: %s', arg)
             for priority in self._waitpool:
                 self._log.debug('=== waitpool[%d]: %s', priority,
                                 list(self._waitpool[priority].keys()))
 
-            uids = arg['uids']
-            to_cancel = list()
-            with self._lock:
-                for uid in uids:
-                    for priority in self._waitpool:
-                        if uid in self._waitpool[priority]:
-                            self._prof.prof('cancel_requested', uid=uid)
-                            task = self._waitpool[priority][uid]
-                            to_cancel.append(task)
-                            del self._waitpool[priority][uid]
-                            break
-
-            for priority in self._waitpool:
-                self._log.debug('=== Waitpool[%d]: %s', priority,
-                                list(self._waitpool[priority].keys()))
-
-=======
             # inform the scheduler process
             uids = arg['uids']
             self._queue_sched.put((uids, self._CANCEL))
 
             # also cancel any raptor tasks we know about
             to_cancel = list()
->>>>>>> 3a6ff051
             with self._raptor_lock:
                 for queue in self._raptor_tasks:
                     matches = [t for t in self._raptor_tasks[queue]
