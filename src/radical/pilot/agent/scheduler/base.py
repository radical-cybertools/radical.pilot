--- conflicted
+++ resolved
@@ -875,11 +875,6 @@
             task['description']['environment']['NODE_LFS_PATH'] = \
                 slots['lfs_per_node']['path']
 
-<<<<<<< HEAD
-=======
-        self._handle_cuda(task)
-
->>>>>>> 19ca2039
         # got an allocation, we can go off and launch the process
         self._prof.prof('schedule_ok', uid=uid)
 
@@ -888,73 +883,6 @@
 
     # --------------------------------------------------------------------------
     #
-<<<<<<< HEAD
-=======
-    def _handle_cuda(self, task):
-
-        # Check if task requires GPUs.  If so, set CUDA_VISIBLE_DEVICES to the
-        # list of assigned  GPU IDs.  We only handle uniform GPU setting for
-        # now, and will isse a warning on non-uniform ones.
-        #
-        # The default setting is ``
-        #
-        # FIXME: This code should probably live elsewhere, not in this
-        #        performance critical scheduler base class
-        #
-        # FIXME: The specification for `CUDA_VISIBLE_DEVICES` is actually Launch
-        #        Method dependent.  Assume the scheduler assigns the second GPU.
-        #        Manually, one would set `CVD=1`.  That also holds for launch
-        #        methods like `fork` which leave GPU indexes unaltered.  Other
-        #        launch methods like `jsrun` mask the system GPUs and only the
-        #        second GPU is visible to the task.  To CUDA the system now
-        #        seems to have only one GPU, and we need set it to `CVD=0`.
-        #
-        #        In other words, CVD sometimes needs to be set to the physical
-        #        GPU IDs, and at other times to the logical GPU IDs (IDs as
-        #        visible to the task).  This also implies that this code should
-        #        actually live within the launch method.  On the upside, the
-        #        Launch Method should also be able to handle heterogeneus tasks.
-        #
-        #        For now, we default the CVD ID mode to `physical`, thus
-        #        assuming that unassigned GPUs are not masked away, as for
-        #        example with `fork` and 'prte'.
-
-        lm_info     = self._cfg['rm_info']['lm_info']
-        cvd_id_mode = lm_info.get('cvd_id_mode', 'physical')
-
-        gpu_maps = list()
-        for node in task['slots']['nodes']:
-            if node['gpu_map'] not in gpu_maps:
-                gpu_maps.append(node['gpu_map'])
-
-        if not gpu_maps or not gpu_maps[0]:
-            # no gpu maps, nothing to do
-            pass
-
-        elif len(gpu_maps) > 1:
-            # FIXME: this does not actually check for uniformity
-            self._log.warn('cannot set CUDA_VISIBLE_DEVICES for non-uniform'
-                           'GPU schedule (%s) - task may fail!' % gpu_maps)
-
-        else:
-            # uniform, non-zero gpu map
-            gpu_map = gpu_maps[0]
-
-            if cvd_id_mode == 'physical':
-                task['description']['environment']['CUDA_VISIBLE_DEVICES'] = \
-                    ','.join([str(gpu_set[0]) for gpu_set in gpu_map])
-
-            elif cvd_id_mode == 'logical':
-                task['description']['environment']['CUDA_VISIBLE_DEVICES'] = \
-                    ','.join([str(x) for x in range(len(gpu_map))])
-
-            else:
-                raise ValueError('invalid CVD mode %s' % cvd_id_mode)
-
-
-    # --------------------------------------------------------------------------
-    #
->>>>>>> 19ca2039
     def _get_node_maps(self, cores, gpus, threads_per_proc):
         '''
         For a given set of cores and gpus, chunk them into sub-sets so that each
