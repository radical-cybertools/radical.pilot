--- conflicted
+++ resolved
@@ -306,11 +306,8 @@
     #
     def finalize(self):
 
-<<<<<<< HEAD
         self._prof.prof('schedule_stats', uid=self._uid, msg=self._stats)
-=======
         self._proc_term.set()
->>>>>>> acf15b84
         self._p.terminate()
 
 
