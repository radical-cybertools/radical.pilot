
__copyright__ = "Copyright 2013-2016, http://radical.rutgers.edu"
__license__   = "MIT"

<<<<<<< HEAD

=======
>>>>>>> edad9481
import os
import time
import queue
import logging
import threading          as mt

import multiprocessing    as mp

import radical.utils      as ru

from ... import utils     as rpu
from ... import states    as rps
from ... import constants as rpc


# ------------------------------------------------------------------------------
#
# 'enum' for RPs's pilot scheduler types
#
SCHEDULER_NAME_CONTINUOUS_ORDERED = "CONTINUOUS_ORDERED"
SCHEDULER_NAME_CONTINUOUS_COLO    = "CONTINUOUS_COLO"
SCHEDULER_NAME_CONTINUOUS         = "CONTINUOUS"
SCHEDULER_NAME_HOMBRE             = "HOMBRE"
SCHEDULER_NAME_FLUX               = "FLUX"
SCHEDULER_NAME_TORUS              = "TORUS"
SCHEDULER_NAME_NOOP               = "NOOP"

# SCHEDULER_NAME_YARN               = "YARN"
# SCHEDULER_NAME_SPARK              = "SPARK"
# SCHEDULER_NAME_CONTINUOUS_SUMMIT  = "CONTINUOUS_SUMMIT"
# SCHEDULER_NAME_CONTINUOUS_FIFO    = "CONTINUOUS_FIFO"
# SCHEDULER_NAME_SCATTERED          = "SCATTERED"


# ------------------------------------------------------------------------------
#
# An RP agent scheduler will place incoming tasks onto a set of cores and gpus.
#
# This is the agent scheduler base class.  It provides the framework for
# implementing diverse scheduling algorithms and mechanisms, tailored toward
# specific workload types, resource configurations, batch systems etc.
#
# The base class provides the following functionality to the implementations:
#
#   - obtain configuration settings from config files and environments
#   - create aself._nodes list to represent available resources;
#   - general control and data flow:
#
#       # main loop
#       self._handle_task(task):  # task arrives
#         try_allocation(task)    # placement is attempted
#         if success:
#            advance(task)        # pass task to executor
#         else:
#            wait.append(task)    # place task in a wait list
#
#   - notification management:
#     - the scheduler receives notifications about tasks which completed
#       execution, and whose resources can now be used again for other tasks,
#     - the above triggers an 'unschedule' (free resources) action and also a
#       `schedule` action (check waitpool if waiting tasks can now be placed).
#
#
# A scheduler implementation will derive from this base class, and overload the
# following three methods:
#
#   _configure():
#     - make sure that the base class configuration is usable
#     - do any additional configuration
#
#   _schecule_task(task):
#     - given a task (incl. description), find and return a suitable allocation
#
#   unschedule_task(task):
#     - release the allocation held by that task
#
#
# The scheduler needs (in the general case) three pieces of information:
#
#   - the layout of the resource (nodes, cores, gpus);
#   - the current state of those (what cores/gpus are used by other tasks)
#   - the requirements of the task (single/multi node, cores, gpus)
#
# The first part (layout) is provided by the ResourceManager, in the form of a nodelist:
#
#    nodelist = [{name : 'node_1', cores: 16, gpus : 2},
#                {name : 'node_2', cores: 16, gpus : 2},
#                ...
#               ]
#
# That is then mapped into an internal representation, which is really the same
# but allows to keep track of resource usage, by setting the fields to
# `rpc.FREE == '-'` or `rpc.BUSY == '#'`:
#
#    nodelist = [{name : 'node_1', cores: [----------------], gpus : [--]},
#                {name : 'node_2', cores: {----------------], gpus : [--]},
#                ...
#               ]
#
# When allocating a set of resource for a task (2 cores, 1 gpu), we can now
# record those as used:
#
#    nodelist = [{name : 'node_1', cores: [##--------------], gpus : [#-]},
#                {name : 'node_2', cores: {----------------], gpus : [--]},
#                ...
#               ]
#
# This solves the second part from our list above.  The third part, task
# requirements, are obtained from the task dict passed for scheduling: the task
# description contains requests for `cores` and `gpus`.
#
# Note that the task description will also list the number of processes and
# threads for cores and gpus, and also flags the use of `mpi`, 'openmp', etc.
# The scheduler will have to make sure that for each process to be placed, the
# given number of additional cores are available *and reserved* to create
# threads on.  The threads are created by the application.  Note though that
# this implies that the launcher must pin cores very carefully, to not constrain
# the thread creation for the application.
#
# The scheduler algorithm will then attempt to find a suitable set of cores and
# gpus in the nodelist into which the task can be placed.  It will mark those as
# `rpc.BUSY`, and attach the set of cores/gpus to the task dictionary, as (here
# for system with 8 cores & 1 gpu per node):
#
#     task = { ...
#       'cpu_processes'   : 4,
#       'cpu_process_type': 'mpi',
#       'cpu_threads'     : 2,
#       'gpu_processes    : 2,
#       'slots' :
#       {                 # [[node,   node_uid,   [cpu idx],        [gpu idx]]]
#         'nodes'         : [[node_1, node_uid_1, [[0, 2], [4, 6]], [[0]    ]],
#                            [node_2, node_uid_2, [[1, 3], [5, 7]], [[0]    ]]],
#         'cores_per_node': 8,
#         'gpus_per_node' : 1,
#         'lm_info'       : { ... }
#       }
#     }
#
# The `cpu idx` field is a list of sets, where in each set the first core is
# where an application process is places, while the other cores are reserved for
# that process' threads.  For GPUs we use the same structure, but GPU processes
# are currently all considered to be single-threaded.
#
# The respective launch method is expected to create processes on the set of
# cpus and gpus thus specified, (node_1, cores 0 and 4; node_2, cores 1 and 5).
# The other reserved cores are for the application to spawn threads on
# (`cpu_threads=2`).
#
# A scheduler MAY attach other information to the `slots` structure, with the
# intent to support the launch methods to enact the placement decition made by
# the scheduler.  In fact, a scheduler may use a completely different slot
# structure than above - but then is likely bound to a specific launch method
# which can interpret that structure.  A notable example is the BG/Q torus
# scheduler which will only work in combination with the dplace launch methods.
# `lm_info` is an opaque field which allows to communicate specific settings
# from the rm to the launch method.
#
# FIXME: `lm_info` should be communicated to the LM instances in creation, not
#        as part of the slots.  Its constant anyway, as lm_info is set only
#        once during rm startup.
#
# NOTE:  While the nodelist resources are listed as strings above, we in fact
#        use a list of integers, to simplify some operations, and to
#        specifically avoid string copies on manipulations.  We only convert
#        to a stringlist for visual representation (`self.slot_status()`).
#
# NOTE:  The scheduler will allocate one core per node and GPU, as some startup
#        methods only allow process placements to *cores*, even if GPUs are
#        present and requested (hi aprun).  We should make this decision
#        dependent on the `lm_info` field - but at this point we don't have this
#        information (at least not readily available).
#
# TODO:  use named tuples for the slot structure to make the code more readable,
#        specifically for the LaunchMethods.
#
# NOTE:  The set of profiler events generated by this component are:
#
#        schedule_try    : search for task resources starts    (uid: uid)
#        schedule_fail   : search for task resources failed    (uid: uid)
#        schedule_ok     : search for task resources succeeded (uid: uid)
#        unschedule_start: task resource freeing starts        (uid: uid)
#        unschedule_stop : task resource freeing stops         (uid: uid)
#
#        See also:
#        https://github.com/radical-cybertools/radical.pilot/blob/feature/ \
#                           events/docs/source/events.md \
#                           #agentschedulingcomponent-component


# ------------------------------------------------------------------------------
#
class AgentSchedulingComponent(rpu.Component):

    # --------------------------------------------------------------------------
    #
    # the deriving schedulers should in general have the following structure in
    # self.nodes:
    #
    #   self.nodes = [
    #     { 'name'  : 'name-of-node',
    #       'uid'   : 'uid-of-node',
    #       'cores' : '###---##-##-----',  # 16 cores, free/busy markers
    #       'gpus'  : '--',                #  2 GPUs,  free/busy markers
    #     }, ...
    #   ]
    #
    # The free/busy markers are defined in rp.constants.py, and are `-` and `#`,
    # respectively.  Some schedulers may need a more elaborate structures - but
    # where the above is suitable, it should be used for code consistency.
    #

    def __init__(self, cfg, session):

        self.nodes = None
        self._uid  = ru.generate_id(cfg['owner'] + '.scheduling.%(counter)s',
                                    ru.ID_CUSTOM)
        rpu.Component.__init__(self, cfg, session)


    # --------------------------------------------------------------------------
    #
    # Once the component process is spawned, `initialize()` will be called
    # before control is given to the component's main loop.
    #
    def initialize(self):

        # The scheduler needs the ResourceManager information which have been collected
        # during agent startup.  We dig them out of the config at this point.
        #
        # NOTE: this information is insufficient for the torus scheduler!
        self._pid               = self._cfg['pid']
        self._rm_info           = self._cfg['rm_info']
        self._rm_lm_info        = self._cfg['rm_info']['lm_info']
        self._rm_node_list      = self._cfg['rm_info']['node_list']
        self._rm_partitions     = self._cfg['rm_info']['partitions']
        self._rm_cores_per_node = self._cfg['rm_info']['cores_per_node']
        self._rm_gpus_per_node  = self._cfg['rm_info']['gpus_per_node']
        self._rm_lfs_per_node   = self._cfg['rm_info']['lfs_per_node']
        self._rm_mem_per_node   = self._cfg['rm_info']['mem_per_node']

        if not self._rm_node_list:
            raise RuntimeError("ResourceManager %s didn't _configure node_list."
                              % self._rm_info['name'])

        if self._rm_cores_per_node is None:
            raise RuntimeError("ResourceManager %s didn't _configure cores_per_node."
                              % self._rm_info['name'])

        if self._rm_gpus_per_node is None:
            raise RuntimeError("ResourceManager %s didn't _configure gpus_per_node."
                              % self._rm_info['name'])

        # create and initialize the wait pool.  Also maintain a mapping of that
        # waitlist to a binned list where tasks are binned by size for faster
        # lookups of replacement tasks.  And outdated binlist is mostly
        # sufficient, only rebuild when we run dry
        self._waitpool = dict()  # map uid:task
        self._ts_map   = dict()
        self._ts_valid = False  # set to False to trigger re-binning

        # the scheduler algorithms have two inputs: tasks to be scheduled, and
        # slots becoming available (after tasks complete).
        self._queue_sched   = mp.Queue()
        self._queue_unsched = mp.Queue()
        self._proc_term     = mp.Event()  # signal termination of scheduler proc

        # initialize the node list to be used by the scheduler.  A scheduler
        # instance may decide to overwrite or extend this structure.
        self.nodes = list()
        for node, node_uid in self._rm_node_list:
            self.nodes.append({'uid'  : node_uid,
                               'name' : node,
                               'cores': [rpc.FREE] * self._rm_cores_per_node,
                               'gpus' : [rpc.FREE] * self._rm_gpus_per_node,
                               'lfs'  :              self._rm_lfs_per_node,
                               'mem'  :              self._rm_mem_per_node})

        # configure the scheduler instance
        self._configure()
        self.slot_status("slot status after  init")

        # register task input channels
        self.register_input(rps.AGENT_SCHEDULING_PENDING,
                            rpc.AGENT_SCHEDULING_QUEUE, self.work)

        # we need unschedule updates to learn about tasks for which to free the
        # allocated cores.  Those updates MUST be issued after execution, ie.
        # by the AgentExecutionComponent.
        self.register_subscriber(rpc.AGENT_UNSCHEDULE_PUBSUB, self.unschedule_cb)

        # start a process to host the actual scheduling algorithm
        self._p = mp.Process(target=self._schedule_tasks)
        self._p.daemon = True
        self._p.start()


    # --------------------------------------------------------------------------
    #
    def finalize(self):

        self._proc_term.set()
        self._p.terminate()


    # --------------------------------------------------------------------------
    #
    def _configure(self):

        raise NotImplementedError('deriving classes must implement this')


    # --------------------------------------------------------------------------
    #
    # This class-method creates the appropriate instance for the scheduler.
    #
    @classmethod
    def create(cls, cfg, session):

        # make sure that we are the base-class!
        if cls != AgentSchedulingComponent:
            raise TypeError("Scheduler Factory only available to base class!")

        name = cfg['scheduler']

        from .continuous_ordered import ContinuousOrdered
        from .continuous_colo    import ContinuousColo
        from .continuous         import Continuous
        from .hombre             import Hombre
        from .flux               import Flux
        from .torus              import Torus
        from .noop               import Noop

      # from .yarn               import Yarn
      # from .spark              import Spark
      # from .continuous_summit  import ContinuousSummit
      # from .continuous_fifo    import ContinuousFifo
      # from .scattered          import Scattered

        try:
            impl = {

                SCHEDULER_NAME_CONTINUOUS_ORDERED : ContinuousOrdered,
                SCHEDULER_NAME_CONTINUOUS_COLO    : ContinuousColo,
                SCHEDULER_NAME_CONTINUOUS         : Continuous,
                SCHEDULER_NAME_HOMBRE             : Hombre,
                SCHEDULER_NAME_FLUX               : Flux,
                SCHEDULER_NAME_TORUS              : Torus,
                SCHEDULER_NAME_NOOP               : Noop,

              # SCHEDULER_NAME_YARN               : Yarn,
              # SCHEDULER_NAME_SPARK              : Spark,
              # SCHEDULER_NAME_CONTINUOUS_SUMMIT  : ContinuousSummit,
              # SCHEDULER_NAME_CONTINUOUS_FIFO    : ContinuousFifo,
              # SCHEDULER_NAME_SCATTERED          : Scattered,

            }[name]

            impl = impl(cfg, session)
            return impl

        except KeyError as e:
            raise ValueError("Scheduler '%s' unknown or defunct" % name) from e


    # --------------------------------------------------------------------------
    #
    def _control_cb(self, topic, msg):
        '''
        We listen on the control channel for raptor queue registration commands
        '''

        self._log.debug('=== command incoming: %s', msg)

        cmd = msg['cmd']
        arg = msg['arg']

        if cmd == 'register_raptor_queue':

            name  = arg['name']
            queue = arg['queue']
            addr  = arg['addr']

            self._log.debug('register raptor queue: %s', name)

            with self._raptor_lock:

                self._raptor_queues[name] = ru.zmq.Putter(queue, addr)

                self._log.debug('=== names in rt: %s',
                        list(self._raptor_tasks.keys()))

                if name in self._raptor_tasks:

                    tasks = self._raptor_tasks[name]
                    del(self._raptor_tasks[name])

                    self._log.debug('relay %d tasks to raptor %d', len(tasks), name)
                    self._raptor_queues[name].put(tasks)

            self._log.debug('=== rqueues 1: %s', self._raptor_queues)


        elif cmd == 'unregister_raptor_queue':

            name = arg['name']

            self._log.debug('unregister raptor queue: %s', name)

            with self._raptor_lock:

                if name not in self._raptor_queues:
                    self._log.warn('raptor queue %s unknown [%s]', name, msg)
                else:
                    del(self._raptor_queues[name])

                if name in self._raptor_tasks:
                    tasks = self._raptor_tasks[name]
                    del(self._raptor_tasks[name])

                    self._log.debug('fail %d tasks: %d', len(tasks), name)
                    self.advance(tasks, state=rps.FAILED,
                                        publish=True, push=False)

        else:
            self._log.debug('command ignored: [%s]', cmd)

        return True


    # --------------------------------------------------------------------------
    #
    # Change the reserved state of slots (rpc.FREE or rpc.BUSY)
    #
    # NOTE: any scheduler implementation which uses a different nodelist
    #       structure MUST overload this method.
    #
    def _change_slot_states(self, slots, new_state):
        '''
        This function is used to update the state for a list of slots that
        have been allocated or deallocated.  For details on the data structure,
        see top of `base.py`.
        '''
        # This method needs to change if the DS changes.

        # for node_name, node_uid, cores, gpus in slots['nodes']:
        for slot_node in slots['nodes']:

            # Find the entry in the the slots list

            # TODO: [Optimization] Assuming 'uid' is the ID of the node, it
            #       seems a bit wasteful to have to look at all of the nodes
            #       available for use if at most one node can have that uid.
            #       Maybe it would be worthwhile to simply keep a list of nodes
            #       that we would read, and keep a dictionary that maps the uid
            #       of the node to the location on the list?

            node = None
            node_found = False
            for node in self.nodes:
                if node['uid'] == slot_node['uid']:
                    node_found = True
                    break

            if not node_found:
                raise RuntimeError('inconsistent node information')

            # iterate over cores/gpus in the slot, and update state
            cores = slot_node['core_map']
            for cslot in cores:
                for core in cslot:
                    node['cores'][core] = new_state

            gpus = slot_node['gpu_map']
            for gslot in gpus:
                for gpu in gslot:
                    node['gpus'][gpu] = new_state

            if slot_node['lfs']['path']:
                if new_state == rpc.BUSY:
                    node['lfs']['size'] -= slot_node['lfs']['size']
                else:
                    node['lfs']['size'] += slot_node['lfs']['size']

            if slot_node['mem']:
                if new_state == rpc.BUSY:
                    node['mem'] -= slot_node['mem']
                else:
                    node['mem'] += slot_node['mem']



    # --------------------------------------------------------------------------
    #
    # NOTE: any scheduler implementation which uses a different nodelist
    #       structure MUST overload this method.
    def slot_status(self, msg=None):
        '''
        Returns a multi-line string corresponding to the status of the node list
        '''

        if not self._log.isEnabledFor(logging.DEBUG):
            return

        if not msg: msg = ''

        glyphs = {rpc.FREE : '-',
                  rpc.BUSY : '#',
                  rpc.DOWN : '!'}
        ret = "|"
        for node in self.nodes:
            for core in node['cores']:
                ret += glyphs[core]
            ret += ':'
            for gpu in node['gpus']:
                ret += glyphs[gpu]
            ret += '|'

        self._log.debug("status: %-30s: %s", msg, ret)

        return ret


    # --------------------------------------------------------------------------
    #
    def _refresh_ts_map(self):

        # The ts map only gets invalidated when new tasks get added to the
        # waitpool.  Removing tasks does *not* invalidate it.
        #
        # This method should only be called opportunistically, i.e., when a task
        # lookup failed and it is worthwhile checking the waitlist tasks.

        if self._ts_valid:
            # nothing to do, the map is valid
            return

        # we can only rebuild if we have waiting tasks
        if not self._waitpool:
            return

        for uid, task in self._waitpool.items():
            ts = task['tuple_size']
            if ts not in self._ts_map:
                self._ts_map[ts] = set()
            self._ts_map[ts].add(uid)

        self._ts_valid = True


    # --------------------------------------------------------------------------
    #
    def schedule_task(self, task):

        raise NotImplementedError('schedule_task needs to be implemented.')


    # --------------------------------------------------------------------------
    #
    def unschedule_task(self, task):

        raise NotImplementedError('unschedule_task needs to be implemented.')


    # --------------------------------------------------------------------------
    #
    def work(self, tasks):
        '''
        This is the main callback of the component, which is called for any
        incoming (set of) task(s).  Tasks arriving here must always be in
        `AGENT_SCHEDULING_PENDING` state, and must always leave in either
        `AGENT_EXECUTING_PENDING` or in a FINAL state (`FAILED` or `CANCELED`).
        While handled by this component, the tasks will be in `AGENT_SCHEDULING`
        state.

        This methods takes care of initial state change to `AGENT_SCHEDULING`,
        and then puts them forward onto the queue towards the actual scheduling
        process (self._schedule_tasks).
        '''

        # unify handling of bulks / non-bulks
        tasks = ru.as_list(tasks)

        # advance state, publish state change, and push to scheduler process
        self.advance(tasks, rps.AGENT_SCHEDULING, publish=True, push=False)
        self._queue_sched.put(tasks)


    # --------------------------------------------------------------------------
    #
    def unschedule_cb(self, topic, msg):
        '''
        release (for whatever reason) all slots allocated to this task
        '''

        self._queue_unsched.put(msg)

        # return True to keep the cb registered
        return True


    # --------------------------------------------------------------------------
    #
    def _schedule_tasks(self):
        '''
        This method runs in a separate process and hosts the actual scheduling
        algorithm invocation.  The process is fed by two queues: a queue of
        incoming tasks to schedule, and a queue of slots freed by finishing
        tasks.
        '''

        #  FIXME: the component does not clean out subscribers after fork :-/
        self._subscribers = dict()

        # The loop alternates between
        #
        #   - scheduling tasks from a waitpool;
        #   - pulling new tasks to schedule; and
        #   - pulling for free slots to use.
        #
        # resources = True  # fresh start
        #
        # while True:
        #
        #   if resources:  # otherwise: why bother?
        #     if waitpool:
        #       sort(waitpool)  # largest tasks first
        #       for task in sorted(waitpool):
        #         if task >= max_task:
        #           prof schedule_skip
        #         else:
        #           if try_schedule:
        #             advance
        #             continue
        #           max_task = max(max_task, size(task))
        #         break  # larger tasks won't work
        #
        #   if any_resources:  # otherwise: why bother
        #     for task in queue_tasks.get():
        #         if task <= max_task:
        #           if try_schedule:
        #             advance
        #             continue
        #           waitpool.append(task)
        #           max_task = max(max_task, size(task))
        #         continue  # next task mght be smaller
        #
        #   resources = False  # nothing in waitpool fits
        #   for slot in queue_slots.get():
        #     free_slot(slot)
        #     resources = True  # maybe we can place a task now

        #  subscribe to control messages, e.g., to register raptor queues
        self.register_subscriber(rpc.CONTROL_PUBSUB, self._control_cb)

        # also keep a backlog of raptor tasks until their queues are registered
        self._raptor_queues = dict()           # raptor_master_id : zmq.Queue
        self._raptor_tasks  = dict()           # raptor_master_id : [task]
        self._raptor_lock   = mt.Lock()        # lock for the above

        # register task output channels
        self.register_output(rps.AGENT_EXECUTING_PENDING,
                             rpc.AGENT_EXECUTING_QUEUE)

        resources = True  # fresh start, all is free
        while not self._proc_term.is_set():

          # self._log.debug('=== schedule tasks 0: %s, w: %d', resources,
          #         len(self._waitpool))

            active = 0  # see if we do anything in this iteration

            # if we have new resources, try to place waiting tasks.
            r_wait = False
            if resources:
                r_wait, a = self._schedule_waitpool()
                active += int(a)
              # self._log.debug('=== schedule tasks w: %s %s', r_wait, a)

            # always try to schedule newly incoming tasks
            # running out of resources for incoming could still mean we have
            # smaller slots for waiting tasks, so ignore `r` for now.
            r_inc, a = self._schedule_incoming()
            active += int(a)
          # self._log.debug('=== schedule tasks i: %s %s', r_inc, a)

            # if we had resources, but could not schedule any incoming not any
            # waiting, then we effectively ran out of *useful* resources
            if resources and (r_wait is False and r_inc is False):
                resources = False

            # reclaim resources from completed tasks
            # if tasks got unscheduled (and not replaced), then we have new
            # space to schedule waiting tasks (unless we have resources from
            # before)
            r, a = self._unschedule_completed()
            if not resources and r:
                resources = True
            active += int(a)
          # self._log.debug('=== schedule tasks c: %s %s', r, a)

            if not active:
                time.sleep(0.1)  # FIXME: configurable

          # self._log.debug('=== schedule tasks x: %s %s', resources, active)


    # --------------------------------------------------------------------------
    #
    def _prof_sched_skip(self, task):

        pass
      # self._prof.prof('schedule_skip', uid=task['uid'])


    # --------------------------------------------------------------------------
    #
    def _schedule_waitpool(self):

      # self.slot_status("before schedule waitpool")

        # sort by inverse tuple size to place larger tasks first and backfill
        # with smaller tasks.  We only look at cores right now - this needs
        # fixing for GPU dominated loads.
        # We define `tuple_size` as
        #     `(cpu_processes + gpu_processes) * cpu_threads`
        #
<<<<<<< HEAD
        tasks   = list(self._waitpool.values())
        to_wait = list()
        to_test = list()

        for task in tasks:
            named_env = task['description'].get('named_env')
            if named_env:
                if os.path.exists('%s.ok' % named_env):
                    to_test.append(task)
                else:
                    to_wait.append(task)
=======
        to_wait    = list()
        to_test    = list()
        named_envs = dict()

        for task in self._waitpool.values():
            named_env = task['description'].get('named_env')
            if named_env:
                if not named_envs.get(named_env):
                    # [re]check env: (1) first time check; (2) was not set yet
                    named_envs[named_env] = os.path.exists('%s.ok' % named_env)

                if named_envs[named_env]:
                    to_test.append(task)
                else:
                    to_wait.append(task)
            else:
                to_test.append(task)
>>>>>>> edad9481

        to_test.sort(key=lambda x:
                (x['tuple_size'][0] + x['tuple_size'][2]) * x['tuple_size'][1],
                 reverse=True)

        # cycle through waitpool, and see if we get anything placed now.
        scheduled, unscheduled = ru.lazy_bisect(to_test,
                                                check=self._try_allocation,
                                                on_skip=self._prof_sched_skip,
                                                log=self._log)

<<<<<<< HEAD
        self._waitpool = {task['uid']:task for task in (unscheduled + to_wait)}
=======
        self._waitpool = {task['uid']: task for task in (unscheduled + to_wait)}
>>>>>>> edad9481

        # update task resources
        for task in scheduled:
            td = task['description']
            task['$set']      = ['resources']
            task['resources'] = {'cpu': td['cpu_processes'] *
                                        td.get('cpu_threads', 1),
                                 'gpu': td['gpu_processes']}
        self.advance(scheduled, rps.AGENT_EXECUTING_PENDING, publish=True,
                                                             push=True)

        # method counts as `active` if anything was scheduled
        active = bool(scheduled)

        # if we sccheduled some tasks but not all, we ran out of resources
        resources = not (bool(unscheduled) and bool(unscheduled))

      # self.slot_status("after  schedule waitpool")
        return resources, active


    # --------------------------------------------------------------------------
    #
    def _schedule_incoming(self):

        # fetch all tasks from the queue
        to_schedule = list()  # some tasks get scheduled here
        to_raptor   = dict()  # some tasks get forwared to raptor
        try:

            while not self._proc_term.is_set():

                data = self._queue_sched.get(timeout=0.001)

                if not isinstance(data, list):
                    data = [data]

                for task in data:
                    # check if this task is to be scheduled by sub-schedulers
                    # like raptor
                    raptor = task['description'].get('scheduler')
                    self._log.debug('=== raptor %s: %s', task['uid'], raptor)
                    if raptor:
                        if raptor not in to_raptor:
                            to_raptor[raptor] = [task]
                        else:
                            to_raptor[raptor].append(task)

                    else:
                        # no raptor - schedule it here
                        self._set_tuple_size(task)
                        to_schedule.append(task)

        except queue.Empty:
            # no more unschedule requests
            pass

        # forward raptor tasks to their designated raptor
        if to_raptor:

            self._log.debug('=== fwd to raptor: %d', len(to_raptor))

            with self._raptor_lock:

                self._log.debug('=== rqueues 2: %s', self._raptor_queues)

                for name in to_raptor:

                    if name in self._raptor_queues:
                        self._log.debug('=== fwd to %s: %d', name, len(to_raptor[name]))
                        self._raptor_queues[name].put(to_raptor[name])
                    else:
                        self._log.debug('=== cache %s: %d', name, len(to_raptor[name]))
                        if name not in self._raptor_tasks:
                            self._raptor_tasks[name] = to_raptor[name]
                        else:
                            self._raptor_tasks[name] += to_raptor[name]

        if not to_schedule:
            # no resource change, no activity
            return None, False

      # self.slot_status("before schedule incoming [%d]" % len(to_schedule))

        # handle largest to_schedule first
        # FIXME: this needs lazy-bisect
<<<<<<< HEAD
        to_wait = list()
        for task in sorted(to_schedule, key=lambda x: x['tuple_size'][0],
=======
        to_wait    = list()
        named_envs = dict()
        for task in sorted(tasks, key=lambda x: x['tuple_size'][0],
>>>>>>> edad9481
                           reverse=True):

            # FIXME: This is a slow and inefficient way to wait for named VEs.
            #        The semantics should move to the upcoming eligibility
            #        checker
            # FIXME: Note that this code is duplicated in _schedule_waitpool
            named_env = task['description'].get('named_env')
            if named_env:
<<<<<<< HEAD
                if not os.path.exists('%s.ok' % named_env):
=======
                if not named_envs.get(named_env):
                    # [re]check env: (1) first time check; (2) was not set yet
                    named_envs[named_env] = os.path.exists('%s.ok' % named_env)

                if not named_envs[named_env]:
>>>>>>> edad9481
                    to_wait.append(task)
                    self._log.debug('delay %s, no env %s',
                                    task['uid'], named_env)
                    continue

            # either we can place the task straight away, or we have to
            # put it in the wait pool.
            if self._try_allocation(task):

                # task got scheduled - advance state, notify world about the
                # state change, and push it out toward the next component.
                td = task['description']
                task['$set']      = ['resources']
                task['resources'] = {'cpu': td['cpu_processes'] *
                                            td.get('cpu_threads', 1),
                                     'gpu': td['gpu_processes']}
                self.advance(task, rps.AGENT_EXECUTING_PENDING,
                             publish=True, push=True)

            else:
                to_wait.append(task)

        # all tasks which could not be scheduled are added to the waitpool
        self._waitpool.update({task['uid']: task for task in to_wait})

        # we performed some activity (worked on tasks)
        active = True

        # if tasks remain waiting, we are out of usable resources
        resources = not bool(to_wait)

        # incoming tasks which have to wait are the only reason to rebuild the
        # tuple_size map
        self._ts_valid = False

      # self.slot_status("after  schedule incoming")
        return resources, active


    # --------------------------------------------------------------------------
    #
    def _unschedule_completed(self):

        to_unschedule = list()
        try:

            # Timeout and bulk limit below are somewhat arbitrary, but the
            # behaviour is benign.  The goal is to avoid corner cases: for the
            # sleep, avoid no sleep (busy idle) and also significant latencies.
            # Anything smaller than 0.01 is under our noise level and works ok
            # for the latency, and anything larger than 0 is sufficient to avoid
            # busy idle.
            #
            # For the unschedule bulk, the corner case to avoid is waiting for
            # too long to fill a bulk so that latencies add a up and negate the
            # bulk optimization. For the 0.001 sleep, 128 as bulk size results
            # in a max added latency of about 0.1 second, which is one order of
            # magnitude above our noise level again and thus acceptable (tm).
            while not self._proc_term.is_set():
                task = self._queue_unsched.get(timeout=0.001)
                to_unschedule.append(task)
                if len(to_unschedule) > 128:
                    break

        except queue.Empty:
            # no more unschedule requests
            pass

        to_release = list()  # slots of unscheduling tasks
        placed     = list()  # uids of waiting tasks replacing unscheduled ones

        if to_unschedule:

            # rebuild the tuple_size binning, maybe
            self._refresh_ts_map()


        for task in to_unschedule:
            # if we find a waiting task with the same tuple size, we don't free
            # the slots, but just pass them on unchanged to the waiting task.
            # Thus we replace the unscheduled task on the same cores / GPUs
            # immediately. This assumes that the `tuple_size` is good enough to
            # judge the legality of the resources for the new target task.
            #
            # FIXME

          # ts = tuple(task['tuple_size'])
          # if self._ts_map.get(ts):
          #
          #     replace = self._waitpool[self._ts_map[ts].pop()]
          #     replace['slots'] = task['slots']
          #     placed.append(placed)
          #
          #     # unschedule task A and schedule task B have the same
          #     # timestamp
          #     ts = time.time()
          #     self._prof.prof('unschedule_stop', uid=task['uid'],
          #                     timestamp=ts)
          #     self._prof.prof('schedule_fast', uid=replace['uid'],
          #                     timestamp=ts)
          #     self.advance(replace, rps.AGENT_EXECUTING_PENDING,
          #                  publish=True, push=True)
          # else:
          #
          #     # no replacement task found: free the slots, and try to
          #     # schedule other tasks of other sizes.
          #     to_release.append(task)

            to_release.append(task)

        if not to_release:
            if not to_unschedule:
                # no new resources, not been active
                return False, False
            else:
                # no new resources, but activity
                return False, True

        # we have tasks to unschedule, which will free some resources. We can
        # thus try to schedule larger tasks again, and also inform the caller
        # about resource availability.
        for task in to_release:
            self.unschedule_task(task)
            self._prof.prof('unschedule_stop', uid=task['uid'])

        # we placed some previously waiting tasks, and need to remove those from
        # the waitpool
        self._waitpool = {task['uid']: task for task in self._waitpool.values()
                                            if  task['uid'] not in placed}

        # we have new resources, and were active
        return True, True


    # --------------------------------------------------------------------------
    #
    def _try_allocation(self, task):
        '''
        attempt to allocate cores/gpus for a specific task.
        '''

        uid = task['uid']
      # self._prof.prof('schedule_try', uid=uid)

        slots = self.schedule_task(task)
        if not slots:

            # schedule failure
          # self._prof.prof('schedule_fail', uid=uid)
            return False

        # the task was placed, we need to reflect the allocation in the
        # nodelist state (BUSY) and pass placement to the task, to have
        # it enacted by the executor
        self._change_slot_states(slots, rpc.BUSY)
        task['slots'] = slots

        if slots['lfs_per_node']['path']:
            task['description']['environment']['NODE_LFS_PATH'] = \
                slots['lfs_per_node']['path']

        self._handle_cuda(task)

        # got an allocation, we can go off and launch the process
        self._prof.prof('schedule_ok', uid=uid)

        return True


    # --------------------------------------------------------------------------
    #
    def _handle_cuda(self, task):

        # Check if task requires GPUs.  If so, set CUDA_VISIBLE_DEVICES to the
        # list of assigned  GPU IDs.  We only handle uniform GPU setting for
        # now, and will isse a warning on non-uniform ones.
        #
        # The default setting is ``
        #
        # FIXME: This code should probably live elsewhere, not in this
        #        performance critical scheduler base class
        #
        # FIXME: The specification for `CUDA_VISIBLE_DEVICES` is actually Launch
        #        Method dependent.  Assume the scheduler assigns the second GPU.
        #        Manually, one would set `CVD=1`.  That also holds for launch
        #        methods like `fork` which leave GPU indexes unaltered.  Other
        #        launch methods like `jsrun` mask the system GPUs and only the
        #        second GPU is visible to the task.  To CUDA the system now
        #        seems to have only one GPU, and we need set it to `CVD=0`.
        #
        #        In other words, CVD sometimes needs to be set to the physical
        #        GPU IDs, and at other times to the logical GPU IDs (IDs as
        #        visible to the task).  This also implies that this code should
        #        actually live within the launch method.  On the upside, the
        #        Launch Method should also be able to handle heterogeneus tasks.
        #
        #        For now, we default the CVD ID mode to `physical`, thus
        #        assuming that unassigned GPUs are not masked away, as for
        #        example with `fork` and 'prte'.

        lm_info     = self._cfg['rm_info']['lm_info']
        cvd_id_mode = lm_info.get('cvd_id_mode', 'physical')

        gpu_maps = list()
        for node in task['slots']['nodes']:
            if node['gpu_map'] not in gpu_maps:
                gpu_maps.append(node['gpu_map'])

        if not gpu_maps or not gpu_maps[0]:
            # no gpu maps, nothing to do
            pass

        elif len(gpu_maps) > 1:
            # FIXME: this does not actually check for uniformity
            self._log.warn('cannot set CUDA_VISIBLE_DEVICES for non-uniform'
                           'GPU schedule (%s) - task may fail!' % gpu_maps)

        else:
            # uniform, non-zero gpu map
            gpu_map = gpu_maps[0]

            if cvd_id_mode == 'physical':
                task['description']['environment']['CUDA_VISIBLE_DEVICES'] = \
                    ','.join([str(gpu_set[0]) for gpu_set in gpu_map])

            elif cvd_id_mode == 'logical':
                task['description']['environment']['CUDA_VISIBLE_DEVICES'] = \
                    ','.join([str(x) for x in range(len(gpu_map))])

            else:
                raise ValueError('invalid CVD mode %s' % cvd_id_mode)


    # --------------------------------------------------------------------------
    #
    def _get_node_maps(self, cores, gpus, threads_per_proc):
        '''
        For a given set of cores and gpus, chunk them into sub-sets so that each
        sub-set can host one application process and all threads of that
        process.  Note that we currently consider all GPU applications to be
        single-threaded.

        example:
            cores  : [1, 2, 3, 4, 5, 6, 7, 8]
            gpus   : [1, 2]
            tpp    : 4
            result : [[1, 2, 3, 4], [5, 6, 7, 8]], [[1], [2]]

        For more details, see top level comment of `base.py`.
        '''

        core_map = list()
        gpu_map  = list()

        # make sure the core sets can host the requested number of threads
        assert(not len(cores) % threads_per_proc)
        n_procs =  int(len(cores) / threads_per_proc)

        idx = 0
        for _ in range(n_procs):
            p_map = list()
            for _ in range(threads_per_proc):
                p_map.append(cores[idx])
                idx += 1
            core_map.append(p_map)

        assert(idx == len(cores)), \
              ('%s -- %s -- %s -- %s' % idx, len(cores), cores, n_procs)

        # gpu procs are considered single threaded right now (FIXME)
        for g in gpus:
            gpu_map.append([g])

        return core_map, gpu_map


    # --------------------------------------------------------------------------
    #
    def _set_tuple_size(self, task):
        '''
        Scheduling, in very general terms, maps resource request to available
        resources.  While the scheduler may check arbitrary task attributes in
        order to estimate the resource requirements of the tast, we assume that
        the most basic attributes (cores, threads, GPUs, MPI/non-MPI) determine
        the resulting placement decision.  Specifically, we assume that this
        tuple of attributes result in a placement that is valid for all tasks
        which have the same attribute tuple.

        To speed up that tuple lookup and to simplify some scheduler
        optimizations, we extract that attribute tuple on task arrival, and will
        use it for fast task-to-placement lookups.
        '''

        d = task['description']
        task['tuple_size'] = tuple([d.get('cpu_processes', 1),
                                    d.get('cpu_threads',   1),
                                    d.get('gpu_processes', 0),
                                    d.get('cpu_process_type')])


# ------------------------------------------------------------------------------
<|MERGE_RESOLUTION|>--- conflicted
+++ resolved
@@ -2,10 +2,6 @@
 __copyright__ = "Copyright 2013-2016, http://radical.rutgers.edu"
 __license__   = "MIT"
 
-<<<<<<< HEAD
-
-=======
->>>>>>> edad9481
 import os
 import time
 import queue
@@ -733,19 +729,6 @@
         # We define `tuple_size` as
         #     `(cpu_processes + gpu_processes) * cpu_threads`
         #
-<<<<<<< HEAD
-        tasks   = list(self._waitpool.values())
-        to_wait = list()
-        to_test = list()
-
-        for task in tasks:
-            named_env = task['description'].get('named_env')
-            if named_env:
-                if os.path.exists('%s.ok' % named_env):
-                    to_test.append(task)
-                else:
-                    to_wait.append(task)
-=======
         to_wait    = list()
         to_test    = list()
         named_envs = dict()
@@ -763,7 +746,6 @@
                     to_wait.append(task)
             else:
                 to_test.append(task)
->>>>>>> edad9481
 
         to_test.sort(key=lambda x:
                 (x['tuple_size'][0] + x['tuple_size'][2]) * x['tuple_size'][1],
@@ -775,11 +757,7 @@
                                                 on_skip=self._prof_sched_skip,
                                                 log=self._log)
 
-<<<<<<< HEAD
-        self._waitpool = {task['uid']:task for task in (unscheduled + to_wait)}
-=======
         self._waitpool = {task['uid']: task for task in (unscheduled + to_wait)}
->>>>>>> edad9481
 
         # update task resources
         for task in scheduled:
@@ -866,14 +844,9 @@
 
         # handle largest to_schedule first
         # FIXME: this needs lazy-bisect
-<<<<<<< HEAD
-        to_wait = list()
-        for task in sorted(to_schedule, key=lambda x: x['tuple_size'][0],
-=======
         to_wait    = list()
         named_envs = dict()
-        for task in sorted(tasks, key=lambda x: x['tuple_size'][0],
->>>>>>> edad9481
+        for task in sorted(to_schedule, key=lambda x: x['tuple_size'][0],
                            reverse=True):
 
             # FIXME: This is a slow and inefficient way to wait for named VEs.
@@ -882,15 +855,11 @@
             # FIXME: Note that this code is duplicated in _schedule_waitpool
             named_env = task['description'].get('named_env')
             if named_env:
-<<<<<<< HEAD
-                if not os.path.exists('%s.ok' % named_env):
-=======
                 if not named_envs.get(named_env):
                     # [re]check env: (1) first time check; (2) was not set yet
                     named_envs[named_env] = os.path.exists('%s.ok' % named_env)
 
                 if not named_envs[named_env]:
->>>>>>> edad9481
                     to_wait.append(task)
                     self._log.debug('delay %s, no env %s',
                                     task['uid'], named_env)
