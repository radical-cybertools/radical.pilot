--- conflicted
+++ resolved
@@ -750,30 +750,9 @@
         resources = True   # fresh start, all is free
 
         for priority in sorted(self._waitpool.keys(), reverse=True):
-<<<<<<< HEAD
-=======
-
-            to_wait   = list()
-            to_test   = list()
-
-            pool = self._waitpool[priority]
-            self._log.debug_5('schedule waitpool[%d]: %d', priority, len(pool))
-
-            if not pool:
-                continue
-
-            for task in pool.values():
-                named_env = task['description'].get('named_env')
-                if named_env:
-                    if named_env in self._named_envs:
-                        to_test.append(task)
-                    else:
-                        to_wait.append(task)
-                else:
-                    to_test.append(task)
->>>>>>> 430215d7
-
-            to_test = list(self._waitpool[priority].values())
+
+            pool    = self._waitpool[priority]
+            to_test = list(pool.values())
             to_test.sort(key=lambda x:
                     x['tuple_size'][0] * x['tuple_size'][1] * x['tuple_size'][2],
                      reverse=True)
