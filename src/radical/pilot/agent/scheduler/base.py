
__copyright__ = "Copyright 2013-2016, http://radical.rutgers.edu"
__license__   = "MIT"

import os
import time
import queue
import logging

import multiprocessing    as mp

import radical.utils      as ru

from ... import utils     as rpu
from ... import states    as rps
from ... import constants as rpc


# ------------------------------------------------------------------------------
#
# 'enum' for RPs's pilot scheduler types
#
SCHEDULER_NAME_CONTINUOUS_ORDERED = "CONTINUOUS_ORDERED"
SCHEDULER_NAME_CONTINUOUS_COLO    = "CONTINUOUS_COLO"
SCHEDULER_NAME_CONTINUOUS         = "CONTINUOUS"
SCHEDULER_NAME_HOMBRE             = "HOMBRE"
SCHEDULER_NAME_FLUX               = "FLUX"
SCHEDULER_NAME_TORUS              = "TORUS"
SCHEDULER_NAME_NOOP               = "NOOP"

# SCHEDULER_NAME_YARN               = "YARN"
# SCHEDULER_NAME_SPARK              = "SPARK"
# SCHEDULER_NAME_CONTINUOUS_SUMMIT  = "CONTINUOUS_SUMMIT"
# SCHEDULER_NAME_CONTINUOUS_FIFO    = "CONTINUOUS_FIFO"
# SCHEDULER_NAME_SCATTERED          = "SCATTERED"


CHUNKSIZE = 1024  # break sort of incoming tasks not and then to
                  # actually schedule them

# ------------------------------------------------------------------------------
#
# An RP agent scheduler will place incoming tasks onto a set of cores and gpus.
#
# This is the agent scheduler base class.  It provides the framework for
# implementing diverse scheduling algorithms and mechanisms, tailored toward
# specific workload types, resource configurations, batch systems etc.
#
# The base class provides the following functionality to the implementations:
#
#   - obtain configuration settings from config files and environments
#   - create aself._nodes list to represent available resources;
#   - general control and data flow:
#
#       # main loop
#       self._handle_task(task):  # task arrives
#         try_allocation(task)    # placement is attempted
#         if success:
#            advance(task)        # pass task to executor
#         else:
#            wait.append(task)    # place task in a wait list
#
#   - notification management:
#     - the scheduler receives notifications about tasks which completed
#       execution, and whose resources can now be used again for other tasks,
#     - the above triggers an 'unschedule' (free resources) action and also a
#       `schedule` action (check waitpool if waiting tasks can now be placed).
#
#
# A scheduler implementation will derive from this base class, and overload the
# following three methods:
#
#   _configure():
#     - make sure that the base class configuration is usable
#     - do any additional configuration
#
#   _schecule_task(task):
#     - given a task (incl. description), find and return a suitable allocation
#
#   unschedule_task(task):
#     - release the allocation held by that task
#
#
# The scheduler needs (in the general case) three pieces of information:
#
#   - the layout of the resource (nodes, cores, gpus);
#   - the current state of those (what cores/gpus are used by other tasks)
#   - the requirements of the task (single/multi node, cores, gpus)
#
# The first part (layout) is provided by the ResourceManager, in the form of a nodelist:
#
#    nodelist = [{name : 'node_1', cores: 16, gpus : 2},
#                {name : 'node_2', cores: 16, gpus : 2},
#                ...
#               ]
#
# That is then mapped into an internal representation, which is really the same
# but allows to keep track of resource usage, by setting the fields to
# `rpc.FREE == '-'` or `rpc.BUSY == '#'`:
#
#    nodelist = [{name : 'node_1', cores: [----------------], gpus : [--]},
#                {name : 'node_2', cores: {----------------], gpus : [--]},
#                ...
#               ]
#
# When allocating a set of resource for a task (2 cores, 1 gpu), we can now
# record those as used:
#
#    nodelist = [{name : 'node_1', cores: [##--------------], gpus : [#-]},
#                {name : 'node_2', cores: {----------------], gpus : [--]},
#                ...
#               ]
#
# This solves the second part from our list above.  The third part, task
# requirements, are obtained from the task dict passed for scheduling: the task
# description contains requests for `cores` and `gpus`.
#
# Note that the task description will also list the number of processes and
# threads for cores and gpus, and also flags the use of `mpi`, 'openmp', etc.
# The scheduler will have to make sure that for each process to be placed, the
# given number of additional cores are available *and reserved* to create
# threads on.  The threads are created by the application.  Note though that
# this implies that the launcher must pin cores very carefully, to not constrain
# the thread creation for the application.
#
# The scheduler algorithm will then attempt to find a suitable set of cores and
# gpus in the nodelist into which the task can be placed.  It will mark those as
# `rpc.BUSY`, and attach the set of cores/gpus to the task dictionary, as (here
# for system with 8 cores & 1 gpu per node):
#
#     task = { ...
#       'cpu_processes'   : 4,
#       'cpu_process_type': 'mpi',
#       'cpu_threads'     : 2,
#       'gpu_processes    : 2,
#       'slots' :
#       {                 # [[node,   node_uid,   [cpu idx],        [gpu idx]]]
#         'nodes'         : [[node_1, node_uid_1, [[0, 2], [4, 6]], [[0]    ]],
#                            [node_2, node_uid_2, [[1, 3], [5, 7]], [[0]    ]]],
#         'cores_per_node': 8,
#         'gpus_per_node' : 1,
#         'lm_info'       : { ... }
#       }
#     }
#
# The `cpu idx` field is a list of sets, where in each set the first core is
# where an application process is places, while the other cores are reserved for
# that process' threads.  For GPUs we use the same structure, but GPU processes
# are currently all considered to be single-threaded.
#
# The respective launch method is expected to create processes on the set of
# cpus and gpus thus specified, (node_1, cores 0 and 4; node_2, cores 1 and 5).
# The other reserved cores are for the application to spawn threads on
# (`cpu_threads=2`).
#
# A scheduler MAY attach other information to the `slots` structure, with the
# intent to support the launch methods to enact the placement decition made by
# the scheduler.  In fact, a scheduler may use a completely different slot
# structure than above - but then is likely bound to a specific launch method
# which can interpret that structure.  A notable example is the BG/Q torus
# scheduler which will only work in combination with the dplace launch methods.
# `lm_info` is an opaque field which allows to communicate specific settings
# from the rm to the launch method.
#
# FIXME: `lm_info` should be communicated to the LM instances in creation, not
#        as part of the slots.  Its constant anyway, as lm_info is set only
#        once during rm startup.
#
# NOTE:  While the nodelist resources are listed as strings above, we in fact
#        use a list of integers, to simplify some operations, and to
#        specifically avoid string copies on manipulations.  We only convert
#        to a stringlist for visual representation (`self.slot_status()`).
#
# NOTE:  The scheduler will allocate one core per node and GPU, as some startup
#        methods only allow process placements to *cores*, even if GPUs are
#        present and requested (hi aprun).  We should make this decision
#        dependent on the `lm_info` field - but at this point we don't have this
#        information (at least not readily available).
#
# TODO:  use named tuples for the slot structure to make the code more readable,
#        specifically for the LaunchMethods.
#
# NOTE:  The set of profiler events generated by this component are:
#
#        schedule_try    : search for task resources starts    (uid: uid)
#        schedule_fail   : search for task resources failed    (uid: uid)
#        schedule_ok     : search for task resources succeeded (uid: uid)
#        unschedule_start: task resource freeing starts        (uid: uid)
#        unschedule_stop : task resource freeing stops         (uid: uid)
#
#        See also:
#        https://github.com/radical-cybertools/radical.pilot/blob/feature/ \
#                           events/docs/source/events.md \
#                           #agentschedulingcomponent-component


# ------------------------------------------------------------------------------
#
class AgentSchedulingComponent(rpu.Component):

    # --------------------------------------------------------------------------
    #
    # the deriving schedulers should in general have the following structure in
    # self.nodes:
    #
    #   self.nodes = [
    #     { 'name'  : 'name-of-node',
    #       'uid'   : 'uid-of-node',
    #       'cores' : '###---##-##-----',  # 16 cores, free/busy markers
    #       'gpus'  : '--',                #  2 GPUs,  free/busy markers
    #     }, ...
    #   ]
    #
    # The free/busy markers are defined in rp.constants.py, and are `-` and `#`,
    # respectively.  Some schedulers may need a more elaborate structures - but
    # where the above is suitable, it should be used for code consistency.
    #

    def __init__(self, cfg, session):

        self.nodes = None
        rpu.Component.__init__(self, cfg, session)


    # --------------------------------------------------------------------------
    #
    # Once the component process is spawned, `initialize()` will be called
    # before control is given to the component's main loop.
    #
    def initialize(self):

        # The scheduler needs the ResourceManager information which have been collected
        # during agent startup.  We dig them out of the config at this point.
        #
        # NOTE: this information is insufficient for the torus scheduler!
        self._pid               = self._cfg['pid']
        self._rm_info           = self._cfg['rm_info']
        self._rm_lm_info        = self._cfg['rm_info']['lm_info']
        self._rm_node_list      = self._cfg['rm_info']['node_list']
        self._rm_partitions     = self._cfg['rm_info']['partitions']
        self._rm_cores_per_node = self._cfg['rm_info']['cores_per_node']
        self._rm_gpus_per_node  = self._cfg['rm_info']['gpus_per_node']
        self._rm_lfs_per_node   = self._cfg['rm_info']['lfs_per_node']
        self._rm_mem_per_node   = self._cfg['rm_info']['mem_per_node']

        if not self._rm_node_list:
            raise RuntimeError("ResourceManager %s didn't _configure node_list."
                              % self._rm_info['name'])

        if self._rm_cores_per_node is None:
            raise RuntimeError("ResourceManager %s didn't _configure cores_per_node."
                              % self._rm_info['name'])

        if self._rm_gpus_per_node is None:
            raise RuntimeError("ResourceManager %s didn't _configure gpus_per_node."
                              % self._rm_info['name'])

        # create and initialize the wait pool.  Also maintain a mapping of that
        # waitlist to a binned list where tasks are binned by size for faster
        # lookups of replacement tasks.  And outdated binlist is mostly
        # sufficient, only rebuild when we run dry
        self._waitpool   = dict()  # map uid:task
        self._ts_map     = dict()
        self._ts_valid   = False   # set to False to trigger re-binning
        self._active_cnt = 0       # count of currently scheduled tasks
        self._log.debug('=== active: %s', self._active_cnt)

        # the scheduler algorithms have two inputs: tasks to be scheduled, and
        # slots becoming available (after tasks complete).
        self._queue_sched   = mp.Queue()
        self._queue_unsched = mp.Queue()
        self._proc_term     = mp.Event()  # signal termination of scheduler proc

        # initialize the node list to be used by the scheduler.  A scheduler
        # instance may decide to overwrite or extend this structure.
        self.nodes = list()
        for node, node_uid in self._rm_node_list:
            self.nodes.append({'uid'  : node_uid,
                               'name' : node,
                               'cores': [rpc.FREE] * self._rm_cores_per_node,
                               'gpus' : [rpc.FREE] * self._rm_gpus_per_node,
                               'lfs'  :              self._rm_lfs_per_node,
                               'mem'  :              self._rm_mem_per_node})

        # configure the scheduler instance
        self._configure()
        self.slot_status("slot status after  init")

        # register task input channels
        self.register_input(rps.AGENT_SCHEDULING_PENDING,
                            rpc.AGENT_SCHEDULING_QUEUE, self.work)

        # we need unschedule updates to learn about tasks for which to free the
        # allocated cores.  Those updates MUST be issued after execution, ie.
        # by the AgentExecutionComponent.
        self.register_subscriber(rpc.AGENT_UNSCHEDULE_PUBSUB, self.unschedule_cb)

        # start a process to host the actual scheduling algorithm
        self._p = mp.Process(target=self._schedule_tasks)
        self._p.daemon = True
        self._p.start()


    # --------------------------------------------------------------------------
    #
    def finalize(self):

        self._proc_term.set()
        self._p.terminate()


    # --------------------------------------------------------------------------
    #
    def _configure(self):

        raise NotImplementedError('deriving classes must implement this')


    # --------------------------------------------------------------------------
    #
    # This class-method creates the appropriate instance for the scheduler.
    #
    @classmethod
    def create(cls, cfg, session):

        # make sure that we are the base-class!
        if cls != AgentSchedulingComponent:
            raise TypeError("Scheduler Factory only available to base class!")

        name = cfg['scheduler']

        from .continuous_ordered import ContinuousOrdered
        from .continuous_colo    import ContinuousColo
        from .continuous         import Continuous
        from .hombre             import Hombre
        from .flux               import Flux
        from .torus              import Torus
        from .noop               import Noop

      # from .yarn               import Yarn
      # from .spark              import Spark
      # from .continuous_summit  import ContinuousSummit
      # from .continuous_fifo    import ContinuousFifo
      # from .scattered          import Scattered

        try:
            impl = {

                SCHEDULER_NAME_CONTINUOUS_ORDERED : ContinuousOrdered,
                SCHEDULER_NAME_CONTINUOUS_COLO    : ContinuousColo,
                SCHEDULER_NAME_CONTINUOUS         : Continuous,
                SCHEDULER_NAME_HOMBRE             : Hombre,
                SCHEDULER_NAME_FLUX               : Flux,
                SCHEDULER_NAME_TORUS              : Torus,
                SCHEDULER_NAME_NOOP               : Noop,

              # SCHEDULER_NAME_YARN               : Yarn,
              # SCHEDULER_NAME_SPARK              : Spark,
              # SCHEDULER_NAME_CONTINUOUS_SUMMIT  : ContinuousSummit,
              # SCHEDULER_NAME_CONTINUOUS_FIFO    : ContinuousFifo,
              # SCHEDULER_NAME_SCATTERED          : Scattered,

            }[name]

            impl = impl(cfg, session)
            return impl

        except KeyError as e:
            raise ValueError("Scheduler '%s' unknown or defunct" % name) from e


    # --------------------------------------------------------------------------
    #
    # Change the reserved state of slots (rpc.FREE or rpc.BUSY)
    #
    # NOTE: any scheduler implementation which uses a different nodelist
    #       structure MUST overload this method.
    #
    def _change_slot_states(self, slots, new_state):
        '''
        This function is used to update the state for a list of slots that
        have been allocated or deallocated.  For details on the data structure,
        see top of `base.py`.
        '''
        # This method needs to change if the DS changes.

        # for node_name, node_uid, cores, gpus in slots['nodes']:
        for slot_node in slots['nodes']:

            # Find the entry in the the slots list

            # TODO: [Optimization] Assuming 'uid' is the ID of the node, it
            #       seems a bit wasteful to have to look at all of the nodes
            #       available for use if at most one node can have that uid.
            #       Maybe it would be worthwhile to simply keep a list of nodes
            #       that we would read, and keep a dictionary that maps the uid
            #       of the node to the location on the list?

            node = None
            node_found = False
            for node in self.nodes:
                if node['uid'] == slot_node['uid']:
                    node_found = True
                    break

            if not node_found:
                raise RuntimeError('inconsistent node information')

            # iterate over cores/gpus in the slot, and update state
            cores = slot_node['core_map']
            for cslot in cores:
                for core in cslot:
                    node['cores'][core] = new_state

            gpus = slot_node['gpu_map']
            for gslot in gpus:
                for gpu in gslot:
                    node['gpus'][gpu] = new_state

            if slot_node['lfs']['path']:
                if new_state == rpc.BUSY:
                    node['lfs']['size'] -= slot_node['lfs']['size']
                else:
                    node['lfs']['size'] += slot_node['lfs']['size']

            if slot_node['mem']:
                if new_state == rpc.BUSY:
                    node['mem'] -= slot_node['mem']
                else:
                    node['mem'] += slot_node['mem']



    # --------------------------------------------------------------------------
    #
    # NOTE: any scheduler implementation which uses a different nodelist
    #       structure MUST overload this method.
    def slot_status(self, msg=None):
        '''
        Returns a multi-line string corresponding to the status of the node list
        '''

        if not self._log.isEnabledFor(logging.DEBUG):
            return

        if not msg: msg = ''

        glyphs = {rpc.FREE : '-',
                  rpc.BUSY : '#',
                  rpc.DOWN : '!'}
        ret = "|"
        for node in self.nodes:
            for core in node['cores']:
                ret += glyphs[core]
            ret += ':'
            for gpu in node['gpus']:
                ret += glyphs[gpu]
            ret += '|'

      # self._log.debug("status: %-30s: %s", msg, ret)

        return ret


    # --------------------------------------------------------------------------
    #
    def _refresh_ts_map(self):

        # The ts map only gets invalidated when new tasks get added to the
        # waitpool.  Removing tasks does *not* invalidate it.
        #
        # This method should only be called opportunistically, i.e., when a task
        # lookup failed and it is worthwhile checking the waitlist tasks.

        if self._ts_valid:
            # nothing to do, the map is valid
            return

        # we can only rebuild if we have waiting tasks
        if not self._waitpool:
            return

      # self._prof.prof('tsmap_start')

        for uid, task in self._waitpool.items():
            ts = task['tuple_size']
            if ts not in self._ts_map:
                self._ts_map[ts] = set()
            self._ts_map[ts].add(uid)

        self._ts_valid = True
      # self._prof.prof('tsmap_stop')


    # --------------------------------------------------------------------------
    #
    def schedule_task(self, task):

        raise NotImplementedError('schedule_task needs to be implemented.')


    # --------------------------------------------------------------------------
    #
    def unschedule_task(self, task):

        raise NotImplementedError('unschedule_task needs to be implemented.')


    # --------------------------------------------------------------------------
    #
    def work(self, tasks):
        '''
        This is the main callback of the component, which is called for any
        incoming (set of) task(s).  Tasks arriving here must always be in
        `AGENT_SCHEDULING_PENDING` state, and must always leave in either
        `AGENT_EXECUTING_PENDING` or in a FINAL state (`FAILED` or `CANCELED`).
        While handled by this component, the tasks will be in `AGENT_SCHEDULING`
        state.

        This methods takes care of initial state change to `AGENT_SCHEDULING`,
        and then puts them forward onto the queue towards the actual scheduling
        process (self._schedule_tasks).
        '''

        # advance state, publish state change, and push to scheduler process
        self.advance(tasks, rps.AGENT_SCHEDULING, publish=True, push=False)
        self._queue_sched.put(tasks)


    # --------------------------------------------------------------------------
    #
    def unschedule_cb(self, topic, msg):
        '''
        release (for whatever reason) all slots allocated to this task
        '''

        if not isinstance(msg, list):
            self._log.error('msg is not list: %s', msg)
            msg = [msg]

        self._queue_unsched.put(msg)
      # self._log.debug('unscheduled from queue   : %d', len(msg))

        # return True to keep the cb registered
        return True


    # --------------------------------------------------------------------------
    #
    def _schedule_tasks(self):
        '''
        This method runs in a separate process and hosts the actual scheduling
        algorithm invocation.  The process is fed by two queues: a queue of
        incoming tasks to schedule, and a queue of slots freed by finishing
        tasks.
        '''

        # The loop alternates between
        #
        #   - scheduling tasks from a waitpool;
        #   - pulling new tasks to schedule; and
        #   - pulling for free slots to use.
        #
        # resources = True  # fresh start
        #
        # while True:
        #
        #   if resources:  # otherwise: why bother?
        #     if waitpool:
        #       sort(waitpool)  # largest tasks first
        #       for task in sorted(waitpool):
        #         if task >= max_task:
        #           prof schedule_skip
        #         else:
        #           if try_schedule:
        #             advance
        #             continue
        #           max_task = max(max_task, size(task))
        #         break  # larger tasks won't work
        #
        #   if any_resources:  # otherwise: why bother
        #     for task in queue_tasks.get():
        #         if task <= max_task:
        #           if try_schedule:
        #             advance
        #             continue
        #           waitpool.append(task)
        #           max_task = max(max_task, size(task))
        #         continue  # next task mght be smaller
        #
        #   resources = False  # nothing in waitpool fits
        #   for slot in queue_slots.get():
        #     free_slot(slot)
        #     resources = True  # maybe we can place a task now


        # register task output channels
        self.register_output(rps.AGENT_EXECUTING_PENDING,
                             rpc.AGENT_EXECUTING_QUEUE)

        self._publishers = dict()
        self.register_publisher(rpc.STATE_PUBSUB)

        resources = True  # fresh start, all is free
        while not self._proc_term.is_set():

            # idle if this iteration changes no state
            old_state = [resources, len(self._waitpool)]

          # self._log.debug('schedule  tasks 0: RX %s [%d]', resources, len(self._waitpool))

            # if we have new resources, try to place waiting tasks.
            r_wait = False
            if resources:
                r_wait = self._schedule_waitpool()
              # self._log.debug('scheduled tasks w: RX %s %s', resources, r_wait)

            # always try to schedule newly incoming tasks
            # running out of resources for incoming could still mean we have
            # smaller slots for waiting tasks, so ignore `r` for now.
            r_inc = self._schedule_incoming()
          # self._log.debug('scheduled tasks i: RX %s %s', resources, r_inc)

            # if we had resources, but could not schedule any incoming not any
            # waiting, then we effectively ran out of *useful* resources
            if resources and (r_wait is False and r_inc is False):
                resources = False

            # reclaim resources from completed tasks
            # if tasks got unscheduled (and not replaced), then we have new
            # space to schedule waiting tasks (unless we have resources from
            # before)
            r = self._unschedule_completed()
            if not resources and r:
                resources = True
          # self._log.debug('scheduled tasks c: RX %s %s', resources, r)

            # idle if this iteration changes no state
            if old_state != [resources, len(self._waitpool)]:
                time.sleep(0.1)

    # --------------------------------------------------------------------------
    #
    def _prof_sched_skip(self, task):

        pass
      # self._prof.prof('schedule_skip', uid=task['uid'])


    # --------------------------------------------------------------------------
    #
    def _schedule_waitpool(self):

      # self._log.debug("schedule waitpool %d waiting" % len(self._waitpool))

        resources = None  # default: no change to resource state

        # sort by inverse tuple size to place larger tasks first and backfill
        # with smaller tasks.  We only look at cores right now - this needs
        # fixing for GPU dominated loads.
        # We define `tuple_size` as
        #     `(cpu_processes + gpu_processes) * cpu_threads`
        #
        # FIXME: cache tuple size metric
        to_wait    = list()
        to_test    = list()
        named_envs = dict()

        for task in self._waitpool.values():
            named_env = task['description'].get('named_env')
            if named_env:
                if not named_envs.get(named_env):
                    # [re]check env: (1) first time check; (2) was not set yet
                    named_envs[named_env] = os.path.exists('%s.ok' % named_env)

                if named_envs[named_env]:
                    to_test.append(task)
                else:
                    to_wait.append(task)
            else:
                to_test.append(task)

        to_test.sort(key=lambda x:
                (x['tuple_size'][0] + x['tuple_size'][2]) * x['tuple_size'][1],
                 reverse=True)

      # self._log.debug("schedule waitpool %d", len(tasks))
        # cycle through waitpool, and see if we get anything placed now.
        scheduled, unscheduled, failed = ru.lazy_bisect(to_test,
                                                check=self._try_allocation,
                                                on_skip=self._prof_sched_skip,
                                                log=self._log)

<<<<<<< HEAD
      # self._log.debug("schedules waitpool %d", len(scheduled))
      # for task in scheduled:
      #     self._prof.prof('schedule_wait', uid=task['uid'])
=======
        for task, error in failed:
            task['stderr']       = error
            task['control']      = 'tmgr_pending'
            task['target_state'] = 'FAILED'
            task['$all']         = True

            self._log.error('bisect failed on %s: %s', task['uid'], error)
            self.advance(scheduled, rps.FAILED, publish=True, push=False)

>>>>>>> ceccd186
        self._waitpool = {task['uid']: task for task in (unscheduled + to_wait)}

        # we only need to re-create the waitpool if any tasks were scheduled
        if scheduled:
            self._waitpool = {task['uid']:task for task in unscheduled}

        # if unscheduled tasks remain in the waitpool, we ran out of resources
        if unscheduled and self._waitpool:
            if self._waitpool:
                resources = False

        if scheduled:
            self._log.debug('scheduled   from waitpool: %d', len(scheduled))

            # update task resources
            for task in scheduled:
                td = task['description']
                task['$set']      = ['resources']
                task['resources'] = {'cpu': td['cpu_processes'] *
                                            td.get('cpu_threads', 1),
                                     'gpu': td['gpu_processes']}
            self.advance(scheduled, rps.AGENT_EXECUTING_PENDING, publish=True,
                                                             push=True)

     #  self._log.debug("after  schedule waitpool %s: %d waiting",
     #                                 resources, len(self._waitpool))
        return resources


    # --------------------------------------------------------------------------
    #
    def _schedule_incoming(self):

      # self._log.debug("before schedule incoming: waiting: %d",
      #         len(self._waitpool))

        resources = None  # n o change in resource status

        # we try to schedule incoming tasks as long as they ar incoming.  The
        # tasks do also get sorted by size (just like we do for the waitpool),
        # but that happens only in chunks of `CHUNKSIZE`
        while True:

            # fetch all tasks from the queue
            tasks = list()
            try:

                while not self._proc_term.is_set():
                    data = self._queue_sched.get(timeout=0.001)

                    for task in data:
                        self._set_tuple_size(task)
                        tasks.append(task)

                    if len(tasks) > CHUNKSIZE:
                        # stop collecting, schedule what we have, only continue
                        # here when all tasks can be scheduled
                      # self._log.debug('break for chunk %d', CHUNKSIZE)
                        break

            except queue.Empty:
                # no more unschedule requests
                pass

            if not tasks:
              # self._log.debug('return for empty queue')
                # no resource change, no activity
                return None

            self._log.debug("schedule incoming [%d]", len(tasks))

<<<<<<< HEAD
            # handle largest tasks first
            # FIXME: this needs lazy-bisect
            to_schedule = list()
            named_envs  = dict()
            for task in tasks:

                # FIXME: This is a slow and inefficient way to wait for named VEs.
                #        The semantics should move to the upcoming eligibility
                #        checker
                # FIXME: Note that this code is duplicated in _schedule_waitpool
                named_env = task['description'].get('named_env')
                if not named_env:
                    to_schedule.append(task)

                else:
                    if not named_envs.get(named_env):
                        # [re]check env: (1) first time check; (2) was not set yet
                        named_envs[named_env] = os.path.exists('%s.ok' % named_env)
=======
            # either we can place the task straight away, or we have to
            # put it in the wait pool.
            try:
                if self._try_allocation(task):
                    # task got scheduled - advance state, notify world about the
                    # state change, and push it out toward the next component.
                    td = task['description']
                    task['$set']      = ['resources']
                    task['resources'] = {'cpu': td['cpu_processes'] *
                                                td.get('cpu_threads', 1),
                                         'gpu': td['gpu_processes']}
                    self.advance(task, rps.AGENT_EXECUTING_PENDING,
                                 publish=True, push=True)

                else:
                    to_wait.append(task)

            except Exception as e:

                task['stderr']       = str(e)
                task['control']      = 'tmgr_pending'
                task['target_state'] = 'FAILED'
                task['$all']         = True

                self._log.exception('scheduling failed for %s', task['uid'])

                self.advance(task, rps.FAILED, publish=True, push=False)

>>>>>>> ceccd186

                    if named_envs[named_env]:
                        to_schedule.append(task)

                    else:
                        # put delayed task into the waitpool
                        self._waitpool[task['uid']] = task

                        self._log.debug('delay %s, no env %s',
                                        task['uid'], named_env)


            to_schedule.sort(key=lambda x: x['tuple_size'][0], reverse=True)
            scheduled, unscheduled = ru.lazy_bisect(to_schedule,
                                                check=self._try_allocation,
                                                on_skip=self._prof_sched_skip,
                                                log=self._log)
            self._log.debug('unscheduled incoming: %d', len(scheduled))
            self._log.debug('scheduled   incoming: %d', len(unscheduled))

            if scheduled:
                for task in scheduled:

                    # task got scheduled - advance state, notify world about the
                    # state change, and push it out toward the next component.
                    self._prof.prof('schedule_first', uid=task['uid'])
                    td = task['description']
                    task['$set']      = ['resources']
                    task['resources'] = {'cpu': td['cpu_processes'] *
                                                td.get('cpu_threads', 1),
                                         'gpu': td['gpu_processes']}

                self.advance(scheduled, rps.AGENT_EXECUTING_PENDING,
                                         publish=True, push=True)

            # all tasks which could not be scheduled are added to the waitpool
            if unscheduled:
                self._waitpool.update({task['uid']:task for task in unscheduled})

                # incoming tasks which have to wait are the only reason to
                # rebuild the tuple_size map.
                self._ts_valid = False

                # if tasks remain waiting, we are out of usable resources
                resources = False

                # if we could not schedule any task from the last chunk, then we
                # should break to allow the unschedule to kick in
                # NOTE: new incoming tasks *may* have a chance to get scheduled,
                #       so this is a lucky(?) guess
                break


        self._log.debug("after  schedule incoming: waiting: %d",
                len(self._waitpool))

        return resources


    # --------------------------------------------------------------------------
    #
    def _unschedule_completed(self):

      # self._log.debug("unschedule completed")

        to_unschedule = list()
        try:

            # Timeout and bulk limit below are somewhat arbitrary, but the
            # behaviour is benign.  The goal is to avoid corner cases: for the
            # sleep, avoid no sleep (busy idle) and also significant latencies.
            # Anything smaller than 0.01 is under our noise level and works ok
            # for the latency, and anything larger than 0 is sufficient to avoid
            # busy idle.
            #
            # For the unschedule bulk, the corner case to avoid is waiting for
            # too long to fill a bulk so that latencies add a up and negate the
            # bulk optimization. For the 0.001 sleep, 128 as bulk size results
            # in a max added latency of about 0.1 second, which is one order of
            # magnitude above our noise level again and thus acceptable (tm).
            while not self._proc_term.is_set():
                tasks = self._queue_unsched.get(timeout=0.001)
                to_unschedule.extend(tasks)
              # self._log.debug('unscheduled to batch     : %d', len(tasks))
                if len(to_unschedule) > CHUNKSIZE:
                    break

        except queue.Empty:
            # no more unschedule requests
            pass

      # self._log.debug("unschedule completed %d", len(to_unschedule))
        if to_unschedule:

            # rebuild the tuple_size binning, maybe
            self._log.debug('unscheduled refresh      : %d', len(to_unschedule))
            self._refresh_ts_map()
            self._log.debug('unscheduled refreshed    : %d', len(to_unschedule))


        to_release = list()  # unscheduling tasks to release slots from
        placed     = list()  # uids  of tasks replacing unscheduled ones
        to_advance = list()  # tasks to move to the scheduler

        for task in to_unschedule:
            # if we find a waiting task with the same tuple size, we don't free
            # the slots, but just pass them on unchanged to the waiting task.
            # Thus we replace the unscheduled task on the same cores / GPUs
            # immediately. This assumes that the `tuple_size` is good enough to
            # judge the legality of the resources for the new target task.
            #
            # FIXME

<<<<<<< HEAD
            ts = tuple(task['tuple_size'])
            if not self._ts_map.get(ts):

                # no candidates with matching tuple sizes
                to_release.append(task)

=======
          # ts = tuple(task['tuple_size'])
          # if self._ts_map.get(ts):
          #
          #     replace = self._waitpool[self._ts_map[ts].pop()]
          #     replace['slots'] = task['slots']
          #     placed.append(placed)
          #
          #     # unschedule task A and schedule task B have the same
          #     # timestamp
          #     ts = time.time()
          #     self._prof.prof('unschedule_stop', uid=task['uid'],
          #                     timestamp=ts)
          #     self._prof.prof('schedule_fast', uid=replace['uid'],
          #                     timestamp=ts)
          #     self.advance(replace, rps.AGENT_EXECUTING_PENDING,
          #                  publish=True, push=True)
          # else:
          #
          #     # no replacement task found: free the slots, and try to
          #     # schedule other tasks of other sizes.
          #     to_release.append(task)

            self._active_cnt -= 1
            to_release.append(task)

        if not to_release:
            if not to_unschedule:
                # no new resources, not been active
                return False, False
>>>>>>> ceccd186
            else:

                # cycle through the matching ts-candidates.  Some
                # may be invalid by now, having been scheduled via
                # `schedule_waitlist`, but if we find any, break the
                # search and swap the slots.
                replace = None
                while not replace:

                    # stop search on emptied candidate list
                    if not self._ts_map[ts]:
                        del(self._ts_map[ts])
                        break

                    candidate = self._ts_map[ts].pop()
                    replace   = self._waitpool.get(candidate)

                if not replace:

                    # no replacement task found: free the slots, and try to
                    # schedule other tasks of other sizes.
                    to_release.append(task)

                else:

                    # found one - swap the slots and push out to executor
                    replace['slots'] = task['slots']
                    placed.append(replace['uid'])

                    # unschedule task A and schedule task B have the same
                    # timestamp
                    ts = time.time()
                    self._prof.prof('unschedule_stop', uid=task['uid'], ts=ts)
                    self._prof.prof('schedule_fast', uid=replace['uid'], ts=ts)
                    self._prof.prof('schedule_ok', uid=replace['uid'], ts=ts)
                    to_advance.append(replace)

        if to_advance:
            self._log.debug('unscheduled advance      : %d', len(to_advance))
            self.advance(to_advance, rps.AGENT_EXECUTING_PENDING,
                                     publish=True, push=True)


        # we have tasks to unschedule, which will free some resources. We can
        # thus try to schedule larger tasks again, and also inform the caller
        # about resource availability.
      # self._log.debug("release    completed %d", len(to_release))
        if to_release:
            for task in to_release:
                self.unschedule_task(task)
                self._prof.prof('unschedule_stop', uid=task['uid'])

            self._log.debug('unscheduled release      : %d', len(to_release))

        # we placed some previously waiting tasks, and need to remove those from
        # the waitpool
        self._waitpool = {task['uid']: task for task in self._waitpool.values()
                                            if  task['uid'] not in placed}

        # if previously waiting tasks were placed, remove them from the waitpool
      # self._log.debug("scheduled  completed %d", len(placed))
        if placed:
            for uid in placed:
                del(self._waitpool[uid])

      # self._log.debug("unscheduled and replaced : %d / %d", len(to_unschedule), len(placed))

        if   to_release: return True   # new resources
        else           : return False


    # --------------------------------------------------------------------------
    #
    def _try_allocation(self, task):
        '''
        attempt to allocate cores/gpus for a specific task.
        '''

        uid = task['uid']
      # self._prof.prof('schedule_try', uid=uid)

        slots = self.schedule_task(task)
        if not slots:

            # schedule failure
          # self._prof.prof('schedule_fail', uid=uid)

            # if schedule fails while no other task is scheduled, then the
            # `schedule_task` will never be able to succeed - fail that task
            if self._active_cnt == 0:
                raise RuntimeError('insufficient resources')

            return False

        self._active_cnt += 1

        # the task was placed, we need to reflect the allocation in the
        # nodelist state (BUSY) and pass placement to the task, to have
        # it enacted by the executor
        self._change_slot_states(slots, rpc.BUSY)
        task['slots'] = slots

        if slots['lfs_per_node']['path']:
            task['description']['environment']['NODE_LFS_PATH'] = \
                slots['lfs_per_node']['path']

        self._handle_cuda(task)

        # got an allocation, we can go off and launch the process
        self._prof.prof('schedule_ok', uid=uid)

        return True


    # --------------------------------------------------------------------------
    #
    def _handle_cuda(self, task):

        return

        # Check if task requires GPUs.  If so, set CUDA_VISIBLE_DEVICES to the
        # list of assigned  GPU IDs.  We only handle uniform GPU setting for
        # now, and will isse a warning on non-uniform ones.
        #
        # The default setting is ``
        #
        # FIXME: This code should probably live elsewhere, not in this
        #        performance critical scheduler base class
        #
        # FIXME: The specification for `CUDA_VISIBLE_DEVICES` is actually Launch
        #        Method dependent.  Assume the scheduler assigns the second GPU.
        #        Manually, one would set `CVD=1`.  That also holds for launch
        #        methods like `fork` which leave GPU indexes unaltered.  Other
        #        launch methods like `jsrun` mask the system GPUs and only the
        #        second GPU is visible to the task.  To CUDA the system now
        #        seems to have only one GPU, and we need set it to `CVD=0`.
        #
        #        In other words, CVD sometimes needs to be set to the physical
        #        GPU IDs, and at other times to the logical GPU IDs (IDs as
        #        visible to the task).  This also implies that this code should
        #        actually live within the launch method.  On the upside, the
        #        Launch Method should also be able to handle heterogeneus tasks.
        #
        #        For now, we default the CVD ID mode to `physical`, thus
        #        assuming that unassigned GPUs are not masked away, as for
        #        example with `fork` and 'prte'.

        lm_info     = self._cfg['rm_info']['lm_info']
        cvd_id_mode = lm_info.get('cvd_id_mode', 'physical')

        gpu_maps = list()
        for node in task['slots']['nodes']:
            if node['gpu_map'] not in gpu_maps:
                gpu_maps.append(node['gpu_map'])

        if not gpu_maps or not gpu_maps[0]:
            # no gpu maps, nothing to do
            pass

        elif len(gpu_maps) > 1:
            # FIXME: this does not actually check for uniformity
            self._log.warn('cannot set CUDA_VISIBLE_DEVICES for non-uniform'
                           'GPU schedule (%s) - task may fail!' % gpu_maps)

        else:
            # uniform, non-zero gpu map
            gpu_map = gpu_maps[0]

            if cvd_id_mode == 'physical':
                task['description']['environment']['CUDA_VISIBLE_DEVICES'] = \
                    ','.join([str(gpu_set[0]) for gpu_set in gpu_map])

            elif cvd_id_mode == 'logical':
                task['description']['environment']['CUDA_VISIBLE_DEVICES'] = \
                    ','.join([str(x) for x in range(len(gpu_map))])

            else:
                raise ValueError('invalid CVD mode %s' % cvd_id_mode)


    # --------------------------------------------------------------------------
    #
    def _get_node_maps(self, cores, gpus, threads_per_proc):
        '''
        For a given set of cores and gpus, chunk them into sub-sets so that each
        sub-set can host one application process and all threads of that
        process.  Note that we currently consider all GPU applications to be
        single-threaded.

        example:
            cores  : [1, 2, 3, 4, 5, 6, 7, 8]
            gpus   : [1, 2]
            tpp    : 4
            result : [[1, 2, 3, 4], [5, 6, 7, 8]], [[1], [2]]

        For more details, see top level comment of `base.py`.
        '''

        core_map = list()
        gpu_map  = list()

        # make sure the core sets can host the requested number of threads
        assert(not len(cores) % threads_per_proc)
        n_procs =  int(len(cores) / threads_per_proc)

        idx = 0
        for _ in range(n_procs):
            p_map = list()
            for _ in range(threads_per_proc):
                p_map.append(cores[idx])
                idx += 1
            core_map.append(p_map)

        assert(idx == len(cores)), \
              ('%s -- %s -- %s -- %s' % idx, len(cores), cores, n_procs)

        # gpu procs are considered single threaded right now (FIXME)
        for g in gpus:
            gpu_map.append([g])

        return core_map, gpu_map


    # --------------------------------------------------------------------------
    #
    def _set_tuple_size(self, task):
        '''
        Scheduling, in very general terms, maps resource request to available
        resources.  While the scheduler may check arbitrary task attributes in
        order to estimate the resource requirements of the tast, we assume that
        the most basic attributes (cores, threads, GPUs, MPI/non-MPI) determine
        the resulting placement decision.  Specifically, we assume that this
        tuple of attributes result in a placement that is valid for all tasks
        which have the same attribute tuple.

        To speed up that tuple lookup and to simplify some scheduler
        optimizations, we extract that attribute tuple on task arrival, and will
        use it for fast task-to-placement lookups.
        '''

        d = task['description']
        task['tuple_size'] = tuple([d.get('cpu_processes', 1),
                                    d.get('cpu_threads',   1),
                                    d.get('gpu_processes', 0),
                                    d.get('cpu_process_type')])


# ------------------------------------------------------------------------------
<|MERGE_RESOLUTION|>--- conflicted
+++ resolved
@@ -691,21 +691,21 @@
                                                 on_skip=self._prof_sched_skip,
                                                 log=self._log)
 
-<<<<<<< HEAD
       # self._log.debug("schedules waitpool %d", len(scheduled))
       # for task in scheduled:
       #     self._prof.prof('schedule_wait', uid=task['uid'])
-=======
-        for task, error in failed:
-            task['stderr']       = error
-            task['control']      = 'tmgr_pending'
-            task['target_state'] = 'FAILED'
-            task['$all']         = True
-
-            self._log.error('bisect failed on %s: %s', task['uid'], error)
-            self.advance(scheduled, rps.FAILED, publish=True, push=False)
-
->>>>>>> ceccd186
+
+        if failed:
+            for task, error in failed:
+                task['stderr']       = error
+                task['control']      = 'tmgr_pending'
+                task['target_state'] = 'FAILED'
+                task['$all']         = True
+
+                self._log.error('bisect failed on %s: %s', task['uid'], error)
+
+            self.advance(failed, rps.FAILED, publish=True, push=False)
+
         self._waitpool = {task['uid']: task for task in (unscheduled + to_wait)}
 
         # we only need to re-create the waitpool if any tasks were scheduled
@@ -777,7 +777,7 @@
 
             self._log.debug("schedule incoming [%d]", len(tasks))
 
-<<<<<<< HEAD
+
             # handle largest tasks first
             # FIXME: this needs lazy-bisect
             to_schedule = list()
@@ -796,36 +796,6 @@
                     if not named_envs.get(named_env):
                         # [re]check env: (1) first time check; (2) was not set yet
                         named_envs[named_env] = os.path.exists('%s.ok' % named_env)
-=======
-            # either we can place the task straight away, or we have to
-            # put it in the wait pool.
-            try:
-                if self._try_allocation(task):
-                    # task got scheduled - advance state, notify world about the
-                    # state change, and push it out toward the next component.
-                    td = task['description']
-                    task['$set']      = ['resources']
-                    task['resources'] = {'cpu': td['cpu_processes'] *
-                                                td.get('cpu_threads', 1),
-                                         'gpu': td['gpu_processes']}
-                    self.advance(task, rps.AGENT_EXECUTING_PENDING,
-                                 publish=True, push=True)
-
-                else:
-                    to_wait.append(task)
-
-            except Exception as e:
-
-                task['stderr']       = str(e)
-                task['control']      = 'tmgr_pending'
-                task['target_state'] = 'FAILED'
-                task['$all']         = True
-
-                self._log.exception('scheduling failed for %s', task['uid'])
-
-                self.advance(task, rps.FAILED, publish=True, push=False)
-
->>>>>>> ceccd186
 
                     if named_envs[named_env]:
                         to_schedule.append(task)
@@ -839,12 +809,17 @@
 
 
             to_schedule.sort(key=lambda x: x['tuple_size'][0], reverse=True)
-            scheduled, unscheduled = ru.lazy_bisect(to_schedule,
+            scheduled, unscheduled, failed = ru.lazy_bisect(to_schedule,
                                                 check=self._try_allocation,
                                                 on_skip=self._prof_sched_skip,
                                                 log=self._log)
             self._log.debug('unscheduled incoming: %d', len(scheduled))
             self._log.debug('scheduled   incoming: %d', len(unscheduled))
+
+
+            if failed:
+                self.advance(failed, rps.FAILED, publish=True, push=False)
+
 
             if scheduled:
                 for task in scheduled:
@@ -860,6 +835,7 @@
 
                 self.advance(scheduled, rps.AGENT_EXECUTING_PENDING,
                                          publish=True, push=True)
+
 
             # all tasks which could not be scheduled are added to the waitpool
             if unscheduled:
@@ -939,14 +915,6 @@
             #
             # FIXME
 
-<<<<<<< HEAD
-            ts = tuple(task['tuple_size'])
-            if not self._ts_map.get(ts):
-
-                # no candidates with matching tuple sizes
-                to_release.append(task)
-
-=======
           # ts = tuple(task['tuple_size'])
           # if self._ts_map.get(ts):
           #
@@ -972,11 +940,11 @@
             self._active_cnt -= 1
             to_release.append(task)
 
+
         if not to_release:
             if not to_unschedule:
                 # no new resources, not been active
                 return False, False
->>>>>>> ceccd186
             else:
 
                 # cycle through the matching ts-candidates.  Some
