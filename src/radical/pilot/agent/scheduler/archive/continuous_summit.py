
__copyright__ = "Copyright 2013-2016, http://radical.rutgers.edu"
__license__ = "MIT"


import os
import pprint
import inspect
import logging

import radical.utils as ru

from ...   import constants as rpc
from ...   import states    as rps
from .base import AgentSchedulingComponent


# ------------------------------------------------------------------------------
#
# This is an extension of the continuous scheduler with awareness of the
# file-storage capabilities on a node. The continuous data aware scheduler will
# use two data fields: availability and requirement.

# General idea:
# The availability will be obtained from the rm_node_list and assigned to
# the node list of the class. The requirement will be obtained from the cud in
# the alloc_nompi and alloc_mpi methods. Using the availability and
# requirement, the _find_resources method will return the core and gpu ids.
#
# Expected DS of the nodelist
# self.nodes = [{
#                   'name'    : 'node_1',
#                   'uid'     : xxxx,
#                   'sockets' : [  {'cores': [], 'gpus': []},
#                                  {'cores': [], 'gpus': []}]
#                   'lfs'     : 128
#               },
#               {
#                   'name'    : 'node_2',
#                   'uid'     : yyyy,
#                   'sockets' : [  {'cores': [], 'gpus': []},
#                                  {'cores': [], 'gpus': []}]
#                   'lfs'     : 256
#                },
#               ]
# Q: How should the nodes be selected for MPI based units?
# lfs : in mb

import cProfile
cprof = cProfile.Profile()


def cprof_it(func):
    def wrapper(*args, **kwargs):
        retval = cprof.runcall(func, *args, **kwargs)
        return retval
    return wrapper


def dec_all_methods(dec):
    def dectheclass(cls):
        if ru.is_main_thread():
            cprof_env = os.getenv("RADICAL_PILOT_CPROFILE_COMPONENTS", "")
            cprof_elems = cprof_env.split()
            if "CONTINUOUS" in cprof_elems:
                for name, m in inspect.getmembers(cls, inspect.ismethod):
                    setattr(cls, name, dec(m))
        return cls
    return dectheclass


# ------------------------------------------------------------------------------
#
@dec_all_methods(cprof_it)
class ContinuousSummit(AgentSchedulingComponent):
    '''
    The Continuous scheduler attempts to place threads and processes of
    a compute units onto consecutive cores, gpus and nodes in the cluster.
    '''

    # --------------------------------------------------------------------------
    #
    def __init__(self, cfg, session):

        self.nodes = None
        self._tag_history = dict()

        AgentSchedulingComponent.__init__(self, cfg, session)


    # --------------------------------------------------------------------------
    #
    # Once the component process is spawned, `initialize()` will be called
    # before control is given to the component's main loop.
    #
    def initialize(self):

        # register unit input channels
        self.register_input(rps.AGENT_SCHEDULING_PENDING,
                            rpc.AGENT_SCHEDULING_QUEUE, self._schedule_units)

        # register unit output channels
        self.register_output(rps.AGENT_EXECUTING_PENDING,
                             rpc.AGENT_EXECUTING_QUEUE)

        # we need unschedule updates to learn about units for which to free the
        # allocated cores.  Those updates MUST be issued after execution, ie.
        # by the AgentExecutionComponent.
        self.register_subscriber(rpc.AGENT_UNSCHEDULE_PUBSUB, self.unschedule_cb)

        # we don't want the unschedule above to compete with actual
        # scheduling attempts, so we move the re-scheduling of units from the
        # wait pool into a separate thread (ie. register a separate callback).
        # This is triggered by the unscheduled_cb.
        #
        # NOTE: we could use a local queue here.  Using a zmq bridge goes toward
        #       an distributed scheduler, and is also easier to implement right
        #       now, since `Component` provides the right mechanisms...
        self.register_publisher(rpc.AGENT_SCHEDULE_PUBSUB)
        self.register_subscriber(rpc.AGENT_SCHEDULE_PUBSUB, self.schedule_cb)

<<<<<<< HEAD
        # The scheduler needs the RM information which have been collected
=======
        # The scheduler needs the ResourceManager information which have been collected
>>>>>>> c58eccfa
        # during agent startup.  We dig them out of the config at this point.
        #
        # NOTE: this information is insufficient for the torus scheduler!
        self._pid                   = self._cfg['pid']
        self._rm_info             = self._cfg['rm_info']
        self._rm_lm_info          = self._cfg['rm_info']['lm_info']
        self._rm_node_list        = self._cfg['rm_info']['node_list']
        self._rm_sockets_per_node = self._cfg['rm_info']['sockets_per_node']
        self._rm_cores_per_socket = self._cfg['rm_info']['cores_per_socket']
        self._rm_gpus_per_socket  = self._cfg['rm_info']['gpus_per_socket']
        self._rm_lfs_per_node     = self._cfg['rm_info']['lfs_per_node']

        if not self._rm_node_list:
<<<<<<< HEAD
            raise RuntimeError("RM %s didn't _configure node_list."
                              % self._rm_info['name'])

        if self._rm_cores_per_socket is None:
            raise RuntimeError("RM %s didn't _configure cores_per_socket."
                              % self._rm_info['name'])

        if self._rm_sockets_per_node is None:
            raise RuntimeError("RM %s didn't _configure sockets_per_node."
                              % self._rm_info['name'])

        if self._rm_gpus_per_socket is None:
            raise RuntimeError("RM %s didn't _configure gpus_per_socket."
=======
            raise RuntimeError("ResourceManager %s didn't _configure node_list."
                              % self._rm_info['name'])

        if self._rm_cores_per_socket is None:
            raise RuntimeError("ResourceManager %s didn't _configure cores_per_socket."
                              % self._rm_info['name'])

        if self._rm_sockets_per_node is None:
            raise RuntimeError("ResourceManager %s didn't _configure sockets_per_node."
                              % self._rm_info['name'])

        if self._rm_gpus_per_socket is None:
            raise RuntimeError("ResourceManager %s didn't _configure gpus_per_socket."
>>>>>>> c58eccfa
                              % self._rm_info['name'])

        # create and initialize the wait pool
        self._wait_pool = list()      # pool of waiting units
        self._wait_lock = ru.RLock()  # look on the above pool
        self._slot_lock = ru.RLock()  # lock slot allocation/deallocation

        # configure the scheduler instance
        self._configure()
        self._log.debug("slot status after  init      : %s",
                        self.slot_status())


    # --------------------------------------------------------------------------
    #
    def _configure(self):

        # * oversubscribe:
        #   Cray's aprun for example does not allow us to oversubscribe CPU
        #   cores on a node, so we can't, say, run n CPU processes on an n-core
        #   node, and than add one additional process for a GPU application.
        # If oversubscribe` is set to False (which is the default for now),
        #   we'll prevent that behavior by allocating one additional CPU core
        #   for each set of requested GPU processes.
        #   FIXME: I think our scheme finds the wrong core IDs for GPU process
        #          startup - i.e. not the reserved ones.
        self._oversubscribe = self._cfg.get('oversubscribe', True)

        # * scattered:
        #   This is the continuous scheduler, because it attempts to allocate
        #   a *continuous* set of cores/nodes for a unit.  It does, however,
        #   also allow to scatter the allocation over discontinuous nodes if
        #   this option is set.  This implementation is not optimized for the
        #   scattered mode!  The default is 'False'.
        #
        self._scattered = self._cfg.get('scattered', False)


        # * cross_socket_threads:
        # We now capture the knowledge of sockets on nodes and the relationship
        # of cores to sockets and gpus to sockets. We want to ensure that cpu
        # threads belonging to a single process do not cross sockets if the
        # system does not allow it. The default is True, based on discussions
        # in the Summit meeting, and will be set to False for Summit in the
        # resource config.
        self._cross_socket_threads = self._cfg.get('cross_socket_threads', True)

        # NOTE:  for non-oversubscribing mode, we reserve a number of cores
        #        for the GPU processes - even if those GPUs are not used by
        #        a specific workload.  In this case we rewrite the node list and
        #        substract the respective number of available cores per socket.
        if not self._oversubscribe:

            if self._rm_cores_per_socket <= self._rm_gpus_per_socket:
                raise RuntimeError('oversubscription mode requires more cores')

            self._rm_cores_per_socket -= self._rm_gpus_per_socket


        # since we just changed this fundamental setting, we need to
        # recreate the nodelist.
        self.nodes = []
        for node, node_uid in self._rm_node_list:

            node_entry = {'name'   : node,
                          'uid'    : node_uid,
                          'sockets': list(),
                          'lfs'    : self._rm_lfs_per_node}

            for socket in range(self._rm_sockets_per_node):
                node_entry['sockets'].append({
                    'cores': [rpc.FREE] * self._rm_cores_per_socket,
                    'gpus' : [rpc.FREE] * self._rm_gpus_per_socket
                })

            self.nodes.append(node_entry)


    # --------------------------------------------------------------------------
    #
    # Change the reserved state of slots (rpc.FREE or rpc.BUSY)
    #
    # NOTE: any scheduler implementation which uses a different nodelist
    #       structure MUST overload this method.
    #
    def _change_slot_states(self, slots, new_state):
        '''
        This function is used to update the state for a list of slots that
        have been allocated or deallocated.  For details on the data structure,
        see top of `base.py`.
        '''
        # This method needs to change if the DS changes.
        # Current slot DS:
        # slots = {'nodes': [{'name'    : node_name,
        #                     'uid'     : node_uid,
        #                     'core_map': core_map,
        #                     'gpu_map' : gpu_map,
        #                     'lfs'     : {'size': lfs,
        #                                  'path': self._rm_lfs_per_node['path']
        #                                 }
        #                    }],
        #          'cores_per_node' : cores_per_node,
        #          'gpus_per_node'  : gpus_per_node,
        #          'lfs_per_node'   : self._rm_lfs_per_node,
        #          'lm_info'        : self._rm_lm_info
        #          }
        #
        # self.nodes = [{
        #                   'name'    : 'node_1',
        #                   'uid'     : xxxx,
        #                   'sockets' : [   {'cores': [], 'gpus': []},
        #                                   {'cores': [], 'gpus': []}]
        #                   'lfs'     : 128}],


        # for node_name, node_uid, cores, gpus in slots['nodes']:
        for node in slots['nodes']:

            # Find the entry in the the slots list

            # TODO: [Optimization] Assuming 'uid' is the ID of the node, it
            #       seems a bit wasteful to have to look at all of the nodes
            #       available for use if at most one node can have that uid.
            #       Maybe it would be worthwhile to simply keep a list of nodes
            #       that we would read, and keep a dictionary that maps the uid
            #       of the node to the location on the list?

            for entry in self.nodes:
                if entry['uid'] == node['uid']:
                    break

            assert(entry), 'missing node %s' % node['uid']

            # STRONG ASSUMPTION!!!
            # We assume that the core and gpu ids are continuous on a socket
            # indexed with core_id=0 on socket_id=0 and gpu_id= on socket_id=0.
            # For example, with the following node config for Summit:
            # sockets_per_node=2, cores_per_socket=21, gpus_per_socket=3
            # Our assumption leads to the following id relations:

            # node['sockets'] = [
            #     {   'uid': 0,     # not actually present in socket list
            #         'core_ids': [ 0, 1, 2, 3, 4, 5, 6, 7, 8, 9,
            #                      10,11,12,13,14,15,16,17,18,19,
            #                      20],
            #         'gpu_ids':  [0,1,2]
            #     }
            #     {   'uid': 1,    # not actually present in socket list
            #         'core_ids': [21,22,23,24,25,26,27,28,29,30,
            #                      31,32,33,34,35,36,37,38,39,40,
            #                      41],
            #         'gpu_ids':  [3,4,5]
            #     }
            # ]

            # iterate over resources in the slot, and update state
            for cslot in node['core_map']:
                for core in cslot:
                    socket  = core / self._rm_cores_per_socket
                    core_id = core % self._rm_cores_per_socket
                    entry['sockets'][socket]['cores'][core_id] = new_state

            for gslot in node['gpu_map']:
                for gpu in gslot:
                    socket = gpu / self._rm_gpus_per_socket
                    gpu_id = gpu % self._rm_gpus_per_socket
                    entry['sockets'][socket]['gpus'][gpu_id] = new_state

            if entry['lfs']['path']:
                if new_state == rpc.BUSY:
                    entry['lfs']['size'] -= node['lfs']['size']
                else:
                    entry['lfs']['size'] += node['lfs']['size']


    # --------------------------------------------------------------------------
    #
    # Overloaded from Base
    def slot_status(self):
        '''
        Returns a multi-line string corresponding to the status of the node list
        '''

        ret = "|"
        for node in self.nodes:
            for socket in node['sockets']:
                for core in socket['cores']:
                    if core == rpc.FREE:
                        ret += '-'
                    else:
                        ret += '#'
                ret += ':'
                for gpu in socket['gpus']:
                    if gpu == rpc.FREE:
                        ret += '-'
                    else:
                        ret += '#'
                ret += '|'

        return ret


    # --------------------------------------------------------------------------
    #
    def _try_allocation(self, unit):
        """
        attempt to allocate cores/gpus for a specific unit.
        """

        uid = unit['uid']

        # needs to be locked as we try to acquire slots here, but slots are
        # freed in a different thread.  But we keep the lock duration short...
        with self._slot_lock:

            self._prof.prof('schedule_try', uid=uid)
            unit['slots'] = self._allocate_slot(unit)


        # the lock is freed here
        if not unit['slots']:

            # signal the unit remains unhandled (Fales signals that failure)
            self._prof.prof('schedule_fail', uid=uid)
            return False


        node_uids = [node['uid'] for node in unit['slots']['nodes']]
        self._tag_history[uid] = node_uids

        # got an allocation, we can go off and launch the process
        self._prof.prof('schedule_ok', uid=uid)

        if self._log.isEnabledFor(logging.DEBUG):
            self._log.debug("after  allocate   %s: %s", uid,
                            self.slot_status())
            self._log.debug("%s [%s/%s] : %s", uid,
                            unit['description']['cpu_processes'],
                            unit['description']['gpu_processes'],
                            pprint.pformat(unit['slots']))

        # True signals success
        return True


    # --------------------------------------------------------------------------
    #
    def _allocate_slot(self, unit):
        '''
        This is the main method of this implementation, and is triggered when
        a unit needs to be mapped to a set of cores / gpus.  We make
        a distinction between MPI and non-MPI units (non-MPI processes MUST be
        on the same node).
        '''

        uid = unit['uid']
        cud = unit['description']

        # single_node allocation is enforced for non-message passing tasks
        if cud['cpu_process_type'] in [rpc.MPI] or \
           cud['gpu_process_type'] in [rpc.MPI]:
            slots = self._alloc_mpi(unit)
        else:
            slots = self._alloc_nompi(unit)

        if slots:
            # the unit was placed, we need to reflect the allocation in the
            # nodelist state (BUSY)
            self._change_slot_states(slots, rpc.BUSY)

        return slots


    # --------------------------------------------------------------------------
    #
    def _release_slot(self, slots):
        '''
        This method is called when previously aquired resources are not needed
        anymore.  `slots` are the resource slots as previously returned by
        `_allocate_slots()`.
        '''

        # reflect the request in the nodelist state (set to `FREE`)
        self._change_slot_states(slots, rpc.FREE)

    # --------------------------------------------------------------------------
    #
    def _find_resources(self, node, requested_cores, requested_gpus,
                        requested_lfs, core_chunk=1, partial=False,
                        lfs_chunk=1, gpu_chunk=1):
        '''
        Find up to the requested number of free cores and gpus in the node.
        This call will return two lists, for each matched set.  If the core
        does not have sufficient free resources to fulfill *both* requests, two
        empty lists are returned.  The call will *not* change the allocation
        status of the node, atomicity must be guaranteed by the caller.

        We don't care about continuity within a single node - cores `[1,5]` are
        assumed to be as close together as cores `[1,2]`.

        When `chunk` is set, only sets of exactly that size (or multiples
        thereof) are considered valid allocations.  The use case is OpenMP
        support, where each process is expected to create a certain number of
        threads, which thus must have slots on the same node available.

        NOTE: chunking is only applied to cores at this point.

        When `partial` is set to `True`, this method is allowed to return
        a *partial* match, so to find less cores, gpus, and local_fs then
        requested (but the call will never return more than requested).
        '''

        # list of core and gpu ids available in this node.
        cores = list()
        gpus  = list()
        lfs   = 0

        # first count the number of free cores, gpus, and local file storage.
        # This is way quicker than actually finding the core IDs.
        free_cores = 0
        free_gpus  = 0
        free_lfs   = node['lfs']['size']
        free_cores_per_socket = list()
        free_gpus_per_socket  = list()

        for socket in node['sockets']:
            free_cores += socket['cores'].count(rpc.FREE)
            free_gpus  += socket['gpus'].count(rpc.FREE)

            free_cores_per_socket.append(socket['cores'].count(rpc.FREE))
            free_gpus_per_socket.append(socket['gpus'].count(rpc.FREE))


        alloc_lfs   = 0
        alloc_cores = 0
        alloc_gpus  = 0

        if partial:
            # For partial requests the check simplifies: we just check if we
            # have either, some cores *or* gpus *or* local_fs, to serve the
            # request
            if (requested_cores and not free_cores) and \
               (requested_gpus  and not free_gpus)  and \
               (requested_lfs   and not free_lfs):
                return [], [], None

            if requested_lfs and \
                ((requested_cores and not free_cores) and
                 (requested_gpus  and not free_gpus)):
                return [], [], None

        else:
            # For non-partial requests (ie. full requests): its a no-match if
            # either the cpu or gpu request cannot be served.
            if  requested_cores > free_cores or \
                requested_gpus  > free_gpus  or \
                requested_lfs   > free_lfs   :
                return [], [], None

        # We can serve the partial or full request - alloc the chunks we need
        # FIXME: chunk gpus, too?
        # We need to land enough procs on a node such that the cores,
        # lfs and gpus requested per proc is available on the same node

        num_procs = dict()

        if requested_lfs:
            alloc_lfs = min(requested_lfs, free_lfs)
            num_procs['lfs'] = alloc_lfs / lfs_chunk

        if requested_cores:
            self._log.debug('req cores: %s of %s [%s]', requested_cores,
                    free_cores, core_chunk)

            if self._cross_socket_threads:
                alloc_cores = min(requested_cores, free_cores)
                num_procs['cores'] = alloc_cores / core_chunk

            else:
                # If no cross socket threads are allowed, we first make sure that the total
                # number of cores is greater than the core_chunk. If not, we can't use the
                # current node.
                if sum(free_cores_per_socket) < core_chunk:
                    return [], [], None

                # If we can use this node, then we visit each socket of the node and
                # determine the number of continuous core_chunks that can be use on the
                # socket till we either run out of continuous cores or have acquired
                # the requested number of cores.
                usable_cores = 0

                # Determine maximum procs on each socket - required during assignment
                max_procs_on_socket = [0 for _ in range(self._rm_sockets_per_node)]
                self._log.debug('mpos %s', max_procs_on_socket)

                for socket_id, free_cores in enumerate(free_cores_per_socket):
                    tmp_num_cores = free_cores

                    while tmp_num_cores >= core_chunk and \
                          usable_cores  <  requested_cores:

                        usable_cores  += core_chunk
                        tmp_num_cores -= core_chunk
                        max_procs_on_socket[socket_id] += 1

                    if usable_cores == requested_cores:
                        break

                # We convert the number of usable cores into a number of procs so that
                # we can find the minimum number of procs across lfs, cpus, gpus that can
                # be allocated on this node
                num_procs['cores'] = usable_cores / core_chunk

        if requested_gpus:
            alloc_gpus = min(requested_gpus, free_gpus)
            num_procs['gpus'] = alloc_gpus / gpu_chunk

        # Find normalized lfs, cores and gpus
        if requested_cores: alloc_cores = num_procs['cores'] * core_chunk
        if requested_gpus : alloc_gpus  = num_procs['gpus']  * gpu_chunk
        if requested_lfs  : alloc_lfs   = num_procs['lfs']   * lfs_chunk
        self._log.debug('alc : %s %s %s', alloc_cores, alloc_gpus, alloc_lfs)

        # Maximum number of processes allocatable on a socket
        if self._cross_socket_threads:
            max_procs_on_socket = [num_procs['cores']
                                   for _ in range(self._rm_sockets_per_node)]
            self._log.debug('max_procs_on_socket %s', max_procs_on_socket)

        # now dig out the core IDs.
        for socket_idx, socket in enumerate(node['sockets']):
            procs_on_socket = 0
            for core_idx, state in enumerate(socket['cores']):

                # break if we have enough cores, else continue to pick FREE ones
                if alloc_cores == len(cores):
                    break
                if state == rpc.FREE:
                    cores.append(socket_idx * self._rm_cores_per_socket
                                            + core_idx)

                # check if we have placed one complete process on current socket
                if cores and (len(cores) % core_chunk == 0):
                    procs_on_socket += 1

                # if we have reached max procs on socket, move to next socket
                if procs_on_socket == max_procs_on_socket[socket_idx]:
                    break

            # break if we have enough cores, else continue to pick FREE ones
            if alloc_cores == len(cores):
                break

        # now dig out the GPU IDs.
        for socket_idx, socket in enumerate(node['sockets']):
            for gpu_idx, state in enumerate(socket['gpus']):

                # break if we have enough gpus, else continue to pick FREE ones
                if alloc_gpus == len(gpus):
                    break
                if state == rpc.FREE:
                    gpus.append(socket_idx*self._rm_gpus_per_socket+ gpu_idx)

            # break if we have enough gpus, else continue to pick FREE ones
            if alloc_gpus == len(gpus):
                break

        return cores, gpus, alloc_lfs


    # --------------------------------------------------------------------------
    #
    def _get_node_maps(self, cores, gpus, threads_per_proc):
        """
        For a given set of cores and gpus, chunk them into sub-sets so that
        each sub-set can host one application process and all threads of that
        process.  Note that we currently consider all GPU applications to be
        single-threaded.
        For more details, see top level comment of `base.py`.
        """

        core_map = list()
        gpu_map  = list()

        # make sure the core sets can host the requested number of threads
        assert(not len(cores) % threads_per_proc)
        n_procs =  len(cores) / threads_per_proc

        idx = 0
        for p in range(n_procs):
            p_map = list()
            for t in range(threads_per_proc):
                p_map.append(cores[idx])
                idx += 1
            core_map.append(p_map)

        if idx != len(cores):
            self._log.debug('%s -- %s -- %s -- %s',
                            idx, len(cores), cores, n_procs)
        assert(idx == len(cores))

        # gpu procs are considered single threaded right now (FIXME)
        for g in gpus:
            gpu_map.append([g])

        return core_map, gpu_map


    # --------------------------------------------------------------------------
    #
    def _alloc_nompi(self, unit):
        """
        Find a suitable set of cores and gpus *within a single node*.

        Input:
        cud: Compute Unit description. Needs to specify at least one CPU
        process and one thread per CPU process, or one GPU process.
        """

        uid = unit['uid']
        cud = unit['description']

        # dig out the allocation request details
        requested_procs  = cud['cpu_processes']
        threads_per_proc = cud['cpu_threads']
        requested_gpus   = cud['gpu_processes']
        requested_lfs    = cud['lfs_per_process']
        lfs_chunk        = requested_lfs if requested_lfs > 0 else 1

        # make sure that processes are at least single-threaded
        if not threads_per_proc:
            threads_per_proc = 1

        # cores needed for all threads and processes
        requested_cores = requested_procs * threads_per_proc

        if not self._cross_socket_threads:
            if threads_per_proc > self._rm_cores_per_socket:
                raise ValueError('cu does not fit on socket')

        cores_per_node = self._rm_cores_per_socket * self._rm_sockets_per_node
        gpus_per_node  = self._rm_gpus_per_socket  * self._rm_sockets_per_node
        lfs_per_node   = self._rm_lfs_per_node['size']

        # make sure that the requested allocation fits within the resources
        if  requested_cores > cores_per_node or \
            requested_gpus  > gpus_per_node  or \
            requested_lfs   > lfs_per_node   :

            txt  = 'Non-mpi unit %s does not fit onto node \n' % uid
            txt += '   cores: %s >? %s \n' % (requested_cores, cores_per_node)
            txt += '   gpus : %s >? %s \n' % (requested_gpus,  gpus_per_node)
            txt += '   lfs  : %s >? %s'    % (requested_lfs,   lfs_per_node)
            raise ValueError(txt)

        # ok, we can go ahead and try to find a matching node
        cores     = list()
        gpus      = list()
        lfs       = None
        node_name = None
        node_uid  = None
        tag       = cud.get('tag')

        for node in self.nodes:  # FIXME optimization: iteration start

            # If unit has a tag, check if the tag is in the tag_history dict,
            # else it is a invalid tag, continue as if the unit does not have
            # a tag
            # If the unit has a valid tag, find the node that matches the
            # tag from tag_history dict
            if tag and tag in self._tag_history:
                if node['uid'] not in self._tag_history[tag]:
                    continue

            # attempt to find the required number of cores and gpus on this
            # node - do not allow partial matches.
            cores, gpus, lfs = self._find_resources(node=node,
                                                    requested_cores=requested_cores,
                                                    requested_gpus=requested_gpus,
                                                    requested_lfs=requested_lfs,
                                                    partial=False,
                                                    lfs_chunk=lfs_chunk,
                                                    core_chunk = threads_per_proc
                                                    )
            if  len(cores) == requested_cores and \
                len(gpus)  == requested_gpus:

                # we found the needed resources - break out of search loop
                node_uid  = node['uid']
                node_name = node['name']
                break

        # If we did not find any node to host this request, return `None`
        if not node_name:
            return None

        # We have to communicate to the launcher where exactly processes are to
        # be placed, and what cores are reserved for application threads.  See
        # the top level comment of `base.py` for details on the data structure
        # used to specify process and thread to core mapping.
        core_map, gpu_map = self._get_node_maps(cores, gpus, threads_per_proc)

        # We need to specify the node lfs path that the unit needs to use.
        # We set it as an environment variable that gets loaded with cud
        # executable.
        # Assumption enforced: The LFS path is the same across all nodes.
        cud['environment']['NODE_LFS_PATH'] = self._rm_lfs_per_node['path']

        # all the information for placing the unit is acquired - return them
        slots = {'nodes': [{'name'    : node_name,
                            'uid'     : node_uid,
                            'core_map': core_map,
                            'gpu_map' : gpu_map,
                            'lfs'     : {'size': lfs,
                                         'path': self._rm_lfs_per_node['path']
                                        }
                           }],
                 'cores_per_node': cores_per_node,
                 'gpus_per_node' : gpus_per_node,
                 'lfs_per_node'  : lfs_per_node,
                 'lm_info'       : self._rm_lm_info
                 }

        return slots


    # --------------------------------------------------------------------------
    #
    #
    def _alloc_mpi(self, unit):
        """
        Find an available set of slots, potentially across node boundaries.  By
        default, we only allow for partial allocations on the first and last
        node - but all intermediate nodes MUST be completely used (this is the
        'CONTINUOUS' scheduler after all).

        If the scheduler is configured with `scattered=True`, then that
        constraint is relaxed, and any set of slots (be it continuous across
        nodes or not) is accepted as valid allocation.

        No matter the mode, we always make sure that we allocate in chunks of
        'threads_per_proc', as otherwise the application would not be able to
        spawn the requested number of threads on the respective node.
        """

        uid = unit['uid']
        cud = unit['description']

        # dig out the allocation request details
        requested_procs  = cud['cpu_processes']
        threads_per_proc = cud['cpu_threads']
        requested_gpus   = cud['gpu_processes']
        requested_lfs_per_process = cud['lfs_per_process']

        # make sure that processes are at least single-threaded
        if not threads_per_proc:
            threads_per_proc = 1

        # cores needed for all threads and processes
        requested_cores = requested_procs * threads_per_proc

        # We allocate the same lfs per process (agreement)
        requested_lfs = requested_lfs_per_process * requested_procs

        # First and last nodes can be a partial allocation - all other nodes
        # can only be partial when `scattered` is set.
        #
        # Iterate over all nodes until we find something. Check if it fits the
        # allocation mode and sequence.  If not, start over with the next node.
        # If it matches, add the slots found and continue to next node.
        #
        # FIXME: persistent node index
        #
        # Things are complicated by chunking: we only accept chunks of
        # 'threads_per_proc', as otherwise threads would need to be distributed
        # over nodes, which is not possible for the multi-system-image clusters
        # this scheduler assumes.
        #
        #   - requested_cores > cores_per_node
        #   - cores_per_node  % threads_per_proc != 0
        #   - scattered is False
        #
        # but it can fail for less cores, too, if the partial first and last
        # allocation are not favorable.  We thus raise an exception for
        # requested_cores > cores_per_node on impossible full-node-chunking

        cores_per_node = self._rm_cores_per_socket * self._rm_sockets_per_node
        gpus_per_node  = self._rm_gpus_per_socket  * self._rm_sockets_per_node
        lfs_per_node   = self._rm_lfs_per_node

        if not self._cross_socket_threads:
            if threads_per_proc > self._rm_cores_per_socket:
                raise ValueError('Number of threads greater than that available on a socket')

        # we always fail when too many threads are requested
        if threads_per_proc > cores_per_node:
            raise ValueError('too many threads requested')

        if requested_lfs_per_process > lfs_per_node['size']:
            raise ValueError('Not enough LFS for the MPI-process')


        # set conditions to find the first matching node
        is_first      = True
        is_last       = False
        alloced_cores = 0
        alloced_gpus  = 0
        alloced_lfs   = 0

        slots = {'nodes': list(),
                 'cores_per_node': cores_per_node,
                 'gpus_per_node' : gpus_per_node,
                 'lfs_per_node'  : lfs_per_node,
                 'lm_info'       : self._rm_lm_info,
                }

        tag = cud.get('tag')

        # start the search
        for node in self.nodes:

            node_uid  = node['uid']
            node_name = node['name']

            # If unit has a tag, check if the tag is in the tag_history dict,
            # else it is a invalid tag, continue as if the unit does not have
            # a tag
            # If the unit has a valid tag, find the node that matches the
            # tag from tag_history dict
            if tag and tag in self._tag_history:
                if node['uid'] not in self._tag_history[tag]:
                    continue

            # if only a small set of cores/gpus remains unallocated (ie. less
            # than node size), we are in fact looking for the last node.  Note
            # that this can also be the first node, for small units.
            if  requested_cores - alloced_cores <= cores_per_node and \
                requested_gpus  - alloced_gpus  <= gpus_per_node  and \
                requested_lfs   - alloced_lfs   <= lfs_per_node['size']:
                is_last = True

            # we allow partial nodes on the first and last node, and on any
            # node if a 'scattered' allocation is requested.
            if is_first or self._scattered or is_last:
                partial = True
            else:
                partial = False

            # now we know how many cores/gpus we still need at this point - but
            # we only search up to node-size on this node.  Duh!
            find_cores = min(requested_cores - alloced_cores, cores_per_node)
            find_gpus  = min(requested_gpus  - alloced_gpus,  gpus_per_node)
            find_lfs   = min(requested_lfs   - alloced_lfs,   lfs_per_node['size'])

            # under the constraints so derived, check what we find on this node
            cores, gpus, lfs = self._find_resources(node=node,
                                                    requested_cores=find_cores,
                                                    requested_gpus=find_gpus,
                                                    requested_lfs=find_lfs,
                                                    core_chunk=threads_per_proc,
                                                    partial=partial,
                                                    lfs_chunk=requested_lfs_per_process)

            # Skip nodes that provide only lfs and no cores
            if not cores and lfs:
                continue

            if not cores and not gpus and not lfs:

                # this was not a match. If we are in  'scattered' mode, we just
                # ignore this node.  Otherwise we have to restart the search.
                if not self._scattered:
                    is_first      = True
                    is_last       = False
                    alloced_cores = 0
                    alloced_gpus  = 0
                    alloced_lfs   = 0
                    slots['nodes'] = list()

                # try next node
                continue

            # we found something - add to the existing allocation, switch gears
            # (not first anymore), and try to find more if needed
            self._log.debug('found %s cores, %s gpus, %s lfs', cores, gpus, lfs)
            core_map, gpu_map = self._get_node_maps(cores, gpus, threads_per_proc)

            # We need to specify the node lfs path that the unit needs to use.
            # We set it as an environment variable that gets loaded with cud
            # executable.
            # Assumption enforced: The LFS path is the same across all nodes.
            lfs_path = self._rm_lfs_per_node['path']
            if 'NODE_LFS_PATH' not in cud['environment']:
                cud['environment']['NODE_LFS_PATH'] = lfs_path

            slots['nodes'].append({'name'    : node_name,
                                   'uid'     : node_uid,
                                   'core_map': core_map,
                                   'gpu_map' : gpu_map,
                                   'lfs'     : {'size': lfs,
                                                'path': lfs_path}})

            alloced_cores += len(cores)
            alloced_gpus  += len(gpus)
            alloced_lfs   += lfs

            is_first = False

            # or maybe don't continue the search if we have in fact enough!
            if  alloced_cores == requested_cores and \
                alloced_gpus  == requested_gpus  and \
                alloced_lfs   == requested_lfs:
                # we are done
                break

        # if we did not find enough, there is not much we can do at this point
        if  alloced_cores < requested_cores or \
            alloced_gpus  < requested_gpus  or \
            alloced_lfs   < requested_lfs:
            return None  # signal failure

        # this should be nicely filled out now - return
        return slots


# ------------------------------------------------------------------------------
<|MERGE_RESOLUTION|>--- conflicted
+++ resolved
@@ -119,11 +119,7 @@
         self.register_publisher(rpc.AGENT_SCHEDULE_PUBSUB)
         self.register_subscriber(rpc.AGENT_SCHEDULE_PUBSUB, self.schedule_cb)
 
-<<<<<<< HEAD
-        # The scheduler needs the RM information which have been collected
-=======
         # The scheduler needs the ResourceManager information which have been collected
->>>>>>> c58eccfa
         # during agent startup.  We dig them out of the config at this point.
         #
         # NOTE: this information is insufficient for the torus scheduler!
@@ -137,21 +133,6 @@
         self._rm_lfs_per_node     = self._cfg['rm_info']['lfs_per_node']
 
         if not self._rm_node_list:
-<<<<<<< HEAD
-            raise RuntimeError("RM %s didn't _configure node_list."
-                              % self._rm_info['name'])
-
-        if self._rm_cores_per_socket is None:
-            raise RuntimeError("RM %s didn't _configure cores_per_socket."
-                              % self._rm_info['name'])
-
-        if self._rm_sockets_per_node is None:
-            raise RuntimeError("RM %s didn't _configure sockets_per_node."
-                              % self._rm_info['name'])
-
-        if self._rm_gpus_per_socket is None:
-            raise RuntimeError("RM %s didn't _configure gpus_per_socket."
-=======
             raise RuntimeError("ResourceManager %s didn't _configure node_list."
                               % self._rm_info['name'])
 
@@ -165,7 +146,6 @@
 
         if self._rm_gpus_per_socket is None:
             raise RuntimeError("ResourceManager %s didn't _configure gpus_per_socket."
->>>>>>> c58eccfa
                               % self._rm_info['name'])
 
         # create and initialize the wait pool
