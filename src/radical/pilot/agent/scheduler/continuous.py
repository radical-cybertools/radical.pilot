
__copyright__ = 'Copyright 2013-2021, The RADICAL-Cybertools Team'
__license__   = 'MIT'

import pprint

import math as m

import radical.utils as ru

from ...   import constants as rpc
from .base import AgentSchedulingComponent


# ------------------------------------------------------------------------------
#
# This is a continuous scheduler with awareness of a node's file-storage and
# memory capabilities.  The scheduler respects colocate tagging (place task on
# same node as other tasks with the same tag).
#
#
# Continuous:
#
# The scheduler attempts to find continuous stretches of nodes to place
# a multinode-task.
#
#
# Local Storage:
#
# The storage availability will be obtained from the rm_node_list and assigned
# to the node list of the class. The lfs requirement will be obtained from the
# td in the alloc_nompi and alloc_mpi methods. Using the availability and
# requirement, the _find_resources method will return the core and gpu ids.
#
# Expected DS of the nodelist
# self.nodes = [{
#                   'name'     : 'aa',
#                   'index'    : 0,
#                   'cores'    : [0, 1, 2, 3, 4, 5, 6, 7],
#                   'gpus'     : [0, 1, 2],
#                   'lfs'      : 128,
#                   'mem'      : 256
#               },
#               {
#                   'name'     : 'bb',
#                   'index'    : 1,
#                   'cores'    : [0, 1, 2, 3, 4, 5, 6, 7],
#                   'gpus'     : [0, 1, 2],
#                   'lfs'      : 128,
#                   'mem'      : 256,
#                },
#                ...
#              ]
#
# lfs storage (size) and memory is specified in MByte.  The scheduler assumes
# that both are freed when the task finishes.
#
#
# Task Tagging:
#
# The scheduler attempts to schedule tasks with the same colocate tag onto the
# same node, so that the task can reuse the previous task's data.  This assumes
# that storage is not freed when the tasks finishes.
#
# FIXME: the alert reader will realize a discrepancy in the above set of
#        assumptions.
#
# ------------------------------------------------------------------------------
#
class Continuous(AgentSchedulingComponent):
    '''
    The Continuous scheduler attempts to place threads and processes of
    a tasks onto nodes in the cluster.
    '''

    # --------------------------------------------------------------------------
    #
    def __init__(self, cfg, session):

        AgentSchedulingComponent.__init__(self, cfg, session)

        self._colo_history = dict()
        self._tagged_nodes = set()
        self._scattered    = None
        self._node_offset  = 0



    # --------------------------------------------------------------------------
    #
    def _configure(self):
        '''
        Configure this scheduler instance

        * scattered:
          This is the continuous scheduler, because it attempts to allocate
          a *continuous* set of cores/nodes for a task.  It does, however,
          also allow to scatter the allocation over discontinuous nodes if
          this option is set.  This implementation is not optimized for the
          scattered mode!  The default is 'False'.
        '''

        self._scattered = self.session.rcfg.get('scattered', False)


    # --------------------------------------------------------------------------
    #
    def _iterate_nodes(self):
        '''
        The scheduler iterates through the node list for each task placement.
        However, we want to avoid starting from node zero every time as tasks
        have likely placed on that node previously - instead, we in general want
        to pick off where the last task placement succeeded.  This iterator is
        preserving that state.

        Note that the first index is yielded twice, so that the respective
        node can function as first and last node in an allocation.
        '''

        iterator_count = 0

        while iterator_count < len(self.nodes):
            yield self.nodes[self._node_offset]
            iterator_count    += 1
            self._node_offset += 1
            self._node_offset  = self._node_offset % len(self.nodes)


    # --------------------------------------------------------------------------
    #
    def unschedule_task(self, tasks):
        '''
        This method is called when previously acquired resources are not needed
        anymore.  `slots` are the resource slots as previously returned by
        `schedule_task()`.
        '''

        # reflect the request in the nodelist state (set to `FREE`)
        for task in ru.as_list(tasks):
            self._log.debug('unschedule %s' % task['uid'])
            self._change_slot_states(task['slots'], rpc.FREE)


    # --------------------------------------------------------------------------
    #
    def _find_resources(self, node, n_slots, cores_per_slot,
                        gpus_per_slot, lfs_per_slot, mem_per_slot, partial):
        '''
        Find up to the requested number of slots, where each slot features the
        respective `x_per_slot` resources.  This call will return a list of
        slots of the following structure:

            {
                'node_name'  : 'node_name',
                'node_index' : 1,
                'cores'      : [1, 2, 4, 5],
                'gpus'       : [1, 3],
                'lfs'        : 1234,
                'mem'        : 4321
            }

        The call will *not* change the allocation status of the node, atomicity
        must be guaranteed by the caller.

        We don't care about continuity within a single node - cores `[1, 5]` are
        assumed to be as close together as cores `[1, 2]`.

        When `partial` is set, the method CAN return less than `n_slots` number
        of slots - otherwise, the method returns the requested number of slots
        or `None`.

        FIXME: SMT handling: we should assume that hardware threads of the same
               physical core cannot host different executables, so HW threads
               can only account for thread placement, not process placement.
               This might best be realized by internally handling SMT as minimal
               thread count and using physical core IDs for process placement?
        '''

<<<<<<< HEAD
        # FIXME AM: check gpu sharing test case

        slots = list()

        # find at most `n_slots`
        while len(slots) < n_slots:

            node_idx  = node['index']
            node_name = node['name']

            self._log.debug_9('find resources on %s:%d', node_name, node_idx)
            self._log.debug_9('node: %s', pprint.pformat(node))
            self._log.debug_9('cps : %s', cores_per_slot)

            slot  = {'node_name' : node_name,
                     'node_index': node_idx,
                     'cores'     : list(),
                     'gpus'      : list(),
                     'lfs'       : lfs_per_slot,
                     'mem'       : mem_per_slot}

            for core_idx,core in enumerate(node['cores']):

                if core == rpc.FREE:
                    slot['cores'].append(core_idx)

                if len(slot['cores']) == cores_per_slot:
                    break

            if len(slot['cores']) < cores_per_slot:
                self._log.debug_9('not enough cores on %s', node_name)
                break

            # gpus can be shared, so we need proper resource tracking.  If
            # a slot requires one or more GPUs, GPU sharing is disabled.
            if gpus_per_slot >= 1.0:

                tmp = int(gpus_per_slot)
                if tmp != gpus_per_slot:
                    raise ValueError('cannot share GPUs>1')
                gpus_per_slot = tmp

                for gpu_idx,gpu in enumerate(node['gpus']):

                    if gpu == rpc.FREE:
                        slot['gpus'].append([gpu_idx, 1.0])

                    if len(slot['gpus']) == gpus_per_slot:
                        break

                if len(slot['gpus']) < gpus_per_slot:
                    self._log.debug_9('not enough gpus on %s', node_name)
                    break

            elif gpus_per_slot > 0.0:

                # find a GPU which has sufficient space left
                for gpu_idx,gpu_occ in enumerate(node['gpus']):

                    if 1 - gpu_occ >= gpus_per_slot:
                        slot['gpus'].append([gpu_idx, gpus_per_slot])
                        break

                if len(slot['gpus']) < 1:
                    self._log.debug_9('not enough gpus on %s', node_name)
                    break

            self._log.debug_9('found resources on %s: %s', node_name, slot)

            slots.append(slot)

        self._log.debug_9('found resources on %s', node_name)
        self._log.debug_9(pprint.pformat(slots))

=======
        slots = list()

        # find at most `n_slots`
        while len(slots) < n_slots:

            node_idx  = node['index']
            node_name = node['name']

            self._log.debug_9('find resources on %s:%d', node_name, node_idx)
            self._log.debug_9('node: %s', pprint.pformat(node))
            self._log.debug_9('cps : %s', cores_per_slot)

            slot  = {'node_name' : node_name,
                     'node_index': node_idx,
                     'cores'     : list(),
                     'gpus'      : list(),
                     'lfs'       : lfs_per_slot,
                     'mem'       : mem_per_slot}

            for core_idx,core in enumerate(node['cores']):

                if core == rpc.FREE:
                    slot['cores'].append(core_idx)

                if len(slot['cores']) == cores_per_slot:
                    break

            if len(slot['cores']) < cores_per_slot:
                self._log.debug_9('not enough cores on %s', node_name)
                break

            # gpus can be shared, so we need proper resource tracking.  If
            # a slot requires one or more GPUs, GPU sharing is disabled.
            if gpus_per_slot >= 1.0:

                tmp = int(gpus_per_slot)
                if tmp != gpus_per_slot:
                    raise ValueError('cannot share GPUs>1')
                gpus_per_slot = tmp

                for gpu_idx,gpu in enumerate(node['gpus']):

                    if gpu == rpc.FREE:
                        slot['gpus'].append([gpu_idx, 1.0])

                    if len(slot['gpus']) == gpus_per_slot:
                        break

                if len(slot['gpus']) < gpus_per_slot:
                    self._log.debug_9('not enough gpus on %s', node_name)
                    break

            elif gpus_per_slot > 0.0:

                # find a GPU which has sufficient space left
                for gpu_idx,gpu_occ in enumerate(node['gpus']):

                    if 1 - gpu_occ >= gpus_per_slot:
                        slot['gpus'].append([gpu_idx, gpus_per_slot])
                        break

                if len(slot['gpus']) < 1:
                    self._log.debug_9('not enough gpus on %s', node_name)
                    break

            self._log.debug_9('found resources on %s: %s', node_name, slot)

            slots.append(slot)

        self._log.debug_9('found resources on %s', node_name)
        self._log.debug_9(pprint.pformat(slots))

>>>>>>> 42e705ba

        if partial and len(slots) < n_slots:
            return None

        return slots


    # --------------------------------------------------------------------------
    #
    #
    def schedule_task(self, task):
        '''
        Find an available set of slots, potentially across node boundaries (in
        the MPI case).

        A `slot` is here considered the amount of resources required by a single
        MPI rank.  Those resources need to be available on a single node - but
        slots can be distributed across multiple nodes.  Resources for non-MPI
        tasks will always need to be placed on a single node.

        By default, we only allow for partial allocations on the first and last
        node - but all intermediate nodes MUST be completely used (this is the
        'CONTINUOUS' scheduler after all).

        If the scheduler is configured with `scattered=True`, then that
        constraint is relaxed, and any set of slots (be it continuous across
        nodes or not) is accepted as valid allocation.

        No matter the mode, we always make sure that we allocate slots in chunks
        of cores, gpus, lfs and mem required per process - otherwise the
        application processes would not be able to acquire the requested
        resources on the respective node.
        '''

        self._log.debug_3('find_resources %s', task['uid'])

        td  = task['description']
        mpi = bool(td['ranks'] > 1)

        cores_per_node = self._rm.info.cores_per_node
        gpus_per_node  = self._rm.info.gpus_per_node
        lfs_per_node   = self._rm.info.lfs_per_node
        mem_per_node   = self._rm.info.mem_per_node

        cores_per_slot = td['cores_per_rank']
        gpus_per_slot  = td['gpus_per_rank']
        lfs_per_slot   = td['lfs_per_rank']
        mem_per_slot   = td['mem_per_rank']
        req_slots      = td['ranks']

        # make sure that processes are at least single-threaded
        if not cores_per_slot:
            cores_per_slot = 1

        self._log.debug_7('req : %s %s %s %s %s',
                          req_slots, cores_per_slot, gpus_per_slot,
                                     lfs_per_slot, mem_per_slot)

        # First and last nodes can be a partial allocation - all other nodes
        # can only be partial when `scattered` is set.
        #
        # Iterate over all nodes until we find something. Check if it fits the
        # allocation mode and sequence.  If not, start over with the next node.
        # If it matches, add the slots found and continue to next node.
        #
        # FIXME: persistent node index

        # we always fail when too many threads are requested
        assert cores_per_slot <= cores_per_node, \
               'too many threads per proc %s' % cores_per_slot
        assert gpus_per_slot  <= gpus_per_node, \
               'too many gpus    per proc %s' % gpus_per_slot
        assert lfs_per_slot   <= lfs_per_node, \
               'too much lfs     per proc %s' % lfs_per_slot
        assert mem_per_slot   <= mem_per_node, \
               'too much mem     per proc %s' % mem_per_slot

        # check what resource type limits teh number of slots per node
        tmp = list()
        slots_per_node = int(m.floor(cores_per_node / cores_per_slot))
        tmp.append([cores_per_node, cores_per_slot, slots_per_node])

        if gpus_per_slot:
            slots_per_node = min(slots_per_node,
                                 int(m.floor(gpus_per_node / gpus_per_slot)))
        tmp.append([gpus_per_node, gpus_per_slot, slots_per_node])

        if lfs_per_slot:
            slots_per_node = min(slots_per_node,
                                 int(m.floor(lfs_per_node / lfs_per_slot)))
        tmp.append([lfs_per_node, lfs_per_slot, slots_per_node])

        if mem_per_slot:
            slots_per_node = min(slots_per_node,
                                 int(m.floor(mem_per_node / mem_per_slot)))
        tmp.append([mem_per_node, mem_per_slot, slots_per_node])

        if not mpi and req_slots > slots_per_node:
            raise ValueError('non-mpi task does not fit on a single node:'
                    '%s * %s:%s > %s:%s -- %s > %s [%s %s] %s' % (req_slots,
                    cores_per_slot, gpus_per_slot,
                    cores_per_node, gpus_per_node, req_slots,
                    slots_per_node, cores_per_slot, gpus_per_slot, tmp))

        # set conditions to find the first matching node
        is_first = True
        is_last  = False
        colo_tag = td['tags'].get('colocate')

        # FIXME: make backward compatible to extract partition from colo tags
        if colo_tag is not None:
            colo_tag = str(colo_tag)

        # in case of PRTE LM: the `slots` attribute may have a partition ID set
        partition_id = td.get('partition', 0)
        if self._partitions:
            if partition_id not in self._partitions:
                raise ValueError('partition id (%d) out of range'
                                 % partition_id)

            # partition id becomes a part of a co-locate tag
            colo_tag = str(partition_id) + ('' if not colo_tag else '_%s' % colo_tag)
            if colo_tag not in self._colo_history:
                self._colo_history[colo_tag] = self._partitions[partition_id]
        task_partition_id = None

        # what remains to be allocated?  all of it right now.
        alc_slots = list()
        rem_slots = req_slots

        # start the search
        for node in self._iterate_nodes():

            node_index = node['index']
            node_name  = node['name']

            self._log.debug_7('next %d : %s', node_index, node_name)
            self._log.debug_7('req1: %s = %s + %s', req_slots, rem_slots,
                                                  len(alc_slots))

            # Check if a task is tagged to use this node.  This means we check
            #   - if a "colocate" tag exists
            #   - if a "colocate" tag has been used before
            #   - if the previous use included this node
            # If a tag exists, continue to consider this node if the tag was
            # used for this node - else continue to the next node.
            if colo_tag is not None:
                if colo_tag in self._colo_history:
                    if node_index not in self._colo_history[colo_tag]:
                        continue
                # for a new tag check that nodes were not used for previous tags
                else:
                    # `exclusive` -> not to share nodes between different tags
                    is_exclusive = td['tags'].get('exclusive', False)
                    if is_exclusive and node_index in self._tagged_nodes:
                        if len(self.nodes) > len(self._tagged_nodes):
                            continue
                        self._log.warn('not enough nodes for exclusive tags, ' +
                                       'switched "exclusive" flag to "False"')

            node_partition_id = None
            if self._partitions:
                # nodes assigned to the task should be from the same partition
                # FIXME: handle the case when unit (MPI task) would require
                #        more nodes than the amount available per partition
                _skip_node = True
                for plabel, p_node_indexs in self._partitions.items():
                    if node_index in p_node_indexs:
                        if task_partition_id in [None, plabel]:
                            node_partition_id = plabel
                            _skip_node = False
                        break
                if _skip_node:
                    continue

            # if only a small set of cores/gpus remains unallocated (i.e., less
            # than node size), we are in fact looking for the last node.  Note
            # that this can also be the first node, for small tasks.
            if rem_slots < slots_per_node:
                is_last = True

            if not mpi:
                # non-mpi tasks are never partially allocated
                partial = False

            elif is_first or self._scattered or is_last:
                # we allow partial nodes on the first and last node,
                # and on any node if a 'scattered' allocation is requested.
                partial = True

            else:
                partial = False

            # now we know how many slots we still need at this point - but
            # we only search up to node-size on this node.  Duh!
            n_slots = min(rem_slots, slots_per_node)
            self._log.debug_7('find %s slots', n_slots)

            # under the constraints so derived, check what we find on this node
            new_slots = self._find_resources(node           = node,
                                             n_slots        = n_slots,
                                             cores_per_slot = cores_per_slot,
                                             gpus_per_slot  = gpus_per_slot,
                                             lfs_per_slot   = lfs_per_slot,
                                             mem_per_slot   = mem_per_slot,
                                             partial        = partial)

            if not new_slots:

                # this was not a match. If we are in  'scattered' mode, we just
                # ignore this node.  Otherwise we have to restart the search
                # (continuity is broken)
                if not self._scattered:
                    alc_slots = list()
                    rem_slots = req_slots
                    is_first  = True
                    is_last   = False

                # try next node
                continue

            if node_partition_id is not None and task_partition_id is None:
                task_partition_id = node_partition_id

            # this node got a match, store away the found slots and continue
            # search for remaining ones
            rem_slots -= len(new_slots)
            alc_slots.extend(new_slots)

            self._log.debug_7('new slots: %s', pprint.pformat(new_slots))
            self._log.debug_7('req2: %s = %s + %s <> %s', req_slots, rem_slots,
                                                  len(new_slots), len(alc_slots))

            # we are young only once.  kinda...
            is_first = False

            # or maybe don't continue the search if we have in fact enough!
            if rem_slots == 0:
                break

        # if we did not find enough, there is not much we can do at this point
        if  rem_slots > 0:
            return None, None  # signal failure


        # if tag `colocate` was provided, then corresponding nodes should be
        # stored in the tag history (if partition nodes were kept under this
        # key before then it will be overwritten)
        if colo_tag is not None and colo_tag != str(partition_id):
            self._colo_history[colo_tag] = [slot['node_index']
                                            for slot in alc_slots]
            self._tagged_nodes.update(self._colo_history[colo_tag])

        # this should be nicely filled out now - return
        return alc_slots, task_partition_id


# ------------------------------------------------------------------------------
<|MERGE_RESOLUTION|>--- conflicted
+++ resolved
@@ -137,7 +137,6 @@
 
         # reflect the request in the nodelist state (set to `FREE`)
         for task in ru.as_list(tasks):
-            self._log.debug('unschedule %s' % task['uid'])
             self._change_slot_states(task['slots'], rpc.FREE)
 
 
@@ -176,9 +175,6 @@
                thread count and using physical core IDs for process placement?
         '''
 
-<<<<<<< HEAD
-        # FIXME AM: check gpu sharing test case
-
         slots = list()
 
         # find at most `n_slots`
@@ -251,80 +247,6 @@
         self._log.debug_9('found resources on %s', node_name)
         self._log.debug_9(pprint.pformat(slots))
 
-=======
-        slots = list()
-
-        # find at most `n_slots`
-        while len(slots) < n_slots:
-
-            node_idx  = node['index']
-            node_name = node['name']
-
-            self._log.debug_9('find resources on %s:%d', node_name, node_idx)
-            self._log.debug_9('node: %s', pprint.pformat(node))
-            self._log.debug_9('cps : %s', cores_per_slot)
-
-            slot  = {'node_name' : node_name,
-                     'node_index': node_idx,
-                     'cores'     : list(),
-                     'gpus'      : list(),
-                     'lfs'       : lfs_per_slot,
-                     'mem'       : mem_per_slot}
-
-            for core_idx,core in enumerate(node['cores']):
-
-                if core == rpc.FREE:
-                    slot['cores'].append(core_idx)
-
-                if len(slot['cores']) == cores_per_slot:
-                    break
-
-            if len(slot['cores']) < cores_per_slot:
-                self._log.debug_9('not enough cores on %s', node_name)
-                break
-
-            # gpus can be shared, so we need proper resource tracking.  If
-            # a slot requires one or more GPUs, GPU sharing is disabled.
-            if gpus_per_slot >= 1.0:
-
-                tmp = int(gpus_per_slot)
-                if tmp != gpus_per_slot:
-                    raise ValueError('cannot share GPUs>1')
-                gpus_per_slot = tmp
-
-                for gpu_idx,gpu in enumerate(node['gpus']):
-
-                    if gpu == rpc.FREE:
-                        slot['gpus'].append([gpu_idx, 1.0])
-
-                    if len(slot['gpus']) == gpus_per_slot:
-                        break
-
-                if len(slot['gpus']) < gpus_per_slot:
-                    self._log.debug_9('not enough gpus on %s', node_name)
-                    break
-
-            elif gpus_per_slot > 0.0:
-
-                # find a GPU which has sufficient space left
-                for gpu_idx,gpu_occ in enumerate(node['gpus']):
-
-                    if 1 - gpu_occ >= gpus_per_slot:
-                        slot['gpus'].append([gpu_idx, gpus_per_slot])
-                        break
-
-                if len(slot['gpus']) < 1:
-                    self._log.debug_9('not enough gpus on %s', node_name)
-                    break
-
-            self._log.debug_9('found resources on %s: %s', node_name, slot)
-
-            slots.append(slot)
-
-        self._log.debug_9('found resources on %s', node_name)
-        self._log.debug_9(pprint.pformat(slots))
-
->>>>>>> 42e705ba
 
         if partial and len(slots) < n_slots:
             return None
@@ -434,7 +356,6 @@
         is_last  = False
         colo_tag = td['tags'].get('colocate')
 
-        # FIXME: make backward compatible to extract partition from colo tags
         if colo_tag is not None:
             colo_tag = str(colo_tag)
 
