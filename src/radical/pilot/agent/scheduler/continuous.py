--- conflicted
+++ resolved
@@ -190,25 +190,8 @@
             nodes = unit['slots']['nodes']
             self._tag_history[tag] = [node['uid'] for node in nodes]
 
-<<<<<<< HEAD
-        # We should check if the unit uses GPUs and set up correctly
-        # which device to use based on the scheduling decision
-        self._log.debug("gpu_map %", unit['slots']['nodes'])
-        unit['description']['environment']['CUDA_VISIBLE_DEVICES'] = None
-        if unit['description']['cpu_process_type'] not in [rpc.MPI] and \
-           unit['description']['gpu_process_type'] not in [rpc.MPI]:
-            gpu_maps = list()
-            for slot in unit['slots']['nodes']:
-                if slot['gpu_map'] not in gpu_maps:
-                    gpu_maps.append(slot['gpu_map'])
-            if len(gpu_maps) == 1:
-                # uniform GPU requirements
-                unit['description']['environment']['CUDA_VISIBLE_DEVICES'] = \
-                        ','.join(str(gpu_map[0]) for gpu_map in gpu_maps[0])
-=======
         # translate gpu maps into `CUDA_VISIBLE_DEVICES` env
         self._handle_cuda(unit)
->>>>>>> 81cbeb92
 
         # got an allocation, we can go off and launch the process
         self._prof.prof('schedule_ok', uid=uid)
@@ -579,11 +562,7 @@
         requested_procs  = cud['cpu_processes']
         threads_per_proc = cud['cpu_threads']
         requested_gpus   = cud['gpu_processes']
-<<<<<<< HEAD
-        gpu_chunkg       = cud['gpu_threads']
-=======
         gpu_chunk        = cud['gpu_threads']
->>>>>>> 81cbeb92
         lfs_per_process  = cud['lfs_per_process']
         mem_per_process  = cud['mem_per_process']
 
