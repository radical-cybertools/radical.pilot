
__copyright__ = "Copyright 2013-2016, http://radical.rutgers.edu"
__license__ = "MIT"


import os
import inspect
import logging
import pprint


import threading     as mt

import radical.utils as ru

from ...   import constants as rpc
from .base import AgentSchedulingComponent

import logging  # delayed import for atfork


# ------------------------------------------------------------------------------
#
# This is a continuous scheduler with awareness of a node's file-storage and
# unit tagging capabilities.
#
#
# Local Storage:
#
# The storage availability will be obtained from the lrms_node_list and assigned
# to the node list of the class. The lfs requirement will be obtained from the
# cud in the alloc_nompi and alloc_mpi methods. Using the availability and
# requirement, the _find_resources method will return the core and gpu ids.
# 
# Expected DS of the nodelist
# self.nodes = [{
#                   'name'    : 'node_1',
#                   'uid'     : xxxx,
#                   'cores'   : 16,
#                   'gpus'    : 2,
#                   'lfs'     : 128
#               },
#               {
#                   'name'    : 'node_2',
#                   'uid'     : yyyy,
#                   'cores'   : 16,
#                   'gpus'    : 2,
#                   'lfs'     : 256
#                },
#              ]
#
# lfs storage is specified in MByte.  The scheduler assumes that storage is
# freed when the unit finishes.
#
#
# Unit Tagging:
#
# The scheduler attempts to schedule units with the same tag onto the same node,
# so that the unit can reuse the previous unit's data.  This assumes that
# storage is *not* freed when the units finishes.
#
#
# FIXME: the alert reader will realize a discrepancy in the above set of
#        assumptions.
#
# ------------------------------------------------------------------------------


# ------------------------------------------------------------------------------
#
import cProfile
cprof = cProfile.Profile()


def cprof_it(func):
    def wrapper(*args, **kwargs):
        retval = cprof.runcall(func, *args, **kwargs)
        return retval
    return wrapper


def dec_all_methods(dec):
    def dectheclass(cls):
        if ru.is_main_thread():
            cprof_env   = os.getenv("RADICAL_PILOT_CPROFILE_COMPONENTS", "")
            cprof_elems = cprof_env.split()
            if "CONTINUOUS" in cprof_elems:
                for name, m in inspect.getmembers(cls, inspect.ismethod):
                    setattr(cls, name, dec(m))
        return cls
    return dectheclass


# ------------------------------------------------------------------------------
#
@dec_all_methods(cprof_it)
class Continuous(AgentSchedulingComponent):
    '''
    The Continuous scheduler attempts to place threads and processes of
    a compute units onto consecutive cores, gpus and nodes in the cluster.
    '''


    # --------------------------------------------------------------------------
    #
    def __init__(self, cfg, session):

        AgentSchedulingComponent.__init__(self, cfg, session)

        self._tag_history = dict()


    # --------------------------------------------------------------------------
    #
    # FIXME: this should not be overloaded here, but in the base class
    #
    def finalize_child(self):

        cprof_env = os.getenv("RADICAL_PILOT_CPROFILE_COMPONENTS", "")
        if "CONTINUOUS" in cprof_env.split():
            self_thread = mt.current_thread()
            cprof.dump_stats("python-%s.profile" % self_thread.name)

        # make sure that parent finalizers are called
        super(Continuous, self).finalize_child()


    # --------------------------------------------------------------------------
    #
    def _configure(self):

        # * oversubscribe:
        #   Cray's aprun for example does not allow us to oversubscribe CPU
        #   cores on a node, so we can't, say, run n CPU processes on an n-core
        #   node, and than add one additional process for a GPU application.
        #
        #   If oversubscribe` is set to False (which is the default for now),
        #   we'll prevent that behavior by allocating one additional CPU core
        #   for each set of requested GPU processes.
        #
        #   FIXME: I think our scheme finds the wrong core IDs for GPU process
        #          startup - i.e. not the reserved ones.
        self._oversubscribe = self._cfg.get('oversubscribe', True)

        # * scattered:
        #   This is the continuous scheduler, because it attempts to allocate
        #   a *continuous* set of cores/nodes for a unit.  It does, hoewver,
        #   also allow to scatter the allocation over discontinuous nodes if
        #   this option is set.  This implementation is not optimized for the
        #   scattered mode!  The default is 'False'.
        #
<<<<<<< HEAD
        self._scattered = self._cfg.get('scattered',     False)
=======
        self._scattered = self._cfg.get('scattered', False)
>>>>>>> 8b88cf7e

        # NOTE:  for non-oversubscribing mode, we reserve a number of cores
        #        for the GPU processes - even if those GPUs are not used by
        #        a specific workload.  In this case we rewrite the node list and
        #        substract the respective number of available cores per node.
        if not self._oversubscribe:

            if self._lrms_cores_per_node <= self._lrms_gpus_per_node:
                raise RuntimeError('oversubscription mode requires more cores')

            self._lrms_cores_per_node -= self._lrms_gpus_per_node

            # since we just changed this fundamental setting, we need to
            # recreate the nodelist.
            self.nodes = []
            for node, node_uid in self._lrms_node_list:
                self.nodes.append({
                    'name' : node,
                    'uid'  : node_uid,
                    'cores': [rpc.FREE] * self._lrms_cores_per_node,
                    'gpus' : [rpc.FREE] * self._lrms_gpus_per_node,
                    'lfs'  :              self._lrms_lfs_per_node,
                    'mem'  :              self._lrms_mem_per_node
                })


    # --------------------------------------------------------------------------
    #
    def _try_allocation(self, unit):
        """
        attempt to allocate cores/gpus for a specific unit.
        """

        # needs to be locked as we try to acquire slots here, but slots are
        # freed in a different thread.  But we keep the lock duration short...
        with self._slot_lock:

            self._prof.prof('schedule_try', uid=unit['uid'])
            unit['slots'] = self._allocate_slot(unit['description'])

        # the lock is freed here
        if not unit['slots']:

            # signal the unit remains unhandled (False signals that failure)
            self._prof.prof('schedule_fail', uid=unit['uid'])
            return False

        # allocation worked!  If the unit was tagged, store the node IDs for
        # this tag, so that later units can reuse that information
        tag = unit['description'].get('tag')
        if tag: 
            nodes = unit['slots']['nodes']
            self._tag_history[tag] = [node['uid'] for node in nodes]

        # go off and launch the process
        self._prof.prof('schedule_ok', uid=unit['uid'])

        if self._log.isEnabledFor(logging.DEBUG):
            self._log.debug("after  allocate   %s: %s", unit['uid'],
                            self.slot_status())
            self._log.debug("%s [%s/%s] : %s", unit['uid'],
                            unit['description']['cpu_processes'],
                            unit['description']['gpu_processes'],
                            pprint.pformat(unit['slots']))

        # True signals success
        return True


    # --------------------------------------------------------------------------
    #
    def _allocate_slot(self, cud):
        '''
        This is the main method of this implementation, and is triggered when
        a unit needs to be mapped to a set of cores / gpus.  We make
        a distinction between MPI and non-MPI units (non-MPI processes MUST be
        on the same node).
        '''

        # single_node allocation is enforced for non-message passing tasks
        if cud['cpu_process_type'] == 'MPI' or \
                cud['gpu_process_type'] == 'MPI':
            slots = self._alloc_mpi(cud)
        else:
            slots = self._alloc_nompi(cud)

        if slots:
            # the unit was placed, we need to reflect the allocation in the
            # nodelist state (BUSY)
            self._change_slot_states(slots, rpc.BUSY)

        return slots


    # --------------------------------------------------------------------------
    #
    def _release_slot(self, slots):
        '''
        This method is called when previously aquired resources are not needed
        anymore.  `slots` are the resource slots as previously returned by
        `_allocate_slots()`.
        '''

        # reflect the request in the nodelist state (set to `FREE`)
        self._change_slot_states(slots, rpc.FREE)


    # --------------------------------------------------------------------------
    #
    def _find_resources(self, node, requested_cores, requested_gpus,
                        requested_lfs, requested_mem, core_chunk=0, 
                        partial=False, lfs_chunk=0, gpu_chunk=0, mem_chunk=0):
        '''
        Find up to the requested number of free cores and gpus in the node.
        This call will return two lists, for each matched set.  If the core
        does not have sufficient free resources to fulfill *both* requests, two
        empty lists are returned.  The call will *not* change the allocation
        status of the node, atomicity must be guaranteed by the caller.

        We don't care about continuity within a single node - cores `[1,5]` are
        assumed to be as close together as cores `[1,2]`.

        When `chunk` is set, only sets of exactly that size (or multiples
        thereof) are considered valid allocations.  The use case is OpenMP
        support, where each process is expected to create a certain number of
        threads, which thus must have slots on the same node available.

        NOTE: chunking is only applied to cores at this point.

        When `partial` is set to `True`, this method is allowed to return
        a *partial* match, so to find less cores, gpus, and local_fs then
        requested (but the call will never return more than requested).
        '''

        # list of core and gpu ids available in this node.
        cores = list()
        gpus  = list()
        lfs   = 0
        mem   = 0

        # first count the number of free cores, gpus, and local file storage.
        # This is way quicker than actually finding the core IDs.
        free_cores = node['cores'].count(rpc.FREE)
        free_gpus  = node['gpus'].count(rpc.FREE)
        free_lfs   = node['lfs']['size']
        free_mem   = node['mem']

        if partial:
            # For partial requests the check simplifies: we just check if we
            # have either, some cores *or* gpus *or* local_fs, to serve the
            # request
            if (requested_cores and not free_cores) and \
               (requested_gpus  and not free_gpus)  and \
               (requested_lfs   and not free_lfs)   and \
               (requested_mem   and not free_mem):
                return [], [], None, None

            if (requested_lfs or requested_mem) and \
                ((requested_cores and not free_cores) and
                 (requested_gpus  and not free_gpus )):
                return [], [], None, None

        else:
            # For non-partial requests (ie. full requests): its a no-match if
            # either the cpu or gpu request cannot be served.
            if  requested_cores > free_cores or \
                requested_gpus  > free_gpus  or \
                requested_lfs   > free_lfs or \
                requested_mem   > free_mem:
                return [], [], None, None

        # We can serve the partial or full request - alloc the chunks we need
        # FIXME: chunk gpus, too?
        # We need to land enough procs on a node such that the cores,
        # lfs and gpus requested per proc is available on the same node

        nprocs = list()

        if requested_cores: nprocs.append(min(requested_cores, free_cores) / core_chunk)
        if requested_gpus : nprocs.append(min(requested_gpus,  free_gpus)  / gpu_chunk)
        if requested_lfs  : nprocs.append(min(requested_lfs,   free_lfs)   / lfs_chunk)
        if requested_mem  : nprocs.append(min(requested_mem,   free_mem)   / mem_chunk)

        # Find min number of procs determined across lfs, cores, gpus
        nprocs = min(nprocs)

        # Find normalized lfs, cores and gpus
        if requested_cores: alloc_cores = nprocs * core_chunk
        if requested_gpus : alloc_gpus  = nprocs * gpu_chunk
        if requested_lfs  : lfs         = nprocs * lfs_chunk
        if requested_mem  : mem         = nprocs * mem_chunk

        # now dig out the core and gpu IDs.
        if requested_cores:
            for idx, state in enumerate(node['cores']):
                if state == rpc.FREE:           # use if free
                    cores.append(idx)
                if alloc_cores == len(cores):   # break if enough
                    break

        if requested_gpus:
            for idx, state in enumerate(node['gpus']):
                if state == rpc.FREE:        # use if free
                    gpus.append(idx)
                if alloc_gpus == len(gpus):  # break if enough
                    break

        return cores, gpus, lfs, mem


    # --------------------------------------------------------------------------
    #
    def _get_node_maps(self, cores, gpus, threads_per_proc):
        """
        For a given set of cores and gpus, chunk them into sub-sets so that
        each sub-set can host one application process and all threads of that
        process.  Note that we currently consider all GPU applications to be
        single-threaded.
        For more details, see top level comment of `base.py`.
        """

        core_map = list()
        gpu_map  = list()

        # make sure the core sets can host the requested number of threads
        assert(not len(cores) % threads_per_proc)
        n_procs = len(cores) / threads_per_proc

        idx = 0
        for p in range(n_procs):
            p_map = list()
            for t in range(threads_per_proc):
                p_map.append(cores[idx])
                idx += 1
            core_map.append(p_map)

        if idx != len(cores):
            self._log.debug('%s -- %s -- %s -- %s',
                            idx, len(cores), cores, n_procs)
        assert(idx == len(cores))

        # gpu procs are considered single threaded right now (FIXME)
        for g in gpus:
            gpu_map.append([g])

        return core_map, gpu_map


    # --------------------------------------------------------------------------
    #
    def _alloc_nompi(self, cud):
        """
        Find a suitable set of cores and gpus *within a single node*.

        Input:
        cud: Compute Unit description. Needs to specify at least one CPU
        process and one thread per CPU process, or one GPU process.
        """

        # dig out the allocation request details
        lfs_chunk   = cud['lfs_per_process']
        core_chunk  = cud['cpu_threads']
        mem_chunk   = cud['mem_per_process']
        total_cores = cud['cpu_processes'] * core_chunk
        total_gpus  = cud['gpu_processes']
        total_lfs   = cud['cpu_processes'] * lfs_chunk
        total_mem   = cud['cpu_processes'] * mem_chunk

        # make sure that the requested allocation fits on a single node
<<<<<<< HEAD
        if  requested_cores > self._lrms_cores_per_node or \
            requested_gpus  > self._lrms_gpus_per_node  or \
            requested_lfs   > self._lrms_lfs_per_node['size']:
            txt = 'node too small cpu/gpu/lsf: %s:%s / %s:%s / %s/%s' % (
                  requested_cores, self._lrms_cores_per_node,
                  requested_gpus,  self._lrms_gpus_per_node,
                  requested_lfs,   self._lrms_lfs_per_node['size'])
            raise ValueError(txt)

        # ok, we can go ahead and try to find a matching node
        cores     = list()
        gpus      = list()
        lfs       = None
        node_name = None
        node_uid  = None
=======
        if total_cores > self._lrms_cores_per_node or \
           total_gpus  > self._lrms_gpus_per_node  or \
           total_lfs   > self._lrms_lfs_per_node['size'] or \
           total_mem   > self._lrms_mem_per_node:

            txt  = 'Non-mpi unit does not fit onto single node. \n'
            txt += 'requested cores=%s; available cores=%s \n' % (
                   total_cores, self._lrms_cores_per_node)
            txt += 'requested gpus=%s; available gpus=%s \n' % (
                   total_gpus, self._lrms_gpus_per_node)
            txt += 'requested lfs=%s; available lfs=%s' % (
                   total_lfs, self._lrms_lfs_per_node['size'])
            txt += 'requested mem=%s; available mem=%s' % (
                   total_mem, self._lrms_mem_per_node)
            raise ValueError(txt)

        # ok, we can go ahead and try to find a matching node
        node_name = None
        node_uid  = None
        cores     = list()
        gpus      = list()
        lfs       = None
        tag       = cud.get('tag')
>>>>>>> 8b88cf7e

        for node in self.nodes:  # FIXME optimization: iteration start

            # Check if a unit is tagged to use this node.  This means we check
            #   - if a tag exists
            #   - if the tag has been used before
            #   - if the previous use included this node
            # Only continue to consider this node if the tag exists and was used
            # on this node - else continune to the next node.
            if tag:
                if tag in self._tag_history:
                    if node['uid'] not in self._tag_history[tag]:
                        continue

            # attempt to find the required number of cores and gpus on this
            # node - do not allow partial matches.
            cores, gpus, lfs, mem = self._find_resources(node=node,
                                                    requested_cores=total_cores,
                                                    requested_gpus=total_gpus,
                                                    requested_lfs=total_lfs,
                                                    requested_mem=total_mem,
                                                    partial=False,
                                                    lfs_chunk=lfs_chunk,
<<<<<<< HEAD
                                                    core_chunk = threads_per_proc
                                                    )
            if len(cores) == requested_cores and \
               len(gpus)  == requested_gpus:
=======
                                                    core_chunk=core_chunk,
                                                    mem_chunk=mem_chunk)
            if len(cores) == total_cores and \
               len(gpus)  == total_gpus:

>>>>>>> 8b88cf7e
                # we found the needed resources - break out of search loop
                node_uid  = node['uid']
                node_name = node['name']
                break

        # If we did not find any node to host this request, return `None`
        if not cores and not gpus:
            return None        

        # We have to communicate to the launcher where exactly processes are to
        # be placed, and what cores are reserved for application threads.  See
        # the top level comment of `base.py` for details on the data structure
        # used to specify process and thread to core mapping.
        core_map, gpu_map = self._get_node_maps(cores, gpus, core_chunk)

        # We need to specify the node lfs path that the unit needs to use.
        # We set it as an environment variable that gets loaded with cud
        # executable.
        # Assumption enforced: The LFS path is the same across all nodes.
        lfs_path = self._lrms_lfs_per_node['path']
        cud['environment']['NODE_LFS_PATH'] = lfs_path

        # all the information for placing the unit is acquired - return them
        slots = {'cores_per_node' : self._lrms_cores_per_node,
                 'gpus_per_node'  : self._lrms_gpus_per_node,
                 'lfs_per_node'   : self._lrms_lfs_per_node,
                 'mem_per_node'   : self._lrms_mem_per_node,
                 'lm_info'        : self._lrms_lm_info, 
                 'nodes'          : [{'name'    : node_name,
                                      'uid'     : node_uid,
                                      'core_map': core_map,
                                      'gpu_map' : gpu_map,
                                      'lfs'     : {'size': lfs, 
                                                   'path': lfs_path},
                                      'mem'     : mem
                                      }]}
        return slots


    # --------------------------------------------------------------------------
    #
    #
    def _alloc_mpi(self, cud):
        """
        Find an available set of slots, potentially across node boundaries.  By
        default, we only allow for partial allocations on the first and last
        node - but all intermediate nodes MUST be completely used (this is the
        'CONTINUOUS' scheduler after all).

        If the scheduler is configured with `scattered=True`, then that
        constraint is relaxed, and any set of slots (be it continuous across
        nodes or not) is accepted as valid allocation.

        No matter the mode, we always make sure that we allocate in chunks of
        'threads_per_proc', as otherwise the application would not be able to
        spawn the requested number of threads on the respective node.
        """

        # dig out the allocation request details
        requested_procs  = cud['cpu_processes']
        threads_per_proc = cud['cpu_threads']
        requested_gpus   = cud['gpu_processes']
        lfs_per_process  = cud['lfs_per_process']
        mem_per_process  = cud['mem_per_process']

        tag = cud.get('tag')
        uid = cud.get('uid')

        # make sure that processes are at least single-threaded
        if not threads_per_proc:
            threads_per_proc = 1

        # cores needed for all threads and processes
        requested_cores = requested_procs * threads_per_proc

        # We allocate the same lfs per process (agreement)
        requested_lfs = lfs_per_process * requested_procs

        # We allocate the same mem per process
        requested_mem = mem_per_process * requested_procs

        # First and last nodes can be a partial allocation - all other nodes
        # can only be partial when `scattered` is set.
        #
        # Iterate over all nodes until we find something. Check if it fits the
        # allocation mode and sequence.  If not, start over with the next node.
        # If it matches, add the slots found and continue to next node.
        #
        # FIXME: persistent node index

        cores_per_node = self._lrms_cores_per_node
        gpus_per_node  = self._lrms_gpus_per_node
        lfs_per_node   = self._lrms_lfs_per_node
        mem_per_node   = self._lrms_mem_per_node

        # we always fail when too many threads are requested
        if threads_per_proc > cores_per_node:
            raise ValueError('too many threads requested')

        if lfs_per_process > lfs_per_node['size']:
            raise ValueError('too much LFS requested')

        if mem_per_process > mem_per_node:
            raise ValueError('too much memory requested')

        # set conditions to find the first matching node
<<<<<<< HEAD
        is_first = True
        is_last  = False

        alloced_cores = 0
        alloced_gpus  = 0
        alloced_lfs   = 0

        slots = {'nodes': list(),
                 'cores_per_node': cores_per_node,
                 'gpus_per_node' : gpus_per_node,
                 'lfs_per_node'  : lfs_per_node,
                 'lm_info'       : self._lrms_lm_info,
=======
        tag           = cud.get('tag')
        is_first      = True
        is_last       = False
        alloced_cores = 0
        alloced_gpus  = 0
        alloced_lfs   = 0
        alloced_mem   = 0

        slots = {'cores_per_node': cores_per_node,
                 'gpus_per_node' : gpus_per_node,
                 'lfs_per_node'  : lfs_per_node,
                 'mem_per_node'  : mem_per_node,
                 'lm_info'       : self._lrms_lm_info,
                 'nodes'         : list(),
>>>>>>> 8b88cf7e
                 }

        # start the search
        for node in self.nodes:

            node_uid  = node['uid']
            node_name = node['name']

            # Check if a unit is tagged to use this node.  This means we check
            #   - if a tag exists
            #   - if the tag has been used before
            #   - if the previous use included this node
            # Only continue to consider this node if the tag exists and was used
            # on this node - else continune to the next node.
            if tag:
                if tag in self._tag_history:
                    if node['uid'] not in self._tag_history[tag]:
                        continue

            # if only a small set of cores/gpus remains unallocated (ie. less
            # than node size), we are in fact looking for the last node.  Note
            # that this can also be the first node, for small units.
            if  requested_cores - alloced_cores <= cores_per_node and \
                requested_gpus  - alloced_gpus  <= gpus_per_node  and \
<<<<<<< HEAD
                requested_lfs   - alloced_lfs   <= lfs_per_node['size']:
=======
                requested_lfs   - alloced_lfs   <= lfs_per_node['size'] and \
                requested_mem   - alloced_mem   <= mem_per_node:
>>>>>>> 8b88cf7e
                is_last = True

            # we allow partial nodes on the first and last node, and on any
            # node if a 'scattered' allocation is requested.
            if is_first or self._scattered or is_last:
                partial = True
            else:
                partial = False

            # now we know how many cores/gpus we still need at this point - but
            # we only search up to node-size on this node.  Duh!
            find_cores = min(requested_cores - alloced_cores, cores_per_node)
            find_gpus  = min(requested_gpus  - alloced_gpus,  gpus_per_node)
            find_lfs   = min(requested_lfs   - alloced_lfs,   lfs_per_node['size'])
<<<<<<< HEAD
=======
            find_mem   = min(requested_mem   - alloced_mem, mem_per_node)
>>>>>>> 8b88cf7e

            # under the constraints so derived, check what we find on this node
            cores, gpus, lfs, mem = self._find_resources(node=node,
                                                    requested_cores=find_cores,
                                                    requested_gpus=find_gpus,
                                                    requested_lfs=find_lfs,
                                                    requested_mem=find_mem,
                                                    core_chunk=threads_per_proc,
                                                    partial=partial,
                                                    lfs_chunk=lfs_per_process,
                                                    mem_chunk=mem_per_process)

            # Skip nodes that provide only lfs or mem but no cores/gpus
            if (lfs or mem) and (not cores and not gpus):
                continue

            if not cores and not gpus:

                # this was not a match. If we are in  'scattered' mode, we just
                # ignore this node.  Otherwise we have to restart the search
                # (continuity is broken)
                if not self._scattered:
<<<<<<< HEAD
                    is_first       = True
                    is_last        = False
                    alloced_cores  = 0
                    alloced_gpus   = 0
                    alloced_lfs    = 0
=======
>>>>>>> 8b88cf7e
                    slots['nodes'] = list()
                    alloced_cores  = 0
                    alloced_gpus   = 0
                    alloced_lfs    = 0
                    alloced_mem    = 0
                    is_first       = True
                    is_last        = False

                # try next node
                continue          

            # we found something - add to the existing allocation, switch gears
            # (not first anymore), and try to find more if needed
<<<<<<< HEAD
            self._log.debug('found %s cores, %s gpus and %s lfs', 
                            cores, gpus, lfs)
=======
            self._log.debug('found %s cores, %s gpus, %s lfs and %s mem',
                            cores, gpus, lfs, mem)
>>>>>>> 8b88cf7e
            core_map, gpu_map = self._get_node_maps(cores, gpus,
                                                    threads_per_proc)

            # We need to specify the node lfs path that the unit needs to use.
            # We set it as an environment variable that gets loaded with cud
            # executable.
            # Assumption enforced: The LFS path is the same across all nodes.
            lfs_path = self._lrms_lfs_per_node['path']
            if 'NODE_LFS_PATH' not in cud['environment']:
                cud['environment']['NODE_LFS_PATH'] = lfs_path

            slots['nodes'].append({'name'    : node_name,
                                   'uid'     : node_uid,
                                   'core_map': core_map,
                                   'gpu_map' : gpu_map,
                                   'lfs'     : {'size': lfs, 
<<<<<<< HEAD
                                                'path': self._lrms_lfs_per_node['path']}})

            alloced_cores += len(cores)
            alloced_gpus  += len(gpus)
            alloced_lfs   += lfs
=======
                                                'path': lfs_path},
                                   'mem'     : mem})
            alloced_cores += len(cores)
            alloced_gpus  += len(gpus)
            alloced_lfs   += lfs
            alloced_mem   += mem
>>>>>>> 8b88cf7e
            is_first       = False

            # or maybe don't continue the search if we have in fact enough!
            if  alloced_cores == requested_cores and \
                alloced_gpus  == requested_gpus  and \
<<<<<<< HEAD
                alloced_lfs   == requested_lfs:
=======
                alloced_lfs   == requested_lfs   and \
                alloced_mem   == requested_mem:
>>>>>>> 8b88cf7e
                # we are done
                break

        # if we did not find enough, there is not much we can do at this point
        if  alloced_cores < requested_cores or \
            alloced_gpus  < requested_gpus  or \
<<<<<<< HEAD
            alloced_lfs   < requested_lfs:
=======
            alloced_lfs   < requested_lfs   or \
            alloced_mem   < requested_mem:
>>>>>>> 8b88cf7e
            return None  # signal failure

        # this should be nicely filled out now - return
        return slots


# ------------------------------------------------------------------------------
<|MERGE_RESOLUTION|>--- conflicted
+++ resolved
@@ -149,11 +149,7 @@
         #   this option is set.  This implementation is not optimized for the
         #   scattered mode!  The default is 'False'.
         #
-<<<<<<< HEAD
-        self._scattered = self._cfg.get('scattered',     False)
-=======
         self._scattered = self._cfg.get('scattered', False)
->>>>>>> 8b88cf7e
 
         # NOTE:  for non-oversubscribing mode, we reserve a number of cores
         #        for the GPU processes - even if those GPUs are not used by
@@ -423,23 +419,6 @@
         total_mem   = cud['cpu_processes'] * mem_chunk
 
         # make sure that the requested allocation fits on a single node
-<<<<<<< HEAD
-        if  requested_cores > self._lrms_cores_per_node or \
-            requested_gpus  > self._lrms_gpus_per_node  or \
-            requested_lfs   > self._lrms_lfs_per_node['size']:
-            txt = 'node too small cpu/gpu/lsf: %s:%s / %s:%s / %s/%s' % (
-                  requested_cores, self._lrms_cores_per_node,
-                  requested_gpus,  self._lrms_gpus_per_node,
-                  requested_lfs,   self._lrms_lfs_per_node['size'])
-            raise ValueError(txt)
-
-        # ok, we can go ahead and try to find a matching node
-        cores     = list()
-        gpus      = list()
-        lfs       = None
-        node_name = None
-        node_uid  = None
-=======
         if total_cores > self._lrms_cores_per_node or \
            total_gpus  > self._lrms_gpus_per_node  or \
            total_lfs   > self._lrms_lfs_per_node['size'] or \
@@ -463,7 +442,6 @@
         gpus      = list()
         lfs       = None
         tag       = cud.get('tag')
->>>>>>> 8b88cf7e
 
         for node in self.nodes:  # FIXME optimization: iteration start
 
@@ -487,18 +465,11 @@
                                                     requested_mem=total_mem,
                                                     partial=False,
                                                     lfs_chunk=lfs_chunk,
-<<<<<<< HEAD
-                                                    core_chunk = threads_per_proc
-                                                    )
-            if len(cores) == requested_cores and \
-               len(gpus)  == requested_gpus:
-=======
                                                     core_chunk=core_chunk,
                                                     mem_chunk=mem_chunk)
             if len(cores) == total_cores and \
                len(gpus)  == total_gpus:
 
->>>>>>> 8b88cf7e
                 # we found the needed resources - break out of search loop
                 node_uid  = node['uid']
                 node_name = node['name']
@@ -591,34 +562,20 @@
 
         cores_per_node = self._lrms_cores_per_node
         gpus_per_node  = self._lrms_gpus_per_node
-        lfs_per_node   = self._lrms_lfs_per_node
+        lfs_per_node   = self._lrms_lfs_per_node['size']
         mem_per_node   = self._lrms_mem_per_node
 
         # we always fail when too many threads are requested
         if threads_per_proc > cores_per_node:
             raise ValueError('too many threads requested')
 
-        if lfs_per_process > lfs_per_node['size']:
+        if lfs_per_process > lfs_per_node:
             raise ValueError('too much LFS requested')
 
         if mem_per_process > mem_per_node:
             raise ValueError('too much memory requested')
 
         # set conditions to find the first matching node
-<<<<<<< HEAD
-        is_first = True
-        is_last  = False
-
-        alloced_cores = 0
-        alloced_gpus  = 0
-        alloced_lfs   = 0
-
-        slots = {'nodes': list(),
-                 'cores_per_node': cores_per_node,
-                 'gpus_per_node' : gpus_per_node,
-                 'lfs_per_node'  : lfs_per_node,
-                 'lm_info'       : self._lrms_lm_info,
-=======
         tag           = cud.get('tag')
         is_first      = True
         is_last       = False
@@ -627,13 +584,12 @@
         alloced_lfs   = 0
         alloced_mem   = 0
 
-        slots = {'cores_per_node': cores_per_node,
-                 'gpus_per_node' : gpus_per_node,
-                 'lfs_per_node'  : lfs_per_node,
-                 'mem_per_node'  : mem_per_node,
+        slots = {'cores_per_node': self._lrms_cores_per_node,
+                 'gpus_per_node' : self._lrms_gpus_per_node,
+                 'lfs_per_node'  : self._lrms_lfs_per_node,
+                 'mem_per_node'  : self._lrms_mem_per_node,
                  'lm_info'       : self._lrms_lm_info,
                  'nodes'         : list(),
->>>>>>> 8b88cf7e
                  }
 
         # start the search
@@ -658,12 +614,8 @@
             # that this can also be the first node, for small units.
             if  requested_cores - alloced_cores <= cores_per_node and \
                 requested_gpus  - alloced_gpus  <= gpus_per_node  and \
-<<<<<<< HEAD
-                requested_lfs   - alloced_lfs   <= lfs_per_node['size']:
-=======
-                requested_lfs   - alloced_lfs   <= lfs_per_node['size'] and \
+                requested_lfs   - alloced_lfs   <= lfs_per_node   and \
                 requested_mem   - alloced_mem   <= mem_per_node:
->>>>>>> 8b88cf7e
                 is_last = True
 
             # we allow partial nodes on the first and last node, and on any
@@ -677,11 +629,8 @@
             # we only search up to node-size on this node.  Duh!
             find_cores = min(requested_cores - alloced_cores, cores_per_node)
             find_gpus  = min(requested_gpus  - alloced_gpus,  gpus_per_node)
-            find_lfs   = min(requested_lfs   - alloced_lfs,   lfs_per_node['size'])
-<<<<<<< HEAD
-=======
-            find_mem   = min(requested_mem   - alloced_mem, mem_per_node)
->>>>>>> 8b88cf7e
+            find_lfs   = min(requested_lfs   - alloced_lfs,   lfs_per_node)
+            find_mem   = min(requested_mem   - alloced_mem,   mem_per_node)
 
             # under the constraints so derived, check what we find on this node
             cores, gpus, lfs, mem = self._find_resources(node=node,
@@ -704,14 +653,6 @@
                 # ignore this node.  Otherwise we have to restart the search
                 # (continuity is broken)
                 if not self._scattered:
-<<<<<<< HEAD
-                    is_first       = True
-                    is_last        = False
-                    alloced_cores  = 0
-                    alloced_gpus   = 0
-                    alloced_lfs    = 0
-=======
->>>>>>> 8b88cf7e
                     slots['nodes'] = list()
                     alloced_cores  = 0
                     alloced_gpus   = 0
@@ -725,13 +666,8 @@
 
             # we found something - add to the existing allocation, switch gears
             # (not first anymore), and try to find more if needed
-<<<<<<< HEAD
-            self._log.debug('found %s cores, %s gpus and %s lfs', 
-                            cores, gpus, lfs)
-=======
             self._log.debug('found %s cores, %s gpus, %s lfs and %s mem',
                             cores, gpus, lfs, mem)
->>>>>>> 8b88cf7e
             core_map, gpu_map = self._get_node_maps(cores, gpus,
                                                     threads_per_proc)
 
@@ -748,43 +684,27 @@
                                    'core_map': core_map,
                                    'gpu_map' : gpu_map,
                                    'lfs'     : {'size': lfs, 
-<<<<<<< HEAD
-                                                'path': self._lrms_lfs_per_node['path']}})
-
-            alloced_cores += len(cores)
-            alloced_gpus  += len(gpus)
-            alloced_lfs   += lfs
-=======
                                                 'path': lfs_path},
                                    'mem'     : mem})
             alloced_cores += len(cores)
             alloced_gpus  += len(gpus)
             alloced_lfs   += lfs
             alloced_mem   += mem
->>>>>>> 8b88cf7e
             is_first       = False
 
             # or maybe don't continue the search if we have in fact enough!
             if  alloced_cores == requested_cores and \
                 alloced_gpus  == requested_gpus  and \
-<<<<<<< HEAD
-                alloced_lfs   == requested_lfs:
-=======
                 alloced_lfs   == requested_lfs   and \
                 alloced_mem   == requested_mem:
->>>>>>> 8b88cf7e
                 # we are done
                 break
 
         # if we did not find enough, there is not much we can do at this point
         if  alloced_cores < requested_cores or \
             alloced_gpus  < requested_gpus  or \
-<<<<<<< HEAD
-            alloced_lfs   < requested_lfs:
-=======
             alloced_lfs   < requested_lfs   or \
             alloced_mem   < requested_mem:
->>>>>>> 8b88cf7e
             return None  # signal failure
 
         # this should be nicely filled out now - return
