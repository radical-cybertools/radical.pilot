--- conflicted
+++ resolved
@@ -152,10 +152,6 @@
             {
                 'node_name'  : 'node_name',
                 'node_index' : 1,
-<<<<<<< HEAD
-                'cores'      : [1, 2, 4, 5],
-                'gpus'       : [1, 3],
-=======
                 'cores'      : [{'index'     : 1,
                                  'occupation': 1.0},
                                 {'index'     : 2,
@@ -168,7 +164,6 @@
                                  'occupation': 1.0},
                                 {'index'     : 2,
                                  'occupation': 1.0}],
->>>>>>> 95d3d7e7
                 'lfs'        : 1234,
                 'mem'        : 4321
             }
@@ -193,11 +188,8 @@
         slots = list()
 
         # find at most `n_slots`
-<<<<<<< HEAD
-=======
         loop_core_idx = 0
         loop_gpu_idx  = 0
->>>>>>> 95d3d7e7
         while len(slots) < n_slots:
 
             node_idx  = node['index']
@@ -214,52 +206,6 @@
                      'lfs'       : lfs_per_slot,
                      'mem'       : mem_per_slot}
 
-<<<<<<< HEAD
-            for core_idx,core in enumerate(node['cores']):
-
-                if core == rpc.FREE:
-                    slot['cores'].append(core_idx)
-
-                if len(slot['cores']) == cores_per_slot:
-                    break
-
-            if len(slot['cores']) < cores_per_slot:
-                self._log.debug_9('not enough cores on %s', node_name)
-                break
-
-            # gpus can be shared, so we need proper resource tracking.  If
-            # a slot requires one or more GPUs, GPU sharing is disabled.
-            if gpus_per_slot >= 1.0:
-
-                tmp = int(gpus_per_slot)
-                if tmp != gpus_per_slot:
-                    raise ValueError('cannot share GPUs>1')
-                gpus_per_slot = tmp
-
-                for gpu_idx,gpu in enumerate(node['gpus']):
-
-                    if gpu == rpc.FREE:
-                        slot['gpus'].append([gpu_idx, 1.0])
-
-                    if len(slot['gpus']) == gpus_per_slot:
-                        break
-
-                if len(slot['gpus']) < gpus_per_slot:
-                    self._log.debug_9('not enough gpus on %s', node_name)
-                    break
-
-            elif gpus_per_slot > 0.0:
-
-                # find a GPU which has sufficient space left
-                for gpu_idx,gpu_occ in enumerate(node['gpus']):
-
-                    if 1 - gpu_occ >= gpus_per_slot:
-                        slot['gpus'].append([gpu_idx, gpus_per_slot])
-                        break
-
-                if len(slot['gpus']) < 1:
-                    self._log.debug_9('not enough gpus on %s', node_name)
-=======
             for core_idx,core in enumerate(node['cores'][loop_core_idx:],
                                                          loop_core_idx):
                 if core == rpc.FREE:
@@ -315,7 +261,6 @@
 
                 if len(slot['gpus']) < 1:
                     self._log.debug_9('not enough gpus on %s (2)', node_name)
->>>>>>> 95d3d7e7
                     break
 
             self._log.debug_9('found resources on %s: %s', node_name, slot)
@@ -325,12 +270,7 @@
         self._log.debug_9('found resources on %s', node_name)
         self._log.debug_9(pprint.pformat(slots))
 
-<<<<<<< HEAD
-
-        if partial and len(slots) < n_slots:
-=======
         if not partial and len(slots) < n_slots:
->>>>>>> 95d3d7e7
             return None
 
         return slots
