--- conflicted
+++ resolved
@@ -317,14 +317,8 @@
         if not cores_per_slot:
             cores_per_slot = 1
 
-<<<<<<< HEAD
-        self._log.debug('res : %s', self.slot_status())
-        self._log.debug('req : %s %s %s %s %s', req_slots, cores_per_slot,
-                        gpus_per_slot, lfs_per_slot, mem_per_slot)
-=======
       # self._log.debug('req : %s %s %s %s %s', req_slots, cores_per_slot,
       #                 gpus_per_slot, lfs_per_slot, mem_per_slot)
->>>>>>> 4448f16b
 
         # First and last nodes can be a partial allocation - all other nodes
         # can only be partial when `scattered` is set.
@@ -378,7 +372,7 @@
 
             node_uid  = node['uid']
             node_name = node['name']
-           
+
             self._log.debug('next %s : %s', node_uid, node_name)
             self._log.debug('req1: %s = %s + %s', req_slots, rem_slots,
                                                   len(alc_slots))
