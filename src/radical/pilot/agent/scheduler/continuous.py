--- conflicted
+++ resolved
@@ -525,16 +525,9 @@
                  'lm_info'       : self._rm_lm_info,
                 }
 
-<<<<<<< HEAD
-
         # allocation worked!  If the task was tagged, store the node IDs for
         # this tag, so that later tasks can reuse that information
-        if not dvm_hosts_list and tag is not None:
-=======
-        # allocation worked!  If the unit was tagged, store the node IDs for
-        # this tag, so that later units can reuse that information
         if not self._dvm_host_list and tag is not None:
->>>>>>> ad5a03e6
             self._tag_history[tag] = [node['uid'] for node in slots['nodes']]
 
         # this should be nicely filled out now - return
