
__copyright__ = "Copyright 2013-2016, http://radical.rutgers.edu"
__license__ = "MIT"


import os
import inspect
import logging
import pprint


import threading     as mt

import radical.utils as ru

from ...   import constants as rpc
from .base import AgentSchedulingComponent



# ------------------------------------------------------------------------------
#
# This is a continuous scheduler with awareness of a node's file-storage and
# unit tagging capabilities.
#
# Local Storage:
#
# The storage availability will be obtained from the lrms_node_list and assigned
# to the node list of the class. The lfs requirement will be obtained from the
# cud in the alloc_nompi and alloc_mpi methods. Using the availability and
# requirement, the _find_resources method will return the core and gpu ids.
# 
# Expected DS of the nodelist
# self.nodes = [{
#                   'name'    : 'node_1',
#                   'uid'     : xxxx,
#                   'cores'   : [],
#                   'gpus'    : [],
#                   'lfs'     : 128
#               },
#               {
#                   'name'    : 'node_2',
#                   'uid'     : yyyy,
#                   'cores'   : [],
#                   'gpus'    : [],
#                   'lfs'     : 256
#                },
#              ]
#
# lfs storage is specified in MByte.  The scheduler assumes that storage is
# freed when the unit finishes.
#
#
# Unit Tagging:
#
# The scheduler attempts to schedule units with the same tag onto the same node,
# so that the unit can reuse the previous unit's data.  This assumes that
# storage is *not* freed when the units finishes.
#
#
# FIXME: the alert reader will realize a discrepancy in the above set of
#        assumptions.
#
# ------------------------------------------------------------------------------


# ------------------------------------------------------------------------------
#
import cProfile
cprof = cProfile.Profile()


def cprof_it(func):
    def wrapper(*args, **kwargs):
        retval = cprof.runcall(func, *args, **kwargs)
        return retval
    return wrapper


def dec_all_methods(dec):
    def dectheclass(cls):
        if ru.is_main_thread():
            cprof_env   = os.getenv("RADICAL_PILOT_CPROFILE_COMPONENTS", "")
            cprof_elems = cprof_env.split()
            if "CONTINUOUS" in cprof_elems:
                for name, m in inspect.getmembers(cls, inspect.ismethod):
                    setattr(cls, name, dec(m))
        return cls
    return dectheclass


# ------------------------------------------------------------------------------
#
@dec_all_methods(cprof_it)
class Continuous(AgentSchedulingComponent):
    '''
    The Continuous scheduler attempts to place threads and processes of
    a compute units onto consecutive cores, gpus and nodes in the cluster.
    '''


    # --------------------------------------------------------------------------
    #
    def __init__(self, cfg, session):

        AgentSchedulingComponent.__init__(self, cfg, session)

        self._tag_history = dict()



    # --------------------------------------------------------------------------
    #
    # FIXME: this should not be overloaded here, but in the base class
    #
    def finalize_child(self):

        cprof_env = os.getenv("RADICAL_PILOT_CPROFILE_COMPONENTS", "")
        if "CONTINUOUS" in cprof_env.split():
            self_thread = mt.current_thread()
            cprof.dump_stats("python-%s.profile" % self_thread.name)

        # make sure that parent finalizers are called
        super(Continuous, self).finalize_child()


    # --------------------------------------------------------------------------
    #
    def _configure(self):

        # * oversubscribe:
        #   Cray's aprun for example does not allow us to oversubscribe CPU
        #   cores on a node, so we can't, say, run n CPU processes on an n-core
        #   node, and than add one additional process for a GPU application.
        #
        #   If oversubscribe` is set to False (which is the default for now),
        #   we'll prevent that behavior by allocating one additional CPU core
        #   for each set of requested GPU processes.
        #
        #   FIXME: I think our scheme finds the wrong core IDs for GPU process
        #          startup - i.e. not the reserved ones.
        self._oversubscribe = self._cfg.get('oversubscribe', True)

        # * scattered:
        #   This is the continuous scheduler, because it attempts to allocate
        #   a *continuous* set of cores/nodes for a unit.  It does, however,
        #   also allow to scatter the allocation over discontinuous nodes if
        #   this option is set.  This implementation is not optimized for the
        #   scattered mode!  The default is 'False'.
        #
        self._scattered = self._cfg.get('scattered', False)

        # NOTE:  for non-oversubscribing mode, we reserve a number of cores
        #        for the GPU processes - even if those GPUs are not used by
        #        a specific workload.  In this case we rewrite the node list and
        #        substract the respective number of available cores per node.
        if not self._oversubscribe:

            if self._lrms_cores_per_node <= self._lrms_gpus_per_node:
                raise RuntimeError('oversubscription mode requires more cores')

            self._lrms_cores_per_node -= self._lrms_gpus_per_node

        # since we just changed this fundamental setting, we need to
        # recreate the nodelist.
        self.nodes = []
        for node, node_uid in self._lrms_node_list:

            node_entry = {'name'   : node,
                          'uid'    : node_uid,
                          'cores'  : [rpc.FREE] * self._lrms_cores_per_node,
                          'gpus'   : [rpc.FREE] * self._lrms_gpus_per_node,
                          'lfs'    :              self._lrms_lfs_per_node,
                          'mem'    :              self._lrms_mem_per_node}

            # summit
            if self._lrms_cores_per_node > 40:

<<<<<<< HEAD
                # Summit cannot address the first and last core of the second socket at
                # the moment, so we simply mark it as DOWN, so that the
                # scheduler skips it.  We need to check the SMT setting to make
                # sure the right logical cores are marked.  The error we see on
                # those cores is: "ERF error: 1+ cpus are not available"
=======
                # Summit cannot address the last core of the second socket at
                # the moment, so we mark it as `DOWN` and the scheduler skips
                # it.  We need to check the SMT setting to make sure the right
                # logical cores are marked.  The error we see on those cores is:
                # "ERF error: 1+ cpus are not available"
                #
                # This is related to the known issue listed on
                # https://www.olcf.ornl.gov/for-users/system-user-guides \
                #                          /summit/summit-user-guide/
>>>>>>> 9ceba1e4
                #
                # "jsrun explicit resource file (ERF) allocates incorrect
                # resources"
                #
                smt = self._lrms_info.get('smt', 1)
                for s in [1]:
                    for i in range(smt):
                        idx = s * 21 * smt + i
                        node_entry['cores'][idx] = rpc.DOWN
                        idx = s * 40 * smt + i
                        node_entry['cores'][idx] = rpc.DOWN

            self.nodes.append(node_entry)


    # --------------------------------------------------------------------------
    #
    def _try_allocation(self, unit):
        """
        attempt to allocate cores/gpus for a specific unit.
        """

        uid = unit['uid']

        # needs to be locked as we try to acquire slots here, but slots are
        # freed in a different thread.  But we keep the lock duration short...
        with self._slot_lock:

            self._prof.prof('schedule_try', uid=uid)
            unit['slots'] = self._allocate_slot(unit)

        # the lock is freed here
        if not unit['slots']:

            # signal the unit remains unhandled (Fales signals that failure)
            self._prof.prof('schedule_fail', uid=uid)
            return False


        # allocation worked!  If the unit was tagged, store the node IDs for
        # this tag, so that later units can reuse that information
        tag = unit['description'].get('tag')
        if tag: 
            nodes = unit['slots']['nodes']
            self._tag_history[tag] = [node['uid'] for node in nodes]

        # got an allocation, we can go off and launch the process
        self._prof.prof('schedule_ok', uid=uid)

        if self._log.isEnabledFor(logging.DEBUG):
            self._log.debug("after  allocate   %s: %s", uid,
                            self.slot_status())
            self._log.debug("%s [%s/%s] : %s", uid,
                            unit['description']['cpu_processes'],
                            unit['description']['gpu_processes'],
                            pprint.pformat(unit['slots']))

        # True signals success
        return True


    # --------------------------------------------------------------------------
    #
    def _allocate_slot(self, unit):
        '''
        This is the main method of this implementation, and is triggered when
        a unit needs to be mapped to a set of cores / gpus.  We make
        a distinction between MPI and non-MPI units (non-MPI processes MUST be
        on the same node).
        '''

        uid = unit['uid']
        cud = unit['description']

        # single_node allocation is enforced for non-message passing tasks
        if cud['cpu_process_type'] in [rpc.MPI] or \
           cud['gpu_process_type'] in [rpc.MPI]:
            slots = self._alloc_mpi(unit)
        else:
            slots = self._alloc_nompi(unit)

        if slots:
            # the unit was placed, we need to reflect the allocation in the
            # nodelist state (BUSY)
            self._change_slot_states(slots, rpc.BUSY)

        return slots


    # --------------------------------------------------------------------------
    #
    def _release_slot(self, slots):
        '''
        This method is called when previously aquired resources are not needed
        anymore.  `slots` are the resource slots as previously returned by
        `_allocate_slots()`.
        '''

        # reflect the request in the nodelist state (set to `FREE`)
        self._change_slot_states(slots, rpc.FREE)


    # --------------------------------------------------------------------------
    #
    def _find_resources(self, node, requested_cores, requested_gpus,
                        requested_lfs, requested_mem, core_chunk=0, 
                        partial=False, lfs_chunk=0, gpu_chunk=0, mem_chunk=0):
        '''
        Find up to the requested number of free cores and gpus in the node.
        This call will return two lists, for each matched set.  If the core
        does not have sufficient free resources to fulfill *both* requests, two
        empty lists are returned.  The call will *not* change the allocation
        status of the node, atomicity must be guaranteed by the caller.

        We don't care about continuity within a single node - cores `[1,5]` are
        assumed to be as close together as cores `[1,2]`.

        When `chunk` is set, only sets of exactly that size (or multiples
        thereof) are considered valid allocations.  The use case is OpenMP
        support, where each process is expected to create a certain number of
        threads, which thus must have slots on the same node available.

        NOTE: chunking is only applied to cores at this point.

        When `partial` is set to `True`, this method is allowed to return
        a *partial* match, so to find less cores, gpus, and local_fs then
        requested (but the call will never return more than requested).
        '''

        # list of core and gpu ids available in this node.
        cores = list()
        gpus  = list()
        lfs   = 0
        mem   = 0

        # first count the number of free cores, gpus, and local file storage.
        # This is way quicker than actually finding the core IDs.
        free_cores = node['cores'].count(rpc.FREE)
        free_gpus  = node['gpus'].count(rpc.FREE)
        free_lfs   = node['lfs']['size']
        free_mem   = node['mem']

        alloc_cores = 0
        alloc_gpus  = 0
        alloc_lfs   = 0
        alloc_mem   = 0

        if partial:
            # For partial requests the check simplifies: we just check if we
            # have either, some cores *or* gpus, to serve the
            # request
            if (requested_cores and not free_cores) and \
               (requested_gpus  and not free_gpus)  :
                return [], [], None, None

        else:
            # For non-partial requests (ie. full requests): its a no-match if
            # any resource request cannot be served.
            if  requested_cores > free_cores or \
                requested_gpus  > free_gpus  or \
                requested_lfs   > free_lfs   or \
                requested_mem   > free_mem:
                return [], [], None, None

        # We can serve the partial or full request - alloc the chunks we need
        # FIXME: chunk gpus, too?
        # We need to land enough procs on a node such that the cores,
        # lfs and gpus requested per proc is available on the same node

        num_procs = dict()

        if requested_cores:
            alloc_cores = min(requested_cores, free_cores)
            num_procs['cores'] = alloc_cores / core_chunk

        if requested_gpus:
            alloc_gpus = min(requested_gpus, free_gpus)
            num_procs['gpus'] = alloc_gpus / gpu_chunk

        if requested_lfs:
            alloc_lfs = min(requested_lfs, free_lfs)
            num_procs['lfs'] = alloc_lfs / lfs_chunk

        if requested_mem:
            alloc_mem = min(requested_mem, free_mem)
            num_procs['mem'] = alloc_mem / mem_chunk


        # Find normalized cores, gpus and lfs
        if requested_cores: alloc_cores = num_procs['cores'] * core_chunk
        if requested_gpus : alloc_gpus  = num_procs['gpus']  * gpu_chunk
        if requested_lfs  : lfs         = num_procs['lfs']   * lfs_chunk
        if requested_mem  : mem         = num_procs['mem']   * mem_chunk

        self._log.debug('alc : %s %s %s %s', alloc_cores, alloc_gpus, lfs, mem)

        # now dig out the core and gpu IDs.
        if requested_cores:
            for idx, state in enumerate(node['cores']):
                if state == rpc.FREE:           # use if free
                    cores.append(idx)
                if alloc_cores == len(cores):   # break if enough
                    break

        if requested_gpus:
            for idx, state in enumerate(node['gpus']):
                if state == rpc.FREE:        # use if free
                    gpus.append(idx)
                if alloc_gpus == len(gpus):  # break if enough
                    break

        return cores, gpus, lfs, mem


    # --------------------------------------------------------------------------
    #
    def _get_node_maps(self, cores, gpus, threads_per_proc):
        """
        For a given set of cores and gpus, chunk them into sub-sets so that
        each sub-set can host one application process and all threads of that
        process.  Note that we currently consider all GPU applications to be
        single-threaded.
        For more details, see top level comment of `base.py`.
        """

        core_map = list()
        gpu_map  = list()

        # make sure the core sets can host the requested number of threads
        assert(not len(cores) % threads_per_proc)
        n_procs =  len(cores) / threads_per_proc

        idx = 0
        for p in range(n_procs):
            p_map = list()
            for t in range(threads_per_proc):
                p_map.append(cores[idx])
                idx += 1
            core_map.append(p_map)

        if idx != len(cores):
            self._log.debug('%s -- %s -- %s -- %s',
                            idx, len(cores), cores, n_procs)
        assert(idx == len(cores))

        # gpu procs are considered single threaded right now (FIXME)
        for g in gpus:
            gpu_map.append([g])

        return core_map, gpu_map


    # --------------------------------------------------------------------------
    #
    def _alloc_nompi(self, unit):
        """
        Find a suitable set of cores and gpus *within a single node*.

        Input:
        cud: Compute Unit description. Needs to specify at least one CPU
        process and one thread per CPU process, or one GPU process.
        """

        uid = unit['uid']
        cud = unit['description']

        # dig out the allocation request details
        lfs_chunk   = cud['lfs_per_process']
        core_chunk  = cud['cpu_threads']
        mem_chunk   = cud['mem_per_process']
        total_cores = cud['cpu_processes'] * core_chunk
        total_gpus  = cud['gpu_processes']
        total_lfs   = cud['cpu_processes'] * lfs_chunk
        total_mem   = cud['cpu_processes'] * mem_chunk

        # make sure that the requested allocation fits on a single node
        if total_cores > self._lrms_cores_per_node or \
           total_gpus  > self._lrms_gpus_per_node  or \
           total_lfs   > self._lrms_lfs_per_node['size'] or \
           total_mem   > self._lrms_mem_per_node:

            txt  = 'Non-mpi unit %s does not fit onto node \n' % uid
            txt += '   cores: %s >? %s \n' % (total_cores, self._lrms_cores_per_node)
            txt += '   gpus : %s >? %s \n' % (total_gpus,  self._lrms_gpus_per_node)
            txt += '   lfs  : %s >? %s \n' % (total_lfs,   self._lrms_lfs_per_node)
            txt += '   mem  : %s >? %s'    % (total_mem,   self._lrms_mem_per_node)
            raise ValueError(txt)

        # ok, we can go ahead and try to find a matching node
        node_name = None
        node_uid  = None
        cores     = list()
        gpus      = list()
        lfs       = None
        mem       = None
        tag       = cud.get('tag')

        for node in self.nodes:  # FIXME optimization: iteration start

            # Check if a unit is tagged to use this node.  This means we check
            #   - if a tag exists
            #   - if the tag has been used before
            #   - if the previous use included this node
            # Only continue to consider this node if the tag exists and was used
            # on this node - else continune to the next node.
            if tag:
                if tag in self._tag_history:
                    if node['uid'] not in self._tag_history[tag]:
                        continue

            # attempt to find the required number of cores and gpus on this
            # node - do not allow partial matches.
            cores, gpus, lfs, mem = self._find_resources(node=node,
                                                    requested_cores=total_cores,
                                                    requested_gpus=total_gpus,
                                                    requested_lfs=total_lfs,
                                                    requested_mem=total_mem,
                                                    partial=False,
                                                    lfs_chunk=lfs_chunk,
                                                    core_chunk=core_chunk,
                                                    mem_chunk=mem_chunk)
            if len(cores) == total_cores and \
               len(gpus)  == total_gpus:

                # we found the needed resources - break out of search loop
                node_uid  = node['uid']
                node_name = node['name']
                break

        # If we did not find any node to host this request, return `None`
        if not node_name:
            return None

        # We have to communicate to the launcher where exactly processes are to
        # be placed, and what cores are reserved for application threads.  See
        # the top level comment of `base.py` for details on the data structure
        # used to specify process and thread to core mapping.
        core_map, gpu_map = self._get_node_maps(cores, gpus, core_chunk)

        # We need to specify the node lfs path that the unit needs to use.
        # We set it as an environment variable that gets loaded with cud
        # executable.
        # Assumption enforced: The LFS path is the same across all nodes.
        lfs_path = self._lrms_lfs_per_node['path']
        cud['environment']['NODE_LFS_PATH'] = lfs_path

        # all the information for placing the unit is acquired - return them
        slots = {'cores_per_node' : self._lrms_cores_per_node,
                 'gpus_per_node'  : self._lrms_gpus_per_node,
                 'lfs_per_node'   : self._lrms_lfs_per_node,
                 'mem_per_node'   : self._lrms_mem_per_node,
                 'lm_info'        : self._lrms_lm_info, 
                 'nodes'          : [{'name'    : node_name,
                                      'uid'     : node_uid,
                                      'core_map': core_map,
                                      'gpu_map' : gpu_map,
                                      'lfs'     : {'size': lfs, 
                                                   'path': lfs_path},
                                      'mem'     : mem
                                      }]}
        return slots


    # --------------------------------------------------------------------------
    #
    #
    def _alloc_mpi(self, unit):
        """
        Find an available set of slots, potentially across node boundaries.  By
        default, we only allow for partial allocations on the first and last
        node - but all intermediate nodes MUST be completely used (this is the
        'CONTINUOUS' scheduler after all).

        If the scheduler is configured with `scattered=True`, then that
        constraint is relaxed, and any set of slots (be it continuous across
        nodes or not) is accepted as valid allocation.

        No matter the mode, we always make sure that we allocate in chunks of
        'threads_per_proc', as otherwise the application would not be able to
        spawn the requested number of threads on the respective node.
        """

        uid = unit['uid']
        cud = unit['description']

        # dig out the allocation request details
        requested_procs  = cud['cpu_processes']
        threads_per_proc = cud['cpu_threads']
        requested_gpus   = cud['gpu_processes']
        lfs_per_process  = cud['lfs_per_process']
        mem_per_process  = cud['mem_per_process']

        # make sure that processes are at least single-threaded
        if not threads_per_proc:
            threads_per_proc = 1

        # cores needed for all threads and processes
        requested_cores = requested_procs * threads_per_proc

        # We allocate the same lfs per process (agreement)
        requested_lfs = lfs_per_process * requested_procs

        # We allocate the same mem per process
        requested_mem = mem_per_process * requested_procs

        # First and last nodes can be a partial allocation - all other nodes
        # can only be partial when `scattered` is set.
        #
        # Iterate over all nodes until we find something. Check if it fits the
        # allocation mode and sequence.  If not, start over with the next node.
        # If it matches, add the slots found and continue to next node.
        #
        # FIXME: persistent node index

        cores_per_node = self._lrms_cores_per_node
        gpus_per_node  = self._lrms_gpus_per_node
        lfs_per_node   = self._lrms_lfs_per_node
        mem_per_node   = self._lrms_mem_per_node

        # we always fail when too many threads are requested
        if threads_per_proc > cores_per_node:
            raise ValueError('too many threads requested')

        if lfs_per_process > lfs_per_node['size']:
            raise ValueError('too much LFS requested')

        if mem_per_process > mem_per_node:
            raise ValueError('too much memory requested')

        # set conditions to find the first matching node
        is_first      = True
        is_last       = False
        alloced_cores = 0
        alloced_gpus  = 0
        alloced_lfs   = 0
        alloced_mem   = 0
        tag           = cud.get('tag')

        slots = {'nodes'         : list(),
                 'cores_per_node': cores_per_node,
                 'gpus_per_node' : gpus_per_node,
                 'lfs_per_node'  : lfs_per_node,
                 'mem_per_node'  : mem_per_node,
                 'lm_info'       : self._lrms_lm_info,
                }


        # start the search
        for node in self.nodes:

            node_uid  = node['uid']
            node_name = node['name']

            # Check if a unit is tagged to use this node.  This means we check
            #   - if a tag exists
            #   - if the tag has been used before
            #   - if the previous use included this node
            # Only continue to consider this node if the tag exists and was used
            # on this node - else continune to the next node.
            if tag:
                if tag in self._tag_history:
                    if node['uid'] not in self._tag_history[tag]:
                        continue

            # if only a small set of cores/gpus remains unallocated (ie. less
            # than node size), we are in fact looking for the last node.  Note
            # that this can also be the first node, for small units.
            if  requested_cores - alloced_cores <= cores_per_node       and \
                requested_gpus  - alloced_gpus  <= gpus_per_node        and \
                requested_lfs   - alloced_lfs   <= lfs_per_node['size'] and \
                requested_mem   - alloced_mem   <= mem_per_node:
                is_last = True

            # we allow partial nodes on the first and last node, and on any
            # node if a 'scattered' allocation is requested.
            if is_first or self._scattered or is_last:
                partial = True
            else:
                partial = False

            # now we know how many cores/gpus we still need at this point - but
            # we only search up to node-size on this node.  Duh!
            find_cores = min(requested_cores - alloced_cores, cores_per_node)
            find_gpus  = min(requested_gpus  - alloced_gpus,  gpus_per_node)
            find_lfs   = min(requested_lfs   - alloced_lfs,   lfs_per_node['size'])
            find_mem   = min(requested_mem   - alloced_mem,   mem_per_node)

            # under the constraints so derived, check what we find on this node
            cores, gpus, lfs, mem = self._find_resources(node=node,
                                                    requested_cores=find_cores,
                                                    requested_gpus=find_gpus,
                                                    requested_lfs=find_lfs,
                                                    requested_mem=find_mem,
                                                    core_chunk=threads_per_proc,
                                                    partial=partial,
                                                    lfs_chunk=lfs_per_process,
                                                    mem_chunk=mem_per_process)

            # Skip nodes that provide only lfs or mem but no cores/gpus
            if (lfs or mem) and (not cores and not gpus):
                continue

            if not cores and not gpus:

                # this was not a match. If we are in  'scattered' mode, we just
                # ignore this node.  Otherwise we have to restart the search
                # (continuity is broken)
                if not self._scattered:
                    slots['nodes'] = list()
                    alloced_cores  = 0
                    alloced_gpus   = 0
                    alloced_lfs    = 0
                    alloced_mem    = 0
                    is_first       = True
                    is_last        = False

                # try next node
                continue

            # we found something - add to the existing allocation, switch gears
            # (not first anymore), and try to find more if needed
            self._log.debug('found %s cores, %s gpus, %s lfs and %s mem',
                            cores, gpus, lfs, mem)
            core_map, gpu_map = self._get_node_maps(cores, gpus,
                                                    threads_per_proc)

            # We need to specify the node lfs path that the unit needs to use.
            # We set it as an environment variable that gets loaded with cud
            # executable.
            # Assumption enforced: The LFS path is the same across all nodes.
            lfs_path = self._lrms_lfs_per_node['path']
            if 'NODE_LFS_PATH' not in cud['environment']:
                cud['environment']['NODE_LFS_PATH'] = lfs_path

            slots['nodes'].append({'name'    : node_name,
                                   'uid'     : node_uid,
                                   'core_map': core_map,
                                   'gpu_map' : gpu_map,
                                   'lfs'     : {'size': lfs, 
                                                'path': lfs_path},
                                   'mem'     : mem})

            alloced_cores += len(cores)
            alloced_gpus  += len(gpus)
            alloced_lfs   += lfs
            alloced_mem   += mem

            is_first       = False

            # or maybe don't continue the search if we have in fact enough!
            if  alloced_cores == requested_cores and \
                alloced_gpus  == requested_gpus  and \
                alloced_lfs   == requested_lfs   and \
                alloced_mem   == requested_mem:
                # we are done
                break

        # if we did not find enough, there is not much we can do at this point
        if  alloced_cores < requested_cores or \
            alloced_gpus  < requested_gpus  or \
            alloced_lfs   < requested_lfs   or \
            alloced_mem   < requested_mem:
            return None  # signal failure

        # this should be nicely filled out now - return
        return slots


# ------------------------------------------------------------------------------
<|MERGE_RESOLUTION|>--- conflicted
+++ resolved
@@ -176,13 +176,6 @@
             # summit
             if self._lrms_cores_per_node > 40:
 
-<<<<<<< HEAD
-                # Summit cannot address the first and last core of the second socket at
-                # the moment, so we simply mark it as DOWN, so that the
-                # scheduler skips it.  We need to check the SMT setting to make
-                # sure the right logical cores are marked.  The error we see on
-                # those cores is: "ERF error: 1+ cpus are not available"
-=======
                 # Summit cannot address the last core of the second socket at
                 # the moment, so we mark it as `DOWN` and the scheduler skips
                 # it.  We need to check the SMT setting to make sure the right
@@ -192,7 +185,6 @@
                 # This is related to the known issue listed on
                 # https://www.olcf.ornl.gov/for-users/system-user-guides \
                 #                          /summit/summit-user-guide/
->>>>>>> 9ceba1e4
                 #
                 # "jsrun explicit resource file (ERF) allocates incorrect
                 # resources"
