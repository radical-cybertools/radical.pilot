--- conflicted
+++ resolved
@@ -137,14 +137,6 @@
                         idx = s * 21 * smt + i
                         node_entry['cores'][idx] = rpc.DOWN
 
-<<<<<<< HEAD
-            if self._cfg.resource_cfg.blocked_cores:
-                self._log._debug('blocked: %s',
-                                 self._cfg.resource_cfg.blocked_cores)
-                for idx in self._cfg.resource_cfg.blocked_cores:
-                    node_entry['cores'][idx] = rpc.DOWN
-
-=======
             for idx in blocked_cores:
                 assert(len(node_entry['cores']) > idx)
                 node_entry['cores'][idx] = rpc.DOWN
@@ -152,7 +144,6 @@
             for idx in blocked_gpus:
                 assert(len(node_entry['gpus']) > idx)
                 node_entry['gpus'][idx] = rpc.DOWN
->>>>>>> d90f8dd5
 
             self.nodes.append(node_entry)
 
