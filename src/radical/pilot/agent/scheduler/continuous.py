
__copyright__ = "Copyright 2013-2016, http://radical.rutgers.edu"
__license__   = "MIT"


import os
import time

import radical.utils as ru

from ... import utils     as rpu
from ... import states    as rps
from ... import constants as rpc

from .base import AgentSchedulingComponent

import inspect
import threading as mt


# ------------------------------------------------------------------------------
#
# FIXME: make this a runtime switch depending on cprofile availability
# FIXME: move this to utils (implies another parameter to `dec_all_methods()`)
#
import cProfile
cprof = cProfile.Profile()

def cprof_it(func):
    def wrapper(*args, **kwargs):
        retval = cprof.runcall(func, *args, **kwargs)
        return retval
    return wrapper

def dec_all_methods(dec):
    def dectheclass(cls):
        if ru.is_main_thread():
            cprof_env   = os.getenv("RADICAL_PILOT_CPROFILE_COMPONENTS", "")
            cprof_elems = cprof_env.split()
            if "CONTINUOUS" in cprof_elems:
                for name, m in inspect.getmembers(cls, inspect.ismethod):
                    setattr(cls, name, dec(m))
        return cls
    return dectheclass


# ------------------------------------------------------------------------------
#
@dec_all_methods(cprof_it)
class Continuous(AgentSchedulingComponent):

    # --------------------------------------------------------------------------
    #
    def __init__(self, cfg, session):

        self.nodes = None

        AgentSchedulingComponent.__init__(self, cfg, session)


    # --------------------------------------------------------------------------
    #
    # FIXME: this should not be overloaded here, but in the base class
    #
    def finalize_child(self):

        if "CONTINUOUS" in os.getenv("RADICAL_PILOT_CPROFILE_COMPONENTS", "").split():
            self_thread = mt.current_thread()
            cprof.dump_stats("python-%s.profile" % self_thread.name)

        # make sure that parent finalizers are called
        super(Continuous, self).finalize_child()


    # --------------------------------------------------------------------------
    #
    def _configure(self):

        # TODO: use real core/gpu numbers for non-exclusive reservations
        #
        # * oversubscribe:
        #   Cray's aprun for example does not allow us to oversubscribe CPU
        #   cores on a node, so we can't, say, run n CPU processes on an n-core
        #   node, and than add one additional process for a GPU application.  If
        #   `oversubscribe` is set to False (which is the default for now),
        #   we'll prevent that behavior by allocating one additional CPU core
        #   for each requested GPU process.
        #
        # * scattered:
        #   This is the continuous scheduler, because it attempts to allocate
        #   a *continuous* set of cores/nodes for a unit.  It does, hoewver,
        #   also allow to scatter the allocation over discontinuous nodes if
        #   this option is set.  the default is 'False'.
        self._oversubscribe = self._cfg.get('oversubscribe', False)
        self._scattered     = self._cfg.get('scattered',     False)

        # NOTE: for non-oversubscribing mode, we reserve a number of cores
        #       for the GPU processes - even if those GPUs are not used by
        #       a specific workload.
        if not self._oversubscribe:
            self._lrms_cores_per_node -= self._lrms_gpus_per_node

            # since we just changed this fundamental setting, we need to
            # recreate the nodelist.
            self.nodes = []
            for node, node_uid in self._lrms_node_list:
                self.nodes.append({
                    'name' : node,
                    'uid'  : node_uid,
                    'cores': [rpc.FREE] * self._lrms_cores_per_node,
                    'gpus' : [rpc.FREE] * self._lrms_gpus_per_node
                })


    # --------------------------------------------------------------------------
    #
    def _allocate_slot(self, cud):
        '''
        This is the main method of this implementation, and is triggered when
        a unit needs to be mapped to a set of cores / gpus.  We make
        a distinction between MPI and non-MPI units (non-MPI processes MUST be
        on the same node).
        '''

        # single_node allocation is enforced for non-message passing tasks
        if  cud['cpu_process_type'] == 'MPI' or \
            cud['gpu_process_type'] == 'MPI' :
            slots = self._alloc_mpi(cud)
        else:
            slots = self._alloc_nompi(cud)

        if slots:
            # the unit was placed, we need to reflect the allocation in the
            # nodelist state (BUSY)
            self._change_slot_states(slots, rpc.BUSY)

        return slots


    # --------------------------------------------------------------------------
    #
    def _release_slot(self, slots):
        '''
        This method is called when previously aquired resources are not needed
        anymore.  `slots` are the resource slots as previously returned by
        `_allocate_slots()`.
        '''

        # reflect the request in the nodelist state (set to `FREE`)
        self._change_slot_states(slots, rpc.FREE)


    # --------------------------------------------------------------------------
    #
    def _find_resources(self, node, requested_cores, requested_gpus, 
                    chunk=1, partial=False):
        '''
        Find up to the requested number of free cores and gpus in the node.
        This call will return two lists, for each matched set.  If the core does
        not have sufficient free resources to fulfill *both* requests, two
        empty lists are returned.  The call will *not* change the allocation
        status of the node, atomicity must be guaranteed by the caller.

        We don't care about continuity within a single node - cores `[1,5]` are
        assumed to be as close together as cores `[1,2]`.

        When `chunk` is set, only sets of exactly that size (or multiples
        thereof) are considered valid allocations.  The use case is OpenMP
        support, where each process is expected to create a certain number of
        threads, which thus must have slots on the same node available.

        NOTE: chunking is only applied to cores at this point.

        When `partial` is set to `True`, this method is allowed to return
        a *partial* match, so to find less cores and gpus then requested (but
        the call will never return more than requested).
        '''

        # list of core and gpu ids available in this node.
        cores = list()
        gpus  = list()

        # first count the number of free cores and gpus. This is
        # way quicker than actually finding the core IDs.
        free_cores = node['cores'].count(rpc.FREE)
        free_gpus  = node['gpus' ].count(rpc.FREE)

        if partial:
            # For partial requests, return if there are no free cores AND
            # no free gpus.
            if  (requested_cores and not free_cores) and \
                (requested_gpus  and not free_gpus )     :
                return [], []

        else:
            # For non-partial requests (ie. full requests): its a no-match if
            # either the cpu or gpu request cannot be served.
            if  requested_cores > free_cores or \
                requested_gpus  > free_gpus     :
                return [], []


        # We can serve the partial or full request - alloc the chunks we need
        # FIXME: chunk gpus, too?
        alloc_cores = min(requested_cores, free_cores) / chunk * chunk
        alloc_gpus  = min(requested_gpus , free_gpus )

        # now dig out the core and gpu IDs.
        for idx,state in enumerate(node['cores']):
            if alloc_cores == len(cores):
                break
            if state == rpc.FREE:
                cores.append(idx)

        for idx,state in enumerate(node['gpus']):
            if alloc_gpus == len(gpus):
                break
            if state == rpc.FREE:
                gpus.append(idx)

        return cores, gpus


    # --------------------------------------------------------------------------
    #
    def _get_node_maps(self, cores, gpus, threads_per_proc):
        '''
        For a given set of cores and gpus, chunk them into sub-sets so that each
        sub-set can host one application process and all threads of that
        process.  Note that we currently consider all GPU applications to be
        single-threaded.
        For more details, see top level comment of `base.py`.
        '''

        core_map = list()
        gpu_map  = list()

        # make sure the core sets can host the requested number of threads
        assert(not len(cores) % threads_per_proc)
        n_procs =  len(cores) / threads_per_proc

        idx = 0
        for p in range(n_procs):
            p_map = list()
            for t in range(threads_per_proc):
                p_map.append(cores[idx])
                idx += 1
            core_map.append(p_map)

        if idx != len(cores):
            self._log.debug('%s -- %s -- %s -- %s', idx, len(cores), cores, n_procs)
        assert(idx == len(cores))

        # gpu procs are considered single threaded right now (FIXME)
        for g in gpus:
            gpu_map.append([g])

        return core_map, gpu_map


    # --------------------------------------------------------------------------
    #
    def _alloc_nompi(self, cud):
        '''
        Find a suitable set of cores and gpus *within a single node*.

        Input:
        cud: Compute Unit description. Needs to specify at least one CPU
        process and one thread per CPU process, or one GPU process.
        '''

        # dig out the allocation request details
        requested_procs  = cud['cpu_processes']
        threads_per_proc = cud['cpu_threads']
        requested_gpus   = cud['gpu_processes']

        # make sure that processes are at least single-threaded
        if not threads_per_proc:
            threads_per_proc = 1

        # cores needed for all threads and processes
        requested_cores = requested_procs * threads_per_proc

        # make sure that the requested allocation fits on a single node
        if  requested_cores > self._lrms_cores_per_node or \
            requested_gpus  > self._lrms_gpus_per_node     :
            raise ValueError('Non-mpi unit does not fit onto single node')

        # ok, we can go ahead and try to find a matching node
        cores     = list()
        gpus      = list()
        node_name = None
        node_uid  = None

        for node in self.nodes:  # FIXME optimization: iteration start

            # attempt to find the required number of cores and gpus on this
            # node - do not allow partial matches.
            cores, gpus = self._find_resources(node, requested_cores, requested_gpus,
                                           partial=False)

            if  len(cores) == requested_cores and \
                len(gpus)  == requested_gpus      :
                # we found the needed resources - break out of search loop
                node_uid  = node['uid']
                node_name = node['name']
                break

        # If we did not find any node to host this request, return `None`
        if not cores and not gpus:
            return None

        # We have to communicate to the launcher where exactly processes are to
        # be placed, and what cores are reserved for application threads.  See
        # the top level comment of `base.py` for details on the data structure
        # used to specify process and thread to core mapping.
        core_map, gpu_map = self._get_node_maps(cores, gpus, threads_per_proc)

        # all the information for placing the unit is acquired - return them
        slots = {'nodes'         : [[node_name, node_uid, core_map, gpu_map]],
                 'cores_per_node': self._lrms_cores_per_node,
                 'gpus_per_node' : self._lrms_gpus_per_node,
                 'lm_info'       : self._lrms_lm_info
                 }
        return slots


    # --------------------------------------------------------------------------
    #
    #
    def _alloc_mpi(self, cud):
        ''''
        Find an available set of slots, potentially across node boundaries.  By
        default, we only allow for partial allocations on the first and last
        node - but all intermediate nodes MUST be completely used (this is the
        'CONTINUOUS' scheduler after all).

        If the scheduler is configured with `scattered=True`, then that
        constraint is relaxed, and any set of slots (be it continuous across
        nodes or not) is accepted as valid allocation.

        No matter the mode, we always make sure that we allocate in chunks of
        'threads_per_proc', as otherwise the application would not be able to
        spawn the requested number of threads on the respective node.
        '''

        # dig out the allocation request details
        requested_procs  = cud['cpu_processes']
        threads_per_proc = cud['cpu_threads']
        requested_gpus   = cud['gpu_processes']

        # make sure that processes are at least single-threaded
        if not threads_per_proc:
            threads_per_proc = 1

<<<<<<< HEAD
        requested_cores = requested_procs * threads_per_proc   # define if the requested_cores refer to physical, logical
=======
        # cores needed for all threads and processes
        requested_cores = requested_procs * threads_per_proc
>>>>>>> aad3d50b

        # First and last nodes can be a partial allocation - all other nodes can
        # only be partial when `scattered` is set.
        #
        # Iterate over all nodes until we find something. Check if it fits the
        # allocation mode and sequence.  If not, start over with the next node.
        # If it matches, add the slots found and continue to next node.
        #
        # FIXME: persistent node index
        #
        # Things are complicated by chunking: we only accept chunks of
        # 'threads_per_proc', as otherwise threads would need to be distributed
        # over nodes, which is not possible for the multi-system-image clusters
        # this scheduler assumes.
        #
        #   - requested_cores > cores_per_node
        #   - cores_per_node  % threads_per_proc != 0
        #   - scattered is False
        #
        # but it can fail for less cores, too, if the partial first and last
        # allocation are not favorable.  We thus raise an exception for
        # requested_cores > cores_per_node on impossible full-node-chunking

        cores_per_node = self._lrms_cores_per_node
        gpus_per_node  = self._lrms_gpus_per_node
        
        if  requested_cores  > cores_per_node   and \
            cores_per_node   % threads_per_proc and \
            self._scattered is False:
            raise ValueError('cannot allocate under given constrains')

        # we always fail when too many threads are requested
        if threads_per_proc > cores_per_node:
            raise ValueError('too many threads requested')

        # set conditions to find the first matching node
        is_first      = True
        is_last       = False
        alloced_cores = 0
        alloced_gpus  = 0
        slots         = {'nodes'         : list(),
                         'cores_per_node': cores_per_node,
                         'gpus_per_node' : gpus_per_node,
                         'lm_info'       : self._lrms_lm_info
                         }

        # start the search
        for node in self.nodes: 
            ## GEORGE: How to improve this search? 
            ## IDEA: Define weights for cpus & gpus and create a function f(node) = a*cpus + b*gpus
            ## sort based on function f()

            node_uid  = node['uid']
            node_name = node['name']

            # if only a small set of cores/gpus remains unallocated (ie. less
            # than node size), we are in fact looking for the last node.  Note
            # that this can also be the first node, for small units.
            if  requested_cores - alloced_cores <= cores_per_node and \
                requested_gpus  - alloced_gpus  <= gpus_per_node      :
                is_last = True

            # we allow partial nodes on the first and last node, and on any
            # node if a 'scattered' allocation is requested.
            if is_first or self._scattered or is_last: partial = True
            else                                     : partial = False

            # now we know how many cores/gpus we still need at this point - but
            # we only search up to node-size on this node.  Duh!
            find_cores  = min(requested_cores - alloced_cores, cores_per_node)
            find_gpus   = min(requested_gpus  - alloced_gpus,  gpus_per_node )

            # under the constraints so derived, check what we find on this node
<<<<<<< HEAD
            cores, gpus = self._alloc_node(node, find_cores, find_gpus,   ##GEORGE:  Change _alloc_node to node_availability    
                                           chunk=threads_per_proc,   
=======
            cores, gpus = self._find_resources(node, find_cores, find_gpus,
                                           chunk=threads_per_proc,
>>>>>>> aad3d50b
                                           partial=partial)


            # and check the result.
            if not cores and not gpus:

                # this was not a match. If we are in  'scattered' mode, we just
                # ignore this node.  Otherwise we have to restart the search.
                if not self._scattered:
                    is_first       = True
                    is_last        = False
                    alloced_cores  = 0
                    alloced_gpus   = 0
                    slots['nodes'] = list()

                # try next node
                continue

            # we found something - add to the existing allocation, switch gears
            # (not first anymore), and try to find more if needed
            self._log.debug('found %s cores, %s gpus', cores, gpus)
            core_map, gpu_map = self._get_node_maps(cores, gpus, threads_per_proc)
            slots['nodes'].append([node_name, node_uid, core_map, gpu_map])
            
            alloced_cores += len(cores)
            alloced_gpus  += len(gpus)
            is_first       = False

            # or maybe don't continue the search if we have in fact enough!
            if  alloced_cores == requested_cores and \
                alloced_gpus  == requested_gpus      :
                # we are done
                break

        # if we did not find enough, there is not much we can do at this point
        if  alloced_cores < requested_cores or \
            alloced_gpus  < requested_gpus     :
            return None # signal failure         ## GEORGE: Define what failure signal is that. Fail alloc? 
                                                 ## is the same signal for all failures?

        # this should be nicely filled out now - return
        return slots


# ------------------------------------------------------------------------------
<|MERGE_RESOLUTION|>--- conflicted
+++ resolved
@@ -353,12 +353,8 @@
         if not threads_per_proc:
             threads_per_proc = 1
 
-<<<<<<< HEAD
-        requested_cores = requested_procs * threads_per_proc   # define if the requested_cores refer to physical, logical
-=======
         # cores needed for all threads and processes
         requested_cores = requested_procs * threads_per_proc
->>>>>>> aad3d50b
 
         # First and last nodes can be a partial allocation - all other nodes can
         # only be partial when `scattered` is set.
@@ -432,13 +428,8 @@
             find_gpus   = min(requested_gpus  - alloced_gpus,  gpus_per_node )
 
             # under the constraints so derived, check what we find on this node
-<<<<<<< HEAD
-            cores, gpus = self._alloc_node(node, find_cores, find_gpus,   ##GEORGE:  Change _alloc_node to node_availability    
-                                           chunk=threads_per_proc,   
-=======
             cores, gpus = self._find_resources(node, find_cores, find_gpus,
                                            chunk=threads_per_proc,
->>>>>>> aad3d50b
                                            partial=partial)
 
 
