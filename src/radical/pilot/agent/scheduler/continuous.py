--- conflicted
+++ resolved
@@ -504,14 +504,9 @@
                                                     requested_gpus=total_gpus,
                                                     requested_lfs=total_lfs,
                                                     requested_mem=total_mem,
-                                                    core_chunk=core_chunk,
                                                     partial=False,
-<<<<<<< HEAD
                                                     core_chunk=core_chunk,
                                                     gpu_chunk=gpu_chunk,
-=======
-                                                    gpu_chunk=1,
->>>>>>> 0ed247f1
                                                     lfs_chunk=lfs_chunk,
                                                     mem_chunk=mem_chunk)
             if len(cores) == total_cores and \
@@ -581,7 +576,7 @@
         requested_procs  = cud['cpu_processes']
         threads_per_proc = cud['cpu_threads']
         requested_gpus   = cud['gpu_processes']
-        gpu_chunkg       = cud['gpu_threads']
+        gpu_chunk        = cud['gpu_threads']
         lfs_per_process  = cud['lfs_per_process']
         mem_per_process  = cud['mem_per_process']
 
@@ -690,11 +685,7 @@
                                                     requested_mem=find_mem,
                                                     core_chunk=threads_per_proc,
                                                     partial=partial,
-<<<<<<< HEAD
                                                     gpu_chunk=gpu_chunk,
-=======
-                                                    gpu_chunk=1,
->>>>>>> 0ed247f1
                                                     lfs_chunk=lfs_per_process,
                                                     mem_chunk=mem_per_process)
 
