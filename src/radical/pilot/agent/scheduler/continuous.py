--- conflicted
+++ resolved
@@ -4,31 +4,19 @@
 
 
 import os
-<<<<<<< HEAD
-import logging
-import threading as mt
-
-from math import ceil
-=======
+import math
 import pprint
 import inspect
+import logging
 
 import threading     as mt
->>>>>>> 06ecb352
 
 import radical.utils as ru
 
 from ...   import constants as rpc
 from .base import AgentSchedulingComponent
 
-<<<<<<< HEAD
-=======
-import logging  # delayed import for atfork
-
-
-# ------------------------------------------------------------------------------
-#
->>>>>>> 06ecb352
+
 # ------------------------------------------------------------------------------
 #
 # This is an extension of the continuous scheduler with awareness of the
@@ -520,17 +508,10 @@
         """
 
         # dig out the allocation request details
-<<<<<<< HEAD
         requested_procs  = int(cud['cpu_processes'])
         threads_per_proc = int(cud['cpu_threads'])
         requested_gpus   = int(cud['gpu_processes'])
         requested_lfspp  = int(cud['lfs_per_process'])
-=======
-        requested_procs  = cud['cpu_processes']
-        threads_per_proc = cud['cpu_threads']
-        requested_gpus   = cud['gpu_processes']
-        requested_lfs_per_process = cud['lfs_per_process']
->>>>>>> 06ecb352
 
         tag = cud.get('tag')
 
@@ -569,14 +550,6 @@
         cores_per_node = self._lrms_cores_per_node
         gpus_per_node  = self._lrms_gpus_per_node
         lfs_per_node   = self._lrms_lfs_per_node
-<<<<<<< HEAD
-
-        if not self._scattered                and \
-           requested_cores > cores_per_node   and \
-           cores_per_node  % threads_per_proc:
-            raise ValueError('cannot allocate under given constrains')
-=======
->>>>>>> 06ecb352
 
         # we always fail when too many threads are requested
         if threads_per_proc > cores_per_node:
