--- conflicted
+++ resolved
@@ -143,22 +143,6 @@
         # note that the first index is yielded twice, so that the respecitve
         # node can function as first and last node in an allocation.
 
-<<<<<<< HEAD
-      # self._log.debug('0 iterate [%d]', self._node_offset)
-        iterator_count = 0
-
-        while iterator_count < len(self.nodes):
-          # self._log.debug('1 iterate [%d] [%d] [%d]', self._node_offset,
-          #                 iterator_count, len(self.nodes))
-            yield self.nodes[self._node_offset]
-            iterator_count    += 1
-            self._node_offset += 1
-          # self._log.debug('2 iterate [%d] [%d] [%d]', self._node_offset,
-          #                 iterator_count, len(self.nodes))
-            self._node_offset  = self._node_offset % len(self.nodes)
-          # self._log.debug('3 iterate [%d] [%d] [%d]', self._node_offset,
-          #                 iterator_count, len(self.nodes))
-=======
         iterator_count = 0
 
         while iterator_count < len(self.nodes):
@@ -166,7 +150,6 @@
             iterator_count    += 1
             self._node_offset += 1
             self._node_offset  = self._node_offset % len(self.nodes)
->>>>>>> bf9d33ab
 
 
     # --------------------------------------------------------------------------
@@ -387,14 +370,9 @@
             node_uid  = node['uid']
           # node_name = node['name']
 
-<<<<<<< HEAD
-          # self._log.debug(' -------------- next %s : %s', node_uid, node_name)
-          # self._log.debug('req1: %s = %s + %s', req_slots, rem_slots, len(alc_slots))
-=======
           # self._log.debug('next %s : %s', node_uid, node_name)
           # self._log.debug('req1: %s = %s + %s', req_slots, rem_slots,
           #                                       len(alc_slots))
->>>>>>> bf9d33ab
 
             # Check if a unit is tagged to use this node.  This means we check
             #   - if a tag exists
