
__copyright__ = 'Copyright 2013-2021, The RADICAL-Cybertools Team'
__license__   = 'MIT'

import math as m
import pprint

from ...   import constants as rpc
from .base import AgentSchedulingComponent


# ------------------------------------------------------------------------------
#
# This is a continuous scheduler with awareness of a node's file-storage and
# memory capabilities.  The scheduler respects colocate tagging (place task on
# same node as other tasks with the same tag).
#
#
# Continuous:
#
# The scheduler attempts to find continuous stretches of nodes to place
# a multinode-task.
#
#
# Local Storage:
#
# The storage availability will be obtained from the rm_node_list and assigned
# to the node list of the class. The lfs requirement will be obtained from the
# td in the alloc_nompi and alloc_mpi methods. Using the availability and
# requirement, the _find_resources method will return the core and gpu ids.
#
# Expected DS of the nodelist
# self.nodes = [{
#                   'node_name': 'aa',
#                   'node_id'  : 'node.0000',
#                   'cores'    : [0, 1, 2, 3, 4, 5, 6, 7],
#                   'gpus'     : [0, 1, 2],
#                   'lfs'      : 128,
#                   'mem'      : 256
#               },
#               {
#                   'node_name': 'bb',
#                   'node_id'  : 'node.0001',
#                   'cores'    : [0, 1, 2, 3, 4, 5, 6, 7],
#                   'gpus'     : [0, 1, 2],
#                   'lfs'      : 128,
#                   'mem'      : 256,
#                },
#                ...
#              ]
#
# lfs storage (size) and memory is specified in MByte.  The scheduler assumes
# that both are freed when the task finishes.
#
#
# Task Tagging:
#
# The scheduler attempts to schedule tasks with the same colocate tag onto the
# same node, so that the task can reuse the previous task's data.  This assumes
# that storage is not freed when the tasks finishes.
#
# FIXME: the alert reader will realize a discrepancy in the above set of
#        assumptions.
#
# ------------------------------------------------------------------------------
#
class Continuous(AgentSchedulingComponent):
    '''
    The Continuous scheduler attempts to place threads and processes of
    a tasks onto nodes in the cluster.
    '''

    # --------------------------------------------------------------------------
    #
    def __init__(self, cfg, session):

        AgentSchedulingComponent.__init__(self, cfg, session)

        self._colo_history = dict()
        self._tagged_nodes = set()
        self._scattered    = None
        self._node_offset  = 0


    # --------------------------------------------------------------------------
    #
    def _configure(self):

        # * scattered:
        #   This is the continuous scheduler, because it attempts to allocate
        #   a *continuous* set of cores/nodes for a task.  It does, however,
        #   also allow to scatter the allocation over discontinuous nodes if
        #   this option is set.  This implementation is not optimized for the
        #   scattered mode!  The default is 'False'.
        #
        self._scattered = self._cfg.get('scattered', False)

<<<<<<< HEAD
        # the config can override core and gpu detection,
        # and decide to block some resources
        blocked_cores = self._cfg.resource_cfg.blocked_cores or []
        blocked_gpus  = self._cfg.resource_cfg.blocked_gpus  or []
        if blocked_cores or blocked_gpus:
            self._log.info('blocked cores: %s' % blocked_cores)
            self._log.info('blocked gpus : %s' % blocked_gpus)

        self.nodes = list()
        for node, node_uid in self._rm_node_list:

            node_entry = {'name'   : node,
                          'uid'    : node_uid,
                          'cores'  : [rpc.FREE] * self._rm_cores_per_node,
                          'gpus'   : [rpc.FREE] * self._rm_gpus_per_node,
                          'lfs'    :              self._rm_lfs_per_node,
                          'mem'    :              self._rm_mem_per_node}

            # NOTE: blocked cores should be in sync with SMT level,
            #       as well with CPU indexing type ("logical" vs "physical").
            #       Example of CPU indexing on Summit:
            #          https://github.com/olcf-tutorials/ERF-CPU-Indexing
            #
            # The current approach uses "logical" CPU indexing
            # FIXME: set cpu_indexing as a parameter in resource config

            for idx in blocked_cores:
                assert(len(node_entry['cores']) > idx)
                node_entry['cores'][idx] = rpc.DOWN

            for idx in blocked_gpus:
                assert(len(node_entry['gpus']) > idx)
                node_entry['gpus'][idx] = rpc.DOWN

            self.nodes.append(node_entry)

        if blocked_cores or blocked_gpus:
            self._rm_cores_per_node -= len(blocked_cores)
            self._rm_gpus_per_node  -= len(blocked_gpus)

=======
>>>>>>> 205af480

    # --------------------------------------------------------------------------
    #
    def _iterate_nodes(self):
        # note that the first index is yielded twice, so that the respecitve
        # node can function as first and last node in an allocation.

        iterator_count = 0

        while iterator_count < len(self.nodes):
            yield self.nodes[self._node_offset]
            iterator_count    += 1
            self._node_offset += 1
            self._node_offset  = self._node_offset % len(self.nodes)


    # --------------------------------------------------------------------------
    #
    def unschedule_task(self, task):
        '''
        This method is called when previously aquired resources are not needed
        anymore.  `slots` are the resource slots as previously returned by
        `schedule_task()`.
        '''

        # reflect the request in the nodelist state (set to `FREE`)
        self._change_slot_states(task['slots'], rpc.FREE)


    # --------------------------------------------------------------------------
    #
    def _find_resources(self, node, find_slots, cores_per_slot, gpus_per_slot,
                              lfs_per_slot, mem_per_slot, partial):
        '''
        Find up to the requested number of slots, where each slot features the
        respective `x_per_slot` resources.  This call will return a list of
        slots of the following structure:

            {
                'node_name': 'node_name',
                'node_id'  : 'node.0001',
                'core_map' : [[1, 2, 4, 5]],
                'gpu_map'  : [[1, 3]],
                'lfs'      : 1234,
                'mem'      : 4321
            }

        The call will *not* change the allocation status of the node, atomicity
        must be guaranteed by the caller.

        We don't care about continuity within a single node - cores `[1, 5]` are
        assumed to be as close together as cores `[1, 2]`.

        When `partial` is set, the method CAN return less than `find_slots`
        number of slots - otherwise, the method returns the requested number of
        slots or `None`.

        FIXME: SMT handling: we should assume that hardware threads of the same
               physical core cannot host different executables, so HW threads
               can only account for thread placement, not process placement.
               This might best be realized by internally handling SMT as minimal
               thread count and using physical core IDs for process placement?
        '''

        # check if the node can host the request
        free_cores = node['cores'].count(rpc.FREE)
        free_gpus  = node['gpus'].count(rpc.FREE)
        free_lfs   = node['lfs']
        free_mem   = node['mem']

        # check how many slots we can serve, at most
        alc_slots = 1
        if cores_per_slot:
            alc_slots = int(m.floor(free_cores / cores_per_slot))

        if gpus_per_slot:
            alc_slots = min(alc_slots, int(m.floor(free_gpus / gpus_per_slot )))

        if lfs_per_slot:
            alc_slots = min(alc_slots, int(m.floor(free_lfs / lfs_per_slot )))

        if mem_per_slot:
            alc_slots = min(alc_slots, int(m.floor(free_mem / mem_per_slot )))

        # is this enough?
        if not alc_slots:
            return None

        if not partial:
            if alc_slots < find_slots:
                return None

        # find at most `find_slots`
        alc_slots = min(alc_slots, find_slots)

        # we should be able to host the slots - dig out the precise resources
        slots     = list()
        node_id   = node['node_id']
        node_name = node['node_name']

        core_idx  = 0
        gpu_idx   = 0

        for _ in range(alc_slots):

            cores = list()
            gpus  = list()

            while len(cores) < cores_per_slot:

                if node['cores'][core_idx] == rpc.FREE:
                    cores.append(core_idx)
                core_idx += 1

            while len(gpus) < gpus_per_slot:

                if node['gpus'][gpu_idx] == rpc.FREE:
                    gpus.append(gpu_idx)
                gpu_idx += 1

            core_map = [cores]
            gpu_map  = [[gpu] for gpu in gpus]

            slots.append({'node_name': node_name,
                          'node_id'  : node_id,
                          'core_map' : core_map,
                          'gpu_map'  : gpu_map,
                          'lfs'      : lfs_per_slot,
                          'mem'      : mem_per_slot})

        # consistency check
        assert((len(slots) == find_slots) or (len(slots) and partial))

        return slots


    # --------------------------------------------------------------------------
    #
    #
    def schedule_task(self, task):
        '''
        Find an available set of slots, potentially across node boundaries (in
        the MPI case).  By default, we only allow for partial allocations on the
        first and last node - but all intermediate nodes MUST be completely used
        (this is the 'CONTINUOUS' scheduler after all).

        If the scheduler is configured with `scattered=True`, then that
        constraint is relaxed, and any set of slots (be it continuous across
        nodes or not) is accepted as valid allocation.

        No matter the mode, we always make sure that we allocate slots in chunks
        of cores, gpus, lfs and mem required per process - otherwise the
        application processes would not be able to acquire the requested
        resources on the respective node.

        Contrary to the documentation, this scheduler interprets `gpu_processes`
        as number of GPUs that need to be available to each process, i.e., as
        `gpus_per_process'.

        Note that all resources for non-MPI tasks will always need to be placed
        on a single node.
        '''

        self._log.debug_3('find_resources %s', task['uid'])

        td = task['description']
        mpi = bool('mpi' in td['cpu_process_type'].lower())

        # dig out the allocation request details
        req_slots      = td['cpu_processes']
        cores_per_slot = td['cpu_threads']
        gpus_per_slot  = td['gpu_processes']
        lfs_per_slot   = td['lfs_per_process']
        mem_per_slot   = td['mem_per_process']

        # make sure that processes are at least single-threaded
        if not cores_per_slot:
            cores_per_slot = 1

        self._log.debug_3('req : %s %s %s %s %s', req_slots, cores_per_slot,
                        gpus_per_slot, lfs_per_slot, mem_per_slot)

        # First and last nodes can be a partial allocation - all other nodes
        # can only be partial when `scattered` is set.
        #
        # Iterate over all nodes until we find something. Check if it fits the
        # allocation mode and sequence.  If not, start over with the next node.
        # If it matches, add the slots found and continue to next node.
        #
        # FIXME: persistent node index

        cores_per_node = self._rm.info.cores_per_node
        gpus_per_node  = self._rm.info.gpus_per_node
        lfs_per_node   = self._rm.info.lfs_per_node
        mem_per_node   = self._rm.info.mem_per_node

        # we always fail when too many threads are requested
        assert(cores_per_slot <= cores_per_node), 'too many threads per proc %s' % cores_per_slot
        assert(gpus_per_slot  <= gpus_per_node),  'too many gpus    per proc %s' % gpus_per_slot
        assert(lfs_per_slot   <= lfs_per_node),   'too much lfs     per proc %s' % lfs_per_slot
        assert(mem_per_slot   <= mem_per_node),   'too much mem     per proc %s' % mem_per_slot

        # check what resource type limits teh number of slots per node
        slots_per_node = int(m.floor(cores_per_node / cores_per_slot))

        if gpus_per_slot:
            slots_per_node = min(slots_per_node,
                                 int(m.floor(gpus_per_node / gpus_per_slot )))

        if lfs_per_slot:
            slots_per_node = min(slots_per_node,
                                 int(m.floor(lfs_per_node / lfs_per_slot)))

        if mem_per_slot:
            slots_per_node = min(slots_per_node,
                                 int(m.floor(mem_per_node / mem_per_slot)))

        if not mpi and req_slots > slots_per_node:
            raise ValueError('non-mpi task does not fit on a single node')

        # set conditions to find the first matching node
        is_first = True
        is_last  = False
        colo_tag = td['tags'].get('colocate')

        if colo_tag is not None:
            colo_tag = str(colo_tag)

        # in case of PRTE LM: key `partition` from task description attribute
        #                     `tags` represents a DVM ID
        partition = td.get('tags', {}).get('partition')
        if self._partitions and partition is not None:
            partition = str(partition)
            if partition not in self._partitions:
                raise ValueError('partition id (%s) out of range' % partition)
            # partition id becomes a part of a co-locate tag
            colo_tag = partition + ('' if not colo_tag else '_%s' % colo_tag)
            if colo_tag not in self._colo_history:
                self._colo_history[colo_tag] = self._partitions[partition]
        task_partition_id = None

        # what remains to be allocated?  all of it right now.
        alc_slots = list()
        rem_slots = req_slots

        # start the search
        for node in self._iterate_nodes():

            node_id   = node['node_id']
            node_name = node['node_name']

            self._log.debug_3('next %s : %s', node_id, node_name)
            self._log.debug_3('req1: %s = %s + %s', req_slots, rem_slots,
                                                  len(alc_slots))

            # Check if a task is tagged to use this node.  This means we check
            #   - if a colocate tag exists
            #   - if the colo_tag has been used before
            #   - if the previous use included this node
            # If a tag exists, continue to consider this node if the tag was
            # used for this node - else continue to the next node.
            if colo_tag is not None:
                if colo_tag in self._colo_history:
                    if node_id not in self._colo_history[colo_tag]:
                        continue
                # for a new tag check that nodes were not used for previous tags
                else:
                    # `exclusive` -> not to share nodes between different tags
                    is_exclusive = td['tags'].get('exclusive', False)
                    if is_exclusive and node_id in self._tagged_nodes:
                        if len(self.nodes) > len(self._tagged_nodes):
                            continue
                        self._log.warn('not enough nodes for exclusive tags, ' +
                                       'switched "exclusive" flag to "False"')

            node_partition_id = None
            if self._partitions:
                # nodes assigned to the task should be from the same partition
                # FIXME: handle the case when unit (MPI task) would require
                #        more nodes than the amount available per partition
                _skip_node = True
                for plabel, p_node_ids in self._partitions.items():
                    if node_id in p_node_ids:
                        if task_partition_id in [None, plabel]:
                            node_partition_id = plabel
                            _skip_node = False
                        break
                if _skip_node:
                    continue

            # if only a small set of cores/gpus remains unallocated (ie. less
            # than node size), we are in fact looking for the last node.  Note
            # that this can also be the first node, for small tasks.
            if rem_slots < slots_per_node:
                is_last = True

            # we allow partial nodes on the first and last node, and on any
            # node if a 'scattered' allocation is requested.
            if is_first or self._scattered or is_last:
                partial = True
            else:
                partial = False

            # but also, non-mpi tasks are never partially allocated
            if not mpi:
                partial = False

            # now we know how many slots we still need at this point - but
            # we only search up to node-size on this node.  Duh!
            find_slots = min(rem_slots, slots_per_node)
            self._log.debug_3('find: %s', find_slots)

            # under the constraints so derived, check what we find on this node
            new_slots = self._find_resources(node           = node,
                                             find_slots     = find_slots,
                                             cores_per_slot = cores_per_slot,
                                             gpus_per_slot  = gpus_per_slot,
                                             lfs_per_slot   = lfs_per_slot,
                                             mem_per_slot   = mem_per_slot,
                                             partial        = partial)

            if not new_slots:

                # this was not a match. If we are in  'scattered' mode, we just
                # ignore this node.  Otherwise we have to restart the search
                # (continuity is broken)
                if not self._scattered:
                    alc_slots       = list()
                    rem_slots       = req_slots
                    is_first        = True
                    is_last         = False

                # try next node
                continue

            if node_partition_id is not None and task_partition_id is None:
                task_partition_id = node_partition_id

            # this node got a match, store away the found slots and continue
            # search for remaining ones
            rem_slots -= len(new_slots)
            alc_slots.extend(new_slots)

            self._log.debug_3('new slots: %s', pprint.pformat(new_slots))
            self._log.debug_3('req2: %s = %s + %s <> %s', req_slots, rem_slots,
                                                  len(new_slots), len(alc_slots))

            # we are young only once.  kinda...
            is_first = False

            # or maybe don't continue the search if we have in fact enough!
            if rem_slots == 0:
                break

        # if we did not find enough, there is not much we can do at this point
        if  rem_slots > 0:
            return None  # signal failure

        slots = {'ranks'       : alc_slots,
                 'partition_id': task_partition_id}

        # if tag `colocate` was provided, then corresponding nodes should be
        # stored in the tag history (if partition nodes were kept under this
        # key before then it will be overwritten)
        if colo_tag is not None and colo_tag != partition:
            self._colo_history[colo_tag] = [node['node_id']
                                            for node in slots['ranks']]
            self._tagged_nodes.update(self._colo_history[colo_tag])

        # this should be nicely filled out now - return
        return slots


# ------------------------------------------------------------------------------
<|MERGE_RESOLUTION|>--- conflicted
+++ resolved
@@ -95,7 +95,7 @@
         #
         self._scattered = self._cfg.get('scattered', False)
 
-<<<<<<< HEAD
+
         # the config can override core and gpu detection,
         # and decide to block some resources
         blocked_cores = self._cfg.resource_cfg.blocked_cores or []
@@ -136,8 +136,6 @@
             self._rm_cores_per_node -= len(blocked_cores)
             self._rm_gpus_per_node  -= len(blocked_gpus)
 
-=======
->>>>>>> 205af480
 
     # --------------------------------------------------------------------------
     #
