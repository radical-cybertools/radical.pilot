--- conflicted
+++ resolved
@@ -381,12 +381,11 @@
         is_last  = False
         tag      = cud.get('tag')
 
-<<<<<<< HEAD
         # `tag` will soon be deprecated - check also for `tags: {colocate:uid}`
         # as the current way to specify colocation requests
         if not tag:
             tag = cud.get('tags', {}).get('colocate')
-=======
+
         # - PRRTE related - start -
         dvm_hosts_list = self._rm_lm_info.get('dvm_hosts') or []
         # use tag as a DVM ID, so task will be allocated to nodes that are
@@ -404,7 +403,6 @@
                     self._tag_history[tag] = dvm_hosts_list[tag]
         unit_dvm_id = None
         # - PRRTE related - end -
->>>>>>> b217a140
 
         # what remains to be allocated?  all of it right now.
         alc_slots = list()
