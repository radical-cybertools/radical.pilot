--- conflicted
+++ resolved
@@ -143,7 +143,6 @@
         # note that the first index is yielded twice, so that the respecitve
         # node can function as first and last node in an allocation.
 
-<<<<<<< HEAD
         iterator_count = 0
 
         while iterator_count < len(self.nodes):
@@ -151,22 +150,6 @@
             iterator_count    += 1
             self._node_offset += 1
             self._node_offset  = self._node_offset % len(self.nodes)
-=======
-      # self._log.debug('0 iterate [%d]', self._node_offset)
-        iterator_count = 0
-
-        while iterator_count < len(self.nodes):
-          # self._log.debug('1 iterate [%d] [%d] [%d]', self._node_offset,
-          #                 iterator_count, len(self.nodes))
-            yield self.nodes[self._node_offset]
-            iterator_count    += 1
-            self._node_offset += 1
-          # self._log.debug('2 iterate [%d] [%d] [%d]', self._node_offset,
-          #                 iterator_count, len(self.nodes))
-            self._node_offset  = self._node_offset % len(self.nodes)
-          # self._log.debug('3 iterate [%d] [%d] [%d]', self._node_offset,
-          #                 iterator_count, len(self.nodes))
->>>>>>> a7b99046
 
 
     # --------------------------------------------------------------------------
@@ -452,15 +435,10 @@
             rem_slots -= len(new_slots)
             alc_slots.extend(new_slots)
 
-<<<<<<< HEAD
-            self._log.debug('req2: %s = %s + %s <> %s', req_slots, rem_slots,
-                                                  len(new_slots), len(alc_slots))
-=======
           # self._log.debug('new slots: %s', pprint.pformat(new_slots))
 
           # self._log.debug('req2: %s = %s + %s <> %s', req_slots, rem_slots,
           #                                       len(new_slots), len(alc_slots))
->>>>>>> a7b99046
 
             # we are young only once.  kinda...
             is_first = False
