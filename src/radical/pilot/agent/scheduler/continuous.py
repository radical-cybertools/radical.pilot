--- conflicted
+++ resolved
@@ -519,14 +519,9 @@
 
         # allocation worked!  If the unit was tagged, store the node IDs for
         # this tag, so that later units can reuse that information
-<<<<<<< HEAD
-        if tag:
+        if not dvm_hosts_list and tag is not None:
             self._tag_history[tag] = [rank['node_id']
                                       for rank in slots['ranks']]
-=======
-        if not dvm_hosts_list and tag is not None:
-            self._tag_history[tag] = [node['uid'] for node in slots['nodes']]
->>>>>>> b217a140
 
         # this should be nicely filled out now - return
         return slots
