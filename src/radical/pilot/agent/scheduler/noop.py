--- conflicted
+++ resolved
@@ -33,12 +33,8 @@
     #
     def schedule_task(self, task):
 
-<<<<<<< HEAD
+        # this abstract method is not used in this implementation
         return None, None
-=======
-        # this abstract method is not used in this implementation
-        pass
->>>>>>> a36a02b7
 
 
     # --------------------------------------------------------------------------
