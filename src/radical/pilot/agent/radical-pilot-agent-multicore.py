#!/usr/bin/env python

"""
.. module:: radical.pilot.agent
   :platform: Unix
   :synopsis: The agent for RADICAL-Pilot.

   The agent gets CUs by means of the MongoDB.
   The execution of CUs by the Agent is (primarily) configured by the
   triplet (LRMS, LAUNCH_METHOD(s), SCHEDULER):
   - The LRMS detects and structures the information about the resources
     available to agent.
   - The Scheduler maps the execution requests of the LaunchMethods to a
     subset of the resources available to the Agent.
     It does not deal with the "presentation" of this subset.
   - The LaunchMethods configure how to execute (regular and MPI) tasks,
     and know about the specific format to specify the subset of resources.


   Structure:
   ----------
   This represents the planned architecture, which is not fully represented in
   code, yet.

     - class Agent
       - represents the whole thing
       - has a set of InputStagingWorkers  (threads or procs)
       - has a set of OutputStagingWorkers (threads or procs)
       - has a set of ExecWorkers          (threads or procs)
       - has a set of UpdateWorkers        (threads or procs)
       - has a inputstaging  queue
       - has a outputstaging queue
       - has a execution queue
       - has a update queue
       - loops forever
       - in each iteration
         - pulls CU bulks from DB
         - pushes CUs into inputstaging queue or execution queue (based on
           obvious metric)

     class InputeStagingWorker
       - competes for CU input staging requests from inputstaging queue
       - for each received CU 
         - performs staging
         - pushes CU into execution queue
         - pushes stage change notification request into update queue

     class OutputeStagingWorker
       - competes for CU output staging requests from outputstaging queue
       - for each received CU 
         - performs staging
         - pushes stage change notification request into update queue

     class ExecWorker
       - manages a partition of the allocated cores
         (partition size == max cu size)
       - has one spawner (operating on that partition)
       - competes for CU execution reqeusts from execute queue
       - for each CU
         - prepares execition command (LRMS, Launcher, ...)
         - pushes command to spawner
         - pushes stage change notification request into update queue

     class Spawner
       - executes CUs according to ExecWorker instruction
       - monitors CU execution (for completion)
       - gets CU execution reqeusts from ExecWorker
       - for each CU
         - executes CU command
         - monitors CU execution
         - on CU completion
           - pushes CU to outputstaging queue (if staging is needed)
           - pushes stage change notification request into update queue

     class Updater
       - competes for CU state update reqeusts from update queue
       - for each CU
         - pushes state update (collected into bulks if possible)
         - cleans CU workdir if CU is final and cleanup is requested


    NOTE:
    -----
      - each CU will be passed to the different threads via queues.
        cu state changes are pushed onto the update_queue.  As long as events in
        the update queue remain ordered, no invalid state transitions of the CU
        can occur.  TO ensure that, always *first* push state transition
        requests onto the update queue, *then* move the CU to the next thread
        (state)...


    TODO:
    -----

    - add option to scheduler to ignore node 0 (which hosts the agent process)
    - add LRMS.partition (n) to return a set of partitioned LRMS for partial
      ExecWorkers
    - publish pilot slot history once on shutdown?  Or once in a while when
      idle?  Or push continuously?
    - make updater a class where the methods accept simple update requests,
      translate into query/update dicts, and push those onto the updater queue.
      Also use that for pilot state updates.
    - Schedulers, LRMSs, LaunchMethods, etc need to be made threadsafe, for the
      case where more than one execution worker threads are running.

"""

__copyright__ = "Copyright 2014, http://radical.rutgers.edu"
__license__   = "MIT"

import os
import copy
import math
import saga
import stat
import sys
import time
import errno
import Queue
import signal
import shutil
import pymongo
import optparse
import logging
import datetime
import hostlist
import tempfile
import traceback
import threading 
import subprocess
import multiprocessing

import radical.utils as ru

from bson.objectid import ObjectId
from operator      import mul


# this needs git attribute 'ident' set for this file
git_ident = "$Id$"


# ------------------------------------------------------------------------------
# CONSTANTS
#
N_EXEC_WORKER               = 1
N_UPDATE_WORKER             = 1
N_STAGEIN_WORKER            = 1
N_STAGEOUT_WORKER           = 1

# 'enum' for unit launch method types
LAUNCH_METHOD_APRUN         = 'APRUN'
LAUNCH_METHOD_CCMRUN        = 'CCMRUN'
LAUNCH_METHOD_DPLACE        = 'DPLACE'
LAUNCH_METHOD_FORK          = 'FORK'
LAUNCH_METHOD_IBRUN         = 'IBRUN'
LAUNCH_METHOD_MPIEXEC       = 'MPIEXEC'
LAUNCH_METHOD_MPIRUN_CCMRUN = 'MPIRUN_CCMRUN'
LAUNCH_METHOD_MPIRUN_DPLACE = 'MPIRUN_DPLACE'
LAUNCH_METHOD_MPIRUN        = 'MPIRUN'
LAUNCH_METHOD_MPIRUN_RSH    = 'MPIRUN_RSH'
LAUNCH_METHOD_POE           = 'POE'
LAUNCH_METHOD_RUNJOB        = 'RUNJOB'
LAUNCH_METHOD_SSH           = 'SSH'

# 'enum' for local resource manager types
LRMS_NAME_FORK              = 'FORK'
LRMS_NAME_LOADLEVELER       = 'LOADL'
LRMS_NAME_LSF               = 'LSF'
LRMS_NAME_PBSPRO            = 'PBSPRO'
LRMS_NAME_SGE               = 'SGE'
LRMS_NAME_SLURM             = 'SLURM'
LRMS_NAME_TORQUE            = 'TORQUE'

# 'enum' for pilot's unit scheduler types
SCHEDULER_NAME_CONTINUOUS   = "CONTINUOUS"
SCHEDULER_NAME_SCATTERED    = "SCATTERED"
SCHEDULER_NAME_TORUS        = "TORUS"

# 'enum' for pilot's unit spawner types
SPAWNER_NAME_POPEN          = "POPEN"
SPAWNER_NAME_PTY            = "PTY"

# defines for pilot commands
COMMAND_CANCEL_PILOT        = "Cancel_Pilot"
COMMAND_CANCEL_COMPUTE_UNIT = "Cancel_Compute_Unit"
COMMAND_KEEP_ALIVE          = "Keep_Alive"
COMMAND_FIELD               = "commands"
COMMAND_TYPE                = "type"
COMMAND_ARG                 = "arg"
COMMAND_RESCHEDULE          = "Reschedule"
COMMAND_CANCEL              = "Cancel"


# 'enum' for staging action operators
COPY     = 'Copy'     # local cp
LINK     = 'Link'     # local ln -s
MOVE     = 'Move'     # local mv
TRANSFER = 'Transfer' # saga remote transfer 
                      # TODO: This might just be a special case of copy

# tri-state for unit spawn retval
OK       = 'OK'
FAIL     = 'FAIL'
RETRY    = 'RETRY'

# two-state for slot occupation.
FREE     = 'Free'
BUSY     = 'Busy'

# directory for staging files inside the agent sandbox
STAGING_AREA         = 'staging_area'

# max number of cu out/err chars to push to db
MAX_IO_LOGLENGTH     = 64*1024

# max time period to collec db requests into bulks (seconds)
BULK_COLLECTION_TIME = 1.0

# time to sleep between queue polls (seconds)
QUEUE_POLL_SLEEPTIME = 0.1 

# time to sleep between database polls (seconds)
DB_POLL_SLEEPTIME    = 0.5

# time between checks of internal state and commands from mothership (seconds)
HEARTBEAT_INTERVAL   = 10


# ------------------------------------------------------------------------------
#
# state enums (copied from radical/pilot/states.py
#
# Common States
NEW                         = 'New'
PENDING                     = 'Pending'
DONE                        = 'Done'
CANCELING                   = 'Canceling'
CANCELED                    = 'Canceled'
FAILED                      = 'Failed'

# ComputePilot States
PENDING_LAUNCH              = 'PendingLaunch'
LAUNCHING                   = 'Launching'
PENDING_ACTIVE              = 'PendingActive'
ACTIVE                      = 'Active'

# ComputeUnit States
PENDING_EXECUTION           = 'PendingExecution'
SCHEDULING                  = 'Scheduling'
ALLOCATING                  = 'Allocating'
EXECUTING                   = 'Executing'

# These last 4 are not really states, as there are distributed entities enacting
# on them.  They should probably just go, and be turned into logging events.

PENDING_INPUT_STAGING       = 'PendingInputStaging'
STAGING_INPUT               = 'StagingInput'
PENDING_OUTPUT_STAGING      = 'PendingOutputStaging'
STAGING_OUTPUT              = 'StagingOutput'

# ------------------------------------------------------------------------------
#
# time stamp for profiling etc.
#
def timestamp () :
    # human readable absolute UTC timestamp for log entries in database
    return datetime.datetime.utcnow ()

def timestamp_epoch () :
    # absolute timestamp as seconds since epoch
    return float(time.time())

# absolute timestamp in seconds since epocj pointing at start of
# bootstrapper (or 'now' as fallback)
timestamp_zero = float(os.environ.get ('TIME_ZERO', time.time()))

print "timestamp zero: %s" % timestamp_zero

def timestamp_now () :
    # relative timestamp seconds since TIME_ZERO (start)
    return float(time.time()) - timestamp_zero


# ------------------------------------------------------------------------------
#
# profiling support
#
# If 'RADICAL_PILOT_PROFILE' is set in environment, the agent logs timed events.
#
if 'RADICAL_PILOT_PROFILE' in os.environ:
    profile_agent  = True
    profile_handle = open('AGENT.prof', 'a')
else :
    profile_agent  = False
    profile_handle = sys.stdout


# ------------------------------------------------------------------------------
#
profile_tags  = dict ()
profile_freqs = dict ()

def prof (etype, uid="", msg="", tag="", logger=None) :

    if  logger :
        logger ("%s -- %s (%s): %s" % (etype, msg, uid, tag))


    # whenever a tag changes (to a non-None value), the time since the last tag
    # change is added
    #
    # times between the same tags (but different uids) are recorded, too, and
    # a frequency is derived (tagged events / second)

    if not profile_agent :
        return

    logged = False
    tid    = threading.current_thread().name
    now    = timestamp_now()

    if uid and tag :

        if not uid in profile_tags :
            profile_tags[uid] = { 'tag'  : "",
                                  'time' : 0.0 }

        old_tag = profile_tags[uid]['tag']

        if tag != old_tag :

            tagged_time = now - profile_tags[uid]['time']

            profile_tags[uid]['tag' ] = tag
            profile_tags[uid]['time'] = timestamp_now()

            profile_handle.write ("> %12.4f : %-20s : %12.4f : %-15s : %-24s : %-40s : %s\n" \
                               % (tagged_time, tag, now, tid, uid, etype, msg))
            logged = True


            if not tag in profile_freqs :
                profile_freqs[tag] = {'last'  : now, 
                                      'diffs' : list()}
            else :
                diff = now - profile_freqs[tag]['last']
                profile_freqs[tag]['diffs'].append (diff)
                profile_freqs[tag]['last' ] = now

                freq = sum(profile_freqs[tag]['diffs']) / len (profile_freqs[tag]['diffs'])

                profile_handle.write ("> %12s : %-20.4f : %12s : %-15s : %-24s : %-40s : %s\n" \
                                   % ('frequency', freq, '', '', '', '', ''))



    if not logged :
        profile_handle.write ("  %12s : %-20s : %12.4f : %-15s : %-24s : %-40s : %s\n" \
                           % (' ' , ' ', now, tid, uid, etype, msg))

    # FIXME: disable flush on production runs
    profile_handle.flush ()


#---------------------------------------------------------------------------
#
def get_rusage () :

    import resource

    self_usage  = resource.getrusage (resource.RUSAGE_SELF)
    child_usage = resource.getrusage (resource.RUSAGE_CHILDREN)

    rtime = time.time () - timestamp_zero
    utime = self_usage.ru_utime  + child_usage.ru_utime
    stime = self_usage.ru_stime  + child_usage.ru_stime
    rss   = self_usage.ru_maxrss + child_usage.ru_maxrss

    return "real %3f sec | user %.3f sec | system %.3f sec | mem %.2f kB" \
         % (rtime, utime, stime, rss)


#---------------------------------------------------------------------------
#
def rec_makedir (target) :

    try :
        os.makedirs(target)
    except OSError as e:
        # ignore failure on existing directory
        if e.errno == errno.EEXIST and os.path.isdir(os.path.dirname(target)):
            pass
        else:
            raise


# ------------------------------------------------------------------------------
#
def pilot_FAILED(mongo_p, pilot_uid, logger, message):

    logger.error(message)      

    now = timestamp()
    out = None
    err = None
    log = None

    try    : out = open ('./AGENT.STDOUT', 'r').read ()
    except : pass
    try    : err = open ('./AGENT.STDERR', 'r').read ()
    except : pass
    try    : log = open ('./AGENT.LOG',    'r').read ()
    except : pass

    msg = [{"message": message,      "timestamp": now},
           {"message": get_rusage(), "timestamp": now}]

    if  mongo_p :
        mongo_p.update({"_id": ObjectId(pilot_uid)}, 
            {"$pushAll": {"log"         : msg},
             "$push"   : {"statehistory": {"state"     : FAILED, 
                                           "timestamp" : now}},
             "$set"    : {"state"       : FAILED,
                          "stdout"      : out,
                          "stderr"      : err,
                          "logfile"     : log,
                          "capability"  : 0,
                          "finished"    : now}
            })

    else :
        logger.error ("cannot log error state in database!")


# ------------------------------------------------------------------------------
#
def pilot_CANCELED(mongo_p, pilot_uid, logger, message):

    logger.warning(message)

    now = timestamp()
    out = None
    err = None
    log = None

    try    : out = open ('./AGENT.STDOUT', 'r').read ()
    except : pass
    try    : err = open ('./AGENT.STDERR', 'r').read ()
    except : pass
    try    : log = open ('./AGENT.LOG',    'r').read ()
    except : pass

    msg = [{"message": message,      "timestamp": now},
           {"message": get_rusage(), "timestamp": now}]

    mongo_p.update({"_id": ObjectId(pilot_uid)}, 
        {"$pushAll": {"log"         : msg},
         "$push"   : {"statehistory": {"state"     : CANCELED, 
                                       "timestamp" : now}},
         "$set"    : {"state"       : CANCELED,
                      "stdout"      : out,
                      "stderr"      : err,
                      "logfile"     : log,
                      "capability"  : 0,
                      "finished"    : now}
        })


# ------------------------------------------------------------------------------
#
def pilot_DONE(mongo_p, pilot_uid):

    now = timestamp()
    out = None
    err = None
    log = None

    try    : out = open ('./AGENT.STDOUT', 'r').read ()
    except : pass
    try    : err = open ('./AGENT.STDERR', 'r').read ()
    except : pass
    try    : log = open ('./AGENT.LOG',    'r').read ()
    except : pass

    msg = [{"message": "pilot done", "timestamp": now}, 
           {"message": get_rusage(), "timestamp": now}]

    mongo_p.update({"_id": ObjectId(pilot_uid)}, 
        {"$pushAll": {"log"         : msg},
         "$push"   : {"statehistory": {"state"    : DONE, 
                                       "timestamp": now}},
         "$set"    : {"state"       : DONE,
                      "stdout"      : out,
                      "stderr"      : err,
                      "logfile"     : log,
                      "capability"  : 0,
                      "finished"    : now}
        })


# ------------------------------------------------------------------------------
#
class ExecutionEnvironment(object):

    # --------------------------------------------------------------------------
    #
    def __init__(self, logger, lrms, scheduler, task_launcher, mpi_launcher, spawner) :

        self._log          = logger
        self.lrms          = lrms
        self.scheduler     = scheduler
        self.task_launcher = task_launcher
        self.mpi_launcher  = mpi_launcher
        self.spawner       = spawner

        # Derive the environment for the cu's from our own environment
        self.cu_environment = self._populate_cu_environment()


    # --------------------------------------------------------------------------
    #
    def _populate_cu_environment(self):
        """Derive the environment for the cu's from our own environment."""

        # Get the environment of the agent
        new_env = copy.deepcopy(os.environ)

        #
        # Mimic what virtualenv's "deactivate" would do
        #
        old_path = new_env.pop('_OLD_VIRTUAL_PATH', None)
        if old_path:
            new_env['PATH'] = old_path

        old_home = new_env.pop('_OLD_VIRTUAL_PYTHONHOME', None)
        if old_home:
            new_env['PYTHON_HOME'] = old_home

        old_ps = new_env.pop('_OLD_VIRTUAL_PS1', None)
        if old_ps:
            new_env['PS1'] = old_ps

        new_env.pop('VIRTUAL_ENV', None)

        return new_env


# ==============================================================================
#
# Schedulers
#
# ==============================================================================
class Scheduler(threading.Thread):

    # --------------------------------------------------------------------------
    #
    def __init__(self, name, lrms, logger, schedule_queue, execution_queue, 
                 update_queue):

        threading.Thread.__init__(self)

        self.name             = name
        self.lrms             = lrms
        self._log             = logger
        self._schedule_queue  = schedule_queue
        self._execution_queue = execution_queue
        self._update_queue    = update_queue

        self._terminate       = threading.Event()
        self._lock            = threading.RLock()
        self._wait_queue      = list()

        self.configure()

        self.start ()

    # --------------------------------------------------------------------------
    #
    # This class-method creates the appropriate sub-class for the Launch Method.
    #
    @classmethod
    def create(cls, logger, name, lrms, schedule_queue, execution_queue, 
               update_queue):

        # Make sure that we are the base-class!
        if cls != Scheduler:
            raise Exception("Scheduler Factory only available to base class!")

        try:
            implementation = {
                SCHEDULER_NAME_CONTINUOUS : SchedulerContinuous,
                SCHEDULER_NAME_SCATTERED  : SchedulerScattered,
                SCHEDULER_NAME_TORUS      : SchedulerTorus
            }[name]

            return implementation(name, lrms, logger, schedule_queue, 
                                  execution_queue, update_queue)

        except KeyError:
            raise Exception("Scheduler '%s' unknown!" % name)

    # --------------------------------------------------------------------------
    #
    def configure(self):
        raise NotImplementedError("configure() not implemented for Scheduler '%s'." % self.name)

    # --------------------------------------------------------------------------
    #
    def slot_status(self, short=False):
        raise NotImplementedError("slot_status() not implemented for Scheduler '%s'." % self.name)

    # --------------------------------------------------------------------------
    #
    def allocate_slot(self, cores_requested):
        raise NotImplementedError("allocate_slot() not implemented for Scheduler '%s'." % self.name)

    # --------------------------------------------------------------------------
    #
    def release_slot(self, opaque_slot):
        raise NotImplementedError("release_slot() not implemented for Scheduler '%s'." % self.name)


    # --------------------------------------------------------------------------
    #
    def stop(self):
        self._terminate.set()


    # --------------------------------------------------------------------------
    #
    def _try_execution (self, cu) :

        # schedule this unit, and receive an opaque handle that has meaning to
        # the LRMS, Scheduler and LaunchMethod.
        cu['opaque_slot'] = self.allocate_slot(cu['description']['cores']) 
        
        if  cu['opaque_slot'] :
            # got an allocation, go off and launch the process
            # FIXME: state update toward EXECUTING (or is that done in
            # launcher?)
            prof ('push', msg="towards execution", uid=cu['uid'])
            self._execution_queue.put(cu)
            return True


        else:
            # otherwise signal that CU remains unhandled
            return False
                
    # --------------------------------------------------------------------------
    #
    def _reschedule (self) :

        # cycle through wait queue, and see if we get anything running now.  We
        # cycle over a copy of the list, so that we can modify the list on the
        # fly
        for cu in self._wait_queue[:] :

            if  self._try_execution (cu) :
                # yep, that worked - remove it from the qit queue
                self._wait_queue.remove (cu)

                
    # --------------------------------------------------------------------------
    #
    def schedule(self, cus):

        # FIXME: is that the right place to unroll the bulk?
        if isinstance (cus, list) :
            for cu in cus : 
                self._schedule_queue.put (cu)
        else :
            self._schedule_queue.put (cus)


    # --------------------------------------------------------------------------
    #
    def unschedule(self, cus):
        # release (for whatever reason) all slots allocated to this CU

        slots_released = False

        if  not isinstance (cus, list) :
            cus = [cus]

        for cu in cus :
            if  cu['opaque_slot'] :
                self.release_slot (cu['opaque_slot'])
                slots_released = True

        # notify the scheduling thread of released slots
        if  slots_released :
            self._schedule_queue.put (COMMAND_RESCHEDULE)


    # --------------------------------------------------------------------------
    #
    def run(self):

        self._log.info("started %s." % self)

        while not self._terminate.isSet () :

            try :

                request = self._schedule_queue.get()

                # we either get a new scheduled CU, or get a trigger that cores were
                # freed, and we can try to reschedule waiting CUs
                if  isinstance (request, basestring) :

                    command = request
                    if  command == COMMAND_RESCHEDULE :
                        self._reschedule ()

                    else :
                        self._log.error ("Unknown scheduler command: %s (ignored)" % command)

                else :

                    # we got a new unit.  Either we can place it straight away and
                    # move it to execution, or we have to put it on the wait queue
                    cu = request
                    if  not self._try_execution (cu) :
                        # No resources available, put in wait queue
                        self._wait_queue.append (cu)


            except Exception as e :
                raise


# ------------------------------------------------------------------------------
#
class SchedulerContinuous(Scheduler):

    # --------------------------------------------------------------------------
    #
    def __init__(self, logger, name, lrms, scheduler_queue, 
                 execution_queue, update_queue):
        Scheduler.__init__(self, logger, name, lrms, scheduler_queue, 
                execution_queue, update_queue)

    # --------------------------------------------------------------------------
    #
    def configure(self):
        if not self.lrms.node_list:
            raise Exception("LRMS %s didn't configure node_list." % self.lrms.name)

        if not self.lrms.cores_per_node:
            raise Exception("LRMS %s didn't configure cores_per_node." % self.lrms.name)

        # Slots represents the internal process management structure.
        # The structure is as follows:
        # [
        #    {'node': 'node1', 'cores': [p_1, p_2, p_3, ... , p_cores_per_node]},
        #    {'node': 'node2', 'cores': [p_1, p_2, p_3. ... , p_cores_per_node]
        # ]
        #
        # We put it in a list because we care about (and make use of) the order.
        #
        self._slots = []
        for node in self.lrms.node_list:
            self._slots.append({
                'node': node,
                # TODO: Maybe use the real core numbers in the case of 
                # non-exclusive host reservations?
                'cores': [FREE for _ in range(0, self.lrms.cores_per_node)]
            })

        # keep a slot allocation history (short status), start with presumably
        # empty state now
        self._slot_history     = [self.slot_status(short=True)]
        self._slot_history_old = None

        #self._capability = self._slots2caps(self._slots)
        #self._capability     = self._slots2free(self._slots)
        #self._capability_old = None

    # --------------------------------------------------------------------------
    #
    # Convert a set of slots into an index into the global slots list
    #
    def slots2offset(self, task_slots):
        # TODO: This assumes all hosts have the same number of cores

        first_slot = task_slots[0]
        # Get the host and the core part
        [first_slot_host, first_slot_core] = first_slot.split(':')
        # Find the entry in the the all_slots list based on the host
        slot_entry = (slot for slot in self._slots if slot["node"] == first_slot_host).next()
        # Transform it into an index in to the all_slots list
        all_slots_slot_index = self._slots.index(slot_entry)

        return all_slots_slot_index * self.lrms.cores_per_node + int(first_slot_core)

    # --------------------------------------------------------------------------
    #
    def slot_status(self, short=False):
        """Returns a multi-line string corresponding to slot status.
        """

        if short:
            slot_matrix = ""
            for slot in self._slots:
                slot_matrix += "|"
                for core in slot['cores']:
                    if core == FREE:
                        slot_matrix += "-"
                    else:
                        slot_matrix += "+"
            slot_matrix += "|"
            return {'timestamp' : timestamp(), 
                    'slotstate' : slot_matrix}

        else :
            slot_matrix = ""
            for slot in self._slots:
                slot_vector  = ""
                for core in slot['cores']:
                    if core == FREE:
                        slot_vector += " - "
                    else:
                        slot_vector += " X "
                slot_matrix += "%-24s: %s\n" % (slot['node'], slot_vector)
            return slot_matrix


    # --------------------------------------------------------------------------
    #
    # (Temporary?) wrapper for acquire_slots
    #
    def allocate_slot(self, cores_requested):

        # TODO: single_node should be enforced for e.g. non-message passing 
        #       tasks, but we don't have that info here.
        # NOTE AM: why should non-messaging tasks be confined to one node?
        if cores_requested < self.lrms.cores_per_node:
            single_node = True
        else:
            single_node = False

        # Given that we are the continuous scheduler, this is fixed.
        # TODO: Argument can be removed altogether?
        continuous = True

        # TODO: Now we rely on "None", maybe throw an exception?
        return self._acquire_slots(cores_requested, single_node=single_node, 
                continuous=continuous)

    # --------------------------------------------------------------------------
    #
    def release_slot(self, (task_slots)):
        self._change_slot_states(task_slots, FREE)

    # --------------------------------------------------------------------------
    #
    def _acquire_slots(self, cores_requested, single_node, continuous):

        #
        # Switch between searching for continuous or scattered slots
        #
        # Switch between searching for single or multi-node
        if single_node:
            if continuous:
                task_slots = self._find_slots_single_cont(cores_requested)
            else:
                raise NotImplementedError('No scattered single node scheduler implemented yet.')
        else:
            if continuous:
                task_slots = self._find_slots_multi_cont(cores_requested)
            else:
                raise NotImplementedError('No scattered multi node scheduler implemented yet.')

        if task_slots is not None:
            self._change_slot_states(task_slots, BUSY)

        return task_slots


    # --------------------------------------------------------------------------
    #
    # Find a needle (continuous sub-list) in a haystack (list)
    #
    def _find_sublist(self, haystack, needle):
        n = len(needle)
        # Find all matches (returns list of False and True for every position)
        hits = [(needle == haystack[i:i+n]) for i in xrange(len(haystack)-n+1)]
        try:
            # Grab the first occurrence
            index = hits.index(True)
        except ValueError:
            index = None

        return index


    # --------------------------------------------------------------------------
    #
    # Transform the number of cores into a continuous list of "status"es,
    # and use that to find a sub-list.
    #
    def _find_cores_cont(self, slot_cores, cores_requested, status):
        return self._find_sublist(slot_cores, [status for _ in range(cores_requested)])


    # --------------------------------------------------------------------------
    #
    # Find an available continuous slot within node boundaries.
    #
    def _find_slots_single_cont(self, cores_requested):

        for slot in self._slots:
            slot_node = slot['node']
            slot_cores = slot['cores']

            slot_cores_offset = self._find_cores_cont(slot_cores, cores_requested, FREE)

            if slot_cores_offset is not None:
                self._log.info('Node %s satisfies %d cores at offset %d' %
                              (slot_node, cores_requested, slot_cores_offset))
                return ['%s:%d' % (slot_node, core) for core in
                        range(slot_cores_offset, slot_cores_offset + cores_requested)]

        return None

    # --------------------------------------------------------------------------
    #
    # Find an available continuous slot across node boundaries.
    #
    def _find_slots_multi_cont(self, cores_requested):

        # Convenience aliases
        cores_per_node = self.lrms.cores_per_node
        all_slots = self._slots

        # Glue all slot core lists together
        all_slot_cores = [core for node in [node['cores'] for node in all_slots] for core in node]
        # self._log.debug("all_slot_cores: %s" % all_slot_cores)

        # Find the start of the first available region
        all_slots_first_core_offset = self._find_cores_cont(all_slot_cores, cores_requested, FREE)
        self._log.debug("all_slots_first_core_offset: %s" % all_slots_first_core_offset)
        if all_slots_first_core_offset is None:
            return None

        # Determine the first slot in the slot list
        first_slot_index = all_slots_first_core_offset / cores_per_node
        self._log.debug("first_slot_index: %s" % first_slot_index)
        # And the core offset within that node
        first_slot_core_offset = all_slots_first_core_offset % cores_per_node
        self._log.debug("first_slot_core_offset: %s" % first_slot_core_offset)

        # Note: We subtract one here, because counting starts at zero;
        #       Imagine a zero offset and a count of 1, the only core used 
        #       would be core 0.
        #       TODO: Verify this claim :-)
        all_slots_last_core_offset = (first_slot_index * cores_per_node) +\
                                     first_slot_core_offset + cores_requested - 1
        self._log.debug("all_slots_last_core_offset: %s" % all_slots_last_core_offset)
        last_slot_index = (all_slots_last_core_offset) / cores_per_node
        self._log.debug("last_slot_index: %s" % last_slot_index)
        last_slot_core_offset = all_slots_last_core_offset % cores_per_node
        self._log.debug("last_slot_core_offset: %s" % last_slot_core_offset)

        # Convenience aliases
        last_slot = self._slots[last_slot_index]
        self._log.debug("last_slot: %s" % last_slot)
        last_node = last_slot['node']
        self._log.debug("last_node: %s" % last_node)
        first_slot = self._slots[first_slot_index]
        self._log.debug("first_slot: %s" % first_slot)
        first_node = first_slot['node']
        self._log.debug("first_node: %s" % first_node)

        # Collect all node:core slots here
        task_slots = []

        # Add cores from first slot for this unit
        # As this is a multi-node search, we can safely assume that we go
        # from the offset all the way to the last core.
        task_slots.extend(['%s:%d' % (first_node, core) for core in
                           range(first_slot_core_offset, cores_per_node)])

        # Add all cores from "middle" slots
        for slot_index in range(first_slot_index+1, last_slot_index):
            slot_node = all_slots[slot_index]['node']
            task_slots.extend(['%s:%d' % (slot_node, core) for core in range(0, cores_per_node)])

        # Add the cores of the last slot
        task_slots.extend(['%s:%d' % (last_node, core) for core in range(0, last_slot_core_offset+1)])

        return task_slots


    # --------------------------------------------------------------------------
    #
    # Change the reserved state of slots (FREE or BUSY)
    #
    def _change_slot_states(self, task_slots, new_state):

        # Convenience alias
        all_slots = self._slots

        # logger.debug("change_slot_states: unit slots: %s" % task_slots)

        for slot in task_slots:
            # logger.debug("change_slot_states: slot content: %s" % slot)
            # Get the node and the core part
            [slot_node, slot_core] = slot.split(':')
            # Find the entry in the the all_slots list
            slot_entry = (slot for slot in all_slots if slot["node"] == slot_node).next()
            # Change the state of the slot
            slot_entry['cores'][int(slot_core)] = new_state

        # something changed - write history!
        # AM: mongodb entries MUST NOT grow larger than 16MB, or chaos will
        # ensue.  We thus limit the slot history size to 4MB, to keep sufficient
        # space for the actual operational data
        if len(str(self._slot_history)) < 4 * 1024 * 1024 :
            self._slot_history.append(self.slot_status (short=True))
        else:
            # just replace the last entry with the current one.
            self._slot_history[-1] = self.slot_status(short=True)


# ------------------------------------------------------------------------------
#
class SchedulerScattered(Scheduler):
    # FIXME: implement
    pass


# ------------------------------------------------------------------------
#
class SchedulerTorus(Scheduler):

    # TODO: Ultimately all BG/Q specifics should move out of the scheduler

    # --------------------------------------------------------------------------
    #
    # Offsets into block structure
    #
    TORUS_BLOCK_INDEX  = 0
    TORUS_BLOCK_COOR   = 1
    TORUS_BLOCK_NAME   = 2
    TORUS_BLOCK_STATUS = 3
    #
    ##########################################################################

    # --------------------------------------------------------------------------
    def __init__(self, logger, name, lrms, scheduler_queue, 
                 execution_queue, update_queue):
        Scheduler.__init__(self, logger, name, lrms, scheduler_queue, 
                execution_queue, update_queue)

    # --------------------------------------------------------------------------
    #
    def configure(self):
        if not self.lrms.cores_per_node:
            raise Exception("LRMS %s didn't configure cores_per_node." % self.lrms.name)

        self._cores_per_node = self.lrms.cores_per_node

        # keep a slot allocation history (short status), start with presumably
        # empty state now
        self._slot_history     = [self.slot_status(short=True)]
        self._slot_history_old = None

        # TODO: get rid of field below
        self._slots = 'bogus'

    # --------------------------------------------------------------------------
    #
    def slot_status(self, short=False):
        """Returns a multi-line string corresponding to slot status.
        """
        # TODO: Both short and long currently only deal with full-node status
        if short:
            slot_matrix = ""
            for slot in self.lrms.torus_block:
                slot_matrix += "|"
                if slot[self.TORUS_BLOCK_STATUS] == FREE:
                    slot_matrix += "-" * self.lrms.cores_per_node
                else:
                    slot_matrix += "+" * self.lrms.cores_per_node
            slot_matrix += "|"
            return {'timestamp': timestamp(), 
                    'slotstate': slot_matrix}
        else:
            slot_matrix = ""
            for slot in self.lrms.torus_block:
                slot_vector = ""
                if slot[self.TORUS_BLOCK_STATUS] == FREE:
                    slot_vector = " - " * self.lrms.cores_per_node
                else:
                    slot_vector = " X " * self.lrms.cores_per_node
                slot_matrix += "%s: %s\n" % (slot[self.TORUS_BLOCK_NAME].ljust(24), slot_vector)
            return slot_matrix

    # --------------------------------------------------------------------------
    #
    # Allocate a number of cores
    #
    # Currently only implements full-node allocation, so core count must
    # be a multiple of cores_per_node.
    #
    def allocate_slot(self, cores_requested):

        block = self.lrms.torus_block
        sub_block_shape_table = self.lrms.shape_table

        self._log.info("Trying to allocate %d core(s)." % cores_requested)

        if cores_requested % self.lrms.cores_per_node:
            num_cores = int(math.ceil(cores_requested / float(self.lrms.cores_per_node))) \
                        * self.lrms.cores_per_node
            self._log.error('Core not a multiple of %d, increasing request to %d!' %
                           (self.lrms.cores_per_node, num_cores))

        num_nodes = cores_requested / self.lrms.cores_per_node

        offset = self._alloc_sub_block(block, num_nodes)

        if offset is None:
            self._log.warning('No allocation made.')
            return

        # TODO: return something else than corner location? Corner index?
        corner = block[offset][self.TORUS_BLOCK_COOR]
        sub_block_shape = sub_block_shape_table[num_nodes]

        end = self.get_last_node(corner, sub_block_shape)
        self._log.debug('Allocating sub-block of %d node(s) with dimensions %s'
                       ' at offset %d with corner %s and end %s.' %
                       (num_nodes, self.lrms.shape2str(sub_block_shape), offset,
                        self.lrms.loc2str(corner), self.lrms.loc2str(end)))

        return corner, sub_block_shape
    #
    ##########################################################################

    ##########################################################################
    #
    # Allocate a sub-block within a block
    # Currently only works with offset that are exactly the sub-block size
    #
    def _alloc_sub_block(self, block, num_nodes):

        offset = 0
        # Iterate through all nodes with offset a multiple of the sub-block size
        while True:

            # Verify the assumption (needs to be an assert?)
            if offset % num_nodes != 0:
                msg = 'Sub-block needs to start at correct offset!'
                self._log.exception(msg)
                raise Exception(msg)
                # TODO: If we want to workaround this, the coordinates need to overflow

            not_free = False
            # Check if all nodes from offset till offset+size are FREE
            for peek in range(num_nodes):
                try:
                    if block[offset+peek][self.TORUS_BLOCK_STATUS] == BUSY:
                        # Once we find the first BUSY node we can discard this attempt
                        not_free = True
                        break
                except IndexError:
                    self._log.error('Block out of bound. Num_nodes: %d, offset: %d, peek: %d.' %(
                        num_nodes, offset, peek))

            if not_free == True:
                # No success at this offset
                self._log.info("No free nodes found at this offset: %d." % offset)

                # If we weren't the last attempt, then increase the offset and iterate again.
                if offset + num_nodes < self._block2num_nodes(block):
                    offset += num_nodes
                    continue
                else:
                    return

            else:
                # At this stage we have found a free spot!

                self._log.info("Free nodes found at this offset: %d." % offset)

                # Then mark the nodes busy
                for peek in range(num_nodes):
                    block[offset+peek][self.TORUS_BLOCK_STATUS] = BUSY

                return offset
    #
    ##########################################################################

    ##########################################################################
    #
    # Return the number of nodes in a block
    #
    def _block2num_nodes(self, block):
        return len(block)
    #
    ##########################################################################

    # --------------------------------------------------------------------------
    #
    def release_slot(self, (corner, shape)):
        self._free_cores(self.lrms.torus_block, corner, shape)

        # something changed - write history!
        # AM: mongodb entries MUST NOT grow larger than 16MB, or chaos will
        # ensue.  We thus limit the slot history size to 4MB, to keep sufficient
        # space for the actual operational data
        if len(str(self._slot_history)) < 4 * 1024 * 1024 :
            self._slot_history.append(self.slot_status(short=True))
        else:
            # just replace the last entry with the current one.
            self._slot_history[-1] = self.slot_status(short=True)


    ##########################################################################
    #
    # Free up an allocation
    #
    def _free_cores(self, block, corner, shape):

        # Number of nodes to free
        num_nodes = self._shape2num_nodes(shape)

        # Location of where to start freeing
        offset = self.corner2offset(block, corner)

        self._log.info("Freeing %d nodes starting at %d." % (num_nodes, offset))

        for peek in range(num_nodes):
            assert block[offset+peek][self.TORUS_BLOCK_STATUS] == BUSY, \
                'Block %d not Free!' % block[offset+peek]
            block[offset+peek][self.TORUS_BLOCK_STATUS] = FREE
    #
    ##########################################################################

    ##########################################################################
    #
    # Follow coordinates to get the last node
    #
    def get_last_node(self, origin, shape):
        ret = {}
        for dim in self.lrms.torus_dimension_labels:
            ret[dim] = origin[dim] + shape[dim] -1
        return ret
    #
    ##########################################################################

    ##########################################################################
    #
    # Return the number of nodes for the given block shape
    #
    def _shape2num_nodes(self, shape):

        nodes = 1
        for dim in self.lrms.torus_dimension_labels:
            nodes *= shape[dim]

        return nodes
    #
    ##########################################################################

    ##########################################################################
    #
    # Return the offset into the node list from a corner
    #
    # TODO: Can this be determined instead of searched?
    #
    def corner2offset(self, block, corner):
        offset = 0

        for e in block:
            if corner == e[self.TORUS_BLOCK_COOR]:
                return offset
            offset += 1

        return offset
    #
    ##########################################################################


# ==============================================================================
#
# Launch Methods
#
# ==============================================================================
class LaunchMethod(object):

    # --------------------------------------------------------------------------
    #
    def __init__(self, name, scheduler, logger):

        self.name = name
        self.scheduler = scheduler
        self._log = logger

        self.launch_command = None
        self.configure()
        # TODO: This doesn't make too much sense for LM's that use multiple 
        #       commands, perhaps this needs to move to per LM __init__.
        if self.launch_command is None:
            raise Exception("Launch command not found for LaunchMethod '%s'" % name)

        logger.info("Discovered launch command: '%s'." % self.launch_command)

    # --------------------------------------------------------------------------
    #
    # This class-method creates the appropriate sub-class for the Launch Method.
    #
    @classmethod
    def create(cls, name, scheduler, logger):

        # Make sure that we are the base-class!
        if cls != LaunchMethod:
            raise Exception("LaunchMethod factory only available to base class!")

        try:
            implementation = {
                LAUNCH_METHOD_APRUN         : LaunchMethodAPRUN,
                LAUNCH_METHOD_CCMRUN        : LaunchMethodCCMRUN,
                LAUNCH_METHOD_DPLACE        : LaunchMethodDPLACE,
                LAUNCH_METHOD_FORK          : LaunchMethodFORK,
                LAUNCH_METHOD_IBRUN         : LaunchMethodIBRUN,
                LAUNCH_METHOD_MPIEXEC       : LaunchMethodMPIEXEC,
                LAUNCH_METHOD_MPIRUN_CCMRUN : LaunchMethodMPIRUNCCMRUN,
                LAUNCH_METHOD_MPIRUN_DPLACE : LaunchMethodMPIRUNDPLACE,
                LAUNCH_METHOD_MPIRUN        : LaunchMethodMPIRUN,
                LAUNCH_METHOD_MPIRUN_RSH    : LaunchMethodMPIRUNRSH,
                LAUNCH_METHOD_POE           : LaunchMethodPOE,
                LAUNCH_METHOD_RUNJOB        : LaunchMethodRUNJOB,
                LAUNCH_METHOD_SSH           : LaunchMethodSSH
            }[name]
            return implementation(name, scheduler, logger)
        except KeyError:
            raise Exception("LaunchMethod '%s' unknown!" % name)

    # --------------------------------------------------------------------------
    #
    def configure(self):
        raise NotImplementedError("configure() not implemented for LaunchMethod: %s." % self.name)

    # --------------------------------------------------------------------------
    #
    def construct_command(self, task_exec, task_args, task_numcores, 
                          launch_script_name, opaque_slot):
        raise NotImplementedError("construct_command() not implemented for LaunchMethod: %s." % self.name)

    # --------------------------------------------------------------------------
    #
    def _find_executable(self, names):
        """Takes a (list of) name(s) and looks for an executable in the path.
        """

        if not isinstance(names, list):
            names = [names]

        for name in names:
            ret = self._which(name)
            if ret is not None:
                return ret

        return None

    # --------------------------------------------------------------------------
    #
    def _which(self, program):
        """Finds the location of an executable.
        Taken from: 
        http://stackoverflow.com/questions/377017/test-if-executable-exists-in-python
        """
        # ----------------------------------------------------------------------
        #
        def is_exe(fpath):
            return os.path.isfile(fpath) and os.access(fpath, os.X_OK)

        fpath, fname = os.path.split(program)
        if fpath:
            if is_exe(program):
                return program
        else:
            for path in os.environ["PATH"].split(os.pathsep):
                exe_file = os.path.join(path, program)
                if is_exe(exe_file):
                    return exe_file
        return None


# ------------------------------------------------------------------------
#
class LaunchMethodFORK(LaunchMethod):

    # --------------------------------------------------------------------------
    #
    def __init__(self, name, scheduler, logger):
        LaunchMethod.__init__(self, name, scheduler, logger)

    # --------------------------------------------------------------------------
    #
    def configure(self):
        # "Regular" tasks
        self.launch_command = ''

    # --------------------------------------------------------------------------
    #
    def construct_command(self, task_exec, task_args, task_numcores,
                          launch_script_name, opaque_slot):

        if task_args:
            command = " ".join([task_exec, task_args])
        else:
            command = task_exec

        return command, launch_script_name


# ------------------------------------------------------------------------
#
class LaunchMethodMPIRUN(LaunchMethod):

    # --------------------------------------------------------------------------
    #
    def __init__(self, name, scheduler, logger):
        LaunchMethod.__init__(self, name, scheduler, logger)

    # --------------------------------------------------------------------------
    #
    def configure(self):
        self.launch_command = self._find_executable([
            'mpirun',            # General case
            'mpirun_rsh',        # Gordon @ SDSC
            'mpirun-mpich-mp',   # Mac OSX MacPorts
            'mpirun-openmpi-mp'  # Mac OSX MacPorts
        ])

    # --------------------------------------------------------------------------
    #
    def construct_command(self, task_exec, task_args, task_numcores,
                          launch_script_name, (task_slots)):

        if task_args:
            task_command = " ".join([task_exec, task_args])
        else:
            task_command = task_exec

        # Construct the hosts_string
        hosts_string = ",".join([slot.split(':')[0] for slot in task_slots])

        export_vars = LaunchMethodMPIRUN.create_export_vars()

        mpirun_command = "%s %s -np %s -host %s %s" % (
            self.launch_command, export_vars, task_numcores, hosts_string, task_command)

        return mpirun_command, launch_script_name

    @classmethod
    def create_export_vars(cls):
        # Class method so that other LM's can also benefit from this.
        candidate_vars = [
            'LD_LIBRARY_PATH',
            'PATH',
            'PYTHONPATH'
            'PYTHON_DIR',
            ]
        export_vars = ' '.join(['-x ' + var for var in candidate_vars if var in os.environ])
        return export_vars


# ------------------------------------------------------------------------
#
class LaunchMethodSSH(LaunchMethod):

    # --------------------------------------------------------------------------
    #
    def __init__(self, name, scheduler, logger):
        LaunchMethod.__init__(self, name, scheduler, logger)

    # --------------------------------------------------------------------------
    #
    def configure(self):
        # Find ssh command
        command = self._which('ssh')

        if command is not None:

            # Some MPI environments (e.g. SGE) put a link to rsh as "ssh" into 
            # the path.  We try to detect that and then use different arguments.
            if os.path.islink(command):

                target = os.path.realpath(command)

                if os.path.basename(target) == 'rsh':
                    self._log.info('Detected that "ssh" is a link to "rsh".')
                    return target

            command = '%s -o StrictHostKeyChecking=no' % command

        self.launch_command = command

    # --------------------------------------------------------------------------
    #
    def construct_command(self, task_exec, task_args, task_numcores,
                          launch_script_name, (task_slots)):

        # Get the host of the first entry in the acquired slot
        host = task_slots[0].split(':')[0]

        if task_args:
            task_command = " ".join([task_exec, task_args])
        else:
            task_command = task_exec

        # Command line to execute launch script via ssh on host
        ssh_cmdline = "%s %s %s" % (self.launch_command, host, launch_script_name)

        # Special case, return a tuple that overrides the default command line.
        return task_command, ssh_cmdline


# ------------------------------------------------------------------------
#
class LaunchMethodMPIEXEC(LaunchMethod):

    # --------------------------------------------------------------------------
    #
    def __init__(self, name, scheduler, logger):
        LaunchMethod.__init__(self, name, scheduler, logger)

    # --------------------------------------------------------------------------
    #
    def configure(self):
        # mpiexec (e.g. on SuperMUC)
        self.launch_command = self._which('mpiexec')

    # --------------------------------------------------------------------------
    #
    def construct_command(self, task_exec, task_args, task_numcores,
                          launch_script_name, (task_slots)):

        # Construct the hosts_string
        hosts_string = ",".join([slot.split(':')[0] for slot in task_slots])

        # Construct the executable and arguments
        if task_args:
            task_command = " ".join([task_exec, task_args])
        else:
            task_command = task_exec

        mpiexec_command = "%s -n %s -host %s %s" % (
            self.launch_command, task_numcores, hosts_string, task_command)

        return mpiexec_command, launch_script_name


# ------------------------------------------------------------------------
#
class LaunchMethodAPRUN(LaunchMethod):

    # --------------------------------------------------------------------------
    #
    def __init__(self, name, scheduler, logger):
        LaunchMethod.__init__(self, name, scheduler, logger)

    # --------------------------------------------------------------------------
    #
    def configure(self):
        # aprun: job launcher for Cray systems
        self.launch_command= self._which('aprun')

    # --------------------------------------------------------------------------
    #
    def construct_command(self, task_exec, task_args, task_numcores,
                          launch_script_name, opaque_slot):

        if task_args:
            task_command = " ".join([task_exec, task_args])
        else:
            task_command = task_exec

        aprun_command = "%s -n %d %s" % (self.launch_command, task_numcores, task_command)

        return aprun_command, launch_script_name


# ------------------------------------------------------------------------
#
class LaunchMethodCCMRUN(LaunchMethod):

    def __init__(self, name, scheduler, logger):
        LaunchMethod.__init__(self, name, scheduler, logger)

    def configure(self):
        # ccmrun: Cluster Compatibility Mode (CCM) job launcher for Cray systems
        self.launch_command= self._which('ccmrun')

    def construct_command(self, task_exec, task_args, task_numcores,
                          launch_script_name, opaque_slot):

        if task_args:
            task_command = " ".join([task_exec, task_args])
        else:
            task_command = task_exec

        ccmrun_command = "%s -n %d %s" % (self.launch_command, task_numcores, task_command)

        return ccmrun_command, launch_script_name


#-------------------------------------------------------------------------
#
class LaunchMethodMPIRUNCCMRUN(LaunchMethod):
    # TODO: This needs both mpirun and ccmrun

    def __init__(self, name, scheduler, logger):
        LaunchMethod.__init__(self, name, scheduler, logger)

    def configure(self):
        # ccmrun: Cluster Compatibility Mode job launcher for Cray systems
        self.launch_command= self._which('ccmrun')

        self.mpirun_command = self._which('mpirun')
        if not self.mpirun_command:
            raise Exception("mpirun not found!")

    def construct_command(self, task_exec, task_args, task_numcores,
                          launch_script_name, (task_slots)):

        if task_args:
            task_command = " ".join([task_exec, task_args])
        else:
            task_command = task_exec

        # Construct the hosts_string
        # TODO: is there any use in using $HOME/.crayccm/ccm_nodelist.$JOBID?
        hosts_string = ",".join([slot.split(':')[0] for slot in task_slots])

        export_vars = LaunchMethodMPIRUN.create_export_vars()

        mpirun_ccmrun_command = "%s %s %s -np %d -host %s %s" % (
            self.launch_command, self.mpirun_command, export_vars,
            task_numcores, hosts_string, task_command)

        return mpirun_ccmrun_command, launch_script_name


#-------------------------------------------------------------------------
#
class LaunchMethodRUNJOB(LaunchMethod):

    # --------------------------------------------------------------------------
    #
    def __init__(self, name, scheduler, logger):
        LaunchMethod.__init__(self, name, scheduler, logger)

    # --------------------------------------------------------------------------
    #
    def configure(self):
        # runjob: job launcher for IBM BG/Q systems, e.g. Joule
        self.launch_command= self._which('runjob')

    # --------------------------------------------------------------------------
    #
    def construct_command(self, task_exec, task_args, task_numcores,
                          launch_script_name, (corner, sub_block_shape)):

        if task_numcores % self.scheduler.lrms.cores_per_node: 
            msg = "Num cores (%d) is not a multiple of %d!" % (
                task_numcores, self.scheduler.lrms.cores_per_node)
            self._log.exception(msg)
            raise Exception(msg)

        # Runjob it is!
        runjob_command = self.launch_command

        # Set the number of tasks/ranks per node
        # TODO: Currently hardcoded, this should be configurable,
        #       but I don't see how, this would be a leaky abstraction.
        runjob_command += ' --ranks-per-node %d' % min(self.scheduler.lrms.cores_per_node, task_numcores)

        # Run this subjob in the block communicated by LoadLeveler
        runjob_command += ' --block %s' % self.scheduler.lrms.loadl_bg_block

        corner_offset = self.scheduler.corner2offset(self.scheduler.lrms.torus_block, corner)
        corner_node = self.scheduler.lrms.torus_block[corner_offset][self.scheduler.TORUS_BLOCK_NAME]
        runjob_command += ' --corner %s' % corner_node

        # convert the shape
        runjob_command += ' --shape %s' % self.scheduler.lrms.shape2str(sub_block_shape)

        # runjob needs the full path to the executable
        if os.path.basename(task_exec) == task_exec:
            if not self._which(task_exec):
                raise Exception("Can't find executable '%s' in path." % task_exec)

            # Use `which` with back-ticks as the executable,
            # will be expanded in the shell script.
            task_exec = '`which %s`' % task_exec
            # Note: We can't use the expansion from here,
            #       as the pre-execs of the CU aren't run yet!!

        # And finally add the executable and the arguments
        # usage: runjob <runjob flags> --exe /bin/hostname --args "-f"
        runjob_command += ' --exe %s' % task_exec
        if task_args:
            runjob_command += ' --args %s' % task_args

        return runjob_command, launch_script_name


# ------------------------------------------------------------------------
#
class LaunchMethodDPLACE(LaunchMethod):

    # --------------------------------------------------------------------------
    #
    def __init__(self, name, scheduler, logger):
        LaunchMethod.__init__(self, name, scheduler, logger)

    # --------------------------------------------------------------------------
    #
    def configure(self):
        # dplace: job launcher for SGI systems (e.g. on Blacklight)
        self.launch_command = self._which('dplace')

    # --------------------------------------------------------------------------
    #
    def construct_command(self, task_exec, task_args, task_numcores,
                          launch_script_name, (task_slots)):

        if task_args:
            task_command = " ".join([task_exec, task_args])
        else:
            task_command = task_exec

        dplace_offset = self.scheduler.slots2offset(task_slots)

        dplace_command = "%s -c %d-%d %s" % (
            self.launch_command, dplace_offset, 
            dplace_offset+task_numcores-1, task_command)

        return dplace_command, launch_script_name


# ------------------------------------------------------------------------
#
class LaunchMethodMPIRUNRSH(LaunchMethod):

    # --------------------------------------------------------------------------
    #
    def __init__(self, name, scheduler, logger):
        LaunchMethod.__init__(self, name, scheduler, logger)

    # --------------------------------------------------------------------------
    #
    def configure(self):
        # mpirun_rsh (e.g. on Gordon@ SDSC)
        self.launch_command = self._which('mpirun_rsh')

    # --------------------------------------------------------------------------
    #
    def construct_command(self, task_exec, task_args, task_numcores,
                          launch_script_name, (task_slots)):

        if task_args:
            task_command = " ".join([task_exec, task_args])
        else:
            task_command = task_exec

        # Construct the hosts_string ('h1 h2 .. hN')
        hosts_string = " ".join([slot.split(':')[0] for slot in task_slots])

        mpirun_rsh_command = "%s -export -np %s %s %s" % (
            self.launch_command, task_numcores, hosts_string, task_command)

        return mpirun_rsh_command, launch_script_name


# ------------------------------------------------------------------------
#
class LaunchMethodMPIRUNDPLACE(LaunchMethod):
    # TODO: This needs both mpirun and dplace

    # --------------------------------------------------------------------------
    #
    def __init__(self, name, scheduler, logger):
        LaunchMethod.__init__(self, name, scheduler, logger)

    # --------------------------------------------------------------------------
    #
    def configure(self):
        # dplace: job launcher for SGI systems (e.g. on Blacklight)
        self.launch_command = self._which('dplace')
        self.mpirun_command = self._which('mpirun')

    # --------------------------------------------------------------------------
    #
    def construct_command(self, task_exec, task_args, task_numcores,
                          launch_script_name, (task_slots)):

        if task_args:
            task_command = " ".join([task_exec, task_args])
        else:
            task_command = task_exec

        dplace_offset = self.scheduler.slots2offset(task_slots)

        mpirun_dplace_command = "%s -np %d %s -c %d-%d %s" % \
            (self.mpirun_command, task_numcores, self.launch_command,
             dplace_offset, dplace_offset+task_numcores-1, task_command)

        return mpirun_dplace_command, launch_script_name


# ------------------------------------------------------------------------
#
class LaunchMethodIBRUN(LaunchMethod):
    # NOTE: Don't think that with IBRUN it is possible to have
    # processes != cores ...

    # --------------------------------------------------------------------------
    #
    def __init__(self, name, scheduler, logger):
        LaunchMethod.__init__(self, name, scheduler, logger)

    # --------------------------------------------------------------------------
    #
    def configure(self):
        # ibrun: wrapper for mpirun at TACC
        self.launch_command = self._which('ibrun')

    # --------------------------------------------------------------------------
    #
    def construct_command(self, task_exec, task_args, task_numcores,
                          launch_script_name, (task_slots)):

        if task_args:
            task_command = " ".join([task_exec, task_args])
        else:
            task_command = task_exec

        ibrun_offset = self.scheduler.slots2offset(task_slots)

        ibrun_command = "%s -n %s -o %d %s" % \
                        (self.launch_command, task_numcores, 
                         ibrun_offset, task_command)

        return ibrun_command, launch_script_name


# ------------------------------------------------------------------------
#
class LaunchMethodPOE(LaunchMethod):

    # --------------------------------------------------------------------------
    #
    def __init__(self, name, scheduler, logger):
        LaunchMethod.__init__(self, name, scheduler, logger)

    # --------------------------------------------------------------------------
    #
    def configure(self):
        # poe: LSF specific wrapper for MPI (e.g. yellowstone)
        self.launch_command = self._which('poe')

    # --------------------------------------------------------------------------
    #
    def construct_command(self, task_exec, task_args, task_numcores,
                          launch_script_name, (task_slots)):

        # Count slots per host in provided slots description.
        hosts = {}
        for slot in task_slots:
            host = slot.split(':')[0]
            if host not in hosts:
                hosts[host] = 1
            else:
                hosts[host] += 1

        # Create string with format: "hostX N host
        hosts_string = ''
        for host in hosts:
            hosts_string += '%s %d ' % (host, hosts[host])

        if task_args:
            task_command = " ".join([task_exec, task_args])
        else:
            task_command = task_exec

        # Override the LSB_MCPU_HOSTS env variable as this is set by
        # default to the size of the whole pilot.
        poe_command = 'LSB_MCPU_HOSTS="%s" %s %s' % (
            hosts_string, self.launch_command, task_command)

        return poe_command, launch_script_name


# ==============================================================================
#
# Base class for LRMS implementations.
#
# ==============================================================================
#
class LRMS(object):

    # --------------------------------------------------------------------------
    #
    def __init__(self, name, requested_cores, logger):

        self.name = name
        self._log = logger
        self.requested_cores = requested_cores

        self._log.info("Configuring LRMS %s." % self.name)

        self.slot_list = []
        self.node_list = []
        self.cores_per_node = None

        self.configure()

        logger.info("Discovered execution environment: %s" % self.node_list)

        # For now assume that all nodes have equal amount of cores
        cores_avail = len(self.node_list) * self.cores_per_node
        if cores_avail < int(requested_cores):
            raise Exception("Not enough cores available (%s) to satisfy allocation request (%s)." \
                            % (str(cores_avail), str(requested_cores)))

    # --------------------------------------------------------------------------
    #
    # This class-method creates the appropriate sub-class for the LRMS.
    #
    @classmethod
    def create(cls, name, requested_cores, logger):

        # TODO: Core counts dont have to be the same number for all hosts.

        # TODO: We might not have reserved the whole node.

        # TODO: Given that the Agent can determine the real core count, in 
        #       principle we could just ignore the config and use as many as we
        #       have to our availability (taken into account that we might not
        #       have the full node reserved of course)
        #       Answer: at least on Yellowstone this doesnt work for MPI,
        #               as you can't spawn more tasks then the number of slots.

        # Make sure that we are the base-class!
        if cls != LRMS:
            raise Exception("LRMS Factory only available to base class!")

        try:
            implementation = {
                LRMS_NAME_FORK        : ForkLRMS,
                LRMS_NAME_LOADLEVELER : LoadLevelerLRMS,
                LRMS_NAME_LSF         : LSFLRMS,
                LRMS_NAME_PBSPRO      : PBSProLRMS,
                LRMS_NAME_SGE         : SGELRMS,
                LRMS_NAME_SLURM       : SLURMLRMS,
                LRMS_NAME_TORQUE      : TORQUELRMS
            }[name]
            return implementation(name, requested_cores, logger)
        except KeyError:
            raise Exception("LRMS type '%s' unknown!" % name)

    # --------------------------------------------------------------------------
    #
    def configure(self):
        raise NotImplementedError("Configure not implemented for LRMS type: %s." % self.name)


# ------------------------------------------------------------------------------
#
class TORQUELRMS(LRMS):

    # --------------------------------------------------------------------------
    #
    def __init__(self, name, requested_cores, logger):
        LRMS.__init__(self, name, requested_cores, logger)

    # --------------------------------------------------------------------------
    #
    def configure(self):

        self._log.info("Configured to run on system with %s." % self.name)

        torque_nodefile = os.environ.get('PBS_NODEFILE')
        if torque_nodefile is None:
            msg = "$PBS_NODEFILE not set!"
            self._log.error(msg)
            raise Exception(msg)

        # Parse PBS the nodefile
        torque_nodes = [line.strip() for line in open(torque_nodefile)]
        self._log.info("Found Torque PBS_NODEFILE %s: %s" % (torque_nodefile, torque_nodes))

        # Number of cpus involved in allocation
        val = os.environ.get('PBS_NCPUS')
        if val:
            torque_num_cpus = int(val)
        else:
            msg = "$PBS_NCPUS not set! (new Torque version?)"
            torque_num_cpus = None
            self._log.warning(msg)

        # Number of nodes involved in allocation
        val = os.environ.get('PBS_NUM_NODES')
        if val:
            torque_num_nodes = int(val)
        else:
            msg = "$PBS_NUM_NODES not set! (old Torque version?)"
            torque_num_nodes = None
            self._log.warning(msg)

        # Number of cores (processors) per node
        val = os.environ.get('PBS_NUM_PPN')
        if val:
            torque_cores_per_node = int(val)
        else:
            msg = "$PBS_NUM_PPN is not set!"
            torque_cores_per_node = None
            self._log.warning(msg)

        if torque_cores_per_node in [None, 1] :
            # lets see if SAGA has been forthcoming with some information
            self._log.warning("fall back to $SAGA_PPN : %s" % os.environ.get ('SAGA_PPN', None))
            torque_cores_per_node = int(os.environ.get('SAGA_PPN', torque_cores_per_node))

        # Number of entries in nodefile should be PBS_NUM_NODES * PBS_NUM_PPN
        torque_nodes_length = len(torque_nodes)
        torque_node_list    = list(set(torque_nodes))

      # if torque_num_nodes and torque_cores_per_node and \
      #     torque_nodes_length < torque_num_nodes * torque_cores_per_node:
      #     msg = "Number of entries in $PBS_NODEFILE (%s) does not match with $PBS_NUM_NODES*$PBS_NUM_PPN (%s*%s)" % \
      #           (torque_nodes_length, torque_num_nodes,  torque_cores_per_node)
      #     raise Exception(msg)

        # only unique node names
        torque_node_list_length = len(torque_node_list)
        self._log.debug("Node list: %s(%d)" % (torque_node_list, torque_node_list_length))

        if torque_num_nodes and torque_cores_per_node:
            # Modern style Torque
            self.cores_per_node = torque_cores_per_node
        elif torque_num_cpus:
            # Blacklight style (TORQUE-2.3.13)
            self.cores_per_node = torque_num_cpus
        else:
            # Old style Torque (Should we just use this for all versions?)
            self.cores_per_node = torque_nodes_length / torque_node_list_length
        self.node_list = torque_node_list


# ------------------------------------------------------------------------
#
class PBSProLRMS(LRMS):

    # --------------------------------------------------------------------------
    #
    def __init__(self, name, requested_cores, logger):
        LRMS.__init__(self, name, requested_cores, logger)

    # --------------------------------------------------------------------------
    #
    def configure(self):
        # TODO: $NCPUS?!?! = 1 on archer

        pbspro_nodefile = os.environ.get('PBS_NODEFILE')

        if pbspro_nodefile is None:
            msg = "$PBS_NODEFILE not set!"
            self._log.error(msg)
            raise Exception(msg)

        self._log.info("Found PBSPro $PBS_NODEFILE %s." % pbspro_nodefile)

        # Dont need to parse the content of nodefile for PBSPRO, only the length
        # is interesting, as there are only duplicate entries in it.
        pbspro_nodes_length = len([line.strip() for line in open(pbspro_nodefile)])

        # Number of Processors per Node
        val = os.environ.get('NUM_PPN')
        if val:
            pbspro_num_ppn = int(val)
        else:
            msg = "$NUM_PPN not set!"
            self._log.error(msg)
            raise Exception(msg)

        # Number of Nodes allocated
        val = os.environ.get('NODE_COUNT')
        if val:
            pbspro_node_count = int(val)
        else:
            msg = "$NODE_COUNT not set!"
            self._log.error(msg)
            raise Exception(msg)

        # Number of Parallel Environments
        val = os.environ.get('NUM_PES')
        if val:
            pbspro_num_pes = int(val)
        else:
            msg = "$NUM_PES not set!"
            self._log.error(msg)
            raise Exception(msg)

        pbspro_vnodes = self._parse_pbspro_vnodes()

        # Verify that $NUM_PES == $NODE_COUNT * $NUM_PPN == len($PBS_NODEFILE)
        if not (pbspro_node_count * pbspro_num_ppn == pbspro_num_pes == pbspro_nodes_length):
            self._log.warning("NUM_PES != NODE_COUNT * NUM_PPN != len($PBS_NODEFILE)")

        self.cores_per_node = pbspro_num_ppn
        self.node_list = pbspro_vnodes

    # --------------------------------------------------------------------------
    #
    def _parse_pbspro_vnodes(self):

        # PBS Job ID
        val = os.environ.get('PBS_JOBID')
        if val:
            pbspro_jobid = val
        else:
            msg = "$PBS_JOBID not set!"
            self._log.error(msg)
            raise Exception(msg)

        # Get the output of qstat -f for this job
        output = subprocess.check_output(["qstat", "-f", pbspro_jobid])

        # Get the (multiline) 'exec_vnode' entry
        vnodes_str = ''
        for line in output.splitlines():
            # Detect start of entry
            if 'exec_vnode = ' in line:
                vnodes_str += line.strip()
            elif vnodes_str:
                # Find continuing lines
                if " = " not in line:
                    vnodes_str += line.strip()
                else:
                    break

        # Get the RHS of the entry
        input = vnodes_str.split('=',1)[1].strip()
        self._log.debug("input: %s" % input)

        nodes_list = []
        # Break up the individual node partitions into vnode slices
        while True:
            idx = input.find(')+(')

            node_str = input[1:idx]
            nodes_list.append(node_str)
            input = input[idx+2:]

            if idx < 0:
                break

        vnodes_list = []
        cpus_list = []
        # Split out the slices into vnode name and cpu count
        for node_str in nodes_list:
            slices = node_str.split('+')
            for slice in slices:
                vnode, cpus = slice.split(':')
                cpus = int(cpus.split('=')[1])
                self._log.debug('vnode: %s cpus: %s' % (vnode, cpus))
                vnodes_list.append(vnode)
                cpus_list.append(cpus)

        self._log.debug("vnodes: %s" % vnodes_list)
        self._log.debug("cpus: %s" % cpus_list)

        cpus_list = list(set(cpus_list))
        min_cpus = int(min(cpus_list))

        if len(cpus_list) > 1:
            self._log.debug("Detected vnodes of different sizes: %s, the minimal is: %d." % (cpus_list, min_cpus))

        node_list = []
        for vnode in vnodes_list:
            # strip the last _0 of the vnodes to get the node name
            node_list.append(vnode.rsplit('_', 1)[0])

        # only unique node names
        node_list = list(set(node_list))
        self._log.debug("Node list: %s" % node_list)

        # Return the list of node names
        return node_list


# ------------------------------------------------------------------------
#
class SLURMLRMS(LRMS):

    # --------------------------------------------------------------------------
    #
    def __init__(self, name, requested_cores, logger):
        LRMS.__init__(self, name, requested_cores, logger)

    # --------------------------------------------------------------------------
    #
    def configure(self):

        slurm_nodelist = os.environ.get('SLURM_NODELIST')
        if slurm_nodelist is None:
            msg = "$SLURM_NODELIST not set!"
            self._log.error(msg)
            raise Exception(msg)

        # Parse SLURM nodefile environment variable
        slurm_nodes = hostlist.expand_hostlist(slurm_nodelist)
        self._log.info("Found SLURM_NODELIST %s. Expanded to: %s" % (slurm_nodelist, slurm_nodes))

        # $SLURM_NPROCS = Total number of cores allocated for the current job
        slurm_nprocs_str = os.environ.get('SLURM_NPROCS')
        if slurm_nprocs_str is None:
            msg = "$SLURM_NPROCS not set!"
            self._log.error(msg)
            raise Exception(msg)
        else:
            slurm_nprocs = int(slurm_nprocs_str)

        # $SLURM_NNODES = Total number of (partial) nodes in the job's resource allocation
        slurm_nnodes_str = os.environ.get('SLURM_NNODES')
        if slurm_nnodes_str is None:
            msg = "$SLURM_NNODES not set!"
            self._log.error(msg)
            raise Exception(msg)
        else:
            slurm_nnodes = int(slurm_nnodes_str)

<<<<<<< HEAD
        # $SLURM_CPUS_ON_NODE = Count of processors available to the job 
        # on this node.
        slurm_cpus_on_node_str = os.environ.get('SLURM_CPUS_ON_NODE')
        if slurm_cpus_on_node_str is None:
            msg = "$SLURM_CPUS_ON_NODE not set!"
            self._log.exception(msg)
        else:
            slurm_cpus_on_node = int(slurm_cpus_on_node_str)

        # Verify that $SLURM_NPROCS == $SLURM_NNODES * $SLURM_CPUS_ON_NODE
        if slurm_nnodes * slurm_cpus_on_node != slurm_nprocs:
            self._log.error("$SLURM_NPROCS(%d) != $SLURM_NNODES(%d) * $SLURM_CPUS_ON_NODE(%d)" % \
                           (slurm_nnodes, slurm_cpus_on_node, slurm_nprocs))
=======
        # $SLURM_CPUS_ON_NODE = Number of cores per node (physically)
        slurm_cpus_on_node_str = os.environ.get('SLURM_CPUS_ON_NODE')
        if slurm_cpus_on_node_str is None:
            msg = "$SLURM_CPUS_ON_NODE not set!"
            self.log.exception(msg)
            raise Exception(msg)
        else:
            slurm_cpus_on_node = int(slurm_cpus_on_node_str)

        # Verify that $SLURM_NPROCS <= $SLURM_NNODES * $SLURM_CPUS_ON_NODE
        if not slurm_nprocs <= slurm_nnodes * slurm_cpus_on_node:
            self.log.warning("$SLURM_NPROCS(%d) <= $SLURM_NNODES(%d) * $SLURM_CPUS_ON_NODE(%d)" % \
                           (slurm_nprocs, slurm_nnodes, slurm_cpus_on_node))
>>>>>>> a9cc8dad

        # Verify that $SLURM_NNODES == len($SLURM_NODELIST)
        if slurm_nnodes != len(slurm_nodes):
            self._log.error("$SLURM_NNODES(%d) != len($SLURM_NODELIST)(%d)" % \
                           (slurm_nnodes, len(slurm_nodes)))

        # Report the physical number of cores or the total number of cores
        # in case of a single partial node allocation.
        self.cores_per_node = min(slurm_cpus_on_node, slurm_nprocs)

        self.node_list = slurm_nodes


# ------------------------------------------------------------------------
#
class SGELRMS(LRMS):

    # --------------------------------------------------------------------------
    #
    def __init__(self, name, requested_cores, logger):
        LRMS.__init__(self, name, requested_cores, logger)

    # --------------------------------------------------------------------------
    #
    def configure(self):

        sge_hostfile = os.environ.get('PE_HOSTFILE')
        if sge_hostfile is None:
            msg = "$PE_HOSTFILE not set!"
            self._log.error(msg)
            raise Exception(msg)

        # SGE core configuration might be different than what multiprocessing 
        # announces
        # Alternative: "qconf -sq all.q|awk '/^slots *[0-9]+$/{print $2}'"

        # Parse SGE hostfile for nodes
        sge_node_list = [line.split()[0] for line in open(sge_hostfile)]
        # Keep only unique nodes
        sge_nodes = list(set(sge_node_list))
        self._log.info("Found PE_HOSTFILE %s. Expanded to: %s" % (sge_hostfile, sge_nodes))

        # Parse SGE hostfile for cores
        sge_cores_count_list = [int(line.split()[1]) for line in open(sge_hostfile)]
        sge_core_counts = list(set(sge_cores_count_list))
        sge_cores_per_node = min(sge_core_counts)
        self._log.info("Found unique core counts: %s Using: %d" % (sge_core_counts, sge_cores_per_node))

        self.node_list = sge_nodes
        self.cores_per_node = sge_cores_per_node


# ------------------------------------------------------------------------
#
class LSFLRMS(LRMS):

    # --------------------------------------------------------------------------
    #
    def __init__(self, name, requested_cores, logger):
        LRMS.__init__(self, name, requested_cores, logger)

    # --------------------------------------------------------------------------
    #
    def configure(self):

        lsf_hostfile = os.environ.get('LSB_DJOB_HOSTFILE')
        if lsf_hostfile is None:
            msg = "$LSB_DJOB_HOSTFILE not set!"
            self._log.error(msg)
            raise Exception(msg)

        lsb_mcpu_hosts = os.environ.get('LSB_MCPU_HOSTS')
        if lsb_mcpu_hosts is None:
            msg = "$LSB_MCPU_HOSTS not set!"
            self._log.error(msg)
            raise Exception(msg)

        # parse LSF hostfile
        # format:
        # <hostnameX>
        # <hostnameX>
        # <hostnameY>
        # <hostnameY>
        #
        # There are in total "-n" entries (number of tasks)
        # and "-R" entries per host (tasks per host).
        # (That results in "-n" / "-R" unique hosts)
        #
        lsf_nodes = [line.strip() for line in open(lsf_hostfile)]
        self._log.info("Found LSB_DJOB_HOSTFILE %s. Expanded to: %s" %
                      (lsf_hostfile, lsf_nodes))
        lsf_node_list = list(set(lsf_nodes))

        # Grab the core (slot) count from the environment
        # Format: hostX N hostY N hostZ N
        lsf_cores_count_list = map(int, lsb_mcpu_hosts.split()[1::2])
        lsf_core_counts = list(set(lsf_cores_count_list))
        lsf_cores_per_node = min(lsf_core_counts)
        self._log.info("Found unique core counts: %s Using: %d" %
                      (lsf_core_counts, lsf_cores_per_node))

        self.node_list = lsf_node_list
        self.cores_per_node = lsf_cores_per_node


# ------------------------------------------------------------------------
#
class LoadLevelerLRMS(LRMS):

    # --------------------------------------------------------------------------
    #
    # BG/Q Topology of Nodes within a Board
    #
    BGQ_BOARD_TOPO = {
        0: {'A': 29, 'B':  3, 'C':  1, 'D': 12, 'E':  7},
        1: {'A': 28, 'B':  2, 'C':  0, 'D': 13, 'E':  6},
        2: {'A': 31, 'B':  1, 'C':  3, 'D': 14, 'E':  5},
        3: {'A': 30, 'B':  0, 'C':  2, 'D': 15, 'E':  4},
        4: {'A': 25, 'B':  7, 'C':  5, 'D':  8, 'E':  3},
        5: {'A': 24, 'B':  6, 'C':  4, 'D':  9, 'E':  2},
        6: {'A': 27, 'B':  5, 'C':  7, 'D': 10, 'E':  1},
        7: {'A': 26, 'B':  4, 'C':  6, 'D': 11, 'E':  0},
        8: {'A': 21, 'B': 11, 'C':  9, 'D':  4, 'E': 15},
        9: {'A': 20, 'B': 10, 'C':  8, 'D':  5, 'E': 14},
        10: {'A': 23, 'B':  9, 'C': 11, 'D':  6, 'E': 13},
        11: {'A': 22, 'B':  8, 'C': 10, 'D':  7, 'E': 12},
        12: {'A': 17, 'B': 15, 'C': 13, 'D':  0, 'E': 11},
        13: {'A': 16, 'B': 14, 'C': 12, 'D':  1, 'E': 10},
        14: {'A': 19, 'B': 13, 'C': 15, 'D':  2, 'E':  9},
        15: {'A': 18, 'B': 12, 'C': 14, 'D':  3, 'E':  8},
        16: {'A': 13, 'B': 19, 'C': 17, 'D': 28, 'E': 23},
        17: {'A': 12, 'B': 18, 'C': 16, 'D': 29, 'E': 22},
        18: {'A': 15, 'B': 17, 'C': 19, 'D': 30, 'E': 21},
        19: {'A': 14, 'B': 16, 'C': 18, 'D': 31, 'E': 20},
        20: {'A':  9, 'B': 23, 'C': 21, 'D': 24, 'E': 19},
        21: {'A':  8, 'B': 22, 'C': 20, 'D': 25, 'E': 18},
        22: {'A': 11, 'B': 21, 'C': 23, 'D': 26, 'E': 17},
        23: {'A': 10, 'B': 20, 'C': 22, 'D': 27, 'E': 16},
        24: {'A':  5, 'B': 27, 'C': 25, 'D': 20, 'E': 31},
        25: {'A':  4, 'B': 26, 'C': 24, 'D': 21, 'E': 30},
        26: {'A':  7, 'B': 25, 'C': 27, 'D': 22, 'E': 29},
        27: {'A':  6, 'B': 24, 'C': 26, 'D': 23, 'E': 28},
        28: {'A':  1, 'B': 31, 'C': 29, 'D': 16, 'E': 27},
        29: {'A':  0, 'B': 30, 'C': 28, 'D': 17, 'E': 26},
        30: {'A':  3, 'B': 29, 'C': 31, 'D': 18, 'E': 25},
        31: {'A':  2, 'B': 28, 'C': 30, 'D': 19, 'E': 24},
        }

    # --------------------------------------------------------------------------
    #
    # BG/Q Config
    #
    BGQ_CORES_PER_NODE      = 16
    BGQ_NODES_PER_BOARD     = 32 # NODE == Compute Card == Chip module
    BGQ_BOARDS_PER_MIDPLANE = 16 # NODE BOARD == NODE CARD
    BGQ_MIDPLANES_PER_RACK  = 2


    # --------------------------------------------------------------------------
    #
    # Default mapping = "ABCDE(T)"
    #
    # http://www.redbooks.ibm.com/redbooks/SG247948/wwhelp/wwhimpl/js/html/wwhelp.htm
    #
    BGQ_MAPPING = "ABCDE"


    # --------------------------------------------------------------------------
    #
    # Board labels (Rack, Midplane, Node)
    #
    BGQ_BOARD_LABELS = ['R', 'M', 'N']


    # --------------------------------------------------------------------------
    #
    # Dimensions of a (sub-)block
    #
    BGQ_DIMENSION_LABELS = ['A', 'B', 'C', 'D', 'E']


    # --------------------------------------------------------------------------
    #
    # Supported sub-block sizes (number of nodes).
    # This influences the effectiveness of mixed-size allocations
    # (and might even be a hard requirement from a topology standpoint).
    #
    # TODO: Do we actually need to restrict our sub-block sizes to this set?
    #
    BGQ_SUPPORTED_SUB_BLOCK_SIZES = [1, 2, 4, 8, 16, 32, 64, 128, 256, 512]


    # --------------------------------------------------------------------------
    #
    # Mapping of starting corners.
    #
    # "board" -> "node"
    #
    # Ordering: ['E', 'D', 'DE', etc.]
    #
    # TODO: Is this independent of the mapping?
    #
    BGQ_BLOCK_STARTING_CORNERS = {
        0:  0,
        4: 29,
        8:  4,
        12: 25
    }


    # --------------------------------------------------------------------------
    #
    # BG/Q Topology of Boards within a Midplane
    #
    BGQ_MIDPLANE_TOPO = {
        0: {'A':  4, 'B':  8, 'C':  1, 'D':  2},
        1: {'A':  5, 'B':  9, 'C':  0, 'D':  3},
        2: {'A':  6, 'B': 10, 'C':  3, 'D':  0},
        3: {'A':  7, 'B': 11, 'C':  2, 'D':  1},
        4: {'A':  0, 'B': 12, 'C':  5, 'D':  6},
        5: {'A':  1, 'B': 13, 'C':  4, 'D':  7},
        6: {'A':  2, 'B': 14, 'C':  7, 'D':  4},
        7: {'A':  3, 'B': 15, 'C':  6, 'D':  5},
        8: {'A': 12, 'B':  0, 'C':  9, 'D': 10},
        9: {'A': 13, 'B':  1, 'C':  8, 'D': 11},
        10: {'A': 14, 'B':  2, 'C': 11, 'D':  8},
        11: {'A': 15, 'B':  3, 'C': 10, 'D':  9},
        12: {'A':  8, 'B':  4, 'C': 13, 'D': 14},
        13: {'A':  9, 'B':  5, 'C': 12, 'D': 15},
        14: {'A': 10, 'B':  6, 'C': 15, 'D': 12},
        15: {'A': 11, 'B':  7, 'C': 14, 'D': 13},
        }


    # --------------------------------------------------------------------------
    #
    def __init__(self, name, requested_cores, logger):
        LRMS.__init__(self, name, requested_cores, logger)

    # --------------------------------------------------------------------------
    #
    def configure(self):

        # Determine method for determining hosts,
        # either through hostfile or BG/Q environment.
        loadl_hostfile = os.environ.get('LOADL_HOSTFILE')
        self.loadl_bg_block = os.environ.get('LOADL_BG_BLOCK')
        if loadl_hostfile is None and self.loadl_bg_block is None:
            msg = "Neither $LOADL_HOSTFILE or $LOADL_BG_BLOCK set!"
            self._log.error(msg)
            raise Exception(msg)

        # Determine the size of the pilot allocation
        if loadl_hostfile is not None:
            # Non Blue Gene Load Leveler installation.

            loadl_total_tasks_str = os.environ.get('LOADL_TOTAL_TASKS')
            if loadl_total_tasks_str is None:
                msg = "$LOADL_TOTAL_TASKS not set!"
                self._log.error(msg)
                raise Exception(msg)
            else:
                loadl_total_tasks = int(loadl_total_tasks_str)

            # Construct the host list
            loadl_nodes = [line.strip() for line in open(loadl_hostfile)]
            self._log.info("Found LOADL_HOSTFILE %s. Expanded to: %s" %
                          (loadl_hostfile, loadl_nodes))
            loadl_node_list = list(set(loadl_nodes))

            # Verify that $LLOAD_TOTAL_TASKS == len($LOADL_HOSTFILE)
            if loadl_total_tasks != len(loadl_nodes):
                self._log.error("$LLOAD_TOTAL_TASKS(%d) != len($LOADL_HOSTFILE)(%d)" % \
                               (loadl_total_tasks, len(loadl_nodes)))

            # Determine the number of cpus per node.  Assume: 
            # cores_per_node = lenght(nodefile) / len(unique_nodes_in_nodefile)
            loadl_cpus_per_node = len(loadl_nodes) / len(loadl_node_list)

        elif self.loadl_bg_block is not None:
            # Blue Gene specific.

            loadl_bg_size_str = os.environ.get('LOADL_BG_SIZE')
            if loadl_bg_size_str is None:
                msg = "$LOADL_BG_SIZE not set!"
                self._log.error(msg)
                raise Exception(msg)
            else:
                loadl_bg_size = int(loadl_bg_size_str)

            loadl_job_name = os.environ.get('LOADL_JOB_NAME')
            if loadl_job_name is None:
                msg = "$LOADL_JOB_NAME not set!"
                self._log.error(msg)
                raise Exception(msg)

            # Get the board list and block shape from 'llq -l' output
            output = subprocess.check_output(["llq", "-l", loadl_job_name])
            loadl_bg_board_list_str = None
            loadl_bg_block_shape_str = None
            for line in output.splitlines():
                # Detect BG board list
                if "BG Node Board List: " in line:
                    loadl_bg_board_list_str = line.split(':')[1].strip()
                elif "BG Shape Allocated: " in line:
                    loadl_bg_block_shape_str = line.split(':')[1].strip()
            if not loadl_bg_board_list_str:
                msg = "No board list found in llq output!"
                self._log.error(msg)
                raise Exception(msg)
            if not loadl_bg_block_shape_str:
                msg = "No board shape found in llq output!"
                self._log.error(msg)
                raise Exception(msg)

            self.torus_dimension_labels = self.BGQ_DIMENSION_LABELS

            # Build nodes data structure to be handled by Torus Scheduler
            self.torus_block = self._bgq_shapeandboards2block(
                loadl_bg_block_shape_str, loadl_bg_board_list_str)
            self.loadl_node_list = [entry[SchedulerTorus.TORUS_BLOCK_NAME] for entry in self.torus_block]

            # Construct sub-block table
            self.shape_table = self._bgq_create_sub_block_shape_table(loadl_bg_block_shape_str)

            # Determine the number of cpus per node
            loadl_cpus_per_node = self.BGQ_CORES_PER_NODE

        self.node_list = self.loadl_node_list
        self.cores_per_node = loadl_cpus_per_node


    # --------------------------------------------------------------------------
    #
    # Walk the block and return the node name for the given location
    #
    def _bgq_nodename_by_loc(self, rack, midplane, board, node, location):

        for dim in self.BGQ_DIMENSION_LABELS:
            max_length = location[dim]

            cur_length = 0
            # Loop while we are not at the final depth
            while cur_length < max_length:

                if cur_length % 2 == 0:
                    # If the current length is even,
                    # we remain within the board,
                    # and select the next node.
                    node = self.BGQ_BOARD_TOPO[node][dim]
                else:
                    # Otherwise we jump to another midplane.
                    board = self.BGQ_MIDPLANE_TOPO[board][dim]

                # Increase the length for the next iteration
                cur_length += 1

        return 'R%.2d-M%.1d-N%.2d-J%.2d' % (rack, midplane, board, node)


    # --------------------------------------------------------------------------
    #
    # Convert the board string as given by llq into a board structure
    #
    # E.g. 'R00-M1-N08,R00-M1-N09,R00-M1-N10,R00-M0-N11' =>
    # [{'R': 0, 'M': 1, 'N': 8}, {'R': 0, 'M': 1, 'N': 9},
    #  {'R': 0, 'M': 1, 'N': 10}, {'R': 0, 'M': 0, 'N': 11}]
    #
    def _bgq_str2boards(self, boards_str):

        boards = boards_str.split(',')

        board_dict_list = []

        for board in boards:
            elements = board.split('-')

            board_dict = {}
            for l, e in zip(self.BGQ_BOARD_LABELS, elements):
                board_dict[l] = int(e.split(l)[1])

            board_dict_list.append(board_dict)

        return board_dict_list


    # --------------------------------------------------------------------------
    #
    # Convert the string as given by llq into a block shape structure:
    #
    # E.g. '1x2x3x4x5' => {'A': 1, 'B': 2, 'C': 3, 'D': 4, 'E': 5}
    #
    def _bgq_str2shape(self, shape_str):

        # Get the lengths of the shape
        shape_lengths = shape_str.split('x', 4)

        shape_dict = {}
        for dim, length in zip(self.BGQ_DIMENSION_LABELS, shape_lengths):
            shape_dict[dim] = int(length)

        return shape_dict


    # --------------------------------------------------------------------------
    #
    # Convert location dict into a tuple string
    # E.g. {'A': 1, 'C': 4, 'B': 1, 'E': 2, 'D': 4} => '(1,4,1,2,4)'
    #
    def loc2str(self, loc):
        return str(tuple(loc[dim] for dim in self.BGQ_DIMENSION_LABELS))


    # --------------------------------------------------------------------------
    #
    # Convert a shape dict into string format
    #
    # E.g. {'A': 1, 'C': 4, 'B': 1, 'E': 2, 'D': 4} => '1x4x1x2x4'
    #
    def shape2str(self, shape):

        shape_str = ''
        for l in self.BGQ_DIMENSION_LABELS:

            # Get the corresponding count
            shape_str += str(shape[l])

            # Add an 'x' behind all but the last label
            if l in self.BGQ_DIMENSION_LABELS[:-1]:
                shape_str += 'x'

        return shape_str


    # --------------------------------------------------------------------------
    #
    # Return list of nodes that make up the block
    #
    # Format: [(index, location, nodename, status), (i, c, n, s), ...]
    #
    def _bgq_get_block(self, rack, midplane, board, shape):

        nodes = []
        start_node = self.BGQ_BLOCK_STARTING_CORNERS[board]

        self._log.debug('Shape: %s' % shape)

        index = 0

        for a in range(shape['A']):
            for b in range(shape['B']):
                for c in range(shape['C']):
                    for d in range(shape['D']):
                        for e in range(shape['E']):
                            location = {'A': a, 'B': b, 'C': c, 'D': d, 'E':e}
                            nodename = self._bgq_nodename_by_loc(rack, midplane, board, start_node, location)
                            nodes.append([index, location, nodename, FREE])
                            index += 1
        return nodes


    # --------------------------------------------------------------------------
    #
    # Use block shape and board list to construct block structure
    #
    def _bgq_shapeandboards2block(self, block_shape_str, boards_str):

        board_dict_list = self._bgq_str2boards(boards_str)
        self._log.debug('Board dict list:\n%s' % '\n'.join([str(x) for x in board_dict_list]))

        # TODO: this assumes a single midplane block
        rack     = board_dict_list[0]['R']
        midplane = board_dict_list[0]['M']

        board_list = [entry['N'] for entry in board_dict_list]
        start_board = min(board_list)

        block_shape = self._bgq_str2shape(block_shape_str)

        return self._bgq_get_block(rack, midplane, start_board, block_shape)


    # --------------------------------------------------------------------------
    #
    # Construction of sub-block shapes based on overall block allocation.
    #
    def _bgq_create_sub_block_shape_table(self, shape_str):

        # Convert the shape string into dict structure
        block_shape = self._bgq_str2shape(shape_str)

        # Dict to store the results
        table = {}

        # Create a sub-block dict with shape 1x1x1x1x1
        sub_block_shape = {}
        for l in self.BGQ_DIMENSION_LABELS:
            sub_block_shape[l] = 1

        # Look over all the dimensions starting at the most right
        for dim in self.BGQ_MAPPING[::-1]:
            while True:

                # Calculate the number of nodes for the current shape
                num_nodes = reduce(mul, filter(lambda length: length != 0, sub_block_shape.values()))

                if num_nodes in self.BGQ_SUPPORTED_SUB_BLOCK_SIZES:
                    table[num_nodes] = copy.copy(sub_block_shape)
                else:
                    self._log.warning("Non supported sub-block size: %d." % num_nodes)

                # Done with iterating this dimension
                if sub_block_shape[dim] >= block_shape[dim]:
                    break

                # Increase the length in this dimension for the next iteration.
                sub_block_shape[dim] += 1

        return table



# ------------------------------------------------------------------------
#
class ForkLRMS(LRMS):

    # --------------------------------------------------------------------------
    #
    def __init__(self, name, requested_cores, logger):
        LRMS.__init__(self, name, requested_cores, logger)

    # --------------------------------------------------------------------------
    #
    def configure(self):

        self._log.info("Using fork on localhost.")

        detected_cpus = multiprocessing.cpu_count()
        selected_cpus = max(detected_cpus, self.requested_cores)
        # FIXME: max -> min

        self._log.info("Detected %d cores on localhost, using %d." % (detected_cpus, selected_cpus))

        self.node_list = ["localhost"]
        self.cores_per_node = selected_cpus



# ------------------------------------------------------------------------------
#
class ExecWorker(threading.Thread):
    """An ExecWorker competes for the execution of tasks in a task queue
    and writes the results back to MongoDB.
    """

    # --------------------------------------------------------------------------
    #
    def __init__(self, logger, agent, exec_env, execution_queue, 
                 update_queue, stageout_queue, command_queue,
                 mongodb_url, mongodb_name, mongodb_auth,
                 pilot_id, session_id, workdir):

        """Le Constructeur creates a new ExecWorker instance.
        """
        self._log = logger

        prof ('ExecWorker init')

        threading.Thread.__init__(self)
        self._terminate = threading.Event()

        self._agent            = agent
        self._exec_env         = exec_env
        self._cu_environment   = exec_env.cu_environment
        self._workdir          = workdir
        self._pilot_id         = pilot_id
        self._slot_history_old = None

        mongo_client   = pymongo.MongoClient(mongodb_url)
        self._mongo_db = mongo_client[mongodb_name]

        if len(mongodb_auth) >= 3:
            user, pwd = mongodb_auth.split(':', 1)
            self._mongo_db.authenticate(user, pwd)

        self._p  = mongo_db["%s.p"  % session_id]
        self._cu = mongo_db["%s.cu" % session_id]

        # Queued tasks by the Agent
        self._execution_queue = execution_queue
        self._update_queue    = update_queue
        self._stageout_queue  = stageout_queue
        self._command_queue   = command_queue

        # Launched tasks by this ExecWorker
        self.running_cus = []
        self._cuids_to_cancel = []

        # Container for scheduler, lrms and launch method.
        self.exec_env = exec_env

        self._p.update(
            {"_id": ObjectId(self._pilot_id)},
            {"$set": {"slothistory" : self.exec_env.scheduler._slot_history,
                      #"capability"  : 0,
                      #"slots"       : self.exec_env.scheduler._slots}
                     }
            })

        # run worker thread
        self.start ()

    # --------------------------------------------------------------------------
    #
    def _slots2free(self, slots):
        """Convert slots structure into a free core count
        """

        free_cores = 0
        for node in slots:
            free_cores += node['cores'].count(FREE)

        return free_cores

    # --------------------------------------------------------------------------
    #
    def _slots2caps(self, slots):
        """Convert slots structure into a capability structure.
        """

        all_caps_tuples = {}
        for node in slots:
            free_cores = node['cores'].count(FREE)
            # (Free_cores, Continuous, Single_Node) = Count
            cap_tuple = (free_cores, False, True)

            if cap_tuple in all_caps_tuples:
                all_caps_tuples[cap_tuple] += 1
            else:
                all_caps_tuples[cap_tuple] = 1

        # Convert to please the gods of json and mongodb
        all_caps_dict = []
        for caps_tuple in all_caps_tuples:
            free_cores, cont, single = cap_tuple
            count = all_caps_tuples[cap_tuple]
            cap_dict = {'free_cores': free_cores, 'continuous': cont,
                        'single_node': single, 'count': count}
            all_caps_dict.append(cap_dict)

        return all_caps_dict

    # --------------------------------------------------------------------------
    #
    def stop(self):
        self._terminate.set()


    # --------------------------------------------------------------------------
    #
    def run(self):

        self._log.info("started %s." % self)

        try:
            # report initial slot status
            # TODO: Where does this abstraction belong?
            self._log.debug(self.exec_env.scheduler.slot_status())

            while not self._terminate.isSet () :

                idle = True

                # See if there are commands for the worker!
                try:
                    command = self._command_queue.get_nowait()
                    if command[COMMAND_TYPE] == COMMAND_CANCEL_COMPUTE_UNIT:
                        self._cuids_to_cancel.append(command[COMMAND_ARG])
                    else:
                        raise Exception("Command %s not applicable in this context." %
                                        command[COMMAND_TYPE])
                except Queue.Empty:
                    # do nothing if we don't have any queued commands
                    pass

                
                try:
                    cu = self._execution_queue.get_nowait()

                except Queue.Empty:
                    # do nothing if we don't have any queued tasks
                    idle += self._check_running ()

                    if idle :
                        time.sleep (QUEUE_POLL_SLEEPTIME)
                    continue
                    

                # any work to do?
                if  cu :

                    prof ('ExecWorker gets cu from queue', uid=cu['uid'], tag='preprocess')

                    task_dir_name = "%s/unit-%s" % (self._workdir, cu['uid'])
                    stdout = cu["description"].get ('stdout')
                    stderr = cu["description"].get ('stderr')

                    if  stdout : stdout_file = task_dir_name+'/'+stdout
                    else       : stdout_file = task_dir_name+'/STDOUT'
                    if  stderr : stderr_file = task_dir_name+'/'+stderr
                    else       : stderr_file = task_dir_name+'/STDERR'

                    cu['workdir']     = task_dir_name
                    cu['stdout']      = ''
                    cu['stderr']      = ''
                    cu['stdout_file'] = stdout_file
                    cu['stderr_file'] = stderr_file
                    cu['state']       = ALLOCATING
                    cu['opaque_clot'] = None

                    # FIXME: push ALLOCATING state update into updater queue
                    try :

                        if cu['description']['mpi']:
                            if not self.exec_env.mpi_launcher:
                                raise Exception("Can't launch MPI tasks without MPI launcher.")

                            launcher = self.exec_env.mpi_launcher
                            self._log.debug("Launching MPI unit with %s (%s)." % (
                                    launcher.name, launcher.launch_command))

                        else:
                            if not self.exec_env.task_launcher:
                                raise Exception("Can't launch tasks without launcher.")

                            launcher = self.exec_env.task_launcher
                            self._log.debug("Launching unit with %s (%s)." % (
                                launcher.name, launcher.launch_command))

                        assert (cu['opaque_slot']) # FIXME: no assert, buch chek
                        self._launch_task(cu, launcher)


                    except Exception as e :
                        # append the startup error to the units stderr.  This is
                        # not completely correct (as this text is not produced
                        # by the unit), but it seems the most intuitive way to
                        # communicate that error to the application/user.
                        cu['stderr'] += "\nPilot cannot start compute unit:\n%s\n%s" \
                                        % (str(e), traceback.format_exc())
                        cu['state']   = FAILED
                        cu['stderr'] += "\nPilot cannot start compute unit: '%s'" % e
                        
                        self._log.exception("Launching unit failed: '%s'." % e) 
                        
                        # Free the Slots, Flee the Flots, Ree the Frots!
                        if cu['opaque_slot']:
                            self.exec_env.scheduler.unschedule(cu)

                        self._update_tasks(cu)



        except Exception, ex:
            msg = "Error in ExecWorker loop"
            self._log.exception (msg)
            pilot_FAILED(self._p, self._pilot_id, self._log, msg)
            return

    # --------------------------------------------------------------------------
    #
    def _launch_task(self, cu, launcher):

        prof ('ExecWorker unit launch', uid=cu['uid'])

        # create working directory in case it doesn't exist
        rec_makedir (cu['workdir'])

        # Start a new subprocess to launch the unit
        # TODO: This is scheduler specific
        proc = self.exec_env.spawner.spawn (cu       = cu,
                                            launcher = launcher,
                                            env      = self._cu_environment)

        prof ('ExecWorker unit launched', uid=cu['uid'], tag='task_launching')

        cu['started'] = timestamp()
        cu['state']   = EXECUTING
        cu['proc']    = proc

        # Add to the list of monitored tasks
        self.running_cus.append(cu)

        # Update to mongodb
        #
        # AM: FIXME: this mongodb update is effectively a (or rather multiple)
        # synchronous remote operation(s) in the exec worker main loop.  Even if
        # spanning multiple exec workers, we would still share the mongodb
        # channel, which would still need serialization.  This is rather
        # inefficient.  We should consider to use a async communication scheme.
        # For example, we could collect all messages for a second (but not
        # longer) and send those updates in a bulk.
        self._update_tasks(cu)


    # --------------------------------------------------------------------------
    # Iterate over all running tasks, check their status, and decide on the 
    # next step.  Also check for a requested cancellation for the tasks.
    def _check_running(self):

        action = 0

        for cu in self.running_cus:

            # poll subprocess object
            exit_code = cu['proc'].poll()
            now       = timestamp()

            if exit_code is None:
                # Process is still running

                if  cu['uid'] in self._cuids_to_cancel :

                    # We got a request to cancel this cu
                    action += 1
                    cu['proc'].kill()
                    self._cuids_to_cancel.remove (cu['uid'])

                    self._agent.update_unit_state (_id    = cu['_id'],
                                                   state  = CANCELED, 
                                                   msg    = "unit execution canceled")
                    prof ('final', msg="execution canceled", uid=cu['uid'], tag='execution')
                    # NOTE: this is final, cu will not be touched anymore
                    cu = None

                # Nothing to do here (anymore), carry on
                continue


            # we have a valid return code -- unit is final
            action += 1
            self._log.info("Unit %s has return code %s." % (cu['uid'], exit_code))

            cu['exit_code'] = exit_code
            cu['finished']  = now

            # Free the Slots, Flee the Flots, Ree the Frots!
            self.running_cus.remove(cu)
            self.exec_env.scheduler.release_slot(cu['opaque_slot'])


          # # Make sure all stuff reached the spindles
          # # FIXME: do we still need this?  Will only apply to specific
          # # spawn methods?
          # cu['proc'].close_and_flush_filehandles()

            if exit_code != 0:

                # The unit failed, no need to deal with its output data.
                self._agent.update_unit_state (_id    = cu['_id'],
                                               state  = FAILED, 
                                               msg    = "unit execution failed")
                prof ('final', msg="execution failed", uid=cu['uid'], tag='execution')
                # NOTE: this is final, cu will not be touched anymore
                cu = None

            else:
                # The unit finished cleanly, see if we need to deal with 
                # output data.  We always move to stageout, even if there are no
                # directives -- at the very least, we'll uplocad stdout/stderr

                self._agent.update_unit_state (_id    = cu['_id'],
                                               state  = STAGING_OUTPUT, 
                                               msg    = "unit execution completed")
                self._stageout_queue.put (cu)
                prof ('push', msg="toward stageout", uid=cu['uid'], tag='execution')

        return action

    # --------------------------------------------------------------------------
    #
    def _update_tasks(self, cus):
        """Updates the database entries for one or more tasks, including
        unit state, log, etc.
        """

        if  not isinstance(cus, list):
            cus = [cus]

        now = timestamp()

        # Update capabilities
        #self._capability = self._slots2caps(self._slots)
        #self._capability = self._slots2free(self.exec_env.scheduler._slots)

        # AM: FIXME: this at the moment pushes slot history whenever a unit
        # state is updated...  This needs only to be done on ExecWorker
        # shutdown.  Well, alas, there is currently no way for it to find out
        # when it is shut down... Some quick and  superficial measurements 
        # though show no negative impact on agent performance.
        # AM: the capability publication cannot be delayed until shutdown
        # though...
        # TODO: check that slot history is correctly recorded
        if  (self._slot_history_old !=
             self.exec_env.scheduler._slot_history) : # or \
          # (self._capability_old
          #  != self.exec_env.scheduler._capability):

            self._p.update(
                {"_id": ObjectId(self._pilot_id)},
                {"$set": {"slothistory" : self.exec_env.scheduler._slot_history,
                          #"slots"       : self._slots,
                          #"capability"  : self.exec_env.scheduler._capability
                         }
                }
                )

            prof ('ExecWorker pilot state pushed')

            self._slot_history_old = self.exec_env.scheduler._slot_history[:]


# ------------------------------------------------------------------------------
#
class UpdateWorker(threading.Thread):
    """
    An UpdateWorker pushes CU and Pilot state updates to mongodb.  Its instances
    compete for update requests on the update_queue.  Those requests will be
    triplets of collection name, query dict, and update dict.  Update requests
    will be collected into bulks over some time (BULK_COLLECTION_TIME), to
    reduce number of roundtrips.
    """

    # --------------------------------------------------------------------------
    #
    def __init__(self, agent, logger, session_id, 
                 update_queue, mongodb_url, mongodb_name):

        threading.Thread.__init__(self)

        self._agent         = agent
        self._log           = logger
        self._session_id    = session_id
        self._update_queue  = update_queue
        self._terminate     = threading.Event ()

        mongo_client        = pymongo.MongoClient(mongodb_url)
        self._mongo_db      = mongo_client[mongodb_name]
        self._cinfo         = dict()  # collection cache

        # run worker thread
        self.start ()

    # --------------------------------------------------------------------------
    #
    def stop(self):
        self._terminate.set ()


    # --------------------------------------------------------------------------
    #
    def run(self):

        self._log.info("started %s." % self)

        while not self._terminate.isSet () :

            # ------------------------------------------------------------------
            def timed_bulk_execute (cinfo) :

                # returns number of bulks pushed (0 or 1)
                if  not cinfo['bulk'] :
                    return 0

                now = time.time ()
                age = now - cinfo['last']

                if  cinfo['bulk'] and age > BULK_COLLECTION_TIME :

                    res  = cinfo['bulk'].execute ()
                    self._log.debug ('bulk update result: %s' % res)

                    for uid in cinfo['uids'] :
                        prof ('state update pushed', uid=uid)

                    prof ('state update bulk pushed (%d)' % len(cinfo['uids']))

                    cinfo['last'] = now
                    cinfo['bulk'] = None
                    cinfo['uids'] = list()
                    return 1

                else :
                    return 0
            # ------------------------------------------------------------------

            try :

                try:
                    update_request = self._update_queue.get_nowait()

                except Queue.Empty:

                    # no new requests: push any pending bulks
                    action = 0
                    for cname in self._cinfo :
                        action += timed_bulk_execute (self._cinfo[cname])

                    if  not action :
                        time.sleep(QUEUE_POLL_SLEEPTIME)

                    continue


                # got a new request.  Add to bulk (create as needed), 
                # and push bulk if time is up.
                uid         = update_request.get ('uid')
                cbase       = update_request.get ('cbase', '.cu')
                query_dict  = update_request.get ('query',  dict())
                update_dict = update_request.get ('update', dict())

                prof ('state update pulled', uid=uid)


                cname = self._session_id + cbase

                if not cname in self._cinfo :
                    coll =  self._mongo_db[cname]
                    self._cinfo[cname] = {
                            'coll' : coll,
                            'bulk' : None,
                            'last' : time.time(),  # time of last push
                            'uids' : list()
                            }

                cinfo = self._cinfo[cname]

                if  not cinfo['bulk'] : 
                    cinfo['bulk'] = coll.initialize_ordered_bulk_op ()

                cinfo['uids'].append (uid)
                cinfo['bulk'].find   (query_dict) \
                             .update (update_dict)
                
                timed_bulk_execute (cinfo)
                prof ('state update bulked', uid=uid)

            except Exception as e :
                self._log.exception ("state update failed")

                # FIXME: should we fail the pilot at this point?  
                # FIXME: Are the strategies to recover?


# ------------------------------------------------------------------------------
#
class StageinWorker(threading.Thread):
    """An StageinWorker performs the agent side staging directives.
    """

    # --------------------------------------------------------------------------
    #
    def __init__(self, logger, agent, exec_env, execution_queue, stagein_queue, update_queue, workdir) :

        threading.Thread.__init__(self)

        self._log             = logger
        self._agent           = agent
        self._exec_env        = exec_env
        self._execution_queue = execution_queue
        self._stagein_queue   = stagein_queue
        self._update_queue    = update_queue
        self._workdir         = workdir
        self._terminate       = threading.Event ()

        # run worker thread
        self.start ()

    # --------------------------------------------------------------------------
    #
    def stop(self):
        self._terminate.set()


    # --------------------------------------------------------------------------
    #
    def run(self):

        self._log.info("started %s." % self)

        while not self._terminate.isSet () :
            try:
                try:
                    cu = self._stagein_queue.get_nowait()

                except Queue.Empty:
                    time.sleep(QUEUE_POLL_SLEEPTIME)
                    continue

                sandbox      = os.path.join (self._workdir, 'unit-%s' % cu['uid']),
                staging_area = os.path.join (self._workdir, 'staging_area'),

                for directive in cu['Agent_Input_Directives']:
                    prof ('Agent input_staging queue', uid=cu['uid'], msg=directive)

                    # Perform input staging
                    self._log.info('unit input staging directives %s for cu: %s to %s' %
                                   (directive, cu['uid'], sandbox))

                    # Convert the source_url into a SAGA Url object
                    source_url = saga.Url(directive['source'])

                    # Handle special 'staging' scheme
                    if source_url.scheme == 'staging':
                        self._log.info('Operating from staging')
                        # Remove the leading slash to get a relative path from the staging area
                        rel2staging = source_url.path.split('/',1)[1]
                        source = os.path.join(staging_area, rel2staging)
                    else:
                        self._log.info('Operating from absolute path')
                        source = source_url.path

                    # Get the target from the directive and convert it to the location 
                    # in the sandbox
                    target = directive['target']
                    abs_target = os.path.join(sandbox, target)

                    # Create output directory in case it doesn't exist yet
                    #
                    rec_makedir (os.path.dirname (abs_target))

                    try :
                        self._log.info("Going to '%s' %s to %s" % (directive['action'], source, abs_target))

                        if   directive['action'] == LINK: os.symlink      (source, abs_target)
                        elif directive['action'] == COPY: shutil.copyfile (source, abs_target)
                        elif directive['action'] == MOVE: shutil.move     (source, abs_target)
                        else:
                            # FIXME: implement TRANSFER mode
                            raise NotImplementedError ('Action %s not supported' % directive['action'])

                        log_message = "%s'ed %s to %s - success" % (directive['action'], source, abs_target)
                        self._log.info(log_message)

                        # If all went fine, update the state of this 
                        # StagingDirective to DONE
                        # FIXME: is this update below really *needed*?
                        self._agent.update_unit (_id    = cu['_id'],
                                                 msg    = log_message, 
                                                 query  = {
                                                     'Agent_Input_Status'            : EXECUTING,
                                                     'Agent_Input_Directives.state'  : PENDING,
                                                     'Agent_Input_Directives.source' : directive['source'],
                                                     'Agent_Input_Directives.target' : directive['target']
                                                 },
                                                 update = {
                                                     '$set' : {'Agent_Input_Directives.$.state' : DONE}
                                                 })
                    except:
                        # If we catch an exception, assume the staging failed
                        log_message = "%s'ed %s to %s - failure" % (directive['action'], source, abs_target)
                        self._log.error(log_message)

                        # If a staging directive fails, fail the CU also.
                        self._agent.update_unit_state (_id    = cu['_id'],
                                                       state  = FAILED, 
                                                       msg    = log_message, 
                                                       query  = {
                                                           'Agent_Input_Status'             : EXECUTING,
                                                           'Agent_Input_Directives.state'   : PENDING,
                                                           'Agent_Input_Directives.source'  : directive['source'],
                                                           'Agent_Input_Directives.target'  : directive['target']
                                                       },
                                                       update = {
                                                           '$set' : {'Agent_Input_Directives.$.state'  : FAILED,
                                                                     'Agent_Input_Status'              : FAILED}
                                                       })

                # cu staging is all done, unit can go to execution
                self._agent.update_unit_state (_id    = cu['_id'],
                                               state  = ALLOCATING, 
                                               msg    = 'agent input staging done')
                self._exec_env.scheduler.schedule (cu)
                prof ('push', msg="towards allocation", uid=cu['uid'], tag='stagein')


            except Exception as e :
                self._log.exception ('worker died')
                sys.exit (1)


# ------------------------------------------------------------------------------
#
class StageoutWorker(threading.Thread):
    """
    An StageoutWorker performs the agent side staging directives.  

    It competes for units on the stageout queue, and handles all relevant
    staging directives.  It also takes care of uploading stdout/stderr (which
    can also be considered staging, really).  

    Upon completion, the units are moved into the respective final state.

    Multiple StageoutWorker instances can co-exist -- this class needs to be
    threadsafe.
    """

    # --------------------------------------------------------------------------
    #
    def __init__(self, agent, logger, execution_queue, stageout_queue, update_queue, workdir) :

        threading.Thread.__init__(self)

        self._agent           = agent
        self._log             = logger
        self._execution_queue = execution_queue
        self._stageout_queue  = stageout_queue
        self._update_queue    = update_queue
        self._workdir         = workdir
        self._terminate       = threading.Event ()

        # run worker thread
        self.start ()

    # --------------------------------------------------------------------------
    #
    def stop(self):
        self._terminate.set()


    # --------------------------------------------------------------------------
    #
    def run(self):

        self._log.info("started %s." % self)

        staging_area = os.path.join (self._workdir, 'staging_area'),

        while not self._terminate.isSet () :

            cu = None
            try :
                try:
                    cu = self._stageout_queue.get_nowait()

                except Queue.Empty:
                    time.sleep(QUEUE_POLL_SLEEPTIME)
                    continue

                sandbox = os.path.join (self._workdir, 'unit-%s' % cu['uid']),

                ## parked from unit state checker: unit postprocessing

                if  os.path.isfile(cu['stdout_file']):
                    with open(cu['stdout_file'], 'r') as stdout_f:
                        try :
                            txt = unicode(stdout_f.read(), "utf-8")
                        except UnicodeDecodeError :
                            txt = "unit stdout contains binary data -- use file staging directives"

                        if  len(txt) > MAX_IO_LOGLENGTH :
                            txt = "[... CONTENT SHORTENED ...]\n%s" % txt[-MAX_IO_LOGLENGTH:]
                        cu['stdout'] += txt

                if  os.path.isfile(cu['stderr_file']):
                    with open(cu['stderr_file'], 'r') as stderr_f:
                        try :
                            txt = unicode(stderr_f.read(), "utf-8")
                        except UnicodeDecodeError :
                            txt = "unit stderr contains binary data -- use file staging directives"

                        if  len(txt) > MAX_IO_LOGLENGTH :
                            txt = "[... CONTENT SHORTENED ...]\n%s" % txt[-MAX_IO_LOGLENGTH:]
                        cu['stderr'] += txt


                for directive in cu['Agent_Output_Directives']:

                    # Perform output staging

                    self._log.info('unit output staging directives %s for cu: %s to %s' % (
                        directive, cu['uid'], sandbox))

                    # Convert the target_url into a SAGA Url object
                    target_url = saga.Url(directive['target'])

                    # Handle special 'staging' scheme
                    if target_url.scheme == 'staging':
                        self._log.info('Operating from staging')
                        # Remove the leading slash to get a relative path from 
                        # the staging area
                        rel2staging = target_url.path.split('/',1)[1]
                        target = os.path.join(staging_area, rel2staging)
                    else:
                        self._log.info('Operating from absolute path')
                        # FIXME: will this work for TRANSFER mode?
                        target = target_url.path

                    # Get the source from the directive and convert it to the location 
                    # in the sandbox
                    source = str(directive['source'])
                    abs_source = os.path.join(sandbox, source)

                    # Create output directory in case it doesn't exist yet
                    # FIXME: will this work for TRANSFER mode?
                    rec_makedir (os.path.dirname (target))

                    try :
                        self._log.info("Going to '%s' %s to %s" % (directive['action'], abs_source, target))

                        if   directive['action'] == LINK: os.symlink      (abs_source, target)
                        elif directive['action'] == COPY: shutil.copyfile (abs_source, target)
                        elif directive['action'] == MOVE: shutil.move     (abs_source, target)
                        else:
                            # FIXME: implement TRANSFER mode
                            raise NotImplementedError ('Action %s not supported' % directive['action'])

                        log_message = "%s'ed %s to %s - success" % (directive['action'], abs_source, target)
                        self._log.info(log_message)

                        # If all went fine, update the state of this 
                        # StagingDirective to DONE
                        # FIXME: is this update below really *needed*?
                        self._agent.update_unit (_id    = cu['_id'], 
                                                 msg    = log_message,
                                                 query  = {
                                                     'Agent_Output_Status'           : EXECUTING,
                                                     'Agent_Output_Directives.state' : PENDING,
                                                     'Agent_Output_Directives.source': directive['source'],
                                                     'Agent_Output_Directives.target': directive['target']
                                                 },
                                                 update = {
                                                     '$set' : {'Agent_Output_Directives.$.state': DONE}
                                                 })
                    except:
                        # If we catch an exception, assume the staging failed
                        log_message = "%s'ed %s to %s - failure" % (directive['action'], abs_source, target)
                        self._log.error(log_message)

                        # If a staging directive fails, fail the CU also.
                        self._agent.update_unit_state (_id    = cu['_id'],
                                                       state  = FAILED, 
                                                       msg    = log_message, 
                                                       query  = {
                                                           'Agent_Output_Status'            : EXECUTING,
                                                           'Agent_Output_Directives.state'  : PENDING,
                                                           'Agent_Output_Directives.source' : directive['source'],
                                                           'Agent_Output_Directives.target' : directive['target']
                                                       },
                                                       update = {
                                                           '$set' : {'Agent_Output_Directives.$.state' : FAILED,
                                                                     'Agent_Output_Status'             : FAILED}
                                                       })


                # local staging is done. Now check if there are Directives that 
                # need to be performed by the FTW.
                # Obviously these are not executed here (by the Agent),
                # but we need this code to set the state so that the FTW
                # gets notified that it can start its work.
                if cu['FTW_Output_Directives'] :

                    prof ('ExecWorker unit needs FTW_O ', uid=cu['uid'])
                    self._agent.update (unit   = cu, 
                                        msg    = 'FTW output staging needed', 
                                        update = {
                                            '$set' : {
                                                'FTW_Output_Status' : PENDING
                                            }
                                        })
                    # NOTE: this is final for the agent scope -- further state
                    # transitions are done by the FTW.
                    cu = None

                else :
                    # no FTW staging is needed, local staging is done -- we can
                    # move the unit into final state.
                    prof ('final', msg="stageout done", uid=cu['uid'], tag='stageout')
                    self._agent.update_unit_state (_id    = cu['_id'],
                                                   state  = DONE, 
                                                   msg    = 'output staging completed', 
                                                   update = {
                                                       '$set' : {
                                                           'stdout'    : cu['stdout'], 
                                                           'stderr'    : cu['stderr'],
                                                           'exit_code' : cu['exit_code'],
                                                           'started'   : cu['started'],
                                                           'finished'  : cu['finished'],
                                                           'slots'     : cu['opaque_slot'],
                                                       }
                                                   })
                    # NOTE: this is final, the cu is not touched anymore
                    cu = None

                # make sure the CU is not touched anymore (see except below)
                cu = None

            except Exception, ex:
                self._log.exception("Error in StageoutWorker loop")

                # check if we have any cu in operation.  If so, mark as final.
                # This check relies on the pushes to the update queue to be the
                # *last* actions of the loop above -- otherwise we may get
                # invalid state transitions...
                if  cu :
                    prof ('final', msg="stageout failed", uid=cu['uid'], tag='stageout')
                    self._agent.update_unit_state (_id    = cu['_id'],
                                                  state  = FAILED, 
                                                  msg    = 'output staging failed', 
                                                  update = {
                                                      '$set' : {
                                                          'stdout'    : cu['stdout'], 
                                                          'stderr'    : cu['stderr'],
                                                          'exit_code' : cu['exit_code'],
                                                          'started'   : cu['started'],
                                                          'finished'  : cu['finished'],
                                                          'slots'     : cu['opaque_slot'],
                                                      }
                                                  })
                    # NOTE: this is final, the cu is not touched anymore
                    cu = None
                raise


# ------------------------------------------------------------------------------
#
class Agent (object):

    # --------------------------------------------------------------------------
    #
    def __init__(self, logger, lrms_name, requested_cores, 
            task_launch_method, mpi_launch_method, 
            scheduler_name, runtime, 
            mongodb_url, mongodb_name, mongodb_auth, 
            pilot_id, session_id):

        prof ('Agent init')

        self._log                   = logger
        self._debug_helper          = ru.DebugHelper()
        self._pilot_id              = pilot_id
        self._runtime               = runtime
        self._terminate             = threading.Event()
        self._starttime             = time.time()
        self._workdir               = os.getcwd()
        self._session_id            = session_id
        self._pilot_id              = pilot_id

        self._worker_list           = list()

        # we want to own all queues -- that simplifies startup and shutdown
        self._schedule_queue        = multiprocessing.Queue()
        self._execution_queue       = multiprocessing.Queue()
        self._update_queue          = multiprocessing.Queue()
        self._stagein_queue         = multiprocessing.Queue()
        self._stageout_queue        = multiprocessing.Queue()
        self._command_queue         = multiprocessing.Queue()

        mongo_client = pymongo.MongoClient(mongodb_url)
        mongo_db     = mongo_client[mongodb_name]

        # do auth on username *and* password (ignore empty split results)
        auth_elems = filter (None, mongodb_auth.split (':', 1))
        if  len (auth_elems) == 2 :
            mongo_db.authenticate (auth_elems[0], auth_elems[1])

        self._p  = mongo_db["%s.p"  % self._session_id]
        self._cu = mongo_db["%s.cu" % self._session_id]

        # Configure nodes and number of cores available
        self.lrms = LRMS.create(
                logger          = self._log, 
                name            = lrms_name, 
                requested_cores = requested_cores)

        self.scheduler = Scheduler.create(
                logger          = self._log, 
                name            = scheduler_name, 
                lrms            = self.lrms,
                schedule_queue  = self._schedule_queue, 
                execution_queue = self._execution_queue, 
                update_queue    = self._update_queue)
        self._worker_list.append (self.scheduler)

        self.task_launcher = LaunchMethod.create(
                logger          = self._log, 
                name            = task_launch_method, 
                scheduler       = self.scheduler)

        self.mpi_launcher  = LaunchMethod.create(
                logger          = self._log, 
                name            = mpi_launch_method,  
                scheduler       = self.scheduler)

        self.spawner = Spawner.create(
                logger          = self._log, 
                name            = SPAWNER_NAME_POPEN)
        # FIXME: spawner may or may not be threaded...
        # FIXME: we may want one spawner per exec worker, so the exec worker may
        # want to own the spawner.  

        self._exec_env = ExecutionEnvironment(
                logger          = self._log,
                lrms            = self.lrms,
                scheduler       = self.scheduler,
                task_launcher   = self.task_launcher,
                mpi_launcher    = self.mpi_launcher,
                spawner         = self.spawner
        )

        for n in range(N_EXEC_WORKER) :
            exec_worker = ExecWorker(
                logger          = self._log,
                agent           = self,
                exec_env        = self._exec_env,
                execution_queue = self._execution_queue,
                update_queue    = self._update_queue,
                stageout_queue  = self._stageout_queue,
                command_queue   = self._command_queue,
                mongodb_url     = mongodb_url,
                mongodb_name    = mongodb_name,
                mongodb_auth    = mongodb_auth,
                pilot_id        = self._pilot_id,
                session_id      = self._session_id,
                workdir         = self._workdir
            )
            self._worker_list.append (exec_worker)


        for n in range(N_UPDATE_WORKER) :
            update_worker = UpdateWorker(
                agent           = self,
                logger          = self._log,
                session_id      = self._session_id,
                update_queue    = self._update_queue,
                mongodb_url     = mongodb_url,
                mongodb_name    = mongodb_name
            )
            self._worker_list.append (update_worker)


        for n in range(N_STAGEIN_WORKER) :
            stagein_worker = StageinWorker(
                logger          = self._log,
                agent           = self,
                exec_env        = self._exec_env,
                execution_queue = self._execution_queue,
                stagein_queue   = self._stagein_queue,
                update_queue    = self._update_queue,
                workdir         = self._workdir
            )
            self._worker_list.append (stagein_worker)


        for n in range(N_STAGEOUT_WORKER) :
            stageout_worker = StageoutWorker(
                agent           = self,
                logger          = self._log,
                execution_queue = self._execution_queue,
                stageout_queue  = self._stageout_queue,
                update_queue    = self._update_queue,
                workdir         = self._workdir
            )
            self._worker_list.append (stageout_worker)

        prof ('Agent init done')


    # --------------------------------------------------------------------------
    #
    def stop(self):
        """
        Terminate the agent main loop.  The workers will be pulled down once the
        main loop finishes (see run())
        """

        prof ('Agent stop()')
        self._terminate.set()


    # --------------------------------------------------------------------------
    #
    def update_unit (self, _id, msg=None, query={}, update={}) :
            
        query_dict  = dict()
        update_dict = update

        query_dict['_id'] = _id

        for key,val in query.iteritems() :
            query_dict[key] = val


        if  msg :
            if  not '$push' in update_dict :
                update_dict['$push'] = dict()

            now = timestamp()

            update_dict['$push']['log'] = {'message'   : msg, 
                                           'timestamp' : timestamp()}


        self._update_queue.put ({'uid'    : str(_id),
                                 'cbase'  : '.cu', 
                                 'query'  : query_dict,
                                 'update' : update_dict})


    # --------------------------------------------------------------------------
    #
    def update_unit_state (self, _id, state, msg=None, query={}, update={}) :

        now = timestamp ()
        update_dict = {
                '$set' : {
                    'state' : state
                },
                '$push': {
                    'statehistory' : {
                        'state'     : state, 
                        'timestamp' : now
                    }
                }
            }

        if '$set' in update :
            for key,val in update['$set'].iteritems() :
                update['$set'][key] = val

        if '$push' in update :
            for key,val in update['$push'].iteritems() :
                update['$push'][key] = val

        self.update_unit (_id    = _id, 
                          msg    = msg, 
                          query  = query, 
                          update = update_dict)


    # --------------------------------------------------------------------------
    #
    def run(self):

        self._log.info("started %s." % self)
        prof ('Agent run()')

        # first order of business: set the start time and state of the pilot
        self._log.info("Agent %s starting ..." % self._pilot_id)
        now = timestamp()
        ret = self._p.update(
            {"_id": ObjectId(self._pilot_id)}, 
            {"$set": {"state"          : ACTIVE,
                      # TODO: The two fields below are currently scheduler 
                      #       specific!
                      "nodes"          : self._exec_env.lrms.node_list,
                      "cores_per_node" : self._exec_env.lrms.cores_per_node,
                      "started"        : now,
                      "capability"     : 0},
             "$push": {"statehistory": {"state"    : ACTIVE, 
                                        "timestamp": now}}
            })
        # TODO: Check for return value, update should be true!
        self._log.info("Database updated: %s" % ret)

        prof ('Agent start loop')

        heartbeat = 0.0
        while not self._terminate.isSet() :

            try:

                # In each agent iteration, we perform three actions:
                #
                #  - check if all workers are still alive
                #  - check if there are any commands pending
                #  - check if any workload arrived.
                #
                # The emphasis in performance is on the third one, the unit
                # ingest, so we want to do that as frequent as possible.  So we
                # do the first two actions only every 'HEARTBEAT_INTERVAL'
                # seconds.
                now = time.time()
                if  now - heartbeat > HEARTBEAT_INTERVAL :
                    self._check_worker_state ()
                    self._check_commands     ()
                    heartbeat = now

                # always check for new units
                action = self._check_units ()

                # if no units have been seen, then wait for juuuust a little...  
                # FIXME: use some mongodb notification mechanism to avoid busy
                # polling.  Tailed cursors or whatever...
                if  not action :
                    time.sleep(DB_POLL_SLEEPTIME)

            except Exception, ex:
                # exception in the main loop is fatal
                self.stop()
                pilot_FAILED(self._p, self._pilot_id, self._log, 
                    "ERROR in agent main loop: %s. %s" % (str(ex), traceback.format_exc()))
                sys.exit (1)

        # main loop terminated, so self._terminate was set
        # we need to signal shut down to all workers
        for worker in self._worker_list :
            worker.stop ()

        # to make sure that threads are not stuck waiting on a queue, we send
        # a signal on each queue
        self._schedule_queue.put  (COMMAND_CANCEL)
        self._execution_queue.put (COMMAND_CANCEL)
        self._update_queue.put    (COMMAND_CANCEL)
        self._stagein_queue.put   (COMMAND_CANCEL)
        self._stageout_queue.put  (COMMAND_CANCEL)

        # and wait for them to actually finish
        for worker in self._worker_list :
            worker.join ()

        # record cancelation state
        pilot_CANCELED(self._p, self._pilot_id, self._log,
                "Terminated (_terminate set).")

        sys.exit (0)


    # --------------------------------------------------------------------------
    #
    def _check_worker_state (self) :

        # Check the workers periodically. If they have died, we 
        # exit as well. this can happen, e.g., if the worker 
        # process has caught an exception
        for worker in self._worker_list :
            if  not worker.is_alive() :
                msg = 'worker %s died' % str(worker)
                self.stop ()
                pilot_FAILED(self._p, self._pilot_id, self._log, msg)

        # Make sure that we haven't exceeded the agent runtime. if 
        # we have, terminate. 
        if  time.time() >= self._starttime + (int(self._runtime) * 60):
            self._log.info("Agent has reached runtime limit of %s seconds." % self._runtime*60)
            self.stop ()
            pilot_DONE(self._p, self._pilot_id)
            sys.exit (1)


    # --------------------------------------------------------------------------
    #
    def _check_commands (self) :

        # Check if there's a command waiting
        retdoc = self._p.find_and_modify(
                    query  = {"_id"  : ObjectId(self._pilot_id)},
                    update = {"$set" : {COMMAND_FIELD: []}}, # Wipe content of array
                    fields = [COMMAND_FIELD, 'state']
                    )

        commands = list()
        if retdoc:
            commands = retdoc[COMMAND_FIELD]
            state    = retdoc['state']


        for command in commands:

            prof ('Agent get command', msg=[command[COMMAND_TYPE], command[COMMAND_ARG]])

            if  command[COMMAND_TYPE] == COMMAND_CANCEL_PILOT :
                self.stop()
                pilot_CANCELED(self._p, self._pilot_id, self._log, "CANCEL received. Terminating.")
                sys.exit (1)

            elif state == CANCELING :
                self.stop()
                pilot_CANCELED(self._p, self._pilot_id, self._log, "CANCEL implied. Terminating.")
                sys.exit (1)

            elif command[COMMAND_TYPE] == COMMAND_CANCEL_COMPUTE_UNIT:
                self._log.info("Received Cancel Compute Unit command for: %s" % command[COMMAND_ARG])
                # Put it on the command queue of the ExecWorker
                self._command_queue.put(command)

            elif command[COMMAND_TYPE] == COMMAND_KEEP_ALIVE:
                self._log.info("Received KeepAlive command.")

            else:
                self._log.error("Received unknown command: %s with arg: %s." %
                                (command[COMMAND_TYPE], command[COMMAND_ARG]))


    # --------------------------------------------------------------------------
    #
    def _check_units (self) :

        # Check if there are compute units waiting for execution,
        # and log that we pulled it.
        cu_cursor = self._cu.find (multi = True, 
                                   spec  = {"pilot" : self._pilot_id,
                                            "state" : PENDING_EXECUTION})

        if cu_cursor.count() :
            prof ('Agent get units', msg="number of units: %d" % cu_cursor.count(),
                  logger=self._log.info)


        cu_list = list (cu_cursor)
        cu_uids = [cu['_id'] for cu in cu_list]
        for cu in cu_list :

            try :
                cu['uid'] = str(cu['_id'])

                prof ('Agent get unit', uid=cu['uid'], tag='cu arriving', 
                      logger=self._log.info)

                # create unit sandbox
                sandbox = os.path.join (self._workdir, 'unit-%s' % cu['uid'])
                rec_makedir (sandbox)

                # and send to staging / execution, respectively
                if  cu['Agent_Input_Directives'] :

                    self.update_unit_state (_id    = cu['_id'],
                                            state  = STAGING_INPUT, 
                                            msg    = 'unit needs input staging')
                    self._stagein_queue.put (cu)
                    prof ('push', msg="towards stagein", uid=cu['uid'], tag='ingest')

                else :
                    self.update_unit_state (_id    = cu['_id'],
                                            state  = ALLOCATING, 
                                            msg    = 'unit needs no input staging')
                    self._exec_env.scheduler.schedule (cu)
                    prof ('push', msg="towards allocation", uid=cu['uid'], tag='ingest')


            except Exception as e :
                # if any unit sorting step failed, the unit did
                # not end up in a queue -- we set it to FAILED
                self._log.exception ('oops')
                msg = "could not sort unit (%s)" % e
                prof ('error', msg=msg, tag="failed", uid=cu['uid'], logger=logger.exception)
                self.update_unit_state (_id    = cu['_id'],
                                        state  = FAILED, 
                                        msg    = msg)
                # NOTE: this is final, the unit will not be touched
                # anymore.
                cu = None


        # Unfortunately, 'find_and_modify' is not bulkable, so we have to use
        # 'find' above.  To avoid finding the same units over and over again, we
        # have to update the state *before* running the next find -- so we
        # do it right here...  No idea how to avoid that roundtrip...
        if  cu_uids :
            updated_ids = self._cu.update (
                    multi    = True, 
                    spec     = {"_id"   : {"$in"    : cu_uids}},
                    document = {"$set"  : {"state"  : ALLOCATING}, 
                                "$push" : {"statehistory" : 
                                    {
                                        "state"     : ALLOCATING, 
                                        "timestamp" : timestamp()
                                    }
                               }})

        # indicate that we did some work (if we did...)
        return len(cu_uids)


# ==============================================================================
#
# Spawners
#
# ==============================================================================
class Spawner (object):

    # --------------------------------------------------------------------------
    #
    def __init__(self, name, logger):

        self.name     = name
        self._log      = logger


    # --------------------------------------------------------------------------
    #
    # This class-method creates the appropriate sub-class for the Launch Method.
    #
    @classmethod
    def create(cls, name, logger):

        # Make sure that we are the base-class!
        if cls != Spawner:
            raise Exception("Spawner Factory only available to base class!")

        try:
            implementation = { SPAWNER_NAME_POPEN : SpawnerPopen,
                               SPAWNER_NAME_PTY   : SpawnerPty  }[name]

            return implementation(name, logger)

        except KeyError:
            raise Exception("Spawner '%s' unknown!" % name)


    # --------------------------------------------------------------------------
    #
    def spawn (self, launcher, unit, env):
        raise NotImplementedError("spawn() not implemented for Spawner '%s'." % self.name)


# ------------------------------------------------------------------------------
#
class SpawnerPopen (Spawner):


    # --------------------------------------------------------------------------
    #
    def __init__(self, name, logger):

        Spawner.__init__(self, name, logger)


    # --------------------------------------------------------------------------
    #
    def spawn (self, launcher, cu, env):
        
        prof ('Spawner spawn', uid=cu['uid'])
    
        launch_script_name = '%s/radical_pilot_cu_launch_script.sh' % cu['workdir']
        self._log.debug('Created launch_script: %s' % launch_script_name)

        with open (launch_script_name, "w") as launch_script :
            launch_script.write('#!/bin/bash -l\n')
            launch_script.write('\n# Change to working directory for unit\ncd %s\n' % cu['workdir'])
    
            # Before the Big Bang there was nothing
            if cu['description']['pre_exec']:
                pre_exec_string = ''
                if isinstance(cu['description']['pre_exec'], list):
                    for elem in cu['description']['pre_exec']:
                        pre_exec_string += "%s\n" % elem
                else :
                    pre_exec_string += "%s\n" % cu['description']['pre_exec']
                launch_script.write('# Pre-exec commands\n%s' % pre_exec_string)
    
            # Create string for environment variable setting
            if  cu['description']['environment'] and    \
                cu['description']['environment'].keys() :
                env_string = 'export'
                for key,val in cu['description']['environment'].iteritems ():
                    env_string += ' %s=%s' % (key, val)
                launch_script.write('# Environment variables\n%s\n' % env_string)
    
            # unit Arguments (if any)
            task_args_string = ''
            if  cu['description']['arguments'] :
                for arg in cu['description']['arguments']:
                    if not arg:
                         # ignore empty args
                         continue
    
                    arg = arg.replace('"', '\\"')          # Escape all double quotes
                    if arg[0] == arg[-1] == "'" :          # If a string is between outer single quotes,
                        task_args_string += '%s ' % arg    # ... pass it as is.
                    else:
                        task_args_string += '"%s" ' % arg  # Otherwise return between double quotes.
    
            # The actual command line, constructed per launch-method
            prof ('_Process construct command', uid=cu['uid'])
            launch_command, cmdline = \
                    launcher.construct_command(cu['description']['executable'],  
                                               task_args_string,
                                               cu['description']['cores'],
                                               launch_script_name, 
                                               cu['opaque_slot'])
    
            launch_script.write('# The command to run\n%s\n' % launch_command)
    
            # After the universe dies the infrared death, there will be nothing
            if  cu['description']['post_exec']:
                post_exec_string = ''
                if isinstance(cu['description']['post_exec'], list):
                    for elem in cu['description']['post_exec']:
                        post_exec_string += "%s\n" % elem
                else :
                    post_exec_string += "%s\n" % cu['description']['post_exec']
                launch_script.write('%s\n' % post_exec_string)
    
        # done writing to launch script, get it ready for execution.
        st = os.stat(launch_script_name)
        os.chmod(launch_script_name, st.st_mode | stat.S_IEXEC)
    
        self._stdout_file_h = open(cu['stdout_file'], "w")
        self._stderr_file_h = open(cu['stderr_file'], "w")
    
        self._log.info("Launching unit %s via %s in %s" % (cu['uid'], cmdline, cu['workdir']))
        prof ('spawning pass to popen', uid=cu['uid'], tag='unit spawning')

        proc = subprocess.Popen ( args               = cmdline,
                                  bufsize            = 0,
                                  executable         = None,
                                  stdin              = None,
                                  stdout             = self._stdout_file_h,
                                  stderr             = self._stderr_file_h,
                                  preexec_fn         = None,
                                  close_fds          = True,
                                  shell              = True,
                                  # TODO: cwd        d oesn't always make sense if it runs remotely (still true?)
                                  cwd                = cu['workdir'],
                                  env                = env,
                                  universal_newlines = False,
                                  startupinfo        = None,
                                  creationflags      = 0)
    
        prof ('spawning passed to popen', uid=cu['uid'], tag='unit spawning')

        return proc


# ------------------------------------------------------------------------------
#
class SpawnerPty (Spawner):
    pass


# ==============================================================================
#
# Agent main code
#
# ==============================================================================
def parse_commandline():

    parser = optparse.OptionParser()

    parser.add_option('-a', dest='mongodb_auth')
    parser.add_option('-c', dest='cores',       type='int')
    parser.add_option('-d', dest='debug_level', type='int')
    parser.add_option('-j', dest='task_launch_method')
    parser.add_option('-k', dest='mpi_launch_method')
    parser.add_option('-l', dest='lrms')
    parser.add_option('-m', dest='mongodb_url')
    parser.add_option('-n', dest='database_name')
    parser.add_option('-p', dest='pilot_id')
    parser.add_option('-q', dest='agent_scheduler')
    parser.add_option('-r', dest='runtime',     type='int')
    parser.add_option('-s', dest='session_id')

    # parse the whole shebang
    (options, args) = parser.parse_args()

    if not options.cores                : parser.error("Missing number of cores (-c)")
    if not options.debug_level          : parser.error("Missing DEBUG level (-d)")
    if not options.task_launch_method   : parser.error("Missing unit launch method (-j)")
    if not options.mpi_launch_method    : parser.error("Missing mpi launch method (-k)")
    if not options.lrms                 : parser.error("Missing LRMS (-l)")
    if not options.mongodb_url          : parser.error("Missing MongoDB URL (-m)")
    if not options.database_name        : parser.error("Missing database name (-n)")
    if not options.pilot_id             : parser.error("Missing pilot id (-p)")
    if not options.agent_scheduler      : parser.error("Missing agent scheduler (-q)")
    if not options.runtime              : parser.error("Missing agent runtime (-r)")
    if not options.session_id           : parser.error("Missing session id (-s)")

    return options


# ------------------------------------------------------------------------------
#
if __name__ == "__main__":

    mongo_p = None
    options = parse_commandline()

    prof ('start', tag='bootstrapping', uid=options.pilot_id)

    # configure the agent logger
    logger    = logging.getLogger   ('radical.pilot.agent')
    handle    = logging.FileHandler ("AGENT.LOG")
    formatter = logging.Formatter   ('%(asctime)s - %(name)s - %(levelname)s - %(message)s')

    logger.setLevel(options.debug_level)
    handle.setFormatter(formatter)
    logger.addHandler(handle)

    logger.info("Using SAGA version %s" % saga.version)
    logger.info("Using RADICAL-Pilot multicore agent, version %s" % git_ident)
  # logger.info("Using RADICAL-Pilot version %s" % rp.version)


    # --------------------------------------------------------------------------
    def sigint_handler(signal, frame):
        msg = 'Caught SIGINT. EXITING.'
        pilot_FAILED(mongo_p, options.pilot_id, logger, msg)
        sys.exit (2)
    signal.signal(signal.SIGINT, sigint_handler)


    # --------------------------------------------------------------------------
    def sigalarm_handler(signal, frame):
        msg = 'Caught SIGALRM (Walltime limit reached?). EXITING'
        pilot_FAILED(mongo_p, options.pilot_id, logger, msg)
        sys.exit (3)
    signal.signal(signal.SIGALRM, sigalarm_handler)


    try:
        # --------------------------------------------------------------------------
        # Establish database connection
        prof ('db setup')
        host, port   = options.mongodb_url.split(':', 1)
        mongo_client = pymongo.MongoClient(options.mongodb_url)
        mongo_db     = mongo_client[options.database_name]

        if  len (options.mongodb_auth) >= 3 :
            user, pwd = options.mongodb_auth.split (':', 1)
            mongo_db.authenticate (user, pwd)

        mongo_p = mongo_db["%s.p" % options.session_id]


        # --------------------------------------------------------------------------
        # Launch the agent thread
        prof ('Agent create')
        agent = Agent(
                logger             = logger,
                lrms_name          = options.lrms,
                requested_cores    = options.cores,
                task_launch_method = options.task_launch_method,
                mpi_launch_method  = options.mpi_launch_method,
                scheduler_name     = options.agent_scheduler,
                runtime            = options.runtime,
                mongodb_url        = options.mongodb_url,
                mongodb_name       = options.database_name,
                mongodb_auth       = options.mongodb_auth,
                pilot_id           = options.pilot_id,
                session_id         = options.session_id
        )

        agent.run()
        prof ('Agent done')

    except SystemExit:
        logger.error("Caught keyboard interrupt. EXITING")
        sys.exit(6)

    except Exception as ex:
        msg = "Error running agent: %s" % str(ex)
        logger.exception(msg)
        pilot_FAILED(mongo_p, options.pilot_id, logger, msg)
        sys.exit(6)

    finally :
        prof ('stop', msg='finally clause')
        sys.exit(7)


# ------------------------------------------------------------------------------
<|MERGE_RESOLUTION|>--- conflicted
+++ resolved
@@ -2240,35 +2240,19 @@
         else:
             slurm_nnodes = int(slurm_nnodes_str)
 
-<<<<<<< HEAD
-        # $SLURM_CPUS_ON_NODE = Count of processors available to the job 
-        # on this node.
+        # $SLURM_CPUS_ON_NODE = Number of cores per node (physically)
         slurm_cpus_on_node_str = os.environ.get('SLURM_CPUS_ON_NODE')
         if slurm_cpus_on_node_str is None:
             msg = "$SLURM_CPUS_ON_NODE not set!"
             self._log.exception(msg)
-        else:
-            slurm_cpus_on_node = int(slurm_cpus_on_node_str)
-
-        # Verify that $SLURM_NPROCS == $SLURM_NNODES * $SLURM_CPUS_ON_NODE
-        if slurm_nnodes * slurm_cpus_on_node != slurm_nprocs:
-            self._log.error("$SLURM_NPROCS(%d) != $SLURM_NNODES(%d) * $SLURM_CPUS_ON_NODE(%d)" % \
-                           (slurm_nnodes, slurm_cpus_on_node, slurm_nprocs))
-=======
-        # $SLURM_CPUS_ON_NODE = Number of cores per node (physically)
-        slurm_cpus_on_node_str = os.environ.get('SLURM_CPUS_ON_NODE')
-        if slurm_cpus_on_node_str is None:
-            msg = "$SLURM_CPUS_ON_NODE not set!"
-            self.log.exception(msg)
             raise Exception(msg)
         else:
             slurm_cpus_on_node = int(slurm_cpus_on_node_str)
 
         # Verify that $SLURM_NPROCS <= $SLURM_NNODES * $SLURM_CPUS_ON_NODE
         if not slurm_nprocs <= slurm_nnodes * slurm_cpus_on_node:
-            self.log.warning("$SLURM_NPROCS(%d) <= $SLURM_NNODES(%d) * $SLURM_CPUS_ON_NODE(%d)" % \
-                           (slurm_nprocs, slurm_nnodes, slurm_cpus_on_node))
->>>>>>> a9cc8dad
+            self._log.warning("$SLURM_NPROCS(%d) <= $SLURM_NNODES(%d) * $SLURM_CPUS_ON_NODE(%d)" % \
+                            (slurm_nprocs, slurm_nnodes, slurm_cpus_on_node))
 
         # Verify that $SLURM_NNODES == len($SLURM_NODELIST)
         if slurm_nnodes != len(slurm_nodes):
