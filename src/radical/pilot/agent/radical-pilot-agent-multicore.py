--- conflicted
+++ resolved
@@ -1841,15 +1841,11 @@
         else:
             task_command = task_exec
 
-<<<<<<< HEAD
         if mpi:
-            pes = task_numcores
+            pes = task_cores
         else:
             pes = 1
         aprun_command = "%s -n %d %s" % (self.launch_command, pes, task_command)
-=======
-        aprun_command = "%s -n %d %s" % (self.launch_command, task_cores, task_command)
->>>>>>> eeeb81e9
 
         return aprun_command, None
 
