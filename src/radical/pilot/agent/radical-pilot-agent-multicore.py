#!/usr/bin/env python

"""
.. module:: radical.pilot.agent
   :platform: Unix
   :synopsis: The agent for RADICAL-Pilot.

   The agent gets CUs by means of the MongoDB.
   The execution of CUs by the Agent is (primarily) configured by the
   triplet (LRMS, LAUNCH_METHOD(s), SCHEDULER):
   - The LRMS detects and structures the information about the resources
     available to agent.
   - The Scheduler maps the execution requests of the LaunchMethods to a
     subset of the resources available to the Agent.
     It does not deal with the "presentation" of this subset.
   - The LaunchMethods configure how to execute (regular and MPI) tasks,
     and know about the specific format to specify the subset of resources.


   Structure:
   ----------
   This represents the planned architecture, which is not fully represented in
   code, yet.

     - class Agent
       - represents the whole thing
       - has a set of StageinWorkers  (threads or procs)
       - has a set of StageoutWorkers (threads or procs)
       - has a set of ExecWorkers     (threads or procs)
       - has a set of UpdateWorkers   (threads or procs)
       - has a HeartbeatMonitor       (threads or procs)
       - has a inputstaging  queue
       - has a outputstaging queue
       - has a execution queue
       - has a update queue
       - loops forever
       - in each iteration
         - pulls CU bulks from DB
         - pushes CUs into inputstaging queue or execution queue (based on
           obvious metric)

     class StageinWorker
       - competes for CU input staging requests from inputstaging queue
       - for each received CU
         - performs staging
         - pushes CU into execution queue
         - pushes stage change notification request into update queue

     class StageoutWorker
       - competes for CU output staging requests from outputstaging queue
       - for each received CU
         - performs staging
         - pushes stage change notification request into update queue

     class ExecWorker
       - manages a partition of the allocated cores
         (partition size == max cu size)
       - competes for CU execution reqeusts from execute queue
       - for each CU
         - prepares execution command
         - pushes command to ExecutionEnvironment
         - pushes stage change notification request into update queue

     class Spawner
       - executes CUs according to ExecWorker instruction
       - monitors CU execution (for completion)
       - gets CU execution reqeusts from ExecWorker
       - for each CU
         - executes CU command
         - monitors CU execution
         - on CU completion
           - pushes CU to outputstaging queue (if staging is needed)
           - pushes stage change notification request into update queue

     class UpdateWorker
       - competes for CU state update reqeusts from update queue
       - for each CU
         - pushes state update (collected into bulks if possible)
         - cleans CU workdir if CU is final and cleanup is requested

     Agent
       |
       +--------------------------------------------------------
       |           |              |              |             |
       |           |              |              |             |
       V           V              V              V             V
     ExecWorker* StageinWorker* StageoutWorker* UpdateWorker* HeartbeatMonitor
       |
       +-------------------------------------------------
       |     |               |                |         |
       |     |               |                |         |
       V     V               V                V         V
     LRMS  MPILaunchMethod TaskLaunchMethod Scheduler Spawner


    NOTE:
    -----
      - Units are progressing through the different worker threads, where, in
        general, the unit changes state when transitioning to the next thread.
        The unit ownership thus *defines* the unit state (its owned by the
        InputStagingWorker, it is in StagingInput state, etc), and the state
        update notifications to the DB are merely informational (and can thus be
        asynchron).  The updates need to be ordered though, to reflect valid and
        correct state transition history.


    TODO:
    -----

    - add option to scheduler to ignore core 0 (which hosts the agent process)
    - add LRMS.partition (n) to return a set of partitioned LRMS for partial
      ExecWorkers
    - publish pilot slot history once on shutdown?  Or once in a while when
      idle?  Or push continuously?
    - Schedulers, LRMSs, LaunchMethods, etc need to be made threadsafe, for the
      case where more than one execution worker threads are running.
    - move util functions to rp.utils or r.utils, and pull the from there
    - split the agent into logical components (classes?), and install along with
      RP.
    - add state asserts after `queue.get ()`
    - move mkdir etc from ingest thread to where its used (input staging or
      execution)
    - the structure of the base scheduler should be suitable for both, UMGR
      scheduling and Agent scheduling.  The algs will be different though,
      mostly because the pilots (as targets of the umgr scheduler) have a wait
      queue, but the cores (targets of the agent scheduler) have not.  Is it
      worthwhile to re-use the structure anyway?
    - all stop() method calls need to be replaced with commands which travel 
      through the queues.  To deliver commands timely though we either need 
      command prioritization (difficult), or need separate command queues...

"""

__copyright__ = "Copyright 2014, http://radical.rutgers.edu"
__license__   = "MIT"

import os
import copy
import math
import stat
import sys
import time
import errno
import Queue
import pprint
import signal
import shutil
import socket
import hostlist
import tempfile
import threading
import traceback
import subprocess
import multiprocessing
import commands
import json
import urllib2 as ul

import saga                as rs
import radical.utils       as ru
import radical.pilot       as rp
import radical.pilot.utils as rpu

from datetime import datetime



# ------------------------------------------------------------------------------
#
# http://stackoverflow.com/questions/9539052/python-dynamically-changing-base-classes-at-runtime-how-to
#
# Depending on agent architecture (which is specific to the resource type it
# runs on) can switch between different component types: using threaded (when
# running on the same node), multiprocessing (also for running on the same node,
# but avoiding python's threading problems, for the prices of slower queues),
# and remote processes (for running components on different nodes, using zeromq
# queues for communication).
#
# We do some trickery to keep the actual components independent from the actual
# schema:
#
#   - we wrap the different queue types into a rpu.Queue object
#   - we change the base class of the component dynamically to the respective type
#
# This requires components to adhere to the following restrictions:
#
#   - *only* communicate over queues -- no shared data with other components or
#     component instances.  Note that this also holds for example for the
#     scheduler!
#   - no shared data between the component class and it's run() method.  That
#     includes no sharing of queues.
#   - components inherit from base_component, and the constructor needs to
#     register all required component-internal and -external queues with that
#     base class -- the run() method can then transparently retrieve them from
#     there.
#

# this needs git attribute 'ident' set for this file
git_ident = "$Id$"


# ------------------------------------------------------------------------------
# CONSTANTS
#
# 'enum' for unit launch method types
LAUNCH_METHOD_APRUN         = 'APRUN'
LAUNCH_METHOD_CCMRUN        = 'CCMRUN'
LAUNCH_METHOD_DPLACE        = 'DPLACE'
LAUNCH_METHOD_FORK          = 'FORK'
LAUNCH_METHOD_IBRUN         = 'IBRUN'
LAUNCH_METHOD_MPIEXEC       = 'MPIEXEC'
LAUNCH_METHOD_MPIRUN_CCMRUN = 'MPIRUN_CCMRUN'
LAUNCH_METHOD_MPIRUN_DPLACE = 'MPIRUN_DPLACE'
LAUNCH_METHOD_MPIRUN        = 'MPIRUN'
LAUNCH_METHOD_MPIRUN_RSH    = 'MPIRUN_RSH'
LAUNCH_METHOD_ORTE          = 'ORTE'
LAUNCH_METHOD_POE           = 'POE'
LAUNCH_METHOD_RUNJOB        = 'RUNJOB'
LAUNCH_METHOD_SSH           = 'SSH'
LAUNCH_METHOD_YARN          = 'YARN'

# 'enum' for local resource manager types
LRMS_NAME_CCM               = 'CCM'
LRMS_NAME_FORK              = 'FORK'
LRMS_NAME_LOADLEVELER       = 'LOADL'
LRMS_NAME_LSF               = 'LSF'
LRMS_NAME_PBSPRO            = 'PBSPRO'
LRMS_NAME_SGE               = 'SGE'
LRMS_NAME_SLURM             = 'SLURM'
LRMS_NAME_TORQUE            = 'TORQUE'
LRMS_NAME_YARN              = 'YARN'

# 'enum' for pilot's unit scheduler types
SCHEDULER_NAME_CONTINUOUS   = "CONTINUOUS"
SCHEDULER_NAME_SCATTERED    = "SCATTERED"
SCHEDULER_NAME_TORUS        = "TORUS"
SCHEDULER_NAME_YARN         = "YARN"

# 'enum' for pilot's unit spawner types
SPAWNER_NAME_POPEN          = "POPEN"
SPAWNER_NAME_SHELL          = "SHELL"

# defines for pilot commands
COMMAND_CANCEL_PILOT        = "Cancel_Pilot"
COMMAND_CANCEL_COMPUTE_UNIT = "Cancel_Compute_Unit"
COMMAND_KEEP_ALIVE          = "Keep_Alive"
COMMAND_FIELD               = "commands"
COMMAND_TYPE                = "type"
COMMAND_ARG                 = "arg"
COMMAND_CANCEL              = "Cancel"
COMMAND_SCHEDULE            = "schedule"
COMMAND_RESCHEDULE          = "reschedule"
COMMAND_UNSCHEDULE          = "unschedule"
COMMAND_WAKEUP              = "wakeup"


# 'enum' for staging action operators
COPY     = 'Copy'     # local cp
LINK     = 'Link'     # local ln -s
MOVE     = 'Move'     # local mv
TRANSFER = 'Transfer' # saga remote transfer
                      # TODO: This might just be a special case of copy

# tri-state for unit spawn retval
OK       = 'OK'
FAIL     = 'FAIL'
RETRY    = 'RETRY'

# two-state for slot occupation.
FREE     = 'Free'
BUSY     = 'Busy'

# ----------------------------------------------------------------------------------
#
def rec_makedir(target):

    # recursive makedir which ignores errors if dir already exists

    try:
        os.makedirs(target)

    except OSError as e:
        # ignore failure on existing directory
        if e.errno == errno.EEXIST and os.path.isdir(os.path.dirname(target)):
            pass
        else:
            raise


# ------------------------------------------------------------------------------
#
def pilot_FAILED(mongo_p=None, pilot_uid=None, logger=None, msg=None):

    if logger:
        logger.error(msg)
        logger.error(ru.get_trace())

    print msg
    print ru.get_trace()

    if mongo_p and pilot_uid:

        now = rpu.timestamp()
        out = None
        err = None
        log = None

        try    : out = open('./agent.out', 'r').read()
        except : pass
        try    : err = open('./agent.err', 'r').read()
        except : pass
        try    : log = open('./agent.log', 'r').read()
        except : pass

        msg = [{"message": msg,              "timestamp": now},
               {"message": rpu.get_rusage(), "timestamp": now}]

        mongo_p.update({"_id": pilot_uid},
            {"$pushAll": {"log"         : msg},
             "$push"   : {"statehistory": {"state"     : rp.FAILED,
                                           "timestamp" : now}},
             "$set"    : {"state"       : rp.FAILED,
                          "stdout"      : rpu.tail(out),
                          "stderr"      : rpu.tail(err),
                          "logfile"     : rpu.tail(log),
                          "finished"    : now}
            })

    else:
        if logger:
            logger.error("cannot log error state in database!")

        print "cannot log error state in database!"


# ------------------------------------------------------------------------------
#
def pilot_CANCELED(mongo_p=None, pilot_uid=None, logger=None, msg=None):

    if logger:
        logger.warning(msg)

    print msg

    if mongo_p and pilot_uid:

        now = rpu.timestamp()
        out = None
        err = None
        log = None

        try    : out = open('./agent.out', 'r').read()
        except : pass
        try    : err = open('./agent.err', 'r').read()
        except : pass
        try    : log = open('./agent.log',    'r').read()
        except : pass

        msg = [{"message": msg,              "timestamp": now},
               {"message": rpu.get_rusage(), "timestamp": now}]

        mongo_p.update({"_id": pilot_uid},
            {"$pushAll": {"log"         : msg},
             "$push"   : {"statehistory": {"state"     : rp.CANCELED,
                                           "timestamp" : now}},
             "$set"    : {"state"       : rp.CANCELED,
                          "stdout"      : rpu.tail(out),
                          "stderr"      : rpu.tail(err),
                          "logfile"     : rpu.tail(log),
                          "finished"    : now}
            })

    else:
        if logger:
            logger.error("cannot log cancel state in database!")

        print "cannot log cancel state in database!"


# ------------------------------------------------------------------------------
#
def pilot_DONE(mongo_p=None, pilot_uid=None, logger=None, msg=None):

    if mongo_p and pilot_uid:

        now = rpu.timestamp()
        out = None
        err = None
        log = None

        try    : out = open('./agent.out', 'r').read()
        except : pass
        try    : err = open('./agent.err', 'r').read()
        except : pass
        try    : log = open('./agent.log',    'r').read()
        except : pass

        msg = [{"message": "pilot done",     "timestamp": now},
               {"message": rpu.get_rusage(), "timestamp": now}]

        mongo_p.update({"_id": pilot_uid},
            {"$pushAll": {"log"         : msg},
             "$push"   : {"statehistory": {"state"    : rp.DONE,
                                           "timestamp": now}},
             "$set"    : {"state"       : rp.DONE,
                          "stdout"      : rpu.tail(out),
                          "stderr"      : rpu.tail(err),
                          "logfile"     : rpu.tail(log),
                          "finished"    : now}
            })

    else:
        if logger:
            logger.error("cannot log cancel state in database!")

        print "cannot log cancel state in database!"



# ==============================================================================
#
# Schedulers
#
# ==============================================================================
#
class AgentSchedulingComponent(rpu.Component):

    # FIXME: clarify what can be overloaded by Scheduler classes

    # --------------------------------------------------------------------------
    #
    def __init__(self, cfg):

        rpu.Component.__init__(self, cfg)


    # --------------------------------------------------------------------------
    #
    def initialize(self):

      # self.declare_input (rp.AGENT_SCHEDULING_PENDING, rp.AGENT_SCHEDULING_QUEUE)
      # self.declare_worker(rp.AGENT_SCHEDULING_PENDING, self.work)

        self.declare_input (rp.ALLOCATING_PENDING, rp.AGENT_SCHEDULING_QUEUE)
        self.declare_worker(rp.ALLOCATING_PENDING, self.work)

        self.declare_output(rp.EXECUTING_PENDING,  rp.AGENT_EXECUTING_QUEUE)

        # we need unschedule updates to learn about units which free their
        # allocated cores.  Those updates need to be issued after execution, ie.
        # by the AgentExecutionComponent.
        self.declare_publisher ('state',      rp.AGENT_STATE_PUBSUB)
        self.declare_subscriber('unschedule', rp.AGENT_UNSCHEDULE_PUBSUB, self.unschedule_cb)

        # we create a pubsub pair for reschedule trigger
        self.declare_publisher ('reschedule', rp.AGENT_RESCHEDULE_PUBSUB)
        self.declare_subscriber('reschedule', rp.AGENT_RESCHEDULE_PUBSUB, self.reschedule_cb)

        # all components use the command channel for control messages
        self.declare_publisher ('command', rp.AGENT_COMMAND_PUBSUB)
        self.declare_subscriber('command', rp.AGENT_COMMAND_PUBSUB, self.command_cb)

        # The scheduler needs the LRMS information which have been collected
        # during agent startup.  We dig them out of the config at this point.
        self._cores = self._cfg['cores']
        self._lrms_lm_info        = self._cfg['lrms_info']['lm_info']
        self._lrms_node_list      = self._cfg['lrms_info']['node_list']
        self._lrms_cores_per_node = self._cfg['lrms_info']['cores_per_node']
        # FIXME: this information is insufficient for the torus scheduler!

        self._wait_pool = list()            # set of units which wait for the resource
        self._wait_lock = threading.RLock() # look on the above set
        self._slot_lock = threading.RLock() # look for slot allocation/deallocation

        # configure the scheduler instance
        self._configure()

        # communicate successful startup
        self.publish('command', {'cmd' : 'alive',
                                 'arg' : self.cname})


    # --------------------------------------------------------------------------
    #
    def finalize(self):

        # communicate finalization
        self.publish('command', {'cmd' : 'final',
                                 'arg' : self.cname})


    # --------------------------------------------------------------------------
    #
    # This class-method creates the appropriate sub-class for the Scheduler.
    #
    @classmethod
    def create(cls, cfg):

        # Make sure that we are the base-class!
        if cls != AgentSchedulingComponent:
            raise TypeError("Scheduler Factory only available to base class!")

        name = cfg['scheduler']

        try:
            impl = {
                SCHEDULER_NAME_CONTINUOUS : SchedulerContinuous,
                SCHEDULER_NAME_SCATTERED  : SchedulerScattered,
                SCHEDULER_NAME_TORUS      : SchedulerTorus,
                SCHEDULER_NAME_YARN       : SchedulerYarn
            }[name]

            impl = impl(cfg)
            return impl

        except KeyError:
            raise ValueError("Scheduler '%s' unknown or defunct" % name)


    # --------------------------------------------------------------------------
    #
    def command_cb(self, topic, msg):

        cmd = msg['cmd']
        arg = msg['arg']

        if cmd == 'shutdown':
            self._log.info('received shutdown command')
            self.close()


    # --------------------------------------------------------------------------
    #
    def _configure(self):
        raise NotImplementedError("_configure() not implemented for Scheduler '%s'." % self._cname)


    # --------------------------------------------------------------------------
    #
    def slot_status(self):
        raise NotImplementedError("slot_status() not implemented for Scheduler '%s'." % self._cname)


    # --------------------------------------------------------------------------
    #
    def _allocate_slot(self, cores_requested):
        raise NotImplementedError("_allocate_slot() not implemented for Scheduler '%s'." % self._cname)


    # --------------------------------------------------------------------------
    #
    def _release_slot(self, opaque_slots):
        raise NotImplementedError("_release_slot() not implemented for Scheduler '%s'." % self._cname)


    # --------------------------------------------------------------------------
    #
    def _try_allocation(self, cu):
        """
        Attempt to allocate cores for a specific CU.  If it succeeds, send the
        CU off to the ExecutionWorker.
        """

        # needs to be locked as we try to acquire slots, but slots are freed
        # in a different thread.  But we keep the lock duration short...
        with self._slot_lock :

            # schedule this unit, and receive an opaque handle that has meaning to
            # the LRMS, Scheduler and LaunchMethod.
            cu['opaque_slots'] = self._allocate_slot(cu['description']['cores'])

        if not cu['opaque_slots']:
            # signal the CU remains unhandled
            return False

        # got an allocation, go off and launch the process
        self._prof.prof('schedule', msg="allocated", uid=cu['_id'])
        self._log.info("slot status after allocated  : %s" % self.slot_status ())

        # FIXME: if allocation succeeded, then the unit will likely advance to
        #        executing soon.  Advance will do a blowup before puching -- but
        #        that will also *drop* units.  We need to unschedule those.
        #        self.unschedule(cu_dropped), and should probably do that right
        #        here?  Not sure if this is worth a dropping-hook on component
        #        level...
        return True


    # --------------------------------------------------------------------------
    #
    def reschedule_cb(self, topic, msg):
        # we ignore any passed CU.  In principle the cu info could be used to
        # determine which slots have been freed.  No need for that optimization
        # right now.  This will become interesting once reschedule becomes too
        # expensive.

        cu = msg

        self._prof.prof('reschedule')
        self._log.info("slot status before reschedule: %s" % self.slot_status())

        # cycle through wait queue, and see if we get anything running now.  We
        # cycle over a copy of the list, so that we can modify the list on the
        # fly
        for cu in self._wait_pool[:]:

            if self._try_allocation(cu):

                # allocated cu -- advance it
                self.advance(cu, rp.EXECUTING_PENDING, publish=True, push=True)

                # remove it from the wait queue
                with self._wait_lock :
                    self._wait_pool.remove(cu)
                    self._prof.prof('unqueue', msg="re-allocation done", uid=cu['_id'])

        # Note: The extra space below is for visual alignment
        self._log.info("slot status after  reschedule: %s" % self.slot_status ())
        self._prof.prof('reschedule done')


    # --------------------------------------------------------------------------
    #
    def unschedule_cb(self, topic, msg):
        """
        release (for whatever reason) all slots allocated to this CU
        """

        cu = msg
        self._prof.prof('unschedule', uid=cu['_id'])

        if not cu['opaque_slots']:
            # Nothing to do -- how come?
            self._log.warn("cannot unschedule: %s (no slots)" % cu)
            return

        self._log.info("slot status before unschedule: %s" % self.slot_status ())

        # needs to be locked as we try to release slots, but slots are acquired
        # in a different thread....
        with self._slot_lock :
            self._release_slot(cu['opaque_slots'])
            self._prof.prof('unschedule', msg='released', uid=cu['_id'])

        # notify the scheduling thread, ie. trigger a reschedule to utilize
        # the freed slots
        # FIXME: we don't have a reschedule pubsub, yet.  A local queue
        #        should in principle suffice though.
        self.publish('reschedule', cu)

        # Note: The extra space below is for visual alignment
        self._log.info("slot status after  unschedule: %s" % self.slot_status ())


    # --------------------------------------------------------------------------
    #
    def work(self, cu):

      # self.advance(cu, rp.AGENT_SCHEDULING, publish=True, push=False)
        self.advance(cu, rp.ALLOCATING      , publish=True, push=False)

        # we got a new unit to schedule.  Either we can place it
        # straight away and move it to execution, or we have to
        # put it on the wait queue.
        if self._try_allocation(cu):
            self._prof.prof('schedule', msg="allocation succeeded", uid=cu['_id'])
            self.advance(cu, rp.EXECUTING_PENDING, publish=True, push=True)

        else:
            # No resources available, put in wait queue
            self._prof.prof('schedule', msg="allocation failed", uid=cu['_id'])
            with self._wait_lock :
                self._wait_pool.append(cu)



# ==============================================================================
#
class SchedulerContinuous(AgentSchedulingComponent):

    # --------------------------------------------------------------------------
    #
    def __init__(self, cfg):

        self.slots = None

        AgentSchedulingComponent.__init__(self, cfg)


    # --------------------------------------------------------------------------
    #
    def _configure(self):
        if not self._lrms_node_list:
            raise RuntimeError("LRMS %s didn't _configure node_list." % self._lrms.name)

        if not self._lrms_cores_per_node:
            raise RuntimeError("LRMS %s didn't _configure cores_per_node." % self._lrms.name)

        # Slots represents the internal process management structure.
        # The structure is as follows:
        # [
        #    {'node': 'node1', 'cores': [p_1, p_2, p_3, ... , p_cores_per_node]},
        #    {'node': 'node2', 'cores': [p_1, p_2, p_3. ... , p_cores_per_node]
        # ]
        #
        # We put it in a list because we care about (and make use of) the order.
        #
        self.slots = []
        for node in self._lrms_node_list:
            self.slots.append({
                'node': node,
                # TODO: Maybe use the real core numbers in the case of
                # non-exclusive host reservations?
                'cores': [FREE for _ in range(0, self._lrms_cores_per_node)]
            })


    # --------------------------------------------------------------------------
    #
    def slot_status(self):
        """Returns a multi-line string corresponding to slot status.
        """

        slot_matrix = ""
        for slot in self.slots:
            slot_matrix += "|"
            for core in slot['cores']:
                if core == FREE:
                    slot_matrix += "-"
                else:
                    slot_matrix += "+"
        slot_matrix += "|"
        return {'timestamp' : rpu.timestamp(),
                'slotstate' : slot_matrix}


    # --------------------------------------------------------------------------
    #
    def _allocate_slot(self, cores_requested):

        # TODO: single_node should be enforced for e.g. non-message passing
        #       tasks, but we don't have that info here.
        if cores_requested <= self._lrms_cores_per_node:
            single_node = True
        else:
            single_node = False

        # Given that we are the continuous scheduler, this is fixed.
        # TODO: Argument can be removed altogether?
        continuous = True

        # Switch between searching for continuous or scattered slots
        # Switch between searching for single or multi-node
        if single_node:
            if continuous:
                task_slots = self._find_slots_single_cont(cores_requested)
            else:
                raise NotImplementedError('No scattered single node scheduler implemented yet.')
        else:
            if continuous:
                task_slots = self._find_slots_multi_cont(cores_requested)
            else:
                raise NotImplementedError('No scattered multi node scheduler implemented yet.')

        if not task_slots:
            # allocation failed
            return {}

        self._change_slot_states(task_slots, BUSY)
        task_offsets = self.slots2offset(task_slots)

        return {'task_slots'   : task_slots, 
                'task_offsets' : task_offsets, 
                'lm_info'      : self._lrms_lm_info}


    # --------------------------------------------------------------------------
    #
    # Convert a set of slots into an index into the global slots list
    #
    def slots2offset(self, task_slots):
        # TODO: This assumes all hosts have the same number of cores

        first_slot = task_slots[0]
        # Get the host and the core part
        [first_slot_host, first_slot_core] = first_slot.split(':')
        # Find the entry in the the all_slots list based on the host
        slot_entry = (slot for slot in self.slots if slot["node"] == first_slot_host).next()
        # Transform it into an index in to the all_slots list
        all_slots_slot_index = self.slots.index(slot_entry)

        return all_slots_slot_index * self._lrms_cores_per_node + int(first_slot_core)


    # --------------------------------------------------------------------------
    #
    def _release_slot(self, opaque_slots):

        if not 'task_slots' in opaque_slots:
            raise RuntimeError('insufficient information to release slots via %s: %s' \
                    % (self.name, opaque_slots))

        self._change_slot_states(opaque_slots['task_slots'], FREE)


    # --------------------------------------------------------------------------
    #
    # Find a needle (continuous sub-list) in a haystack (list)
    #
    def _find_sublist(self, haystack, needle):
        n = len(needle)
        # Find all matches (returns list of False and True for every position)
        hits = [(needle == haystack[i:i+n]) for i in xrange(len(haystack)-n+1)]
        try:
            # Grab the first occurrence
            index = hits.index(True)
        except ValueError:
            index = None

        return index


    # --------------------------------------------------------------------------
    #
    # Transform the number of cores into a continuous list of "status"es,
    # and use that to find a sub-list.
    #
    def _find_cores_cont(self, slot_cores, cores_requested, status):
        return self._find_sublist(slot_cores, [status for _ in range(cores_requested)])


    # --------------------------------------------------------------------------
    #
    # Find an available continuous slot within node boundaries.
    #
    def _find_slots_single_cont(self, cores_requested):

        for slot in self.slots:
            slot_node = slot['node']
            slot_cores = slot['cores']

            slot_cores_offset = self._find_cores_cont(slot_cores, cores_requested, FREE)

            if slot_cores_offset is not None:
              # self._log.info('Node %s satisfies %d cores at offset %d',
              #               slot_node, cores_requested, slot_cores_offset)
                return ['%s:%d' % (slot_node, core) for core in
                        range(slot_cores_offset, slot_cores_offset + cores_requested)]

        return None


    # --------------------------------------------------------------------------
    #
    # Find an available continuous slot across node boundaries.
    #
    def _find_slots_multi_cont(self, cores_requested):

        # Convenience aliases
        cores_per_node = self._lrms_cores_per_node
        all_slots = self.slots

        # Glue all slot core lists together
        all_slot_cores = [core for node in [node['cores'] for node in all_slots] for core in node]
        # self._log.debug("all_slot_cores: %s", all_slot_cores)

        # Find the start of the first available region
        all_slots_first_core_offset = self._find_cores_cont(all_slot_cores, cores_requested, FREE)
        self._log.debug("all_slots_first_core_offset: %s", all_slots_first_core_offset)
        if all_slots_first_core_offset is None:
            return None

        # Determine the first slot in the slot list
        first_slot_index = all_slots_first_core_offset / cores_per_node
        self._log.debug("first_slot_index: %s", first_slot_index)
        # And the core offset within that node
        first_slot_core_offset = all_slots_first_core_offset % cores_per_node
        self._log.debug("first_slot_core_offset: %s", first_slot_core_offset)

        # Note: We subtract one here, because counting starts at zero;
        #       Imagine a zero offset and a count of 1, the only core used
        #       would be core 0.
        #       TODO: Verify this claim :-)
        all_slots_last_core_offset = (first_slot_index * cores_per_node) +\
                                     first_slot_core_offset + cores_requested - 1
        self._log.debug("all_slots_last_core_offset: %s", all_slots_last_core_offset)
        last_slot_index = (all_slots_last_core_offset) / cores_per_node
        self._log.debug("last_slot_index: %s", last_slot_index)
        last_slot_core_offset = all_slots_last_core_offset % cores_per_node
        self._log.debug("last_slot_core_offset: %s", last_slot_core_offset)

        # Convenience aliases
        last_slot = self.slots[last_slot_index]
        self._log.debug("last_slot: %s", last_slot)
        last_node = last_slot['node']
        self._log.debug("last_node: %s", last_node)
        first_slot = self.slots[first_slot_index]
        self._log.debug("first_slot: %s", first_slot)
        first_node = first_slot['node']
        self._log.debug("first_node: %s", first_node)

        # Collect all node:core slots here
        task_slots = []

        # Add cores from first slot for this unit
        # As this is a multi-node search, we can safely assume that we go
        # from the offset all the way to the last core.
        task_slots.extend(['%s:%d' % (first_node, core) for core in
                           range(first_slot_core_offset, cores_per_node)])

        # Add all cores from "middle" slots
        for slot_index in range(first_slot_index+1, last_slot_index):
            slot_node = all_slots[slot_index]['node']
            task_slots.extend(['%s:%d' % (slot_node, core) for core in range(0, cores_per_node)])

        # Add the cores of the last slot
        task_slots.extend(['%s:%d' % (last_node, core) for core in range(0, last_slot_core_offset+1)])

        return task_slots


    # --------------------------------------------------------------------------
    #
    # Change the reserved state of slots (FREE or BUSY)
    #
    def _change_slot_states(self, task_slots, new_state):

        # Convenience alias
        all_slots = self.slots

        # logger.debug("change_slot_states: unit slots: %s", task_slots)

        for slot in task_slots:
            # logger.debug("change_slot_states: slot content: %s", slot)
            # Get the node and the core part
            [slot_node, slot_core] = slot.split(':')
            # Find the entry in the the all_slots list
            slot_entry = (slot for slot in all_slots if slot["node"] == slot_node).next()
            # Change the state of the slot
            slot_entry['cores'][int(slot_core)] = new_state



# ==============================================================================
#
class SchedulerScattered(AgentSchedulingComponent):
    # FIXME: implement
    pass


# ==============================================================================
#
class SchedulerTorus(AgentSchedulingComponent):

    # TODO: Ultimately all BG/Q specifics should move out of the scheduler

    # --------------------------------------------------------------------------
    #
    # Offsets into block structure
    #
    TORUS_BLOCK_INDEX  = 0
    TORUS_BLOCK_COOR   = 1
    TORUS_BLOCK_NAME   = 2
    TORUS_BLOCK_STATUS = 3


    # --------------------------------------------------------------------------
    def __init__(self, cfg):

        self.slots            = None
        self._cores_per_node  = None

        AgentSchedulingComponent.__init__(self, cfg)


    # --------------------------------------------------------------------------
    #
    def _configure(self):
        if not self._lrms_cores_per_node:
            raise RuntimeError("LRMS %s didn't _configure cores_per_node." % self._lrms.name)

        self._cores_per_node = self._lrms_cores_per_node

        # TODO: get rid of field below
        self.slots = 'bogus'


    # --------------------------------------------------------------------------
    #
    def slot_status(self):
        """Returns a multi-line string corresponding to slot status.
        """

        slot_matrix = ""
        for slot in self._lrms.torus_block:
            slot_matrix += "|"
            if slot[self.TORUS_BLOCK_STATUS] == FREE:
                slot_matrix += "-" * self._lrms_cores_per_node
            else:
                slot_matrix += "+" * self._lrms_cores_per_node
        slot_matrix += "|"
        return {'timestamp': rpu.timestamp(),
                'slotstate': slot_matrix}


    # --------------------------------------------------------------------------
    #
    # Allocate a number of cores
    #
    # Currently only implements full-node allocation, so core count must
    # be a multiple of cores_per_node.
    #
    def _allocate_slot(self, cores_requested):

        block = self._lrms.torus_block
        sub_block_shape_table = self._lrms.shape_table

        self._log.info("Trying to allocate %d core(s).", cores_requested)

        if cores_requested % self._lrms_cores_per_node:
            num_cores = int(math.ceil(cores_requested / float(self._lrms_cores_per_node))) \
                        * self._lrms_cores_per_node
            self._log.error('Core not multiple of %d, increasing to %d!',
                           self._lrms_cores_per_node, num_cores)

        num_nodes = cores_requested / self._lrms_cores_per_node

        offset = self._alloc_sub_block(block, num_nodes)

        if offset is None:
            self._log.warning('No allocation made.')
            return

        # TODO: return something else than corner location? Corner index?
        sub_block_shape     = sub_block_shape_table[num_nodes]
        sub_block_shape_str = self._lrms.shape2str(sub_block_shape)
        corner              = block[offset][self.TORUS_BLOCK_COOR]
        corner_offset       = self.corner2offset(self._lrms.torus_block, corner)
        corner_node         = self._lrms.torus_block[corner_offset][self.TORUS_BLOCK_NAME]

        end = self.get_last_node(corner, sub_block_shape)
        self._log.debug('Allocating sub-block of %d node(s) with dimensions %s'
                       ' at offset %d with corner %s and end %s.',
                        num_nodes, sub_block_shape_str, offset,
                        self._lrms.loc2str(corner), self._lrms.loc2str(end))

        return {'cores_per_node'      : self._lrms_cores_per_node, 
                'loadl_bg_block'      : self._lrms.loadl_bg_block,
                'sub_block_shape_str' : sub_block_shape_str,
                'corner_node'         : corner_node,
                'lm_info'             : self._lrms_lm_info}


    # --------------------------------------------------------------------------
    #
    # Allocate a sub-block within a block
    # Currently only works with offset that are exactly the sub-block size
    #
    def _alloc_sub_block(self, block, num_nodes):

        offset = 0
        # Iterate through all nodes with offset a multiple of the sub-block size
        while True:

            # Verify the assumption (needs to be an assert?)
            if offset % num_nodes != 0:
                msg = 'Sub-block needs to start at correct offset!'
                self._log.exception(msg)
                raise ValueError(msg)
                # TODO: If we want to workaround this, the coordinates need to overflow

            not_free = False
            # Check if all nodes from offset till offset+size are FREE
            for peek in range(num_nodes):
                try:
                    if block[offset+peek][self.TORUS_BLOCK_STATUS] == BUSY:
                        # Once we find the first BUSY node we can discard this attempt
                        not_free = True
                        break
                except IndexError:
                    self._log.exception('Block out of bound. Num_nodes: %d, offset: %d, peek: %d.',
                            num_nodes, offset, peek)

            if not_free == True:
                # No success at this offset
                self._log.info("No free nodes found at this offset: %d.", offset)

                # If we weren't the last attempt, then increase the offset and iterate again.
                if offset + num_nodes < self._block2num_nodes(block):
                    offset += num_nodes
                    continue
                else:
                    return

            else:
                # At this stage we have found a free spot!

                self._log.info("Free nodes found at this offset: %d.", offset)

                # Then mark the nodes busy
                for peek in range(num_nodes):
                    block[offset+peek][self.TORUS_BLOCK_STATUS] = BUSY

                return offset


    # --------------------------------------------------------------------------
    #
    # Return the number of nodes in a block
    #
    def _block2num_nodes(self, block):
        return len(block)


    # --------------------------------------------------------------------------
    #
    def _release_slot(self, (corner, shape)):
        self._free_cores(self._lrms.torus_block, corner, shape)


    # --------------------------------------------------------------------------
    #
    # Free up an allocation
    #
    def _free_cores(self, block, corner, shape):

        # Number of nodes to free
        num_nodes = self._shape2num_nodes(shape)

        # Location of where to start freeing
        offset = self.corner2offset(block, corner)

        self._log.info("Freeing %d nodes starting at %d.", num_nodes, offset)

        for peek in range(num_nodes):
            assert block[offset+peek][self.TORUS_BLOCK_STATUS] == BUSY, \
                'Block %d not Free!' % block[offset+peek]
            block[offset+peek][self.TORUS_BLOCK_STATUS] = FREE


    # --------------------------------------------------------------------------
    #
    # Follow coordinates to get the last node
    #
    def get_last_node(self, origin, shape):
        ret = {}
        for dim in self._lrms.torus_dimension_labels:
            ret[dim] = origin[dim] + shape[dim] -1
        return ret


    # --------------------------------------------------------------------------
    #
    # Return the number of nodes for the given block shape
    #
    def _shape2num_nodes(self, shape):

        nodes = 1
        for dim in self._lrms.torus_dimension_labels:
            nodes *= shape[dim]

        return nodes


    # --------------------------------------------------------------------------
    #
    # Return the offset into the node list from a corner
    #
    # TODO: Can this be determined instead of searched?
    #
    def corner2offset(self, block, corner):
        offset = 0

        for e in block:
            if corner == e[self.TORUS_BLOCK_COOR]:
                return offset
            offset += 1

        return offset

#===============================================================================
#
class SchedulerYarn(AgentSchedulingComponent):

    # FIXME: clarify what can be overloaded by Scheduler classes

    # --------------------------------------------------------------------------
    #
    def __init__(self, cfg):

        AgentSchedulingComponent.__init__(self, cfg)

    # --------------------------------------------------------------------------
    #
    def _configure(self):

        try:
            #-----------------------------------------------------------------------
            # Find out how many applications you can submit to YARN. And also keep
            # this check happened to update it accordingly


            #if 'rm_ip' not in self._cfg['lrms_info']:
            #    raise RuntimeError('rm_ip not in lm_info for %s' \
            #            % (self.name))

            self._log.info('Checking rm_ip %s'%self._cfg['lrms_info']['rm_ip'])
            self._rm_ip = self._cfg['lrms_info']['rm_ip']

            sample_time = rpu.timestamp()
            yarn_status = ul.urlopen('http://{0}:8088/ws/v1/cluster/scheduler'.format(self._rm_ip))

            yarn_schedul_json = json.loads(yarn_status.read())

            max_num_app = yarn_schedul_json['scheduler']['schedulerInfo']['queues']['queue'][0]['maxApplications']
            num_app = yarn_schedul_json['scheduler']['schedulerInfo']['queues']['queue'][0]['numApplications']

            #-----------------------------------------------------------------------
            # Find out the cluster's resources
            cluster_metrics = ul.urlopen('http://{0}:8088/ws/v1/cluster/metrics'.format(self._rm_ip))

            metrics = json.loads(cluster_metrics.read())
            self._num_of_cores = metrics['clusterMetrics']['totalVirtualCores']
            self._mem_size = metrics['clusterMetrics']['totalMB']

            self.avail_app = {'apps':max_num_app - num_app,'timestamp':sample_time}

            return True
        except:
            return False


    # --------------------------------------------------------------------------
    #
    def slot_status(self):
        """
        Finds how many spots are left free in the YARN scheduler queue and also
        updates if it is needed..
        """
        #-------------------------------------------------------------------------
        # As it seems this part of the Scheduler is not according to the assumptions
        # made about slot status. Keeping the code commented just in case it is
        # needed later either as whole or art of it.
        sample = rpu.timestamp()
        yarn_status = ul.urlopen('http://{0}:8088/ws/v1/cluster/scheduler'.format(self._rm_ip))
        yarn_schedul_json = json.loads(yarn_status.read())

        max_num_app = yarn_schedul_json['scheduler']['schedulerInfo']['queues']['queue'][0]['maxApplications']
        num_app = yarn_schedul_json['scheduler']['schedulerInfo']['queues']['queue'][0]['numApplications']
        if (self.avail_app['timestamp'] - sample).total_seconds()>60 and \
           (self.avail_app['apps'] != max_num_app - num_app):
            self.avail_app['apps'] = max_num_app - num_app 
            self.avail_app['timestamp']=sample

        return 'Can accept up to {0} applications per user'.format(self.avail_app['apps'])


    # --------------------------------------------------------------------------
    #
    def _allocate_slot(self, cores_requested):
        """
        In this implementation it checks if the number of cores and memory size
        that exist in the YARN cluster are enough for an application to fit in it.
        """

        #-----------------------------------------------------------------------
        # If the application requests resources that exist in the cluster, not
        # necessarily free, then it returns true else it returns false
        #TODO: Add provision for memory request
        if cores_requested <= self._num_of_cores:
            return True
        else:
            return False


    # --------------------------------------------------------------------------
    #
    def _release_slot(self, opaque_slot):
        #-----------------------------------------------------------------------
        # One application has finished, increase the number of available slots.
        self.avail_app['apps']+=1
        return True



    # --------------------------------------------------------------------------
    #
    def _try_allocation(self, cu):  

        #-----------------------------------------------------------------------
        # Check if the YARN scheduler queue has space to accept new CUs.
        # Check about racing conditions in the case that you allowed an
        # application to start executing and before the statistics in yarn have
        # refreshed, to send another one that does not fit.
        # Test 1: Stress the YARN scheduler queue and see how an application
        # behaves.
        # Test 2: Run test to find out how YARN behaves in the case that there
        # is no more room
        

        self._log.info(self.slot_status())
        cu['opaque_slot']=['localhost:0']
        if self.avail_app['apps']==0 or not self._allocate_slot(cu['description']['cores']):
            return False

        cu_list, cu_dropped = rpu.blowup(self._config, cu, EXECUTION_QUEUE)
        for _cu in cu_list :
            if self.avail_app['apps'] > 0:
                self.avail_app['apps']-=1
                rpu.prof('put', msg="Scheduler to execution_queue (%s)" % _cu['state'], uid=_cu['_id'])
                self._execution_queue.put(_cu)

        # we need to free allocated cores for dropped CUs
        self.unschedule(cu_dropped)

        return True



# ==============================================================================
#
# Launch Methods
#
# ==============================================================================
#
class LaunchMethod(object):

    # List of environment variables that designated Launch Methods should export
    EXPORT_ENV_VARIABLES = [
        'LD_LIBRARY_PATH',
        'PATH',
        'PYTHONPATH',
        'PYTHON_DIR',
    ]

    # --------------------------------------------------------------------------
    #
    def __init__(self, cfg, logger):

        self.name = type(self).__name__
        self._cfg = cfg
        self._log = logger

        self.launch_command = None
        self._configure()
        # TODO: This doesn't make too much sense for LM's that use multiple
        #       commands, perhaps this needs to move to per LM __init__.
        if self.launch_command is None:
            raise RuntimeError("Launch command not found for LaunchMethod '%s'" % self.name)

        logger.info("Discovered launch command: '%s'.", self.launch_command)


    # --------------------------------------------------------------------------
    #
    # This class-method creates the appropriate sub-class for the Launch Method.
    #
    @classmethod
    def create(cls, name, cfg, logger):

        # Make sure that we are the base-class!
        if cls != LaunchMethod:
            raise TypeError("LaunchMethod factory only available to base class!")

        try:
            impl = {
                LAUNCH_METHOD_APRUN         : LaunchMethodAPRUN,
                LAUNCH_METHOD_CCMRUN        : LaunchMethodCCMRUN,
                LAUNCH_METHOD_DPLACE        : LaunchMethodDPLACE,
                LAUNCH_METHOD_FORK          : LaunchMethodFORK,
                LAUNCH_METHOD_IBRUN         : LaunchMethodIBRUN,
                LAUNCH_METHOD_MPIEXEC       : LaunchMethodMPIEXEC,
                LAUNCH_METHOD_MPIRUN_CCMRUN : LaunchMethodMPIRUNCCMRUN,
                LAUNCH_METHOD_MPIRUN_DPLACE : LaunchMethodMPIRUNDPLACE,
                LAUNCH_METHOD_MPIRUN        : LaunchMethodMPIRUN,
                LAUNCH_METHOD_MPIRUN_RSH    : LaunchMethodMPIRUNRSH,
                LAUNCH_METHOD_ORTE          : LaunchMethodORTE,
                LAUNCH_METHOD_POE           : LaunchMethodPOE,
                LAUNCH_METHOD_RUNJOB        : LaunchMethodRUNJOB,
                LAUNCH_METHOD_SSH           : LaunchMethodSSH,
                LAUNCH_METHOD_YARN          : LaunchMethodYARN
            }[name]
            return impl(cfg, logger)

        except KeyError:
            logger.exception("LaunchMethod '%s' unknown or defunct" % name)

        except Exception as e:
            logger.exception("LaunchMethod cannot be used: %s!" % e)


    # --------------------------------------------------------------------------
    #
    @classmethod
    def lrms_config_hook(cls, name, cfg, lrms, logger):
        """
        This hook will allow the LRMS to perform launch methods specific
        configuration steps.  The LRMS layer MUST ensure that this hook is
        called exactly once (globally).  This will be a NOOP for LMs which do
        not overload this method.  Exceptions fall through to the LRMS.
        """

        # Make sure that we are the base-class!
        if cls != LaunchMethod:
            raise TypeError("LaunchMethod config hook only available to base class!")

        impl = {
          # LAUNCH_METHOD_APRUN         : LaunchMethodAPRUN,
          # LAUNCH_METHOD_CCMRUN        : LaunchMethodCCMRUN,
          # LAUNCH_METHOD_DPLACE        : LaunchMethodDPLACE,
          # LAUNCH_METHOD_FORK          : LaunchMethodFORK,
          # LAUNCH_METHOD_IBRUN         : LaunchMethodIBRUN,
          # LAUNCH_METHOD_MPIEXEC       : LaunchMethodMPIEXEC,
          # LAUNCH_METHOD_MPIRUN_CCMRUN : LaunchMethodMPIRUNCCMRUN,
          # LAUNCH_METHOD_MPIRUN_DPLACE : LaunchMethodMPIRUNDPLACE,
          # LAUNCH_METHOD_MPIRUN        : LaunchMethodMPIRUN,
          # LAUNCH_METHOD_MPIRUN_RSH    : LaunchMethodMPIRUNRSH,
            LAUNCH_METHOD_ORTE          : LaunchMethodORTE,
            LAUNCH_METHOD_YARN          : LaunchMethodYARN,
          # LAUNCH_METHOD_POE           : LaunchMethodPOE,
          # LAUNCH_METHOD_RUNJOB        : LaunchMethodRUNJOB,
          # LAUNCH_METHOD_SSH           : LaunchMethodSSH,
        }.get(name)

        if not impl:
            logger.info('no LRMS config hook defined for LaunchMethod %s' % name)
            return None

        logger.info('call LRMS config hook for LaunchMethod %s: %s' % (name, impl))
        return impl.lrms_config_hook(name, cfg, lrms, logger)



    # --------------------------------------------------------------------------
    #
    @classmethod
    def lrms_final_hook(cls, lm_info, logger):
        """
        This hook can be used to tear down whatever has been brought up in the
        config hook.  The LRMS layer MUST ensure that this hook is called
        exactly once (globally).  This will be a NOOP for LMs which do not
        overload this method.  Exceptions fall through to the LRMS.
        """

        # Make sure that we are the base-class!
        if cls != LaunchMethod:
            raise TypeError("LaunchMethod config hook only available to base class!")

        impl = {
          # LAUNCH_METHOD_APRUN         : LaunchMethodAPRUN,
          # LAUNCH_METHOD_CCMRUN        : LaunchMethodCCMRUN,
          # LAUNCH_METHOD_DPLACE        : LaunchMethodDPLACE,
          # LAUNCH_METHOD_FORK          : LaunchMethodFORK,
          # LAUNCH_METHOD_IBRUN         : LaunchMethodIBRUN,
          # LAUNCH_METHOD_MPIEXEC       : LaunchMethodMPIEXEC,
          # LAUNCH_METHOD_MPIRUN_CCMRUN : LaunchMethodMPIRUNCCMRUN,
          # LAUNCH_METHOD_MPIRUN_DPLACE : LaunchMethodMPIRUNDPLACE,
          # LAUNCH_METHOD_MPIRUN        : LaunchMethodMPIRUN,
          # LAUNCH_METHOD_MPIRUN_RSH    : LaunchMethodMPIRUNRSH,
            LAUNCH_METHOD_ORTE          : LaunchMethodORTE,
            LAUNCH_METHOD_YARN          : LaunchMethodYARN,
          # LAUNCH_METHOD_POE           : LaunchMethodPOE,
          # LAUNCH_METHOD_RUNJOB        : LaunchMethodRUNJOB,
          # LAUNCH_METHOD_SSH           : LaunchMethodSSH
        }.get(name)

        if not impl:
            logger.info('no LRMS config hook defined for LaunchMethod %s' % name)
            return None

        logger.info('call LRMS config hook for LaunchMethod %s: %s' % (name, impl))
        return impl.lrms_final_hook(lm_info, logger)




    # --------------------------------------------------------------------------
    #
    def _configure(self):
        raise NotImplementedError("_configure() not implemented for LaunchMethod: %s." % self.name)

    # --------------------------------------------------------------------------
    #
    def construct_command(self, task_exec, task_args, task_numcores,
                          launch_script_hop, opaque_slots):
        raise NotImplementedError("construct_command() not implemented for LaunchMethod: %s." % self.name)


    # --------------------------------------------------------------------------
    #
    @classmethod
    def _find_executable(cls, names):
        """Takes a (list of) name(s) and looks for an executable in the path.
        """

        if not isinstance(names, list):
            names = [names]

        for name in names:
            ret = cls._which(name)
            if ret is not None:
                self._log.info("Found %s"%ret)
                return ret

        return None


    # --------------------------------------------------------------------------
    #
    @classmethod
    def _which(cls, program):
        """Finds the location of an executable.
        Taken from:
        http://stackoverflow.com/questions/377017/test-if-executable-exists-in-python
        """
        # ----------------------------------------------------------------------
        #
        def is_exe(fpath):
            return os.path.isfile(fpath) and os.access(fpath, os.X_OK)

        fpath, _ = os.path.split(program)
        if fpath:
            if is_exe(program):
                return program
        else:
            for path in os.environ["PATH"].split(os.pathsep):
                exe_file = os.path.join(path, program)
                if is_exe(exe_file):
                    return exe_file
        return None


# ==============================================================================
#
class LaunchMethodFORK(LaunchMethod):

    # --------------------------------------------------------------------------
    #
    def __init__(self, cfg, logger):

        LaunchMethod.__init__(self, cfg, logger)


    # --------------------------------------------------------------------------
    #
    def _configure(self):
        # "Regular" tasks
        self.launch_command = ''


    # --------------------------------------------------------------------------
    #
    def construct_command(self, task_exec, task_args, task_numcores,
                          launch_script_hop, opaque_slots):

        if task_args:
            command = " ".join([task_exec, task_args])
        else:
            command = task_exec

        self._log.info('LaunchMethodFORK returns command : %s'%command)
        return command, None



# ==============================================================================
#
class LaunchMethodMPIRUN(LaunchMethod):

    # --------------------------------------------------------------------------
    #
    def __init__(self, cfg, logger):

        LaunchMethod.__init__(self, cfg, logger)


    # --------------------------------------------------------------------------
    #
    def _configure(self):
        self.launch_command = self._find_executable([
            'mpirun',            # General case
            'mpirun_rsh',        # Gordon @ SDSC
            'mpirun-mpich-mp',   # Mac OSX MacPorts
            'mpirun-openmpi-mp'  # Mac OSX MacPorts
        ])


    # --------------------------------------------------------------------------
    #
    def construct_command(self, task_exec, task_args, task_numcores,
                          launch_script_hop, opaque_slots):

        if not 'task_slots' in opaque_slots:
            raise RuntimeError('insufficient information to launch via %s: %s' \
                    % (self.name, opaque_slots))

        task_slots = opaque_slots['task_slots']

        if task_args:
            task_command = " ".join([task_exec, task_args])
        else:
            task_command = task_exec

        # Construct the hosts_string
        hosts_string = ",".join([slot.split(':')[0] for slot in task_slots])

        export_vars = ' '.join(['-x ' + var for var in self.EXPORT_ENV_VARIABLES if var in os.environ])

        mpirun_command = "%s %s -np %s -host %s %s" % (
            self.launch_command, export_vars, task_numcores, hosts_string, task_command)

        return mpirun_command, None


# ==============================================================================
#
class LaunchMethodSSH(LaunchMethod):

    # --------------------------------------------------------------------------
    #
    def __init__(self, cfg, logger):

        LaunchMethod.__init__(self, cfg, logger)


    # --------------------------------------------------------------------------
    #
    def _configure(self):
        # Find ssh command
        command = self._which('ssh')

        if command is not None:

            # Some MPI environments (e.g. SGE) put a link to rsh as "ssh" into
            # the path.  We try to detect that and then use different arguments.
            if os.path.islink(command):

                target = os.path.realpath(command)

                if os.path.basename(target) == 'rsh':
                    self._log.info('Detected that "ssh" is a link to "rsh".')
                    return target

            command = '%s -o StrictHostKeyChecking=no' % command

        self.launch_command = command


    # --------------------------------------------------------------------------
    #
    def construct_command(self, task_exec, task_args, task_numcores,
                          launch_script_hop, opaque_slots):

        if not 'task_slots' in opaque_slots:
            raise RuntimeError('insufficient information to launch via %s: %s' \
                    % (self.name, opaque_slots))

        task_slots = opaque_slots['task_slots']

        if not launch_script_hop :
            raise ValueError ("LaunchMethodSSH.construct_command needs launch_script_hop!")

        # Get the host of the first entry in the acquired slot
        host = task_slots[0].split(':')[0]

        if task_args:
            task_command = " ".join([task_exec, task_args])
        else:
            task_command = task_exec

        # Command line to execute launch script via ssh on host
        ssh_hop_cmd = "%s %s %s" % (self.launch_command, host, launch_script_hop)

        # Special case, return a tuple that overrides the default command line.
        return task_command, ssh_hop_cmd



# ==============================================================================
#
class LaunchMethodMPIEXEC(LaunchMethod):

    # --------------------------------------------------------------------------
    #
    def __init__(self, cfg, logger):

        LaunchMethod.__init__(self, cfg, logger)


    # --------------------------------------------------------------------------
    #
    def _configure(self):
        # mpiexec (e.g. on SuperMUC)
        self.launch_command = self._find_executable([
            'mpiexec',            # General case
            'mpiexec-mpich-mp',   # Mac OSX MacPorts
            'mpiexec-openmpi-mp'  # Mac OSX MacPorts
        ])

    # --------------------------------------------------------------------------
    #
    def construct_command(self, task_exec, task_args, task_numcores,
                          launch_script_hop, opaque_slots):

        if not 'task_slots' in opaque_slots:
            raise RuntimeError('insufficient information to launch via %s: %s' \
                    % (self.name, opaque_slots))

        task_slots = opaque_slots['task_slots']

        # Construct the hosts_string
        hosts_string = ",".join([slot.split(':')[0] for slot in task_slots])

        # Construct the executable and arguments
        if task_args:
            task_command = " ".join([task_exec, task_args])
        else:
            task_command = task_exec

        mpiexec_command = "%s -n %s -host %s %s" % (
            self.launch_command, task_numcores, hosts_string, task_command)

        return mpiexec_command, None


# ==============================================================================
#
class LaunchMethodAPRUN(LaunchMethod):

    # --------------------------------------------------------------------------
    #
    def __init__(self, cfg, logger):

        LaunchMethod.__init__(self, cfg, logger)


    # --------------------------------------------------------------------------
    #
    def _configure(self):
        # aprun: job launcher for Cray systems
        self.launch_command= self._which('aprun')

        # TODO: ensure that only one concurrent aprun per node is executed!


    # --------------------------------------------------------------------------
    #
    def construct_command(self, task_exec, task_args, task_numcores,
                          launch_script_hop, opaque_slots):

        if task_args:
            task_command = " ".join([task_exec, task_args])
        else:
            task_command = task_exec

        aprun_command = "%s -n %d %s" % (self.launch_command, task_numcores, task_command)

        return aprun_command, None



# ==============================================================================
#
class LaunchMethodCCMRUN(LaunchMethod):

    # --------------------------------------------------------------------------
    #
    def __init__(self, cfg, logger):

        LaunchMethod.__init__(self, cfg, logger)


    # --------------------------------------------------------------------------
    #
    def _configure(self):
        # ccmrun: Cluster Compatibility Mode (CCM) job launcher for Cray systems
        self.launch_command= self._which('ccmrun')


    # --------------------------------------------------------------------------
    #
    def construct_command(self, task_exec, task_args, task_numcores,
                          launch_script_hop, opaque_slots):

        if task_args:
            task_command = " ".join([task_exec, task_args])
        else:
            task_command = task_exec

        ccmrun_command = "%s -n %d %s" % (self.launch_command, task_numcores, task_command)

        return ccmrun_command, None



# ==============================================================================
#
class LaunchMethodMPIRUNCCMRUN(LaunchMethod):
    # TODO: This needs both mpirun and ccmrun

    # --------------------------------------------------------------------------
    #
    def __init__(self, cfg, logger):

        LaunchMethod.__init__(self, cfg, logger)


    # --------------------------------------------------------------------------
    #
    def _configure(self):
        # ccmrun: Cluster Compatibility Mode job launcher for Cray systems
        self.launch_command= self._which('ccmrun')

        self.mpirun_command = self._which('mpirun')
        if not self.mpirun_command:
            raise RuntimeError("mpirun not found!")


    # --------------------------------------------------------------------------
    #
    def construct_command(self, task_exec, task_args, task_numcores,
                          launch_script_hop, opaque_slots):

        if not 'task_slots' in opaque_slots:
            raise RuntimeError('insufficient information to launch via %s: %s' \
                    % (self.name, opaque_slots))

        task_slots = opaque_slots['task_slots']

        if task_args:
            task_command = " ".join([task_exec, task_args])
        else:
            task_command = task_exec

        # Construct the hosts_string
        # TODO: is there any use in using $HOME/.crayccm/ccm_nodelist.$JOBID?
        hosts_string = ",".join([slot.split(':')[0] for slot in task_slots])

        export_vars = ' '.join(['-x ' + var for var in self.EXPORT_ENV_VARIABLES if var in os.environ])

        mpirun_ccmrun_command = "%s %s %s -np %d -host %s %s" % (
            self.launch_command, self.mpirun_command, export_vars,
            task_numcores, hosts_string, task_command)

        return mpirun_ccmrun_command, None



# ==============================================================================
#
class LaunchMethodRUNJOB(LaunchMethod):

    # --------------------------------------------------------------------------
    #
    def __init__(self, cfg, logger):

        LaunchMethod.__init__(self, cfg, logger)


    # --------------------------------------------------------------------------
    #
    def _configure(self):
        # runjob: job launcher for IBM BG/Q systems, e.g. Joule
        self.launch_command= self._which('runjob')

        raise NotImplementedError('RUNJOB LM needs to be decoupled from the scheduler/LRMS')


    # --------------------------------------------------------------------------
    #
    def construct_command(self, task_exec, task_args, task_numcores,
                          launch_script_hop, opaque_slots):

        if  'cores_per_node'      not in opaque_slots or\
            'loadl_bg_block'      not in opaque_slots or\
            'sub_block_shape_str' not in opaque_slots or\
            'corner_node'         not in opaque_slots :
            raise RuntimeError('insufficient information to launch via %s: %s' \
                    % (self.name, opaque_slots))

        cores_per_node      = opaque_slots['cores_per_node']
        loadl_bg_block      = opaque_slots['loadl_bg_block']
        sub_block_shape_str = opaque_slots['sub_block_shape_str']
        corner_node         = opaque_slots['corner_node']

        if task_numcores % cores_per_node:
            msg = "Num cores (%d) is not a multiple of %d!" % (task_numcores, cores_per_node)
            self._log.exception(msg)
            raise ValueError(msg)

        # Runjob it is!
        runjob_command = self.launch_command

        # Set the number of tasks/ranks per node
        # TODO: Currently hardcoded, this should be configurable,
        #       but I don't see how, this would be a leaky abstraction.
        runjob_command += ' --ranks-per-node %d' % min(cores_per_node, task_numcores)

        # Run this subjob in the block communicated by LoadLeveler
        runjob_command += ' --block %s'  % loadl_bg_block
        runjob_command += ' --corner %s' % corner_node

        # convert the shape
        runjob_command += ' --shape %s' % sub_block_shape_str

        # runjob needs the full path to the executable
        if os.path.basename(task_exec) == task_exec:
            # Use `which` with back-ticks as the executable,
            # will be expanded in the shell script.
            task_exec = '`which %s`' % task_exec
            # Note: We can't use the expansion from here,
            #       as the pre-execs of the CU aren't run yet!!

        # And finally add the executable and the arguments
        # usage: runjob <runjob flags> : /bin/hostname -f
        runjob_command += ' : %s' % task_exec
        if task_args:
            runjob_command += ' %s' % task_args

        return runjob_command, None


# ==============================================================================
#
class LaunchMethodDPLACE(LaunchMethod):

    # --------------------------------------------------------------------------
    #
    def __init__(self, cfg, logger):

        LaunchMethod.__init__(self, cfg, logger)


    # --------------------------------------------------------------------------
    #
    def _configure(self):
        # dplace: job launcher for SGI systems (e.g. on Blacklight)
        self.launch_command = self._which('dplace')


    # --------------------------------------------------------------------------
    #
    def construct_command(self, task_exec, task_args, task_numcores,
                          launch_script_hop, opaque_slots):

        if 'task_offsets' not in opaque_slots :
            raise RuntimeError('insufficient information to launch via %s: %s' \
                    % (self.name, opaque_slots))

        task_offsets = opaque_slots['task_offsets']

        if task_args:
            task_command = " ".join([task_exec, task_args])
        else:
            task_command = task_exec

        dplace_offset = task_offsets

        dplace_command = "%s -c %d-%d %s" % (
            self.launch_command, dplace_offset,
            dplace_offset+task_numcores-1, task_command)

        return dplace_command, None


# ==============================================================================
#
class LaunchMethodMPIRUNRSH(LaunchMethod):

    # --------------------------------------------------------------------------
    #
    def __init__(self, cfg, logger):

        LaunchMethod.__init__(self, cfg, logger)

    # --------------------------------------------------------------------------
    #
    def _configure(self):

        # mpirun_rsh (e.g. on Gordon@SDSC, Stampede@TACC)
        if not self._which('mpirun_rsh'):
            raise Exception("mpirun_rsh could not be found")

        # We don't use the full pathname as the user might load a different
        # compiler / MPI library suite from his CU pre_exec that requires
        # the launcher from that version, as experienced on stampede in #572.
        self.launch_command = 'mpirun_rsh'

    # --------------------------------------------------------------------------
    #
    def construct_command(self, task_exec, task_args, task_numcores,
                          launch_script_hop, opaque_slots):

        if not 'task_slots' in opaque_slots:
            raise RuntimeError('insufficient information to launch via %s: %s' \
                    % (self.name, opaque_slots))

        task_slots = opaque_slots['task_slots']

        if task_args:
            task_command = " ".join([task_exec, task_args])
        else:
            task_command = task_exec

        # Construct the hosts_string ('h1 h2 .. hN')
        hosts_string = " ".join([slot.split(':')[0] for slot in task_slots])

        export_vars = ' '.join([var+"=$"+var for var in self.EXPORT_ENV_VARIABLES if var in os.environ])

        mpirun_rsh_command = "%s -np %s %s %s %s" % (
            self.launch_command, task_numcores, hosts_string, export_vars, task_command)

        return mpirun_rsh_command, None


# ==============================================================================
#
class LaunchMethodMPIRUNDPLACE(LaunchMethod):
    # TODO: This needs both mpirun and dplace

    # --------------------------------------------------------------------------
    #
    def __init__(self, cfg, logger):

        LaunchMethod.__init__(self, cfg, logger)


    # --------------------------------------------------------------------------
    #
    def _configure(self):
        # dplace: job launcher for SGI systems (e.g. on Blacklight)
        self.launch_command = self._which('dplace')
        self.mpirun_command = self._which('mpirun')


    # --------------------------------------------------------------------------
    #
    def construct_command(self, task_exec, task_args, task_numcores,
                          launch_script_hop, opaque_slots):

        if not 'task_offsets' in opaque_slots:
            raise RuntimeError('insufficient information to launch via %s: %s' \
                    % (self.name, opaque_slots))

        task_offsets = opaque_slots['task_offsets']

        if task_args:
            task_command = " ".join([task_exec, task_args])
        else:
            task_command = task_exec

        dplace_offset = task_offsets

        mpirun_dplace_command = "%s -np %d %s -c %d-%d %s" % \
            (self.mpirun_command, task_numcores, self.launch_command,
             dplace_offset, dplace_offset+task_numcores-1, task_command)

        return mpirun_dplace_command, None



# ==============================================================================
#
class LaunchMethodIBRUN(LaunchMethod):
    # NOTE: Don't think that with IBRUN it is possible to have
    # processes != cores ...

    # --------------------------------------------------------------------------
    #
    def __init__(self, cfg, logger):

        LaunchMethod.__init__(self, cfg, logger)


    # --------------------------------------------------------------------------
    #
    def _configure(self):
        # ibrun: wrapper for mpirun at TACC
        self.launch_command = self._which('ibrun')


    # --------------------------------------------------------------------------
    #
    def construct_command(self, task_exec, task_args, task_numcores,
                          launch_script_hop, opaque_slots):

        if not 'task_offsets' in opaque_slots:
            raise RuntimeError('insufficient information to launch via %s: %s' \
                    % (self.name, opaque_slots))

        task_offsets = opaque_slots['task_offsets']

        if task_args:
            task_command = " ".join([task_exec, task_args])
        else:
            task_command = task_exec

        ibrun_offset = task_offsets

        ibrun_command = "%s -n %s -o %d %s" % \
                        (self.launch_command, task_numcores,
                         ibrun_offset, task_command)

        return ibrun_command, None



# ==============================================================================
#
# NOTE: This requires a development version of Open MPI available.
#
class LaunchMethodORTE(LaunchMethod):

    # --------------------------------------------------------------------------
    #
    def __init__(self, cfg, logger):

        LaunchMethod.__init__(self, cfg, logger)


    # --------------------------------------------------------------------------
    #
    @classmethod
    def lrms_config_hook(cls, name, cfg, lrms, logger):
        """
        FIXME: this config hook will manipulate the LRMS nodelist.  Not a nice
               thing to do, but hey... :P
               What really should be happening is that the LRMS digs information
               on node reservation out of the config and configures the node
               list accordingly.  This config hook should be limited to starting
               the DVM.
        """

        dvm_cmd = cls._which('orte-dvm')
        if not dvm_cmd:
            raise Exception("Couldn't find orte-dvm")

        # Use (g)stdbuf to disable buffering.
        # We need this to get the "DVM ready",
        # without waiting for orte-dvm to complete.
        # The command seems to be generally available on our Cray's,
        # if not, we can code some home-coooked pty stuff.
        stdbuf_cmd =  cls._find_executable(['stdbuf', 'gstdbuf'])
        if not stdbuf_cmd:
            raise Exception("Couldn't find (g)stdbuf")
        stdbuf_arg = "-oL"

        vm_size = len(lrms.node_list)

        logger.info("Starting ORTE DVM on %d nodes ..." % vm_size)

        dvm_process = subprocess.Popen(
            [stdbuf_cmd, stdbuf_arg, dvm_cmd, '--debug-devel',
             '--mca', 'orte_max_vm_size', str(vm_size)],
            stdout=subprocess.PIPE, stderr=subprocess.STDOUT
        )

        while True:

            line = dvm_process.stdout.readline().strip()

            if line.startswith('VMURI:'):

                if len(line.split(' ')) != 2:
                    raise Exception("Unknown VMURI format: %s" % line)

                label, dvm_uri = line.split(' ', 1)

                if label != 'VMURI:':
                    raise Exception("Unknown VMURI format: %s" % line)

                logger.info("ORTE DVM URI: %s" % dvm_uri)

            elif line == 'DVM ready':

                if not dvm_uri:
                    raise Exception("VMURI not found!")

                logger.info("ORTE DVM startup successful!")
                break

            else:

                # Check if the process is still around,
                # and log output in debug mode.
                if None == dvm_process.poll():
                    logger.debug("ORTE: %s" % line)
                else:
                    # Process is gone: fatal!
                    raise Exception("ORTE DVM process disappeared")

        # ----------------------------------------------------------------------
        def _watch_dvm(dvm_process):

            logger.info('starting DVM watcher')

            while dvm_process.poll() is None:
                line = dvm_process.stdout.readline().strip()
                if line:
                    logger.debug('dvm output: %s' % line)
                else:
                    time.sleep(1.0)

            logger.info('DVM stopped (%d)' % dvm_process.returncode)
            # TODO: Tear down everything?
        # ----------------------------------------------------------------------

        dvm_watcher = threading.Thread(target=_watch_dvm, args=(dvm_process,), name="DVMWatcher")
        dvm_watcher.start()

        lm_info = {'dvm_uri' : dvm_uri,
                   'dvm_cmd' : dvm_cmd}

        # we need to inform the actual LM instance about the DVM URI.  So we
        # pass it back to the LRMS which will keep it in an 'lm_info', which
        # will then be passed as part of the opaque_slots via the scheduler
        return lm_info


    # --------------------------------------------------------------------------
    #
    @classmethod
    def lrms_final_hook(cls, lm_info, logger):

        logger.info('DVM shutdow')
        subprocess.Popen([lm_info['dvm_cmd'], "--hnp",
                          lm_info['dvm_uri'], "--terminate"])


    # --------------------------------------------------------------------------
    #
    def _configure(self):

        self.launch_command = self._which('orte-submit')


    # --------------------------------------------------------------------------
    #
    def construct_command(self, task_exec, task_args, task_numcores,
                          launch_script_hop, opaque_slots):

        if 'task_slots' not in opaque_slots:
            raise RuntimeError('No task_slots to launch via %s: %s' \
                               % (self.name, opaque_slots))

        if 'lm_info' not in opaque_slots:
            raise RuntimeError('No lm_info to launch via %s: %s' \
                    % (self.name, opaque_slots))

        if not opaque_slots['lm_info']:
            raise RuntimeError('lm_info missing for %s: %s' \
                               % (self.name, opaque_slots))

        if 'dvm_uri' not in opaque_slots['lm_info']:
            raise RuntimeError('dvm_uri not in lm_info for %s: %s' \
                    % (self.name, opaque_slots))

        task_slots = opaque_slots['task_slots']
        dvm_uri    = opaque_slots['lm_info']['dvm_uri']

        if task_args:
            task_command = " ".join([task_exec, task_args])
        else:
            task_command = task_exec

        # Construct the hosts_string, env vars
        hosts_string = ",".join([slot.split(':')[0] for slot in task_slots])
        export_vars  = ' '.join(['-x ' + var for var in self.EXPORT_ENV_VARIABLES if var in os.environ])

        orte_command = '%s --debug-devel --hnp "%s" %s -np %s -host %s %s' % (
            self.launch_command, dvm_uri, export_vars, task_numcores, hosts_string, task_command)

        return orte_command, None



# ==============================================================================
#
class LaunchMethodPOE(LaunchMethod):

    # --------------------------------------------------------------------------
    #
    def __init__(self, cfg, logger):

        LaunchMethod.__init__(self, cfg, logger)


    # --------------------------------------------------------------------------
    #
    def _configure(self):
        # poe: LSF specific wrapper for MPI (e.g. yellowstone)
        self.launch_command = self._which('poe')


    # --------------------------------------------------------------------------
    #
    def construct_command(self, task_exec, task_args, task_numcores,
                          launch_script_hop, opaque_slots):

        if not 'task_slots' in opaque_slots:
            raise RuntimeError('insufficient information to launch via %s: %s' \
                    % (self.name, opaque_slots))

        task_slots = opaque_slots['task_slots']

        # Count slots per host in provided slots description.
        hosts = {}
        for slot in task_slots:
            host = slot.split(':')[0]
            if host not in hosts:
                hosts[host] = 1
            else:
                hosts[host] += 1

        # Create string with format: "hostX N host
        hosts_string = ''
        for host in hosts:
            hosts_string += '%s %d ' % (host, hosts[host])

        if task_args:
            task_command = " ".join([task_exec, task_args])
        else:
            task_command = task_exec

        # Override the LSB_MCPU_HOSTS env variable as this is set by
        # default to the size of the whole pilot.
        poe_command = 'LSB_MCPU_HOSTS="%s" %s %s' % (
            hosts_string, self.launch_command, task_command)

        return poe_command, None


# ==============================================================================
#
# The Launch Method Implementation for Running YARN applications
#
class LaunchMethodYARN(LaunchMethod):

    # --------------------------------------------------------------------------
    #
    def __init__(self, cfg, logger):

        LaunchMethod.__init__(self, cfg, logger)


    # --------------------------------------------------------------------------
    #
    @classmethod
    def lrms_config_hook(cls, name, cfg, lrms, logger):
        """
        FIXME: this config hook will inspect the LRMS nodelist and, if needed,
               will start the YRN cluster on node[0].
        """

        logger.info('Hook called by YARN LRMS with the name %s'%lrms.name)

        def config_core_site(node):

            core_site_file = open(os.getcwd()+'/hadoop/etc/hadoop/core-site.xml','r')
            lines = core_site_file.readlines()
            core_site_file.close()

            prop_str  = '<property>\n'
            prop_str += '  <name>fs.default.name</name>\n'
            prop_str += '    <value>hdfs://%s:54170</value>\n'%node
            prop_str += '</property>\n'

            lines.insert(-1,prop_str)

            core_site_file = open(os.getcwd()+'/hadoop/etc/hadoop/core-site.xml','w')
            for line in lines:
                core_site_file.write(line)
            core_site_file.close()

        def config_hdfs_site(nodes):

            hdfs_site_file = open(os.getcwd()+'/hadoop/etc/hadoop/hdfs-site.xml','r')
            lines = hdfs_site_file.readlines()
            hdfs_site_file.close()

            prop_str  = '<property>\n'
            prop_str += ' <name>dfs.replication</name>\n'
            prop_str += ' <value>1</value>\n'
            prop_str += '</property>\n'

            prop_str += '<property>\n'
            prop_str += '  <name>dfs.name.dir</name>\n'
            prop_str += '    <value>file:///tmp/hadoop/hadoopdata/hdfs/namenode</value>\n'
            prop_str += '</property>\n'

            prop_str += '<property>\n'
            prop_str += '  <name>dfs.data.dir</name>\n'
            prop_str += '    <value>file:///tmp/hadoop/hadoopdata/hdfs/datanode</value>\n'
            prop_str += '</property>\n'

            lines.insert(-1,prop_str)

            hdfs_site_file = open(os.getcwd()+'/hadoop/etc/hadoop/hdfs-site.xml','w')
            for line in lines:
                hdfs_site_file.write(line)
            hdfs_site_file.close()

        def config_mapred_site():

            mapred_site_file = open(os.getcwd()+'/hadoop/etc/hadoop/mapred-site.xml.template','r')
            lines = mapred_site_file.readlines()
            mapred_site_file.close()

            prop_str  = ' <property>\n'
            prop_str += '  <name>mapreduce.framework.name</name>\n'
            prop_str += '   <value>yarn</value>\n'
            prop_str += ' </property>\n'

            lines.insert(-1,prop_str)

            mapred_site_file = open(os.getcwd()+'/hadoop/etc/hadoop/mapred-site.xml','w')
            for line in lines:
                mapred_site_file.write(line)
            mapred_site_file.close()

        def config_yarn_site():

            yarn_site_file = open(os.getcwd()+'/hadoop/etc/hadoop/yarn-site.xml','r')
            lines = yarn_site_file.readlines()
            yarn_site_file.close()

            prop_str  = ' <property>\n'
            prop_str += '  <name>yarn.nodemanager.aux-services</name>\n'
            prop_str += '    <value>mapreduce_shuffle</value>\n'
            prop_str += ' </property>\n'

            lines.insert(-1,prop_str)

            yarn_site_file = open(os.getcwd()+'/hadoop/etc/hadoop/yarn-site.xml','w')
            for line in lines:
                yarn_site_file.write(line)
            yarn_site_file.close()

        # If the LRMS used is not YARN the namenode url is going to be
        # the first node in the list and the port is the default one, else 
        # it is the one that the YARN LRMS returns
        if lrms.name == 'YARNLRMS':
            logger.info('Hook called by YARN LRMS')
            service_url    = lrms.namenode_url
            rm_url         = "%s:%s" % (lrms.rm_ip, lrms.rm_port)
            launch_command = cls._which('yarn')

        else:
            # Here are the necessary commands to start the cluster.
            if lrms.node_list[0] == 'localhost':
                #Download the tar file
                node_name = lrms.node_list[0]
                stat = os.system("wget http://apache.claz.org/hadoop/common/hadoop-2.6.0/hadoop-2.6.0.tar.gz")
                stat = os.system('tar xzf hadoop-2.6.0.tar.gz;mv hadoop-2.6.0 hadoop;rm -rf hadoop-2.6.0.tar.gz')
            else:
                node = commands.getstatusoutput('/bin/hostname')
                node_name = node[1]
                stat = os.system("wget http://apache.claz.org/hadoop/common/hadoop-2.6.0/hadoop-2.6.0.tar.gz")
                stat = os.system('tar xzf hadoop-2.6.0.tar.gz;mv hadoop-2.6.0 hadoop;rm -rf hadoop-2.6.0.tar.gz')
                # TODO: Decide how the agent will get Hadoop tar ball.

                # this was formerly
                #   def set_env_vars():
                # but we are in a class method, and don't have self -- and we don't need
                # it anyway...
    
            hadoop_home        = os.getcwd() + '/hadoop'
            hadoop_install     = hadoop_home
            hadoop_mapred_home = hadoop_home
            hadoop_common_home = hadoop_home
            hadoop_hdfs_home   = hadoop_home
            yarn_home          = hadoop_home

            hadoop_common_lib_native_dir = hadoop_home + '/lib/native'

            #-------------------------------------------------------------------
            # Solution to find Java's home folder: 
            # http://stackoverflow.com/questions/1117398/java-home-directory

            jpos = commands.getstatusoutput('readlink -f /usr/bin/java | sed "s:bin/java::"')
            if jpos[1].find('jre') != -1:
                java_home = jpos[1][:jpos[1].find('jre')]
            else:
                java_home = jpos[1]

            hadoop_env_file = open(hadoop_home+'/etc/hadoop/hadoop-env.sh','r')
            hadoop_env_file_lines = hadoop_env_file.readlines()
            hadoop_env_file.close()
            hadoop_env_file_lines[24] = 'export JAVA_HOME=%s'%java_home
            hadoop_env_file = open(hadoop_home+'/etc/hadoop/hadoop-env.sh','w')
            for line in hadoop_env_file_lines:
                hadoop_env_file.write(line)
            hadoop_env_file.close()

            # set_env_vars() ended here

            config_core_site(node_name)
            config_hdfs_site(lrms.node_list)
            config_mapred_site()
            config_yarn_site()

            logger.info('Start Formatting DFS')
            namenode_format = os.system(hadoop_home + '/bin/hdfs namenode -format -force')
            logger.info('DFS Formatted. Starting DFS.')
            hadoop_start = os.system(hadoop_home + '/sbin/start-dfs.sh')
            logger.info('Starting YARN')
            yarn_start = os.system(hadoop_home + '/sbin/start-yarn.sh')

            #-------------------------------------------------------------------
            # Creating user's HDFS home folder
            logger.debug('Running: %s/bin/hdfs dfs -mkdir /user'%hadoop_home)
            os.system('%s/bin/hdfs dfs -mkdir /user'%hadoop_home)
            uname = commands.getstatusoutput('whoami')
            logger.debug('Running: %s/bin/hdfs dfs -mkdir /user/%s'%(hadoop_home,uname[1]))
            os.system('%s/bin/hdfs dfs -mkdir /user/%s'%(hadoop_home,uname[1]))
            check = commands.getstatusoutput('%s/bin/hdfs dfs -ls /user'%hadoop_home)
            logger.info(check[1])
            # FIXME YARN: why was the scheduler configure called here?  Configure
            #             is already called during scheduler instantiation
            # self._scheduler._configure()

            service_url = node_name + ':54170',
            rm_url      = node_name

          
        # The LRMS instance is only available here -- everything which is later
        # needed by the scheduler or launch method is stored in an 'lm_info'
        # dict.  That lm_info dict will be attached to the scheduler's lrms_info
        # dict, and will be passed around as part of the opaque_slots structure,
        # so it is available on all LM create_command calls.
        lm_info = {'service_url'  : service_url,
                   'rm_url'       : rm_url,
                   'hadoop_home'  : hadoop_home,
                   'rm_ip'        : lrms.rm_ip,
                   'name'         : lrms.name }

        return lm_info


    # --------------------------------------------------------------------------
    #
    @classmethod
    def lrms_final_hook(cls, lm_info, logger):
        if 'name' not in lm_info:
            raise RuntimeError('rm_ip not in lm_info for %s' \
                    % (self.name))

        if lm_info['name'] != 'YARNLRMS'
            logger.info('Stoping YARN')
            os.system(lm_info['hadoop_home'] + '/sbin/stop-yarn.sh')

            logger.info('Stoping DFS.')
            os.system(lm_info['hadoop_home'] + '/sbin/stop-dfs.sh')

            logger.info("Deleting HADOOP files from temp")
            os.system('rm -rf /tmp/hadoop*')
            os.system('rm -rf /tmp/Jetty*')
            os.system('rm -rf /tmp/hsperf*')


    # --------------------------------------------------------------------------
    #
    def _configure(self):

        # Single Node configuration
        # TODO : Multinode config

        self._log.info('YARN was called')
        

    # --------------------------------------------------------------------------
    #
    def construct_command(self, task_exec, task_args, task_numcores,
                          launch_script_hop, opaque_slots, (cu_descr,work_dir)):

        # Construct the args_string which is the arguments given as input to the
        # shell script. Needs to be a string
        self._log.debug("Constructing YARN command")

        if 'lm_info' not in opaque_slots:
            raise RuntimeError('No lm_info to launch via %s: %s' \
                    % (self.name, opaque_slots))

        if not opaque_slots['lm_info']:
            raise RuntimeError('lm_info missing for %s: %s' \
                               % (self.name, opaque_slots))

        if 'service_url' not in opaque_slots['lm_info']:
            raise RuntimeError('service_url not in lm_info for %s: %s' \
                    % (self.name, opaque_slots))

        if 'rm_url' not in opaque_slots['lm_info']:
            raise RuntimeError('rm_url not in lm_info for %s: %s' \
                    % (self.name, opaque_slots))

        service_url = opaque_slots['lm_info']['service_url']
        rm_url      = opaque_slots['lm_info']['rm_url']


        #-----------------------------------------------------------------------
        # Create YARN script
        # This funcion creates the necessary script for the execution of the
        # CU's workload in a YARN application. The function is responsible
        # to set all the necessary variables, stage in, stage out and create
        # the execution command that will run in the distributed shell that
        # the YARN application provides. There reason for staging out is
        # because after the YARN application has finished everything will be
        # deleted.

        print_str ="echo '#!/usr/bin/env bash'>>ExecScript.sh\n"
        print_str+="echo ''>>ExecScript.sh\n"
        print_str+="echo ''>>ExecScript.sh\n"
        print_str+="echo '#---------------------------------------------------------'>>ExecScript.sh\n"
        print_str+="echo '# Staging Input Files'>>ExecScript.sh\n"
        if cu_descr['input_staging']:
            for InputFile in cu_descr['input_staging']:
                print_str+="echo 'cp %s/%s .'>>ExecScript.sh\n"%(work_dir,InputFile['target'])
    
        print_str+="echo ''>>ExecScript.sh\n"
        print_str+="echo ''>>ExecScript.sh\n"
        print_str+="echo '#---------------------------------------------------------'>>ExecScript.sh\n"
        print_str+="echo '# Creating Executing Command'>>ExecScript.sh\n"

        arg_str=str()
        if cu_descr['arguments']:
            for arg in cu_descr['arguments']:
                arg_str+='%s '%str(arg)

        print_str+="echo '%s %s 1>stdout 2>stderr'>>ExecScript.sh\n"%(cu_descr['executable'],arg_str)

        print_str+="echo ''>>ExecScript.sh\n"
        print_str+="echo ''>>ExecScript.sh\n"
        print_str+="echo '#---------------------------------------------------------'>>ExecScript.sh\n"
        print_str+="echo '# Staging Output Files'>>ExecScript.sh\n"
        print_str+="echo 'cp stdout %s'>>ExecScript.sh\n"%(work_dir)
        print_str+="echo 'cp stderr %s'>>ExecScript.sh\n"%(work_dir)

        if cu_descr['output_staging']:
            for OutputFile in cu_descr['output_staging']:
                print_str+="echo 'cp %s %s'>>ExecScript.sh\n"%(OutputFile['source'],work_dir)

        print_str+="echo ''>>ExecScript.sh\n"
        print_str+="echo ''>>ExecScript.sh\n"
        print_str+="echo '#End of File'>>ExecScript.sh\n\n\n"

        #-----------------------------------------------------------------------
        # TODO: Update YARN application to accept multiple enviroment variables
        #       as a sequence of values. Print all arguments also.
        if task_args:
            args_string = ''
            for key,val in task_args.iteritems():
                args_string+= '-shell_env '+key+'='+str(val)+' '
        else:
            args_string = ''

        #app_name = '-appname '+ cu_descr['_id']
        # Construct the ncores_string which is the number of cores used by the
        # container to run the script
        if task_numcores:
            ncores_string = '-container_vcores '+str(task_numcores)
        else:
            ncores_string = ''

        self._log.debug("CU Descr: %s"%cu_descr)

        # Construct the nmem_string which is the size of memory used by the
        # container to run the script
        #if task_nummem:
        #    nmem_string = '-container_memory '+task_nummem
        #else:
        #    nmem_string = ''

        #Getting the namenode's address.
        service_url = 'yarn://{0}?fs=hdfs://{1}'.format(rm_url, service_url)

        yarn_command = '%s -jar ../Pilot-YARN-0.1-jar-with-dependencies.jar'\
                       ' com.radical.pilot.Client -jar ../Pilot-YARN-0.1-jar-with-dependencies.jar'\
                       ' -shell_script ExecScript.sh %s %s -service_url %s\ncat stdout' % (self.launch_command, 
                        args_string, ncores_string,service_url)

        self._log.debug("Yarn Command %s"%yarn_command)

        return print_str+yarn_command, None



# ==============================================================================
#
# Base class for LRMS implementations.
#
# ==============================================================================
#
class LRMS(object):
    """
    The Local Resource Manager (LRMS -- where does the 's' come from, actually?)
    provide three fundamental information:

      LRMS.node_list      : a list of node names
      LRMS.agent_node_list: the list of nodes reserved for agent execution
      LRMS.cores_per_node : the number of cores each node has available

    Schedulers can rely on these information to be available.  Specific LRMS
    incarnation may have additional information available -- but schedulers
    relying on those are invariably bound to the specific LRMS.  An example is
    the Torus Scheduler which relies on detailed torus layout information from
    the LoadLevelerLRMS (which describes the BG/Q).

    The LRMS will reserve nodes for the agent execution, by deriving the
    respectively required node count from the config's agent_layout section.
    Those nodes will be listed in LRMS.agent_node_list. Schedulers MUST NOT use
    the agent_node_list to place compute units -- CUs are limited to the nodes
    in LRMS.node_list.

    Additionally, the LRMS can inform the agent about the current hostname
    (LRMS.hostname()) and ip (LRMS.hostip()).  Once we start to spread the agent
    over some compute nodes, we may want to block the respective nodes on LRMS
    level, so that is only reports the remaining nodes to the scheduler.
    """

    # TODO: Core counts dont have to be the same number for all hosts.

    # TODO: We might not have reserved the whole node.

    # TODO: Given that the Agent can determine the real core count, in
    #       principle we could just ignore the config and use as many as we
    #       have to our availability (taken into account that we might not
    #       have the full node reserved of course)
    #       Answer: at least on Yellowstone this doesnt work for MPI,
    #               as you can't spawn more tasks then the number of slots.


    # --------------------------------------------------------------------------
    #
    def __init__(self, cfg, logger):

        self.name            = type(self).__name__
        self._cfg            = cfg
        self._log            = logger
        self._hostname       = None
        self._hostip         = None
        self.requested_cores = self._cfg['cores']

        self._log.info("Configuring LRMS %s.", self.name)

        self.lm_info         = dict()
        self.slot_list       = list()
        self.node_list       = list()
        self.agent_nodes     = {}
        self.cores_per_node  = None

        # The LRMS will possibly need to reserve nodes for the agent, according to the
        # agent layout.  We dig out the respective requirements from the config
        # right here.
        self._agent_reqs = []
        layout = self._cfg['agent_layout']
        for worker in layout:
            target = layout[worker].get('target')
            # make sure that the target either 'local', which we will ignore,
            # or 'node'.
            if target == 'local':
                pass # ignore that one
            elif target == 'node':
                self._agent_reqs.append(worker)
            else :
                raise ValueError("ill-formatted agent target '%s'" % target)

        # We are good to get rolling, and to detect the runtime environment of
        # the local LRMS.
        self._configure()
        logger.info("Discovered execution environment: %s", self.node_list)

        # Make sure we got a valid nodelist and a valid setting for
        # cores_per_node
        if not self.node_list or self.cores_per_node < 1:
            raise RuntimeError('LRMS configuration invalid (%s)(%s)' % \
                    (self.node_list, self.cores_per_node))

        # Check if the LRMS implementation reserved agent nodes.  If not, pick
        # the first couple of nodes from the nodelist as a fallback.
        if self._agent_reqs and not self.agent_nodes:
            self._log.info('Determine list of agent nodes generically.')
            for worker in self._agent_reqs:
                # Get a node from the end of the node list
                self.agent_nodes[worker] = self.node_list.pop()
                # If all nodes are taken by workers now, we can safely stop,
                # and let the raise below do its thing.
                if not self.node_list:
                    break

        if self.agent_nodes:
            self._log.info('Reserved agent nodes: %s' % self.agent_nodes.values())
            self._log.info('Agent running on nodes: %s' % self.agent_nodes.keys())
            self._log.info('Remaining work nodes: %s' % self.node_list)

        # Check if we can do any work
        if not self.node_list:
            raise RuntimeError('LRMS has no nodes left to run units')

        # After LRMS configuration, we call any existing config hooks on the
        # launch methods.  Those hooks may need to adjust the LRMS settings
        # (hello ORTE).  We only call LM hooks *once*
        launch_methods = set() # set keeps entries unique
        launch_methods.add(self._cfg['mpi_launch_method'])
        launch_methods.add(self._cfg['task_launch_method'])
        launch_methods.add(self._cfg['agent_launch_method'])

        for lm in launch_methods:
            if lm:
                try:
                    ru.dict_merge(self.lm_info,
                            LaunchMethod.lrms_config_hook(lm, self._cfg, self, self._log))
                except Exception as e:
                    self._log.exception("lrms config hook failed")
                    raise

                self._log.debug("lrms config hook succeeded (%s)" % lm)

        # For now assume that all nodes have equal amount of cores
        cores_avail = len(self.node_list) * self.cores_per_node
        if 'RADICAL_PILOT_PROFILE' not in os.environ:
            if cores_avail < int(self.requested_cores):
                raise ValueError("Not enough cores available (%s) to satisfy allocation request (%s)." \
                                % (str(cores_avail), str(self.requested_cores)))


    # --------------------------------------------------------------------------
    #
    # This class-method creates the appropriate sub-class for the LRMS.
    #
    @classmethod
    def create(cls, name, cfg, logger):

        # Make sure that we are the base-class!
        if cls != LRMS:
            raise TypeError("LRMS Factory only available to base class!")

        try:
            impl = {
                LRMS_NAME_CCM         : CCMLRMS,
                LRMS_NAME_FORK        : ForkLRMS,
                LRMS_NAME_LOADLEVELER : LoadLevelerLRMS,
                LRMS_NAME_LSF         : LSFLRMS,
                LRMS_NAME_PBSPRO      : PBSProLRMS,
                LRMS_NAME_SGE         : SGELRMS,
                LRMS_NAME_SLURM       : SLURMLRMS,
                LRMS_NAME_TORQUE      : TORQUELRMS,
                LRMS_NAME_YARN        : YARNLRMS
            }[name]
            return impl(cfg, logger)

        except KeyError:
            logger.exception('lrms construction error')
            raise RuntimeError("LRMS type '%s' unknown or defunct" % name)


    # --------------------------------------------------------------------------
    #
    def finalize(self):

        # After all is said and done, we now also call the LM finalization
        # hooks.  We only pass the lm_info back to them
        launch_methods = set() # set keeps entries unique
        launch_methods.add(self._cfg['mpi_launch_method'])
        launch_methods.add(self._cfg['task_launch_method'])
        launch_methods.add(self._cfg['agent_launch_method'])

        for lm in launch_methods:
            if lm:
                try:
                    LaunchMethod.lrms_final_hook(lm, self.lm_info, self._log))
                except Exception as e:
                    self._log.exception("lrms final hook failed")
                    raise

                self._log.exception("lrms final hook succeeded (%s)" % lm)


    # --------------------------------------------------------------------------
    #
    def _configure(self):
        raise NotImplementedError("_Configure not implemented for LRMS type: %s." % self.name)


    # --------------------------------------------------------------------------
    #
    @staticmethod
    def hostname(logger=None):

        hostname = socket.getfqdn()

        if not hostname:
            hostname = os.uname()[1]

        if not hostname:
            if logger:
                logger.error("could not detect hostname")
            raise RuntimeError("could not detect hostname")

        return hostname


    # --------------------------------------------------------------------------
    #
    @staticmethod
    def hostip(host=None, logger=None):
        """
        look up the ip number for a given host name.  If hostname is not given,
        look up IP for localhost.
        """

        if not host:

            # try the simple and safe detection first -- which will fail though
            # if we don't have any connectivity
            try:
                s = socket.socket(socket.AF_INET, socket.SOCK_DGRAM)
                s.setblocking(False)
                s.settimeout(1.0)
                s.connect(('8.8.8.8', 53))
                return s.getsockname()[0]
            except Exception as e:
                if logger:
                    logger.exception("use fallback IP detection (%s)" % e)

            # if that did not work, fall back to the normal lookup for localhost
            host = LRMS.hostname()

        # a host is given, or is localhost now -- look it up.

        # FIXME: move to ru?
        if hasattr(socket, 'setdefaulttimeout'):
            socket.setdefaulttimeout(1)

        try:
            iplist = socket.gethostbyaddr(host)[2]
            if isinstance(iplist, list):
                return iplist[0]
            else:
                return iplist
        except:
            raise LookupError("Can't get IP address for host %s" % host)



# ==============================================================================
#
class CCMLRMS(LRMS):
    # --------------------------------------------------------------------------
    #
    def __init__(self, cfg, logger):

        LRMS.__init__(self, cfg, logger)


    # --------------------------------------------------------------------------
    #
    def _configure(self):

        self._log.info("Configured to run on system with %s.", self.name)

        CCM_NODEFILE_DIR = os.path.expanduser('~/.crayccm')

        ccm_nodefile_list = filter(lambda x: x.startswith('ccm_nodelist'),
                                   os.listdir(CCM_NODEFILE_DIR))
        if not ccm_nodefile_list:
            raise Exception("No CCM nodefiles found in: %s." % CCM_NODEFILE_DIR)

        ccm_nodefile_name = max(ccm_nodefile_list, key=lambda x:
                              os.stat(os.path.join(CCM_NODEFILE_DIR, x)).st_mtime)
        ccm_nodefile = os.path.join(CCM_NODEFILE_DIR, ccm_nodefile_name)

        hostname = os.uname()[1]
        if not hostname in open(ccm_nodefile).read():
            raise RuntimeError("Using the most recent CCM nodefile (%s),"
                               " but I (%s) am not in it!" % (ccm_nodefile, hostname))

        # Parse the CCM nodefile
        ccm_nodes = [line.strip() for line in open(ccm_nodefile)]
        self._log.info("Found CCM nodefile: %s.", ccm_nodefile)

        # Get the number of raw entries
        ccm_nodes_length = len(ccm_nodes)

        # Unique nodes
        ccm_node_list = list(set(ccm_nodes))
        ccm_node_list_length = len(ccm_node_list)

        # Some simple arithmetic
        self.cores_per_node = ccm_nodes_length / ccm_node_list_length

        self.node_list = ccm_node_list


# ==============================================================================
#
class TORQUELRMS(LRMS):

    # --------------------------------------------------------------------------
    #
    def __init__(self, cfg, logger):

        LRMS.__init__(self, cfg, logger)


    # --------------------------------------------------------------------------
    #
    def _configure(self):

        self._log.info("Configured to run on system with %s.", self.name)

        torque_nodefile = os.environ.get('PBS_NODEFILE')
        if torque_nodefile is None:
            msg = "$PBS_NODEFILE not set!"
            self._log.error(msg)
            raise RuntimeError(msg)

        # Parse PBS the nodefile
        torque_nodes = [line.strip() for line in open(torque_nodefile)]
        self._log.info("Found Torque PBS_NODEFILE %s: %s", torque_nodefile, torque_nodes)

        # Number of cpus involved in allocation
        val = os.environ.get('PBS_NCPUS')
        if val:
            torque_num_cpus = int(val)
        else:
            msg = "$PBS_NCPUS not set! (new Torque version?)"
            torque_num_cpus = None
            self._log.warning(msg)

        # Number of nodes involved in allocation
        val = os.environ.get('PBS_NUM_NODES')
        if val:
            torque_num_nodes = int(val)
        else:
            msg = "$PBS_NUM_NODES not set! (old Torque version?)"
            torque_num_nodes = None
            self._log.warning(msg)

        # Number of cores (processors) per node
        val = os.environ.get('PBS_NUM_PPN')
        if val:
            torque_cores_per_node = int(val)
        else:
            msg = "$PBS_NUM_PPN is not set!"
            torque_cores_per_node = None
            self._log.warning(msg)

        if torque_cores_per_node in [None, 1]:
            # lets see if SAGA has been forthcoming with some information
            self._log.warning("fall back to $SAGA_PPN : %s", os.environ.get ('SAGA_PPN', None))
            torque_cores_per_node = int(os.environ.get('SAGA_PPN', torque_cores_per_node))

        # Number of entries in nodefile should be PBS_NUM_NODES * PBS_NUM_PPN
        torque_nodes_length = len(torque_nodes)
        torque_node_list = []
        [torque_node_list.append(i) for i in torque_nodes if not torque_node_list.count(i)]

      # if torque_num_nodes and torque_cores_per_node and \
      #     torque_nodes_length < torque_num_nodes * torque_cores_per_node:
      #     msg = "Number of entries in $PBS_NODEFILE (%s) does not match with $PBS_NUM_NODES*$PBS_NUM_PPN (%s*%s)" % \
      #           (torque_nodes_length, torque_num_nodes,  torque_cores_per_node)
      #     raise RuntimeError(msg)

        # only unique node names
        torque_node_list_length = len(torque_node_list)
        self._log.debug("Node list: %s(%d)", torque_node_list, torque_node_list_length)

        if torque_num_nodes and torque_cores_per_node:
            # Modern style Torque
            self.cores_per_node = torque_cores_per_node
        elif torque_num_cpus:
            # Blacklight style (TORQUE-2.3.13)
            self.cores_per_node = torque_num_cpus
        else:
            # Old style Torque (Should we just use this for all versions?)
            self.cores_per_node = torque_nodes_length / torque_node_list_length
        self.node_list = torque_node_list


# ==============================================================================
#
class PBSProLRMS(LRMS):

    # --------------------------------------------------------------------------
    #
    def __init__(self, cfg, logger):

        LRMS.__init__(self, cfg, logger)


    # --------------------------------------------------------------------------
    #
    def _configure(self):
        # TODO: $NCPUS?!?! = 1 on archer

        pbspro_nodefile = os.environ.get('PBS_NODEFILE')

        if pbspro_nodefile is None:
            msg = "$PBS_NODEFILE not set!"
            self._log.error(msg)
            raise RuntimeError(msg)

        self._log.info("Found PBSPro $PBS_NODEFILE %s." % pbspro_nodefile)

        # Dont need to parse the content of nodefile for PBSPRO, only the length
        # is interesting, as there are only duplicate entries in it.
        pbspro_nodes_length = len([line.strip() for line in open(pbspro_nodefile)])

        # Number of Processors per Node
        val = os.environ.get('NUM_PPN')
        if val:
            pbspro_num_ppn = int(val)
        else:
            msg = "$NUM_PPN not set!"
            self._log.error(msg)
            raise RuntimeError(msg)

        # Number of Nodes allocated
        val = os.environ.get('NODE_COUNT')
        if val:
            pbspro_node_count = int(val)
        else:
            msg = "$NODE_COUNT not set!"
            self._log.error(msg)
            raise RuntimeError(msg)

        # Number of Parallel Environments
        val = os.environ.get('NUM_PES')
        if val:
            pbspro_num_pes = int(val)
        else:
            msg = "$NUM_PES not set!"
            self._log.error(msg)
            raise RuntimeError(msg)

        pbspro_vnodes = self._parse_pbspro_vnodes()

        # Verify that $NUM_PES == $NODE_COUNT * $NUM_PPN == len($PBS_NODEFILE)
        if not (pbspro_node_count * pbspro_num_ppn == pbspro_num_pes == pbspro_nodes_length):
            self._log.warning("NUM_PES != NODE_COUNT * NUM_PPN != len($PBS_NODEFILE)")

        self.cores_per_node = pbspro_num_ppn
        self.node_list = pbspro_vnodes


    # --------------------------------------------------------------------------
    #
    def _parse_pbspro_vnodes(self):

        # PBS Job ID
        val = os.environ.get('PBS_JOBID')
        if val:
            pbspro_jobid = val
        else:
            msg = "$PBS_JOBID not set!"
            self._log.error(msg)
            raise RuntimeError(msg)

        # Get the output of qstat -f for this job
        output = subprocess.check_output(["qstat", "-f", pbspro_jobid])

        # Get the (multiline) 'exec_vnode' entry
        vnodes_str = ''
        for line in output.splitlines():
            # Detect start of entry
            if 'exec_vnode = ' in line:
                vnodes_str += line.strip()
            elif vnodes_str:
                # Find continuing lines
                if " = " not in line:
                    vnodes_str += line.strip()
                else:
                    break

        # Get the RHS of the entry
        rhs = vnodes_str.split('=',1)[1].strip()
        self._log.debug("input: %s", rhs)

        nodes_list = []
        # Break up the individual node partitions into vnode slices
        while True:
            idx = rhs.find(')+(')

            node_str = rhs[1:idx]
            nodes_list.append(node_str)
            rhs = rhs[idx+2:]

            if idx < 0:
                break

        vnodes_list = []
        cpus_list = []
        # Split out the slices into vnode name and cpu count
        for node_str in nodes_list:
            slices = node_str.split('+')
            for _slice in slices:
                vnode, cpus = _slice.split(':')
                cpus = int(cpus.split('=')[1])
                self._log.debug("vnode: %s cpus: %s", vnode, cpus)
                vnodes_list.append(vnode)
                cpus_list.append(cpus)

        self._log.debug("vnodes: %s", vnodes_list)
        self._log.debug("cpus: %s", cpus_list)

        cpus_list = list(set(cpus_list))
        min_cpus = int(min(cpus_list))

        if len(cpus_list) > 1:
            self._log.debug("Detected vnodes of different sizes: %s, the minimal is: %d.", cpus_list, min_cpus)

        node_list = []
        for vnode in vnodes_list:
            # strip the last _0 of the vnodes to get the node name
            node_list.append(vnode.rsplit('_', 1)[0])

        # only unique node names
        node_list = list(set(node_list))
        self._log.debug("Node list: %s", node_list)

        # Return the list of node names
        return node_list



# ==============================================================================
#
class SLURMLRMS(LRMS):

    # --------------------------------------------------------------------------
    #
    def __init__(self, cfg, logger):

        LRMS.__init__(self, cfg, logger)


    # --------------------------------------------------------------------------
    #
    def _configure(self):

        slurm_nodelist = os.environ.get('SLURM_NODELIST')
        if slurm_nodelist is None:
            msg = "$SLURM_NODELIST not set!"
            self._log.error(msg)
            raise RuntimeError(msg)

        # Parse SLURM nodefile environment variable
        slurm_nodes = hostlist.expand_hostlist(slurm_nodelist)
        self._log.info("Found SLURM_NODELIST %s. Expanded to: %s", slurm_nodelist, slurm_nodes)

        # $SLURM_NPROCS = Total number of cores allocated for the current job
        slurm_nprocs_str = os.environ.get('SLURM_NPROCS')
        if slurm_nprocs_str is None:
            msg = "$SLURM_NPROCS not set!"
            self._log.error(msg)
            raise RuntimeError(msg)
        else:
            slurm_nprocs = int(slurm_nprocs_str)

        # $SLURM_NNODES = Total number of (partial) nodes in the job's resource allocation
        slurm_nnodes_str = os.environ.get('SLURM_NNODES')
        if slurm_nnodes_str is None:
            msg = "$SLURM_NNODES not set!"
            self._log.error(msg)
            raise RuntimeError(msg)
        else:
            slurm_nnodes = int(slurm_nnodes_str)

        # $SLURM_CPUS_ON_NODE = Number of cores per node (physically)
        slurm_cpus_on_node_str = os.environ.get('SLURM_CPUS_ON_NODE')
        if slurm_cpus_on_node_str is None:
            msg = "$SLURM_CPUS_ON_NODE not set!"
            self._log.error(msg)
            raise RuntimeError(msg)
        else:
            slurm_cpus_on_node = int(slurm_cpus_on_node_str)

        # Verify that $SLURM_NPROCS <= $SLURM_NNODES * $SLURM_CPUS_ON_NODE
        if not slurm_nprocs <= slurm_nnodes * slurm_cpus_on_node:
            self._log.warning("$SLURM_NPROCS(%d) <= $SLURM_NNODES(%d) * $SLURM_CPUS_ON_NODE(%d)",
                            slurm_nprocs, slurm_nnodes, slurm_cpus_on_node)

        # Verify that $SLURM_NNODES == len($SLURM_NODELIST)
        if slurm_nnodes != len(slurm_nodes):
            self._log.error("$SLURM_NNODES(%d) != len($SLURM_NODELIST)(%d)",
                           slurm_nnodes, len(slurm_nodes))

        # Report the physical number of cores or the total number of cores
        # in case of a single partial node allocation.
        self.cores_per_node = min(slurm_cpus_on_node, slurm_nprocs)

        self.node_list = slurm_nodes



# ==============================================================================
#
class SGELRMS(LRMS):

    # --------------------------------------------------------------------------
    #
    def __init__(self, cfg, logger):

        LRMS.__init__(self, cfg, logger)


    # --------------------------------------------------------------------------
    #
    def _configure(self):

        sge_hostfile = os.environ.get('PE_HOSTFILE')
        if sge_hostfile is None:
            msg = "$PE_HOSTFILE not set!"
            self._log.error(msg)
            raise RuntimeError(msg)

        # SGE core configuration might be different than what multiprocessing
        # announces
        # Alternative: "qconf -sq all.q|awk '/^slots *[0-9]+$/{print $2}'"

        # Parse SGE hostfile for nodes
        sge_node_list = [line.split()[0] for line in open(sge_hostfile)]
        # Keep only unique nodes
        sge_nodes = list(set(sge_node_list))
        self._log.info("Found PE_HOSTFILE %s. Expanded to: %s", sge_hostfile, sge_nodes)

        # Parse SGE hostfile for cores
        sge_cores_count_list = [int(line.split()[1]) for line in open(sge_hostfile)]
        sge_core_counts = list(set(sge_cores_count_list))
        sge_cores_per_node = min(sge_core_counts)
        self._log.info("Found unique core counts: %s Using: %d", sge_core_counts, sge_cores_per_node)

        self.node_list = sge_nodes
        self.cores_per_node = sge_cores_per_node



# ==============================================================================
#
class LSFLRMS(LRMS):

    # --------------------------------------------------------------------------
    #
    def __init__(self, cfg, logger):

        LRMS.__init__(self, cfg, logger)


    # --------------------------------------------------------------------------
    #
    def _configure(self):

        lsf_hostfile = os.environ.get('LSB_DJOB_HOSTFILE')
        if lsf_hostfile is None:
            msg = "$LSB_DJOB_HOSTFILE not set!"
            self._log.error(msg)
            raise RuntimeError(msg)

        lsb_mcpu_hosts = os.environ.get('LSB_MCPU_HOSTS')
        if lsb_mcpu_hosts is None:
            msg = "$LSB_MCPU_HOSTS not set!"
            self._log.error(msg)
            raise RuntimeError(msg)

        # parse LSF hostfile
        # format:
        # <hostnameX>
        # <hostnameX>
        # <hostnameY>
        # <hostnameY>
        #
        # There are in total "-n" entries (number of tasks)
        # and "-R" entries per host (tasks per host).
        # (That results in "-n" / "-R" unique hosts)
        #
        lsf_nodes = [line.strip() for line in open(lsf_hostfile)]
        self._log.info("Found LSB_DJOB_HOSTFILE %s. Expanded to: %s",
                      lsf_hostfile, lsf_nodes)
        lsf_node_list = list(set(lsf_nodes))

        # Grab the core (slot) count from the environment
        # Format: hostX N hostY N hostZ N
        lsf_cores_count_list = map(int, lsb_mcpu_hosts.split()[1::2])
        lsf_core_counts = list(set(lsf_cores_count_list))
        lsf_cores_per_node = min(lsf_core_counts)
        self._log.info("Found unique core counts: %s Using: %d",
                      lsf_core_counts, lsf_cores_per_node)

        self.node_list = lsf_node_list
        self.cores_per_node = lsf_cores_per_node



# ==============================================================================
#
class LoadLevelerLRMS(LRMS):

    # --------------------------------------------------------------------------
    #
    # BG/Q Topology of Nodes within a Board
    #
    BGQ_BOARD_TOPO = {
        0: {'A': 29, 'B':  3, 'C':  1, 'D': 12, 'E':  7},
        1: {'A': 28, 'B':  2, 'C':  0, 'D': 13, 'E':  6},
        2: {'A': 31, 'B':  1, 'C':  3, 'D': 14, 'E':  5},
        3: {'A': 30, 'B':  0, 'C':  2, 'D': 15, 'E':  4},
        4: {'A': 25, 'B':  7, 'C':  5, 'D':  8, 'E':  3},
        5: {'A': 24, 'B':  6, 'C':  4, 'D':  9, 'E':  2},
        6: {'A': 27, 'B':  5, 'C':  7, 'D': 10, 'E':  1},
        7: {'A': 26, 'B':  4, 'C':  6, 'D': 11, 'E':  0},
        8: {'A': 21, 'B': 11, 'C':  9, 'D':  4, 'E': 15},
        9: {'A': 20, 'B': 10, 'C':  8, 'D':  5, 'E': 14},
        10: {'A': 23, 'B':  9, 'C': 11, 'D':  6, 'E': 13},
        11: {'A': 22, 'B':  8, 'C': 10, 'D':  7, 'E': 12},
        12: {'A': 17, 'B': 15, 'C': 13, 'D':  0, 'E': 11},
        13: {'A': 16, 'B': 14, 'C': 12, 'D':  1, 'E': 10},
        14: {'A': 19, 'B': 13, 'C': 15, 'D':  2, 'E':  9},
        15: {'A': 18, 'B': 12, 'C': 14, 'D':  3, 'E':  8},
        16: {'A': 13, 'B': 19, 'C': 17, 'D': 28, 'E': 23},
        17: {'A': 12, 'B': 18, 'C': 16, 'D': 29, 'E': 22},
        18: {'A': 15, 'B': 17, 'C': 19, 'D': 30, 'E': 21},
        19: {'A': 14, 'B': 16, 'C': 18, 'D': 31, 'E': 20},
        20: {'A':  9, 'B': 23, 'C': 21, 'D': 24, 'E': 19},
        21: {'A':  8, 'B': 22, 'C': 20, 'D': 25, 'E': 18},
        22: {'A': 11, 'B': 21, 'C': 23, 'D': 26, 'E': 17},
        23: {'A': 10, 'B': 20, 'C': 22, 'D': 27, 'E': 16},
        24: {'A':  5, 'B': 27, 'C': 25, 'D': 20, 'E': 31},
        25: {'A':  4, 'B': 26, 'C': 24, 'D': 21, 'E': 30},
        26: {'A':  7, 'B': 25, 'C': 27, 'D': 22, 'E': 29},
        27: {'A':  6, 'B': 24, 'C': 26, 'D': 23, 'E': 28},
        28: {'A':  1, 'B': 31, 'C': 29, 'D': 16, 'E': 27},
        29: {'A':  0, 'B': 30, 'C': 28, 'D': 17, 'E': 26},
        30: {'A':  3, 'B': 29, 'C': 31, 'D': 18, 'E': 25},
        31: {'A':  2, 'B': 28, 'C': 30, 'D': 19, 'E': 24},
        }

    # --------------------------------------------------------------------------
    #
    # BG/Q Config
    #
    BGQ_CORES_PER_NODE      = 16
    BGQ_NODES_PER_BOARD     = 32 # NODE == Compute Card == Chip module
    BGQ_BOARDS_PER_MIDPLANE = 16 # NODE BOARD == NODE CARD
    BGQ_MIDPLANES_PER_RACK  = 2


    # --------------------------------------------------------------------------
    #
    # Default mapping = "ABCDE(T)"
    #
    # http://www.redbooks.ibm.com/redbooks/SG247948/wwhelp/wwhimpl/js/html/wwhelp.htm
    #
    BGQ_MAPPING = "ABCDE"


    # --------------------------------------------------------------------------
    #
    # Board labels (Rack, Midplane, Node)
    #
    BGQ_BOARD_LABELS = ['R', 'M', 'N']


    # --------------------------------------------------------------------------
    #
    # Dimensions of a (sub-)block
    #
    BGQ_DIMENSION_LABELS = ['A', 'B', 'C', 'D', 'E']


    # --------------------------------------------------------------------------
    #
    # Supported sub-block sizes (number of nodes).
    # This influences the effectiveness of mixed-size allocations
    # (and might even be a hard requirement from a topology standpoint).
    #
    # TODO: Do we actually need to restrict our sub-block sizes to this set?
    #
    BGQ_SUPPORTED_SUB_BLOCK_SIZES = [1, 2, 4, 8, 16, 32, 64, 128, 256, 512]


    # --------------------------------------------------------------------------
    #
    # Mapping of starting corners.
    #
    # "board" -> "node"
    #
    # Ordering: ['E', 'D', 'DE', etc.]
    #
    # TODO: Is this independent of the mapping?
    #
    BGQ_BLOCK_STARTING_CORNERS = {
        0:  0,
        4: 29,
        8:  4,
        12: 25
    }


    # --------------------------------------------------------------------------
    #
    # BG/Q Topology of Boards within a Midplane
    #
    BGQ_MIDPLANE_TOPO = {
        0: {'A':  4, 'B':  8, 'C':  1, 'D':  2},
        1: {'A':  5, 'B':  9, 'C':  0, 'D':  3},
        2: {'A':  6, 'B': 10, 'C':  3, 'D':  0},
        3: {'A':  7, 'B': 11, 'C':  2, 'D':  1},
        4: {'A':  0, 'B': 12, 'C':  5, 'D':  6},
        5: {'A':  1, 'B': 13, 'C':  4, 'D':  7},
        6: {'A':  2, 'B': 14, 'C':  7, 'D':  4},
        7: {'A':  3, 'B': 15, 'C':  6, 'D':  5},
        8: {'A': 12, 'B':  0, 'C':  9, 'D': 10},
        9: {'A': 13, 'B':  1, 'C':  8, 'D': 11},
        10: {'A': 14, 'B':  2, 'C': 11, 'D':  8},
        11: {'A': 15, 'B':  3, 'C': 10, 'D':  9},
        12: {'A':  8, 'B':  4, 'C': 13, 'D': 14},
        13: {'A':  9, 'B':  5, 'C': 12, 'D': 15},
        14: {'A': 10, 'B':  6, 'C': 15, 'D': 12},
        15: {'A': 11, 'B':  7, 'C': 14, 'D': 13},
        }

    # --------------------------------------------------------------------------
    #
    # Shape of whole BG/Q Midplane
    #
    BGQ_MIDPLANE_SHAPE = {'A': 4, 'B': 4, 'C': 4, 'D': 4, 'E': 2} # '4x4x4x4x2'


    # --------------------------------------------------------------------------
    #
    def __init__(self, cfg, logger):

        self.torus_block            = None
        self.loadl_bg_block         = None
        self.shape_table            = None
        self.torus_dimension_labels = None

        LRMS.__init__(self, cfg, logger)

    # --------------------------------------------------------------------------
    #
    def _configure(self):

        loadl_node_list = None
        loadl_cpus_per_node = None

        # Determine method for determining hosts,
        # either through hostfile or BG/Q environment.
        loadl_hostfile = os.environ.get('LOADL_HOSTFILE')
        self.loadl_bg_block = os.environ.get('LOADL_BG_BLOCK')
        if loadl_hostfile is None and self.loadl_bg_block is None:
            msg = "Neither $LOADL_HOSTFILE or $LOADL_BG_BLOCK set!"
            self._log.error(msg)
            raise RuntimeError(msg)

        # Determine the size of the pilot allocation
        if loadl_hostfile is not None:
            # Non Blue Gene Load Leveler installation.

            loadl_total_tasks_str = os.environ.get('LOADL_TOTAL_TASKS')
            if loadl_total_tasks_str is None:
                msg = "$LOADL_TOTAL_TASKS not set!"
                self._log.error(msg)
                raise RuntimeError(msg)
            else:
                loadl_total_tasks = int(loadl_total_tasks_str)

            # Construct the host list
            loadl_nodes = [line.strip() for line in open(loadl_hostfile)]
            self._log.info("Found LOADL_HOSTFILE %s. Expanded to: %s",
                          loadl_hostfile, loadl_nodes)
            loadl_node_list = list(set(loadl_nodes))

            # Verify that $LLOAD_TOTAL_TASKS == len($LOADL_HOSTFILE)
            if loadl_total_tasks != len(loadl_nodes):
                self._log.error("$LLOAD_TOTAL_TASKS(%d) != len($LOADL_HOSTFILE)(%d)",
                               loadl_total_tasks, len(loadl_nodes))

            # Determine the number of cpus per node.  Assume:
            # cores_per_node = lenght(nodefile) / len(unique_nodes_in_nodefile)
            loadl_cpus_per_node = len(loadl_nodes) / len(loadl_node_list)

        elif self.loadl_bg_block is not None:
            # Blue Gene specific.
            loadl_bg_midplane_list_str = None
            loadl_bg_block_size_str = None

            loadl_job_name = os.environ.get('LOADL_JOB_NAME')
            if loadl_job_name is None:
                msg = "$LOADL_JOB_NAME not set!"
                self._log.error(msg)
                raise RuntimeError(msg)

            # Get the board list and block shape from 'llq -l' output
            output = subprocess.check_output(["llq", "-l", loadl_job_name])
            loadl_bg_board_list_str = None
            loadl_bg_block_shape_str = None
            for line in output.splitlines():
                # Detect BG board list
                if "BG Node Board List: " in line:
                    loadl_bg_board_list_str = line.split(':')[1].strip()
                elif "BG Midplane List: " in line:
                    loadl_bg_midplane_list_str = line.split(':')[1].strip()
                elif "BG Shape Allocated: " in line:
                    loadl_bg_block_shape_str = line.split(':')[1].strip()
                elif "BG Size Allocated: " in line:
                    loadl_bg_block_size_str = line.split(':')[1].strip()
            if not loadl_bg_board_list_str:
                msg = "No board list found in llq output!"
                self._log.error(msg)
                raise RuntimeError(msg)
            self._log.debug("BG Node Board List: %s" % loadl_bg_board_list_str)
            if not loadl_bg_midplane_list_str:
                msg = "No midplane list found in llq output!"
                self._log.error(msg)
                raise RuntimeError(msg)
            self._log.debug("BG Midplane List: %s" % loadl_bg_midplane_list_str)
            if not loadl_bg_block_shape_str:
                msg = "No board shape found in llq output!"
                self._log.error(msg)
                raise RuntimeError(msg)
            self._log.debug("BG Shape Allocated: %s" % loadl_bg_block_shape_str)
            if not loadl_bg_block_size_str:
                msg = "No board size found in llq output!"
                self._log.error(msg)
                raise RuntimeError(msg)
            loadl_bg_block_size = int(loadl_bg_block_size_str)
            self._log.debug("BG Size Allocated: %d" % loadl_bg_block_size)

            # Build nodes data structure to be handled by Torus Scheduler
            try:
                self.torus_block = self._bgq_construct_block(
                    loadl_bg_block_shape_str, loadl_bg_board_list_str,
                    loadl_bg_block_size, loadl_bg_midplane_list_str)
            except Exception as e:
                msg = "Couldn't construct block: %s" % e.message
                self._log.error(msg)
                raise RuntimeError(msg)
            self._log.debug("Torus block constructed:")
            for e in self.torus_block:
                self._log.debug("%s %s %s %s" %
                                (e[0], [e[1][key] for key in sorted(e[1])], e[2], e[3]))

            try:
                loadl_node_list = [entry[SchedulerTorus.TORUS_BLOCK_NAME] for entry in self.torus_block]
            except Exception as e:
                msg = "Couldn't construct node list."
                self._log.error(msg)
                raise RuntimeError(msg)
            #self._log.debug("Node list constructed: %s" % loadl_node_list)

            # Construct sub-block table
            try:
                self.shape_table = self._bgq_create_sub_block_shape_table(loadl_bg_block_shape_str)
            except Exception as e:
                msg = "Couldn't construct shape table: %s" % e.message
                self._log.error(msg)
                raise RuntimeError(msg)
            self._log.debug("Shape table constructed: ")
            for (size, dim) in [(key, self.shape_table[key]) for key in sorted(self.shape_table)]:
                self._log.debug("%s %s" % (size, [dim[key] for key in sorted(dim)]))

            # Determine the number of cpus per node
            loadl_cpus_per_node = self.BGQ_CORES_PER_NODE

            # BGQ Specific Torus labels
            self.torus_dimension_labels = self.BGQ_DIMENSION_LABELS

        self.node_list = loadl_node_list
        self.cores_per_node = loadl_cpus_per_node

        self._log.debug("Sleeping for #473 ...")
        time.sleep(5)
        self._log.debug("Configure done")


    # --------------------------------------------------------------------------
    #
    # Walk the block and return the node name for the given location
    #
    def _bgq_nodename_by_loc(self, midplanes, board, location):

        self._log.debug("Starting nodebyname - midplanes:%s, board:%d" % (midplanes, board))

        node = self.BGQ_BLOCK_STARTING_CORNERS[board]

        # TODO: Does the order of walking matter?
        #       It might because of the starting blocks ...
        for dim in self.BGQ_DIMENSION_LABELS: # [::-1]:
            max_length = location[dim]
            self._log.debug("Within dim loop dim:%s, max_length: %d" % (dim, max_length))

            cur_length = 0
            # Loop while we are not at the final depth
            while cur_length < max_length:
                self._log.debug("beginning of while loop, cur_length: %d" % cur_length)

                if cur_length % 2 == 0:
                    # Stay within the board
                    node = self.BGQ_BOARD_TOPO[node][dim]

                else:
                    # We jump to another board.
                    self._log.debug("jumping to new board from board: %d, dim: %s)" % (board, dim))
                    board = self.BGQ_MIDPLANE_TOPO[board][dim]
                    self._log.debug("board is now: %d" % board)

                    # If we switch boards in the B dimension,
                    # we seem to "land" at the opposite E dimension.
                    if dim  == 'B':
                        node = self.BGQ_BOARD_TOPO[node]['E']

                self._log.debug("node is now: %d" % node)

                # Increase the length for the next iteration
                cur_length += 1

            self._log.debug("Wrapping inside dim loop dim:%s" % (dim))

        # TODO: This will work for midplane expansion in one dimension only
        midplane_idx = max(location.values()) / 4
        rack = midplanes[midplane_idx]['R']
        midplane = midplanes[midplane_idx]['M']

        nodename = 'R%.2d-M%.1d-N%.2d-J%.2d' % (rack, midplane, board, node)
        self._log.debug("from location %s constructed node name: %s, left at board: %d" % (self.loc2str(location), nodename, board))

        return nodename


    # --------------------------------------------------------------------------
    #
    # Convert the board string as given by llq into a board structure
    #
    # E.g. 'R00-M1-N08,R00-M1-N09,R00-M1-N10,R00-M0-N11' =>
    # [{'R': 0, 'M': 1, 'N': 8}, {'R': 0, 'M': 1, 'N': 9},
    #  {'R': 0, 'M': 1, 'N': 10}, {'R': 0, 'M': 0, 'N': 11}]
    #
    def _bgq_str2boards(self, boards_str):

        boards = boards_str.split(',')

        board_dict_list = []

        for board in boards:
            elements = board.split('-')

            board_dict = {}
            for l, e in zip(self.BGQ_BOARD_LABELS, elements):
                board_dict[l] = int(e.split(l)[1])

            board_dict_list.append(board_dict)

        return board_dict_list


    # --------------------------------------------------------------------------
    #
    # Convert the midplane string as given by llq into a midplane structure
    #
    # E.g. 'R04-M0,R04-M1' =>
    # [{'R': 4, 'M': 0}, {'R': 4, 'M': 1}]
    #
    #
    def _bgq_str2midplanes(self, midplane_str):

        midplanes = midplane_str.split(',')

        midplane_dict_list = []
        for midplane in midplanes:
            elements = midplane.split('-')

            midplane_dict = {}
            # Take the first two labels
            for l, e in zip(self.BGQ_BOARD_LABELS[:2], elements):
                midplane_dict[l] = int(e.split(l)[1])

            midplane_dict_list.append(midplane_dict)

        return midplane_dict_list


    # --------------------------------------------------------------------------
    #
    # Convert the string as given by llq into a block shape structure:
    #
    # E.g. '1x2x3x4x5' => {'A': 1, 'B': 2, 'C': 3, 'D': 4, 'E': 5}
    #
    def _bgq_str2shape(self, shape_str):

        # Get the lengths of the shape
        shape_lengths = shape_str.split('x', 4)

        shape_dict = {}
        for dim, length in zip(self.BGQ_DIMENSION_LABELS, shape_lengths):
            shape_dict[dim] = int(length)

        return shape_dict


    # --------------------------------------------------------------------------
    #
    # Multiply two shapes
    #
    def _multiply_shapes(self, shape1, shape2):

        result = {}

        for dim in self.BGQ_DIMENSION_LABELS:
            try:
                val1 = shape1[dim]
            except KeyError:
                val1 = 1

            try:
                val2 = shape2[dim]
            except KeyError:
                val2 = 1

            result[dim] = val1 * val2

        return result


    # --------------------------------------------------------------------------
    #
    # Convert location dict into a tuple string
    # E.g. {'A': 1, 'C': 4, 'B': 1, 'E': 2, 'D': 4} => '(1,4,1,2,4)'
    #
    def loc2str(self, loc):
        return str(tuple(loc[dim] for dim in self.BGQ_DIMENSION_LABELS))


    # --------------------------------------------------------------------------
    #
    # Convert a shape dict into string format
    #
    # E.g. {'A': 1, 'C': 4, 'B': 1, 'E': 2, 'D': 4} => '1x4x1x2x4'
    #
    def shape2str(self, shape):

        shape_str = ''
        for l in self.BGQ_DIMENSION_LABELS:

            # Get the corresponding count
            shape_str += str(shape[l])

            # Add an 'x' behind all but the last label
            if l in self.BGQ_DIMENSION_LABELS[:-1]:
                shape_str += 'x'

        return shape_str


    # --------------------------------------------------------------------------
    #
    # Return list of nodes that make up the block
    #
    # Format: [(index, location, nodename, status), (i, c, n, s), ...]
    #
    # TODO: This function and _bgq_nodename_by_loc should be changed so that we
    #       only walk the torus once?
    #
    def _bgq_get_block(self, midplanes, board, shape):

        self._log.debug("Shape: %s", shape)

        nodes = []
        index = 0

        for a in range(shape['A']):
            for b in range(shape['B']):
                for c in range(shape['C']):
                    for d in range(shape['D']):
                        for e in range(shape['E']):
                            location = {'A': a, 'B': b, 'C': c, 'D': d, 'E': e}
                            nodename = self._bgq_nodename_by_loc(midplanes, board, location)
                            nodes.append([index, location, nodename, FREE])
                            index += 1

        return nodes


    # --------------------------------------------------------------------------
    #
    # Use block shape and board list to construct block structure
    #
    # The 5 dimensions are denoted by the letters A, B, C, D, and E, T for the core (0-15).
    # The latest dimension E is always 2, and is contained entirely within a midplane.
    # For any compute block, compute nodes (as well midplanes for large blocks) are combined in 4 dimensions,
    # only 4 dimensions need to be considered.
    #
    #  128 nodes: BG Shape Allocated: 2x2x4x4x2
    #  256 nodes: BG Shape Allocated: 4x2x4x4x2
    #  512 nodes: BG Shape Allocated: 1x1x1x1
    #  1024 nodes: BG Shape Allocated: 1x1x1x2
    #
    def _bgq_construct_block(self, block_shape_str, boards_str,
                            block_size, midplane_list_str):

        llq_shape = self._bgq_str2shape(block_shape_str)

        # TODO: Could check this, but currently _shape2num is part of the other class
        #if self._shape2num_nodes(llq_shape) != block_size:
        #    self._log.error("Block Size doesn't match Block Shape")

        # If the block is equal to or greater than a Midplane,
        # then there is no board list provided.
        # But because at that size, we have only full midplanes,
        # we can construct it.

        if block_size >= 1024:
            #raise NotImplementedError("Currently multiple midplanes are not yet supported.")

            # BG Size: 1024, BG Shape: 1x1x1x2, BG Midplane List: R04-M0,R04-M1
            midplanes = self._bgq_str2midplanes(midplane_list_str)

            # Start of at the "lowest" available rack/midplane/board
            # TODO: No other explanation than that this seems to be the convention?
            # TODO: Can we safely assume that they are sorted?
            #rack = midplane_dict_list[0]['R']
            #midplane = midplane_dict_list[0]['M']
            board = 0

            # block_shape = llq_shape * BGQ_MIDPLANE_SHAPE
            block_shape = self._multiply_shapes(self.BGQ_MIDPLANE_SHAPE, llq_shape)
            self._log.debug("Resulting shape after multiply: %s" % block_shape)

        elif block_size == 512:
            # Full midplane

            # BG Size: 1024, BG Shape: 1x1x1x2, BG Midplane List: R04-M0,R04-M1
            midplanes = self._bgq_str2midplanes(midplane_list_str)

            # Start of at the "lowest" available rack/midplane/board
            # TODO: No other explanation than that this seems to be the convention?
            #rack = midplane_dict_list[0]['R'] # Assume they are all equal
            #midplane = min([entry['M'] for entry in midplane_dict_list])
            board = 0

            block_shape = self.BGQ_MIDPLANE_SHAPE

        else:
            # Within single midplane, < 512 nodes

            board_dict_list = self._bgq_str2boards(boards_str)
            self._log.debug("Board dict list:\n%s", '\n'.join([str(x) for x in board_dict_list]))

            midplanes = [{'R': board_dict_list[0]['R'],
                          'M': board_dict_list[0]['M']}]

            # Start of at the "lowest" available board.
            # TODO: No other explanation than that this seems to be the convention?
            board = min([entry['N'] for entry in board_dict_list])

            block_shape = llq_shape

        # From here its all equal (assuming our walker does the walk and not just the talk!)
        block = self._bgq_get_block(midplanes, board, block_shape)

        # TODO: Check returned block:
        #       - Length
        #       - No duplicates

        return block


    # --------------------------------------------------------------------------
    #
    # Construction of sub-block shapes based on overall block allocation.
    #
    # Depending on the size of the total allocated block, the maximum size
    # of a subblock can be 512 nodes.
    #
    #
    def _bgq_create_sub_block_shape_table(self, shape_str):

        # Convert the shape string into dict structure
        #
        # For < 512 nodes: the dimensions within a midplane (AxBxCxDxE)
        # For >= 512 nodes: the dimensions between the midplanes (AxBxCxD)
        #
        if len(shape_str.split('x')) == 5:
            block_shape = self._bgq_str2shape(shape_str)
        elif len(shape_str.split('x')) == 4:
            block_shape = self.BGQ_MIDPLANE_SHAPE
        else:
            raise ValueError('Invalid shape string: %s' % shape_str)

        # Dict to store the results
        table = {}

        # Create a sub-block dict with shape 1x1x1x1x1
        sub_block_shape = {}
        for l in self.BGQ_DIMENSION_LABELS:
            sub_block_shape[l] = 1

        # Look over all the dimensions starting at the most right
        for dim in self.BGQ_MAPPING[::-1]:
            while True:

                # Calculate the number of nodes for the current shape
                from operator import mul
                num_nodes = reduce(mul, filter(lambda length: length != 0, sub_block_shape.values()))

                if num_nodes in self.BGQ_SUPPORTED_SUB_BLOCK_SIZES:
                    table[num_nodes] = copy.copy(sub_block_shape)
                else:
                    self._log.warning("Non supported sub-block size: %d.", num_nodes)

                # Done with iterating this dimension
                if sub_block_shape[dim] >= block_shape[dim]:
                    break

                # Increase the length in this dimension for the next iteration.
                if sub_block_shape[dim] == 1:
                    sub_block_shape[dim] = 2
                elif sub_block_shape[dim] == 2:
                    sub_block_shape[dim] = 4

        return table



# ==============================================================================
#
class ForkLRMS(LRMS):

    # --------------------------------------------------------------------------
    #
    def __init__(self, cfg, logger):

        LRMS.__init__(self, cfg, logger)


    # --------------------------------------------------------------------------
    #
    def _configure(self):

        self._log.info("Using fork on localhost.")

        selected_cpus = self.requested_cores

        # when we profile the agent, we fake any number of cores, so don't
        # perform any sanity checks.  Otherwise we use at most all available
        # cores (and informa about unused ones)
        if 'RADICAL_PILOT_PROFILE' not in os.environ:

            detected_cpus = multiprocessing.cpu_count()

            if detected_cpus < selected_cpus:
                self._log.warn("insufficient cores: using available %d instead of requested %d.",
                        detected_cpus, selected_cpus)
                selected_cpus = detected_cpus

            elif detected_cpus > selected_cpus:
                self._log.warn("more cores available: using requested %d instead of available %d.",
                        selected_cpus, detected_cpus)

        self.node_list = ["localhost"]
        self.cores_per_node = selected_cpus

# ==============================================================================
#
class YARNLRMS(LRMS):

    # --------------------------------------------------------------------------
    #
    def __init__(self, cfg, logger):

        LRMS.__init__(self, cfg, logger)


    # --------------------------------------------------------------------------
    #
    def _configure(self):

        self._log.info("Using YARN on localhost.")

        selected_cpus = self.requested_cores

        # when we profile the agent, we fake any number of cores, so don't
        # perform any sanity checks.  Otherwise we use at most all available
        # cores (and informa about unused ones)
        if 'RADICAL_PILOT_PROFILE' not in os.environ:

            detected_cpus = multiprocessing.cpu_count()

            if detected_cpus < selected_cpus:
                self._log.warn("insufficient cores: using available %d instead of requested %d.",
                        detected_cpus, selected_cpus)
                selected_cpus = detected_cpus

            elif detected_cpus > selected_cpus:
                self._log.warn("more cores available: using requested %d instead of available %d.",
                        selected_cpus, detected_cpus)

        hdfs_conf_ouput = commands.getstatusoutput('hdfs getconf -nnRpcAddresses')[1].split('\n')
        for output in hdfs_conf_ouput:
            if ':' in output:
                self.namenode_url = output


        yarn_conf_output = commands.getstatusoutput('yarn node -list')[1].split('\n')
        for line in yarn_conf_output:
            if 'ResourceManager' in line:
                settings = line.split('at ')[1]
                if '/' in settings:
                    rm_url=settings.split('/')[1]
                    self.rm_ip=rm_url.split(':')[0]
                    self.rm_port=rm_url.split(':')[1]

                else:
                    self.rm_ip=settings.split(':')[0]
                    self.rm_port=settings.split(':')[1]

        self.node_list = ["localhost"]
        self.cores_per_node = selected_cpus

# ==============================================================================
#
# Worker Classes
#
# ==============================================================================
#
class AgentExecutingComponent(rpu.Component):
    """
    Manage the creation of CU processes, and watch them until they are completed
    (one way or the other).  The spawner thus moves the unit from
    PendingExecution to Executing, and then to a final state (or PendingStageOut
    of course).
    """

    # --------------------------------------------------------------------------
    #
    def __init__(self, cfg):

        rpu.Component.__init__(self, cfg)


    # --------------------------------------------------------------------------
    #
    # This class-method creates the appropriate sub-class for the Spawner
    #
    @classmethod
    def create(cls, cfg):

        # Make sure that we are the base-class!
        if cls != AgentExecutingComponent:
            raise TypeError("Factory only available to base class!")

        name   = cfg['spawner']

        try:
            impl = {
                SPAWNER_NAME_POPEN : AgentExecutingComponent_POPEN,
                SPAWNER_NAME_SHELL : AgentExecutingComponent_SHELL
            }[name]

            impl = impl(cfg)
            return impl

        except KeyError:
            raise ValueError("AgentExecutingComponent '%s' unknown or defunct" % name)



# ==============================================================================
#
class AgentExecutingComponent_POPEN (AgentExecutingComponent) :

    # --------------------------------------------------------------------------
    #
    def __init__(self, cfg):

        AgentExecutingComponent.__init__ (self, cfg)


    # --------------------------------------------------------------------------
    #
    def initialize(self):

      # self.declare_input (rp.AGENT_EXECUTING_PENDING, rp.AGENT_EXECUTING_QUEUE)
      # self.declare_worker(rp.AGENT_EXECUTING_PENDING, self.work)

        self.declare_input (rp.EXECUTING_PENDING, rp.AGENT_EXECUTING_QUEUE)
        self.declare_worker(rp.EXECUTING_PENDING, self.work)

        self.declare_output(rp.AGENT_STAGING_OUTPUT_PENDING, rp.AGENT_STAGING_OUTPUT_QUEUE)

        self.declare_publisher ('unschedule', rp.AGENT_UNSCHEDULE_PUBSUB)
        self.declare_publisher ('state',      rp.AGENT_STATE_PUBSUB)

        # all components use the command channel for control messages
        self.declare_publisher ('command', rp.AGENT_COMMAND_PUBSUB)
        self.declare_subscriber('command', rp.AGENT_COMMAND_PUBSUB, self.command_cb)

        self._cancel_lock    = threading.RLock()
        self._cus_to_cancel  = list()
        self._cus_to_watch   = list()
        self._watch_queue    = Queue.Queue ()
        self._cu_environment = self._populate_cu_environment()

        # run watcher thread
        self._terminate = threading.Event()
        self._watcher   = threading.Thread(target=self._watch, name="Watcher")
        self._watcher.start ()

        # The AgentExecutingComponent needs the LaunchMethods to construct
        # commands.
        self._task_launcher = LaunchMethod.create(
                name   = self._cfg['task_launch_method'],
                cfg    = self._cfg,
                logger = self._log)

        self._mpi_launcher = LaunchMethod.create(
                name   = self._cfg['mpi_launch_method'],
                cfg    = self._cfg,
                logger = self._log)

        # communicate successful startup
        self.publish('command', {'cmd' : 'alive',
                                 'arg' : self.cname})


        self.tmpdir = tempfile.gettempdir()


    # --------------------------------------------------------------------------
    #
    def finalize(self):

        # terminate watcher thread
        self._terminate.set()
        self._watcher.join()

        # communicate finalization
        self.publish('command', {'cmd' : 'final',
                                 'arg' : self.cname})


    # --------------------------------------------------------------------------
    #
    def command_cb(self, topic, msg):

        cmd = msg['cmd']
        arg = msg['arg']

        if cmd == 'cancel_unit':

            self._log.info("cancel unit command (%s)" % arg)
            with self._cancel_lock:
                self._cus_to_cancel.append(arg)

        elif cmd == 'shutdown':
            self._log.info('received shutdown command')
            self.close()


    # --------------------------------------------------------------------------
    #
    def _populate_cu_environment(self):
        """Derive the environment for the cu's from our own environment."""

        # Get the environment of the agent
        new_env = copy.deepcopy(os.environ)

        #
        # Mimic what virtualenv's "deactivate" would do
        #
        old_path = new_env.pop('_OLD_VIRTUAL_PATH', None)
        if old_path:
            new_env['PATH'] = old_path

        old_home = new_env.pop('_OLD_VIRTUAL_PYTHONHOME', None)
        if old_home:
            new_env['PYTHON_HOME'] = old_home

        old_ps = new_env.pop('_OLD_VIRTUAL_PS1', None)
        if old_ps:
            new_env['PS1'] = old_ps

        new_env.pop('VIRTUAL_ENV', None)

        return new_env


    # --------------------------------------------------------------------------
    #
    def work(self, cu):

        if self._task_launcher.name !='YARN':
          # self.advance(cu, rp.AGENT_EXECUTING, publish=True, push=False)
            self.advance(cu, rp.EXECUTING,       publish=True, push=False)
        else:
            self.advance(cu, rp.ALLOCATING, publish=True, push=False)


        try: 
            if cu['description']['mpi']:
                launcher = self._mpi_launcher
            else :
                launcher = self._task_launcher

            if not launcher:
                raise RuntimeError("no launcher (mpi=%s)" % cu['description']['mpi'])

            self._log.debug("Launching unit with %s (%s).", launcher.name, launcher.launch_command)

            assert(cu['opaque_slots']) # FIXME: no assert, but check
            self._prof.prof('exec', msg='unit launch', uid=cu['_id'])

            # Start a new subprocess to launch the unit
            self.spawn(launcher=launcher, cu=cu)

        except Exception as e:
            # append the startup error to the units stderr.  This is
            # not completely correct (as this text is not produced
            # by the unit), but it seems the most intuitive way to
            # communicate that error to the application/user.
            self._log.exception("error running CU")
            cu['stderr'] += "\nPilot cannot start compute unit:\n%s\n%s" \
                            % (str(e), traceback.format_exc())

            # Free the Slots, Flee the Flots, Ree the Frots!
            if cu['opaque_slots']:
                self.publish('unschedule', cu)

            self.advance(cu, rp.FAILED, publish=True, push=False)


    # --------------------------------------------------------------------------
    #
    def spawn(self, launcher, cu):

        self._prof.prof('spawn', msg='unit spawn', uid=cu['_id'])

        if False:
            cu_tmpdir = '%s/%s' % (self.tmpdir, cu['_id'])
            rec_makedir(cu_tmpdir)
        else:
            cu_tmpdir = cu['workdir']

        launch_script_name = '%s/radical_pilot_cu_launch_script.sh' % cu_tmpdir
        self._log.debug("Created launch_script: %s", launch_script_name)

        with open(launch_script_name, "w") as launch_script:
            launch_script.write('#!/bin/bash -l\n\n')
            launch_script.write("# timestamp utility: seconds since epoch\n")
            launch_script.write("timestamp () {\n")
            launch_script.write("TIMESTAMP=`awk 'BEGIN{srand(); print srand()}'`\n")
            launch_script.write("}\n\n")

            launch_script.write("timestamp\n")
            launch_script.write("echo script start_script $TIMESTAMP >> %s/PROF\n" % cu_tmpdir)
            launch_script.write('\n# Change to working directory for unit\ncd %s\n' % cu_tmpdir)
            launch_script.write("timestamp\n")
            launch_script.write("echo script after_cd $TIMESTAMP >> %s/PROF\n" % cu_tmpdir)

            # Before the Big Bang there was nothing
            if cu['description']['pre_exec']:
                pre_exec_string = ''
                if isinstance(cu['description']['pre_exec'], list):
                    for elem in cu['description']['pre_exec']:
                        pre_exec_string += "%s\n" % elem
                else:
                    pre_exec_string += "%s\n" % cu['description']['pre_exec']
                # Note: extra spaces below are for visual alignment
                launch_script.write("# Pre-exec commands\n")
                launch_script.write("timestamp\n")
                launch_script.write("echo pre  start $TIMESTAMP >> %s/PROF\n" % cu_tmpdir)
                launch_script.write(pre_exec_string)
                launch_script.write("timestamp\n")
                launch_script.write("echo pre  stop $TIMESTAMP >> %s/PROF\n" % cu_tmpdir)

            # YARN pre execution folder permission change
            # TODO: This needs to move inside the construct command when the launcher
            #       takes only the CU description
            if launcher.name == 'YARN':
                launch_script.write('\n## Changing Working Directory permissions for YARN\n')
                launch_script.write('old_perm="`stat -c %a .`"\n')
                launch_script.write('chmod 777 .\n')

            # Create string for environment variable setting
            if cu['description']['environment'] and    \
                cu['description']['environment'].keys():
                env_string = 'export'
                for key,val in cu['description']['environment'].iteritems():
                    env_string += ' %s=%s' % (key, val)
                launch_script.write('# Environment variables\n%s\n' % env_string)

            # unit Arguments (if any)
            task_args_string = ''
            if cu['description']['arguments']:
                for arg in cu['description']['arguments']:
                    if not arg:
                        # ignore empty args
                        continue

                    arg = arg.replace('"', '\\"')          # Escape all double quotes
                    if arg[0] == arg[-1] == "'" :          # If a string is between outer single quotes,
                        task_args_string += '%s ' % arg    # ... pass it as is.
                    else:
                        task_args_string += '"%s" ' % arg  # Otherwise return between double quotes.

            launch_script_hop = "/usr/bin/env RP_SPAWNER_HOP=TRUE %s" % launch_script_name

            # The actual command line, constructed per launch-method
            try:
                if launcher.name == 'YARN':
                    #---------------------------------------------------------------------
                    # 
                    self._log.debug("There was a YARN Launcher")

                    launch_command, hop_cmd  = \
                        launcher.construct_command(cu['description']['executable'], 
                                                  cu['description']['environment'],
                                                   cu['description']['cores'],
                                                   ' ',(cu['description'],cu['workdir']))
                else:
                    launch_command, hop_cmd = \
                        launcher.construct_command(cu['description']['executable'],
                                               task_args_string,
                                               cu['description']['cores'],
                                               launch_script_hop,
                                               cu['opaque_slots'])
                if hop_cmd : cmdline = hop_cmd
                else       : cmdline = launch_script_name

            except Exception as e:
                msg = "Error in spawner (%s)" % e
                self._log.exception(msg)
                raise RuntimeError(msg)

            launch_script.write("# The command to run\n")
            launch_script.write("%s\n" % launch_command)
            launch_script.write("RETVAL=$?\n")
            launch_script.write("timestamp\n")
            launch_script.write("echo script after_exec $TIMESTAMP >> %s/PROF\n" % cu_tmpdir)

            # After the universe dies the infrared death, there will be nothing
            if cu['description']['post_exec']:
                post_exec_string = ''
                if isinstance(cu['description']['post_exec'], list):
                    for elem in cu['description']['post_exec']:
                        post_exec_string += "%s\n" % elem
                else:
                    post_exec_string += "%s\n" % cu['description']['post_exec']
                launch_script.write("# Post-exec commands\n")
                launch_script.write("timestamp\n")
                launch_script.write("echo post start $TIMESTAMP >> %s/PROF\n" % cu_tmpdir)
                launch_script.write('%s\n' % post_exec_string)
                launch_script.write("timestamp\n")
                launch_script.write("echo post stop  $TIMESTAMP >> %s/PROF\n" % cu_tmpdir)

            launch_script.write("# Exit the script with the return code from the command\n")
            launch_script.write("exit $RETVAL\n")

            # YARN pre execution folder permission change
            # TODO: This needs to move inside the construct command when the launcher
            #       takes only the CU description
            if launcher.name == 'YARN':
                launch_script.write('\n## Changing Working Directory permissions for YARN\n')
                launch_script.write('chmod $old_perm .\n')

        # done writing to launch script, get it ready for execution.
        st = os.stat(launch_script_name)
        os.chmod(launch_script_name, st.st_mode | stat.S_IEXEC)
        self._prof.prof('command', msg='launch script constructed', uid=cu['_id'])

        _stdout_file_h = open(cu['stdout_file'], "w")
        _stderr_file_h = open(cu['stderr_file'], "w")
        self._prof.prof('command', msg='stdout and stderr files created', uid=cu['_id'])

        self._log.info("Launching unit %s via %s in %s", cu['_id'], cmdline, cu_tmpdir)

        proc = subprocess.Popen(args               = cmdline,
                                bufsize            = 0,
                                executable         = None,
                                stdin              = None,
                                stdout             = _stdout_file_h,
                                stderr             = _stderr_file_h,
                                preexec_fn         = None,
                                close_fds          = True,
                                shell              = True,
                                cwd                = cu_tmpdir,
                                env                = self._cu_environment,
                                universal_newlines = False,
                                startupinfo        = None,
                                creationflags      = 0)

        self._prof.prof('spawn', msg='spawning passed to popen', uid=cu['_id'])

        cu['started'] = rpu.timestamp()
        cu['proc']    = proc

        self._watch_queue.put(cu)


    # --------------------------------------------------------------------------
    #
    def _watch(self):

        cname = self.name.replace('Component', 'Watcher')
        self._prof = rpu.Profiler(cname)
        self._prof.prof('run')
        try:
            self._log = ru.get_logger(cname, target="%s.log" % cname,
                                      level='DEBUG') # FIXME?

            while not self._terminate.is_set():

                cus = list()

                try:

                    # we don't want to only wait for one CU -- then we would
                    # pull CU state too frequently.  OTOH, we also don't want to
                    # learn about CUs until all slots are filled, because then
                    # we may not be able to catch finishing CUs in time -- so
                    # there is a fine balance here.  Balance means 100 (FIXME).
                  # self._prof.prof('ExecWorker popen watcher pull cu from queue')
                    MAX_QUEUE_BULKSIZE = 100
                    while len(cus) < MAX_QUEUE_BULKSIZE :
                        cus.append (self._watch_queue.get_nowait())

                except Queue.Empty:

                    # nothing found -- no problem, see if any CUs finished
                    pass

                # add all cus we found to the watchlist
                for cu in cus :

                    self._prof.prof('passed', msg="ExecWatcher picked up unit", uid=cu['_id'])
                    self._cus_to_watch.append (cu)

                # check on the known cus.
                action = self._check_running()

                if not action and not cus :
                    # nothing happened at all!  Zzz for a bit.
                    time.sleep(self._cfg['db_poll_sleeptime'])

        except Exception as e:
            self._log.exception("Error in ExecWorker watch loop (%s)" % e)
            # FIXME: this should signal the ExecWorker for shutdown...

        self._prof.prof ('stop')


    # --------------------------------------------------------------------------
    # Iterate over all running tasks, check their status, and decide on the
    # next step.  Also check for a requested cancellation for the tasks.
    def _check_running(self):

        action = 0

        for cu in self._cus_to_watch:
            #-------------------------------------------------------------------
            # This code snippet reads the YARN application report file and if
            # the application is RUNNING it update the state of the CU with the
            # right time stamp. In any other case it works as it was.
            if self._task_launcher.name == 'YARN' \
                    and cu['state']==rp.ALLOCATING \
                    and os.path.isfile(cu['workdir']+'/YarnApplicationReport.log'):
                
                yarnreport=open(cu['workdir']+'/YarnApplicationReport.log','r')
                report_contents = yarnreport.readlines()
                yarnreport.close()

                if len(report_contents) >= 4:
                    self._log.debug(report_contents)
                    line = report_contents[3].split(',')
                    timestamp = datetime.utcfromtimestamp(int(line[3].split('=')[1])/1000)

                    action += 1
                    self.advance(cu, rp.EXECUTING, publish=True, push=False)

                    # FIXME: Ioannis, what is this supposed to do?
                    index = self._cus_to_watch.index(cu)
                    self._cus_to_watch[index]=cu
                
            else :
                # poll subprocess object
                exit_code = cu['proc'].poll()
                now       = rpu.timestamp()

                if exit_code is None:
                    # Process is still running

                    if cu['_id'] in self._cus_to_cancel:

                        # FIXME: there is a race condition between the state poll
                        # above and the kill command below.  We probably should pull
                        # state after kill again?

                        # We got a request to cancel this cu
                        action += 1
                        cu['proc'].kill()
                        with self._cancel_lock:
                            self._cus_to_cancel.remove(cu['_id'])

                        self._prof.prof('final', msg="execution canceled", uid=cu['_id'])

                        del(cu['proc'])  # proc is not json serializable
                        self.publish('unschedule', cu)
                        self.advance(cu, rp.CANCELED, publish=True, push=False)

                else:
                    self._prof.prof('exec', msg='execution complete', uid=cu['_id'])

                    # we have a valid return code -- unit is final
                    action += 1
                    self._log.info("Unit %s has return code %s.", cu['_id'], exit_code)

                    cu['exit_code'] = exit_code
                    cu['finished']  = now

<<<<<<< HEAD
                    # Free the Slots, Flee the Flots, Ree the Frots!
                    self._cus_to_watch.remove(cu)
                    del(cu['proc'])  # proc is not json serializable
                    self.publish('unschedule', cu)
=======
                if exit_code != 0:
                    # The unit failed - fail after staging output
                    self._prof.prof('final', msg="execution failed", uid=cu['_id'])
                    cu['target_state'] = rp.FAILED
>>>>>>> c57c8fb2

                    if os.path.isfile("%s/PROF" % cu['workdir']):
                        with open("%s/PROF" % cu['workdir'], 'r') as prof_f:
                            try:
                                txt = prof_f.read()
                                for line in txt.split("\n"):
                                    if line:
                                        x1, x2, x3 = line.split()
                                        self._prof.prof(x1, msg=x2, timestamp=float(x3), uid=cu['_id'])
                            except Exception as e:
                                self._log.error("Pre/Post profiling file read failed: `%s`" % e)

                    if exit_code != 0:
                        # The unit failed - fail after staging output
                        self._prof.prof('final', msg="execution failed", uid=cu['_id'])
                        cu['target_state'] = rp.FAILED

                    else:
                        # The unit finished cleanly, see if we need to deal with
                        # output data.  We always move to stageout, even if there are no
                        # directives -- at the very least, we'll upload stdout/stderr
                        self._prof.prof('final', msg="execution succeeded", uid=cu['_id'])
                        cu['target_state'] = rp.DONE

                    self.advance(cu, rp.AGENT_STAGING_OUTPUT_PENDING, publish=True, push=True)

        return action


# ==============================================================================
#
class AgentExecutingComponent_SHELL(AgentExecutingComponent):


    # --------------------------------------------------------------------------
    #
    def __init__(self, cfg):

        AgentExecutingComponent.__init__ (self, cfg)


    # --------------------------------------------------------------------------
    #
    def initialize(self):

        self.declare_input (rp.EXECUTING_PENDING, rp.AGENT_EXECUTING_QUEUE)
        self.declare_worker(rp.EXECUTING_PENDING, self.work)

        self.declare_output(rp.AGENT_STAGING_OUTPUT_PENDING, rp.AGENT_STAGING_OUTPUT_QUEUE)

        self.declare_publisher ('unschedule', rp.AGENT_UNSCHEDULE_PUBSUB)
        self.declare_publisher ('state',      rp.AGENT_STATE_PUBSUB)

        # all components use the command channel for control messages
        self.declare_publisher ('command', rp.AGENT_COMMAND_PUBSUB)
        self.declare_subscriber('command', rp.AGENT_COMMAND_PUBSUB, self.command_cb)

        # Mimic what virtualenv's "deactivate" would do
        self._deactivate = "# deactivate pilot virtualenv\n"

        old_path = os.environ.get('_OLD_VIRTUAL_PATH',       None)
        old_home = os.environ.get('_OLD_VIRTUAL_PYTHONHOME', None)
        old_ps1  = os.environ.get('_OLD_VIRTUAL_PS1',        None)

        if old_path: self._deactivate += 'export PATH="%s"\n'        % old_path
        if old_home: self._deactivate += 'export PYTHON_HOME="%s"\n' % old_home
        if old_ps1:  self._deactivate += 'export PS1="%s"\n'         % old_ps1

        self._deactivate += 'unset VIRTUAL_ENV\n\n'

        if old_path: os.environ['PATH']        = old_path
        if old_home: os.environ['PYTHON_HOME'] = old_home
        if old_ps1:  os.environ['PS1']         = old_ps1

        if 'VIRTUAL_ENV' in os.environ :
            del(os.environ['VIRTUAL_ENV'])

        # simplify shell startup / prompt detection
        os.environ['PS1'] = '$ '

        # the registry keeps track of units to watch, indexed by their shell
        # spawner process ID.  As the registry is shared between the spawner and
        # watcher thread, we use a lock while accessing it.
        self._registry      = dict()
        self._registry_lock = threading.RLock()

        self._cus_to_cancel  = list()
        self._cancel_lock    = threading.RLock()

        self._cached_events = list() # keep monitoring events for pid's which
                                     # are not yet known

        # get some threads going -- those will do all the work.
        import saga.utils.pty_shell as sups
        self.launcher_shell = sups.PTYShell ("fork://localhost/")
        self.monitor_shell  = sups.PTYShell ("fork://localhost/")

        # run the spawner on the shells
        # tmp = tempfile.gettempdir()
        # Moving back to shared file system again, until it reaches maturity,
        # as this breaks launch methods with a hop, e.g. ssh.
        tmp = os.getcwd() # FIXME: see #658
        pilot_id = self._cfg['pilot_id']
        ret, out, _  = self.launcher_shell.run_sync \
                           ("/bin/sh %s/agent/radical-pilot-spawner.sh /%s/%s-%s" \
                           % (os.path.dirname (rp.__file__), tmp, pilot_id, self._cname))
        if  ret != 0 :
            raise RuntimeError ("failed to bootstrap launcher: (%s)(%s)", ret, out)

        ret, out, _  = self.monitor_shell.run_sync \
                           ("/bin/sh %s/agent/radical-pilot-spawner.sh /%s/%s-%s" \
                           % (os.path.dirname (rp.__file__), tmp, pilot_id, self._cname))
        if  ret != 0 :
            raise RuntimeError ("failed to bootstrap monitor: (%s)(%s)", ret, out)

        # run watcher thread
        self._terminate = threading.Event()
        self._watcher   = threading.Thread(target=self._watch, name="Watcher")
        self._watcher.start ()

        self._prof.prof('run setup done')

        # FIXME: 
        #
        # The AgentExecutingComponent needs the LaunchMethods to construct
        # commands.  Those need the scheduler for some lookups and helper
        # methods, and the scheduler needs the LRMS.  The LRMS can in general
        # only initialized in the original agent environment -- which ultimately
        # limits our ability to place the CU execution on other nodes.  
        #
        # As a temporary workaround we pass a None-Scheduler -- this will only
        # work for some launch methods, and specifically not for ORTE, DPLACE
        # and RUNJOB.  
        #
        # The clean solution seems to be to make sure that, on 'allocating', the
        # scheduler derives all information needed to use the allocation and
        # attaches them to the CU, so that the launch methods don't need to look
        # them up again.  This will make the 'opaque_slots' more opaque -- but
        # that is the reason of their existence (and opaqueness) in the first
        # place...

        self._task_launcher = LaunchMethod.create(
                name   = self._cfg['task_launch_method'],
                cfg    = self._cfg,
                logger = self._log)

        self._mpi_launcher = LaunchMethod.create(
                name   = self._cfg['mpi_launch_method'],
                cfg    = self._cfg,
                logger = self._log)

        # communicate successful startup
        self.publish('command', {'cmd' : 'alive',
                                 'arg' : self.cname})


    # --------------------------------------------------------------------------
    #
    def finalize(self):

        # communicate finalization
        self.publish('command', {'cmd' : 'final',
                                 'arg' : self.cname})


    # --------------------------------------------------------------------------
    #
    def command_cb(self, topic, msg):

        cmd = msg['cmd']
        arg = msg['arg']

        if cmd == 'cancel_unit':

            self._log.info("cancel unit command (%s)" % arg)
            with self._cancel_lock:
                self._cus_to_cancel.append(arg)

        elif cmd == 'shutdown':
            self._log.info('received shutdown command')
            self.close()


    # --------------------------------------------------------------------------
    #
    def work(self, cu):

        # check that we don't start any units which need cancelling
        if cu['_id'] in self._cus_to_cancel:

            with self._cancel_lock:
                self._cus_to_cancel.remove(cu['_id'])

            self.publish('unschedule', cu)
            self.advance(cu, rp.CANCELED, publish=True, push=False)
            return True

        # otherwise, check if we have any active units to cancel
        # FIXME: this should probably go into a separate idle callback
        if self._cus_to_cancel:

            # NOTE: cu cancellation is costly: we keep a potentially long list
            # of cancel candidates, perform one inversion and n lookups on the
            # registry, and lock the registry for that complete time span...

            with self._registry_lock :
                # inverse registry for quick lookups:
                inv_registry = {v: k for k, v in self._registry.items()}

                for cu_uid in self._cus_to_cancel:
                    pid = inv_registry.get(cu_uid)
                    if pid:
                        # we own that cu, cancel it!
                        ret, out, _ = self.launcher_shell.run_sync ('CANCEL %s\n' % pid)
                        if  ret != 0 :
                            self._log.error ("failed to cancel unit '%s': (%s)(%s)" \
                                            , (cu_uid, ret, out))
                        # successful or not, we only try once
                        del(self._registry[pid])

                        with self._cancel_lock:
                            self._cus_to_cancel.remove(cu_uid)

            # The state advance will be managed by the watcher, which will pick
            # up the cancel notification.  
            # FIXME: We could optimize a little by publishing the unschedule
            #        right here...


      # self.advance(cu, rp.AGENT_EXECUTING, publish=True, push=False)
        self.advance(cu, rp.EXECUTING, publish=True, push=False)

        try:
            if cu['description']['mpi']:
                launcher = self._mpi_launcher
            else :
                launcher = self._task_launcher

            if not launcher:
                raise RuntimeError("no launcher (mpi=%s)" % cu['description']['mpi'])

            self._log.debug("Launching unit with %s (%s).", launcher.name, launcher.launch_command)

            assert(cu['opaque_slots']) # FIXME: no assert, but check
            self._prof.prof('exec', msg='unit launch', uid=cu['_id'])

            # Start a new subprocess to launch the unit
            self.spawn(launcher=launcher, cu=cu)

        except Exception as e:
            # append the startup error to the units stderr.  This is
            # not completely correct (as this text is not produced
            # by the unit), but it seems the most intuitive way to
            # communicate that error to the application/user.
            self._log.exception("error running CU")
            cu['stderr'] += "\nPilot cannot start compute unit:\n%s\n%s" \
                            % (str(e), traceback.format_exc())

            # Free the Slots, Flee the Flots, Ree the Frots!
            if cu['opaque_slots']:
                self.publish('unschedule', cu)

            self.advance(cu, rp.FAILED, publish=True, push=False)


    # --------------------------------------------------------------------------
    #
    def _cu_to_cmd (self, cu, launcher) :

        # ----------------------------------------------------------------------
        def quote_args (args) :

            ret = list()
            for arg in args :

                if not arg:
                    continue

                # if string is between outer single quotes,
                #    pass it as is.
                # if string is between outer double quotes,
                #    pass it as is.
                # otherwise (if string is not quoted)
                #    escape all double quotes

                if  arg[0] == arg[-1]  == "'" :
                    ret.append (arg)
                elif arg[0] == arg[-1] == '"' :
                    ret.append (arg)
                else :
                    arg = arg.replace ('"', '\\"')
                    ret.append ('"%s"' % arg)

            return  ret

        # ----------------------------------------------------------------------

        args  = ""
        env   = self._deactivate
        cwd   = ""
        pre   = ""
        post  = ""
        io    = ""
        cmd   = ""
        descr = cu['description']

        if  cu['workdir'] :
            cwd  += "# CU workdir\n"
            cwd  += "mkdir -p %s\n" % cu['workdir']
            cwd  += "cd       %s\n" % cu['workdir']
            cwd  += "\n"

        if  descr['environment'] :
            env  += "# CU environment\n"
            for e in descr['environment'] :
                env += "export %s=%s\n"  %  (e, descr['environment'][e])
            env  += "\n"

        if  descr['pre_exec'] :
            pre  += "# CU pre-exec\n"
            pre  += "timestamp\n"
            pre  += "echo pre  start $TIMESTAMP >> %s/PROF\n" % cu['workdir']
            pre  += '\n'.join(descr['pre_exec' ])
            pre  += "\n"
            pre  += "timestamp\n"
            pre  += "echo pre  stop  $TIMESTAMP >> %s/PROF\n" % cu['workdir']
            pre  += "\n"

        # YARN pre execution folder permission change
        # TODO: This needs to move inside the construct command when the launcher
        #       takes only the CU description
        if launcher.name == 'YARN':
            pre += '## Changing Working Directory permissions for YARN\n'
            pre += 'old_perm=`stat -c %a .`\n'
            pre += 'chmod 777 .\n\n'

        if  descr['post_exec'] :
            post += "# CU post-exec\n"
            post += "timestamp\n"
            post += "echo post start $TIMESTAMP >> %s/PROF\n" % cu['workdir']
            post += '\n'.join(descr['post_exec' ])
            post += "\n"
            post += "timestamp\n"
            post += "echo post stop  $TIMESTAMP >> %s/PROF\n" % cu['workdir']
            post += "\n\n"
        
        # YARN pre execution folder permission change
        # TODO: This needs to move inside the construct command when the launcher
        #       takes only the CU description
        if launcher.name == 'YARN':
            post += '## Changing Working Directory permissions for YARN\n'
            post += 'chmod $old_perm .\n\n'

        if  descr['arguments']  :
            args  = ' ' .join (quote_args (descr['arguments']))

      # if  descr['stdin']  : io  += "<%s "  % descr['stdin']
      # else                : io  += "<%s "  % '/dev/null'
        if  descr['stdout'] : io  += "1>%s " % descr['stdout']
        else                : io  += "1>%s " %       'STDOUT'
        if  descr['stderr'] : io  += "2>%s " % descr['stderr']
        else                : io  += "2>%s " %       'STDERR'

        if launcher.name == 'YARN':
            #---------------------------------------------------------------------
            # TODO: Change the construct command to use only the CU description
            self._log.debug("There was a YARN Launcher")

            cmd, hop_cmd  = launcher.construct_command(descr['executable'], descr['environment'],
                                                   descr['cores'],
                                                   '/usr/bin/env RP_SPAWNER_HOP=TRUE "$0"',(descr,cu['workdir']))
        else:

            cmd, hop_cmd  = launcher.construct_command(descr['executable'], args,
                                                   descr['cores'],
                                                   '/usr/bin/env RP_SPAWNER_HOP=TRUE "$0"',
                                                   cu['opaque_slots'])


        script = """
# timestamp utility: seconds since epoch
timestamp () {
  TIMESTAMP=`awk 'BEGIN{srand(); print srand()}'`
}

"""
        if hop_cmd :
            # the script will itself contain a remote callout which calls again
            # the script for the invokation of the real workload (cmd) -- we
            # thus introduce a guard for the first execution.  The hop_cmd MUST
            # set RP_SPAWNER_HOP to some value for the startup to work

            script += "# ------------------------------------------------------\n"
            script += '# perform one hop for the actual command launch\n'
            script += 'if test -z "$RP_SPAWNER_HOP"\n'
            script += 'then\n'
            script += '    %s\n' % hop_cmd
            script += '    exit\n'
            script += 'fi\n\n'


        script += "# ------------------------------------------------------\n"
        script += "%s"        %  cwd
        script += "%s"        %  env
        script += "%s"        %  pre


        script += "# CU execution\n"
        script += "%s %s\n\n" % (cmd, io)
        script += "%s"        %  post
        script += "# ------------------------------------------------------\n\n"

      # self._log.debug ("execution script:\n%s\n" % script)

        return script


    # --------------------------------------------------------------------------
    #
    def spawn(self, launcher, cu):

        uid = cu['_id']

        self._prof.prof('spawn', msg='unit spawn', uid=uid)

        # we got an allocation: go off and launch the process.  we get
        # a multiline command, so use the wrapper's BULK/LRUN mode.
        cmd       = self._cu_to_cmd (cu, launcher)
        run_cmd   = "BULK\nLRUN\n%s\nLRUN_EOT\nBULK_RUN\n" % cmd

        self._prof.prof('command', msg='launch script constructed', uid=cu['_id'])

      # TODO: Remove this commented out block?
      # if  self.lrms.target_is_macos :
      #     run_cmd = run_cmd.replace ("\\", "\\\\\\\\") # hello MacOS

        self._log.debug("===================================================")
        self._log.debug(run_cmd)
        self._log.debug("===================================================")
        ret, out, _ = self.launcher_shell.run_sync (run_cmd)
        self._log.debug("===================================================")

        if  ret != 0 :
            self._log.error ("failed to run unit '%s': (%s)(%s)" \
                            , (run_cmd, ret, out))
            return FAIL

        lines = filter (None, out.split ("\n"))

        self._log.debug (lines)

        if  len (lines) < 2 :
            raise RuntimeError ("Failed to run unit (%s)", lines)

        if  lines[-2] != "OK" :
            raise RuntimeError ("Failed to run unit (%s)" % lines)

        # FIXME: verify format of returned pid (\d+)!
        pid           = lines[-1].strip ()
        cu['pid']     = pid
        cu['started'] = rpu.timestamp()

        # before we return, we need to clean the
        # 'BULK COMPLETED message from lrun
        ret, out = self.launcher_shell.find_prompt ()
        if  ret != 0 :
            raise RuntimeError ("failed to run unit '%s': (%s)(%s)" \
                             % (run_cmd, ret, out))

        self._prof.prof('spawn', msg='spawning passed to pty', uid=uid)

        # FIXME: this is too late, there is already a race with the monitoring
        # thread for this CU execution.  We need to communicate the PIDs/CUs via
        # a queue again!
        self._prof.prof('pass', msg="to watcher (%s)" % cu['state'], uid=cu['_id'])
        with self._registry_lock :
            self._registry[pid] = cu


    # --------------------------------------------------------------------------
    #
    def _watch (self) :

        cname = self.name.replace('Component', 'Watcher')
        self._prof = rpu.Profiler(cname)

        MONITOR_READ_TIMEOUT = 1.0   # check for stop signal now and then
        static_cnt           = 0

        self._prof.prof('run')
        try:
            self._log = ru.get_logger(cname, target="%s.log" % cname,
                                      level='DEBUG') # FIXME?
            self.monitor_shell.run_async ("MONITOR")

            while not self._terminate.is_set () :

                _, out = self.monitor_shell.find (['\n'], timeout=MONITOR_READ_TIMEOUT)

                line = out.strip ()
              # self._log.debug ('monitor line: %s' % line)

                if  not line :

                    # just a read timeout, i.e. an opportunity to check for
                    # termination signals...
                    if  self._terminate.is_set() :
                        self._log.debug ("stop monitoring")
                        return

                    # ... and for health issues ...
                    if not self.monitor_shell.alive () :
                        self._log.warn ("monitoring channel died")
                        return

                    # ... and to handle cached events.
                    if not self._cached_events :
                        static_cnt += 1

                    else :
                      # self._log.info ("monitoring channel checks cache (%d)", len(self._cached_events))
                        static_cnt += 1

                        if static_cnt == 10 :
                            # 10 times cache to check, dump it for debugging
                            static_cnt = 0

                        cache_copy          = self._cached_events[:]
                        self._cached_events = list()
                        events_to_handle    = list()

                        with self._registry_lock :

                            for pid, state, data in cache_copy :
                                cu = self._registry.get (pid, None)

                                if cu : events_to_handle.append ([cu, pid, state, data])
                                else  : self._cached_events.append ([pid, state, data])

                        # FIXME: measure if using many locks in the loop below
                        # is really better than doing all ops in the locked loop
                        # above
                        for cu, pid, state, data in events_to_handle :
                            self._handle_event (cu, pid, state, data)

                    # all is well...
                  # self._log.info ("monitoring channel finish idle loop")
                    continue


                elif line == 'EXIT' or line == "Killed" :
                    self._log.error ("monitoring channel failed (%s)", line)
                    self._terminate.set()
                    return

                elif not ':' in line :
                    self._log.warn ("monitoring channel noise: %s", line)

                else :
                    elems = line.split (':', 2)
                    if len(elems) != 3:
                        raise ValueError("parse error for (%s)", line)
                    pid, state, data = elems

                    # we are not interested in non-final state information, at
                    # the moment
                    if state in ['RUNNING'] :
                        continue

                    self._log.info ("monitoring channel event: %s", line)
                    cu = None

                    with self._registry_lock :
                        cu = self._registry.get (pid, None)
                        self._log.info ("registry: %s", self._registry.keys())

                    if cu:
                        self._prof.prof('passed', msg="ExecWatcher picked up unit",
                                state=cu['state'], uid=cu['_id'])
                        self._handle_event (cu, pid, state, data)
                    else:
                        self._cached_events.append ([pid, state, data])

        except Exception as e:

            self._log.exception("Exception in job monitoring thread: %s", e)
            self._terminate.set()

        self._prof.prof ('stop')


    # --------------------------------------------------------------------------
    #
    def _handle_event (self, cu, pid, state, data) :

        # got an explicit event to handle
        self._log.info ("monitoring handles event for %s: %s:%s:%s", cu['_id'], pid, state, data)

        self._log.info ("Showing handles event for %s: {0}".format(cu), cu['_id'])

        rp_state = {'DONE'     : rp.DONE,
                    'FAILED'   : rp.FAILED,
                    'CANCELED' : rp.CANCELED}.get (state, rp.UNKNOWN)

        if rp_state not in [rp.DONE, rp.FAILED, rp.CANCELED] :
            # non-final state
            self._log.debug ("ignore shell level state transition (%s:%s:%s)",
                             pid, state, data)
            return

        self._prof.prof('exec', msg='execution complete', uid=cu['_id'])

        # for final states, we can free the slots.
        self.publish('unschedule', cu)

        # record timestamp, exit code on final states
        cu['finished'] = rpu.timestamp()

        if data : cu['exit_code'] = int(data)
        else    : cu['exit_code'] = None

        if rp_state in [rp.FAILED, rp.CANCELED] :
            # The unit failed - fail after staging output
            self._prof.prof('final', msg="execution failed", uid=cu['_id'])
            cu['target_state'] = rp.FAILED

        else:
            # The unit finished cleanly, see if we need to deal with
            # output data.  We always move to stageout, even if there are no
            # directives -- at the very least, we'll upload stdout/stderr
            self._prof.prof('final', msg="execution succeeded", uid=cu['_id'])
            cu['target_state'] = rp.DONE

        self.advance(cu, rp.AGENT_STAGING_OUTPUT_PENDING, publish=True, push=True)

        # we don't need the cu in the registry anymore
        with self._registry_lock :
            if pid in self._registry :  # why wouldn't it be in there though?
                del(self._registry[pid])


# ==============================================================================
#
class AgentUpdateWorker(rpu.Worker):
    """
    An UpdateWorker pushes CU and Pilot state updates to mongodb.  Its instances
    compete for update requests on the update_queue.  Those requests will be
    triplets of collection name, query dict, and update dict.  Update requests
    will be collected into bulks over some time (BULK_COLLECTION_TIME), to
    reduce number of roundtrips.
    """

    # --------------------------------------------------------------------------
    #
    def __init__(self, cfg):

        rpu.Worker.__init__(self, cfg)


    # --------------------------------------------------------------------------
    #
    @classmethod
    def create(cls, cfg):

        return cls(cfg)


    # --------------------------------------------------------------------------
    #
    def initialize(self):

        self._session_id    = self._cfg['session_id']
        self._mongodb_url   = self._cfg['mongodb_url']

        _, db, _, _, _      = ru.mongodb_connect(self._mongodb_url)
        self._mongo_db      = db
        self._cinfo         = dict()            # collection cache
        self._lock          = threading.RLock() # protect _cinfo

        self.declare_subscriber('state', 'agent_state_pubsub', self.state_cb)
        self.declare_idle_cb(self.idle_cb, self._cfg.get('bulk_collection_time'))

        # all components use the command channel for control messages
        self.declare_publisher ('command', rp.AGENT_COMMAND_PUBSUB)
        self.declare_subscriber('command', rp.AGENT_COMMAND_PUBSUB, self.command_cb)

        # communicate successful startup
        self.publish('command', {'cmd' : 'alive',
                                 'arg' : self.cname})


    # --------------------------------------------------------------------------
    #
    def finalize(self):

        # communicate finalization
        self.publish('command', {'cmd' : 'final',
                                 'arg' : self.cname})


    # --------------------------------------------------------------------------
    #
    def command_cb(self, topic, msg):

        cmd = msg['cmd']
        arg = msg['arg']

        if cmd == 'shutdown':
            self._log.info('received shutdown command')
            self.close()


    # ------------------------------------------------------------------
    #
    def _timed_bulk_execute(self, cinfo):

        # is there any bulk to look at?
        if not cinfo['bulk']:
            return False

        now = time.time()
        age = now - cinfo['last']

        # only push if collection time has been exceeded
        if not age > self._cfg['bulk_collection_time']:
            return False

        res = cinfo['bulk'].execute()
        self._log.debug("bulk update result: %s", res)

        self._prof.prof('unit update bulk pushed (%d)' % len(cinfo['uids']))
        for entry in cinfo['uids']:
            uid   = entry[0]
            state = entry[1]
            if state:
                self._prof.prof('update', msg='unit update pushed (%s)' % state, uid=uid)
            else:
                self._prof.prof('update', msg='unit update pushed', uid=uid)

        cinfo['last'] = now
        cinfo['bulk'] = None
        cinfo['uids'] = list()

        return True


    # --------------------------------------------------------------------------
    #
    def idle_cb(self):

        action = 0
        with self._lock:
            for cname in self._cinfo:
                action += self._timed_bulk_execute(self._cinfo[cname])

        return bool(action)


    # --------------------------------------------------------------------------
    #
    def state_cb(self, topic, msg):

        cu = msg

        # we don't have a good fallback on error, as the 'advance to fail' would
        # create an infinite loop.  We can thus *never* fail!  So we try/catch
        # and just log any errors.
        #
        # FIXME: should we send shutdown signals on errors?
        #
        # FIXME: at the moment, the update worker only operates on units.
        #        Should it accept other updates, eg. for pilot states?
        #
        try:
            # got a new request.  Add to bulk (create as needed),
            # and push bulk if time is up.
            uid   = cu['_id']
            state = cu.get('state')

            self._prof.prof('get', msg="update unit state to %s" % state, uid=uid)

            cbase       = cu.get('cbase',  '.cu')
            query_dict  = cu.get('query')
            update_dict = cu.get('update')

            if not query_dict:
                query_dict  = {'_id'  : uid} # make sure unit is not final?
            if not update_dict:
                update_dict = {'$set' : {'state': state},
                               '$push': {'statehistory': {
                                             'state': state,
                                             'timestamp': rpu.timestamp()}}}

            # check if we handled the collection before.  If not, initialize
            cname = self._session_id + cbase

            with self._lock:
                if not cname in self._cinfo:
                    self._cinfo[cname] = {
                            'coll' : self._mongo_db[cname],
                            'bulk' : None,
                            'last' : time.time(),  # time of last push
                            'uids' : list()
                            }


                # check if we have an active bulk for the collection.  If not,
                # create one.
                cinfo = self._cinfo[cname]

                if not cinfo['bulk']:
                    cinfo['bulk'] = cinfo['coll'].initialize_ordered_bulk_op()


                # push the update request onto the bulk
                cinfo['uids'].append([uid, state])
                cinfo['bulk'].find  (query_dict) \
                             .update(update_dict)
                self._prof.prof('bulk', msg='bulked (%s)' % state, uid=uid)

                # attempt a timed update
                self._timed_bulk_execute(cinfo)

        except Exception as e:
            self._log.exception("unit update failed (%s)", e)
            # FIXME: should we fail the pilot at this point?
            # FIXME: Are the strategies to recover?



# ==============================================================================
#
class AgentStagingInputComponent(rpu.Component):
    """
    This component performs all agent side input staging directives for compute
    units.  It gets units from the agent_staging_input_queue, in
    AGENT_STAGING_INPUT_PENDING state, will advance them to AGENT_STAGING_INPUT
    state while performing the staging, and then moves then to the
    AGENT_SCHEDULING_PENDING state, into the agent_scheduling_queue.
    """

    # --------------------------------------------------------------------------
    #
    def __init__(self, cfg):

        rpu.Component.__init__(self, cfg)


    # --------------------------------------------------------------------------
    #
    @classmethod
    def create(cls, cfg):

        return cls(cfg)


    # --------------------------------------------------------------------------
    #
    def initialize(self):

        self.declare_input (rp.AGENT_STAGING_INPUT_PENDING, rp.AGENT_STAGING_INPUT_QUEUE)
        self.declare_worker(rp.AGENT_STAGING_INPUT_PENDING, self.work)

        self.declare_output(rp.ALLOCATING_PENDING, rp.AGENT_SCHEDULING_QUEUE)

        self.declare_publisher('state', rp.AGENT_STATE_PUBSUB)

        # all components use the command channel for control messages
        self.declare_publisher ('command', rp.AGENT_COMMAND_PUBSUB)
        self.declare_subscriber('command', rp.AGENT_COMMAND_PUBSUB, self.command_cb)

        # communicate successful startup
        self.publish('command', {'cmd' : 'alive',
                                 'arg' : self.cname})


    # --------------------------------------------------------------------------
    #
    def finalize(self):

        # communicate finalization
        self.publish('command', {'cmd' : 'final',
                                 'arg' : self.cname})


    # --------------------------------------------------------------------------
    #
    def command_cb(self, topic, msg):

        cmd = msg['cmd']
        arg = msg['arg']

        if cmd == 'shutdown':
            self._log.info('received shutdown command')
            self.close()


    # --------------------------------------------------------------------------
    #
    def work(self, cu):

        self.advance(cu, rp.AGENT_STAGING_INPUT, publish=True, push=False)
        self._log.info('handle %s' % cu['_id'])

        workdir      = os.path.join(self._cfg['workdir'], '%s' % cu['_id'])
        staging_area = os.path.join(self._cfg['workdir'], self._cfg['staging_area'])

        cu['workdir']     = workdir
        cu['stdout']      = ''
        cu['stderr']      = ''
        cu['opaque_clot'] = None

        stdout_file       = cu['description'].get('stdout')
        stdout_file       = stdout_file if stdout_file else 'STDOUT'
        stderr_file       = cu['description'].get('stderr')
        stderr_file       = stderr_file if stderr_file else 'STDERR'

        cu['stdout_file'] = os.path.join(workdir, stdout_file)
        cu['stderr_file'] = os.path.join(workdir, stderr_file)

        # create unit workdir
        rec_makedir(workdir)
        self._prof.prof('unit mkdir', uid=cu['_id'])

        for directive in cu['Agent_Input_Directives']:

            self._prof.prof('Agent input_staging queue', uid=cu['_id'],
                     msg="%s -> %s" % (str(directive['source']), str(directive['target'])))

            # Perform input staging
            self._log.info("unit input staging directives %s for cu: %s to %s",
                           directive, cu['_id'], workdir)

            # Convert the source_url into a SAGA Url object
            source_url = rs.Url(directive['source'])

            # Handle special 'staging' scheme
            if source_url.scheme == self._cfg['staging_scheme']:
                self._log.info('Operating from staging')
                # Remove the leading slash to get a relative path from the staging area
                rel2staging = source_url.path.split('/',1)[1]
                source = os.path.join(staging_area, rel2staging)
            else:
                self._log.info('Operating from absolute path')
                source = source_url.path

            # Get the target from the directive and convert it to the location
            # in the workdir
            target = directive['target']
            abs_target = os.path.join(workdir, target)

            # Create output directory in case it doesn't exist yet
            rec_makedir(os.path.dirname(abs_target))

            self._log.info("Going to '%s' %s to %s", directive['action'], source, abs_target)

            if   directive['action'] == LINK: os.symlink     (source, abs_target)
            elif directive['action'] == COPY: shutil.copyfile(source, abs_target)
            elif directive['action'] == MOVE: shutil.move    (source, abs_target)
            else:
                # FIXME: implement TRANSFER mode
                raise NotImplementedError('Action %s not supported' % directive['action'])

            log_message = "%s'ed %s to %s - success" % (directive['action'], source, abs_target)
            self._log.info(log_message)


        self._prof.prof('log', msg="toward agent scheduling", uid=cu['_id'])

      # self.advance(cu, rp.AGENT_SCHEDULING_PENDING, publish=True, push=True)
        self.advance(cu, rp.ALLOCATING_PENDING, publish=True, push=True)


# ==============================================================================
#
class AgentStagingOutputComponent(rpu.Component):
    """
    This component performs all agent side output staging directives for compute
    units.  It gets units from the agent_staging_output_queue, in
    AGENT_STAGING_OUTPUT_PENDING state, will advance them to
    AGENT_STAGING_OUTPUT state while performing the staging, and then moves then
    to the UMGR_STAGING_OUTPUT_PENDING state, which at the moment requires the
    state change to be published to MongoDB (no push into a queue).

    Note that this component also collects stdout/stderr of the units (which
    can also be considered staging, really).
    """

    # --------------------------------------------------------------------------
    #
    def __init__(self, cfg):

        rpu.Component.__init__(self, cfg)


    # --------------------------------------------------------------------------
    #
    @classmethod
    def create(cls, cfg):

        return cls(cfg)


    # --------------------------------------------------------------------------
    #
    def initialize(self):

        self.declare_input (rp.AGENT_STAGING_OUTPUT_PENDING, rp.AGENT_STAGING_OUTPUT_QUEUE)
        self.declare_worker(rp.AGENT_STAGING_OUTPUT_PENDING, self.work)

        # we don't need an output queue -- units are picked up via mongodb
        self.declare_output(rp.PENDING_OUTPUT_STAGING, None) # drop units

        self.declare_publisher('state', rp.AGENT_STATE_PUBSUB)

        # all components use the command channel for control messages
        self.declare_publisher ('command', rp.AGENT_COMMAND_PUBSUB)
        self.declare_subscriber('command', rp.AGENT_COMMAND_PUBSUB, self.command_cb)

        # communicate successful startup
        self.publish('command', {'cmd' : 'alive',
                                 'arg' : self.cname})


    # --------------------------------------------------------------------------
    #
    def finalize(self):

        # communicate finalization
        self.publish('command', {'cmd' : 'final',
                                 'arg' : self.cname})


    # --------------------------------------------------------------------------
    #
    def command_cb(self, topic, msg):

        cmd = msg['cmd']
        arg = msg['arg']

        if cmd == 'shutdown':
            self._log.info('received shutdown command')
            self.close()


    # --------------------------------------------------------------------------
    #
    def work(self, cu):

        self.advance(cu, rp.AGENT_STAGING_OUTPUT, publish=True, push=False)

        staging_area = os.path.join(self._cfg['workdir'], self._cfg['staging_area'])

        workdir = cu['workdir']

        ## parked from unit state checker: unit postprocessing
        if os.path.isfile(cu['stdout_file']):
            with open(cu['stdout_file'], 'r') as stdout_f:
                try:
                    txt = unicode(stdout_f.read(), "utf-8")
                except UnicodeDecodeError:
                    txt = "unit stdout contains binary data -- use file staging directives"

                cu['stdout'] += rpu.tail(txt)

        if os.path.isfile(cu['stderr_file']):
            with open(cu['stderr_file'], 'r') as stderr_f:
                try:
                    txt = unicode(stderr_f.read(), "utf-8")
                except UnicodeDecodeError:
                    txt = "unit stderr contains binary data -- use file staging directives"

                cu['stderr'] += rpu.tail(txt)

        if os.path.isfile("%s/PROF" % cu['workdir']):
            try:
                with open("%s/PROF" % cu['workdir'], 'r') as prof_f:
                    txt = prof_f.read()
                    for line in txt.split("\n"):
                        if line:
                            x1, x2, x3 = line.split()
                            self._prof.prof(x1, msg=x2, timestamp=float(x3), uid=cu['_id'])
            except Exception as e:
                self._log.error("Pre/Post profiling file read failed: `%s`" % e)

        # NOTE: all units get here after execution, even those which did not
        #       finish successfully.  We do that so that we can make 
        #       stdout/stderr available for failed units.  But at this point we
        #       don't need to advance those units anymore, but can make them
        #       final.  
        if cu['target_state'] != rp.DONE:
            self.advance(cu, cu['target_state'], publish=True, push=False)
            return

        # all other units get their (expectedly valid) output files staged
        for directive in cu['Agent_Output_Directives']:

            self._prof.prof('Agent output_staging', uid=cu['_id'],
                     msg="%s -> %s" % (str(directive['source']), str(directive['target'])))

            # Perform output staging
            self._log.info("unit output staging directives %s for cu: %s to %s",
                    directive, cu['_id'], workdir)

            # Convert the target_url into a SAGA Url object
            target_url = rs.Url(directive['target'])

            # Handle special 'staging' scheme
            if target_url.scheme == self._cfg['staging_scheme']:
                self._log.info('Operating from staging')
                # Remove the leading slash to get a relative path from
                # the staging area
                rel2staging = target_url.path.split('/',1)[1]
                target = os.path.join(staging_area, rel2staging)
            else:
                self._log.info('Operating from absolute path')
                # FIXME: will this work for TRANSFER mode?
                target = target_url.path

            # Get the source from the directive and convert it to the location
            # in the workdir
            source = str(directive['source'])
            abs_source = os.path.join(workdir, source)

            # Create output directory in case it doesn't exist yet
            # FIXME: will this work for TRANSFER mode?
            rec_makedir(os.path.dirname(target))

            self._log.info("Going to '%s' %s to %s", directive['action'], abs_source, target)

            if directive['action'] == LINK:
                # This is probably not a brilliant idea, so at least give a warning
                os.symlink(abs_source, target)
            elif directive['action'] == COPY:
                shutil.copyfile(abs_source, target)
            elif directive['action'] == MOVE:
                shutil.move(abs_source, target)
            else:
                # FIXME: implement TRANSFER mode
                raise NotImplementedError('Action %s not supported' % directive['action'])

            log_message = "%s'ed %s to %s - success" %(directive['action'], abs_source, target)
            self._log.info(log_message)

        # Agent output staging is done.
        self.advance(cu, rp.PENDING_OUTPUT_STAGING, publish=True, push=False)



# ==============================================================================
#
class AgentHeartbeatWorker(rpu.Worker):
    """
    The HeartbeatMonitor watches the command queue for heartbeat updates (and
    other commands).
    """

    # --------------------------------------------------------------------------
    #
    def __init__(self, cfg):

        rpu.Worker.__init__(self, cfg)


    # --------------------------------------------------------------------------
    #
    @classmethod
    def create(cls, cfg):

        return cls(cfg)


    # --------------------------------------------------------------------------
    #
    def initialize(self):

        self._session_id    = self._cfg['session_id']
        self._mongodb_url   = self._cfg['mongodb_url']

        self.declare_idle_cb(self.idle_cb, self._cfg.get('heartbeat_interval'))

        # all components use the command channel for control messages
        self.declare_publisher ('command', rp.AGENT_COMMAND_PUBSUB)
        self.declare_subscriber('command', rp.AGENT_COMMAND_PUBSUB, self.command_cb)

        self._pilot_id      = self._cfg['pilot_id']
        self._session_id    = self._cfg['session_id']
        self._runtime       = self._cfg['runtime']
        self._starttime     = time.time()

        # set up db connection
        _, mongo_db, _, _, _  = ru.mongodb_connect(self._cfg['mongodb_url'])

        self._p  = mongo_db["%s.p"  % self._session_id]
        self._cu = mongo_db["%s.cu" % self._session_id]

        # communicate successful startup
        self.publish('command', {'cmd' : 'alive',
                                 'arg' : self.cname})


    # --------------------------------------------------------------------------
    #
    def finalize(self):

        # communicate finalization
        self.publish('command', {'cmd' : 'final',
                                 'arg' : self.cname})


    # --------------------------------------------------------------------------
    #
    def command_cb(self, topic, msg):

        cmd = msg['cmd']
        arg = msg['arg']

        if cmd == 'shutdown':
            self._log.info('received shutdown command')
            self.close()


    # --------------------------------------------------------------------------
    #
    def idle_cb(self):

        try:
            self._prof.prof('heartbeat', msg='Listen! Listen! Listen to the heartbeat!')
            self._check_commands()
            self._check_state   ()
            return True

        except Exception as e:
            self._log.exception('heartbeat died - cancel')
            self.publish('command', {'cmd' : 'shutdown', 
                                     'arg' : 'exception'})

    # --------------------------------------------------------------------------
    #
    def _check_commands(self):

        # Check if there's a command waiting
        retdoc = self._p.find_and_modify(
                    query  = {"_id"  : self._pilot_id},
                    update = {"$set" : {COMMAND_FIELD: []}}, # Wipe content of array
                    fields = [COMMAND_FIELD]
                    )

        if not retdoc:
            return

        for command in retdoc[COMMAND_FIELD]:

            cmd = command[COMMAND_TYPE]
            arg = command[COMMAND_ARG]

            self._prof.prof('ingest_cmd', msg="mongodb to HeartbeatMonitor (%s : %s)" % (cmd, arg))

            if cmd == COMMAND_CANCEL_PILOT:
                self._log.info('cancel pilot cmd')
                self.publish('command', {'cmd' : 'shutdown', 
                                         'arg' : 'cancel'})

            elif cmd == COMMAND_CANCEL_COMPUTE_UNIT:
                self._log.info('cancel unit cmd')
                self.publish('command', {'cmd' : 'cancel_unit', 
                                         'arg' : command})

            elif cmd == COMMAND_KEEP_ALIVE:
                self._log.info('keepalive pilot cmd')
                self.publish('command', {'cmd' : 'heartbeat', 
                                         'arg' : 'keepalive'})


    # --------------------------------------------------------------------------
    #
    def _check_state(self):

        # Make sure that we haven't exceeded the agent runtime. if
        # we have, terminate.
        if time.time() >= self._starttime + (int(self._runtime) * 60):
            self._log.info("Agent has reached runtime limit of %s seconds.", self._runtime*60)
            self.publish('command', {'cmd' : 'shutdown', 
                                     'arg' : 'timeout'})



# ==============================================================================
#
class AgentWorker(rpu.Worker):

    # --------------------------------------------------------------------------
    #
    def __init__(self, cfg):

        self.agent_name = cfg['agent_name']
        rpu.Worker.__init__(self, cfg)

        # everything which comes after the worker init is limited in scope to
        # the current process, and will not be available in the worker process.
        self._pilot_id   = self._cfg['pilot_id']
        self._session_id = self._cfg['session_id']

        # set up db connection for the command cb (the worker process gets its
        # own db handle)
        if self.agent_name == 'agent.0':
            _, mongo_db, _, _, _  = ru.mongodb_connect(self._cfg['mongodb_url'])
            self._p  = mongo_db["%s.p"  % self._session_id]

        # all components use the command channel for control messages
        self.declare_publisher ('command', rp.AGENT_COMMAND_PUBSUB)
        self.declare_subscriber('command', rp.AGENT_COMMAND_PUBSUB, self.command_cb)

        # communicate successful startup
        self.publish('command', {'cmd' : 'alive',
                                 'arg' : self.cname})


    # --------------------------------------------------------------------------
    #
    def command_cb(self, topic, msg):

        # This callback is invoked in the process context of the main agent
        # class.
        #
        # NOTE: That means it is *not* joined in the finalization of the main
        # loop, and the subscriber thread needs to be joined specifically in the
        # current process context.  At the moment that requires a call to
        # self._finalize() in the main process.

        cmd = msg['cmd']
        arg = msg['arg']

        self._log.info('agent command: %s %s' % (cmd, arg))

        if cmd == 'shutdown':

            self._log.info("shutdown command (%s)" % arg)
            self._log.info("terminate")
            self.terminate()

            if self.agent_name == 'agent.0':
                if arg == 'timeout':
                    pilot_DONE(self._p, self._pilot_id, self._log, "TIMEOUT received. Terminating.")
                if arg == 'cancel':
                    pilot_CANCELED(self._p, self._pilot_id, self._log, "CANCEL received. Terminating.")
                else:
                    pilot_FAILED(self._p, self._pilot_id, self._log, "TERMINATE (%s) received" % arg)


    # --------------------------------------------------------------------------
    #
    def barrier_cb(self, topic, msg):

        # This callback is invoked in the process context of the run loop, and
        # will be cleaned up automatically.

        cmd = msg['cmd']
        arg = msg['arg']

        if cmd == 'alive':

            name = arg
            self._log.debug('waiting alive: \n%s\n%s\n%s'
                    % (self._components.keys(), self._workers.keys(),
                        self._sub_agents.keys()))

            # we only look at ALIVE messages which come from *this* agent, and
            # simply ignore all others (this is a shared medium after all)
            if name.startswith (self.agent_name):

                if name in self._components:
                    self._log.debug("component ALIVE (%s)" % name)
                    self._components[name]['alive'] = True

                elif name in self._workers:
                    self._log.debug("worker    ALIVE (%s)" % name)
                    self._workers[name]['alive'] = True

                else:
                    self._log.error("unknown   ALIVE (%s)" % name)

            elif name in self._sub_agents:
                self._log.debug("sub-agent ALIVE (%s)" % name)
                self._sub_agents[name]['alive'] = True


        elif cmd == 'final':
            # finalization needs to happen in the main thread/process, thus we
            # catch it in the command cb which is registered at __init__

            if arg.startswith("%s." % self.agent_name):

                # one of our components got finalized.  If we are not already
                # shutting down, we do so now
                if not self._terminated:
                    self._log.info('terminate: component %s got finalized' % arg)
                    self.close()

            elif arg in self._sub_agents:

                # one of our agents got finalized.  we now shut down, too.
                self._log.info('terminate: sub-agent %s got finalized' % arg)
                self.close()


    # --------------------------------------------------------------------------
    #
    def initialize(self):
        """
        Read the configuration file, setup logging and mongodb connection.
        This prepares the stage for the component setup (self._setup()).
        """

        self._cfg['workdir'] = os.getcwd() # this better be on a shared FS!

        # sanity check on config settings
        if not 'cores'               in self._cfg: raise ValueError("Missing number of cores")
        if not 'debug'               in self._cfg: raise ValueError("Missing DEBUG level")
        if not 'lrms'                in self._cfg: raise ValueError("Missing LRMS")
        if not 'mongodb_url'         in self._cfg: raise ValueError("Missing MongoDB URL")
        if not 'pilot_id'            in self._cfg: raise ValueError("Missing pilot id")
        if not 'runtime'             in self._cfg: raise ValueError("Missing or zero agent runtime")
        if not 'scheduler'           in self._cfg: raise ValueError("Missing agent scheduler")
        if not 'session_id'          in self._cfg: raise ValueError("Missing session id")
        if not 'spawner'             in self._cfg: raise ValueError("Missing agent spawner")
        if not 'mpi_launch_method'   in self._cfg: raise ValueError("Missing mpi launch method")
        if not 'task_launch_method'  in self._cfg: raise ValueError("Missing unit launch method")
        if not 'agent_layout'        in self._cfg: raise ValueError("Missing agent layout")

        self._pilot_id   = self._cfg['pilot_id']
        self._session_id = self._cfg['session_id']
        self._runtime    = self._cfg['runtime']
        self._sub_cfg    = self._cfg['agent_layout'][self.agent_name]
        self._pull_units = self._sub_cfg.get('pull_units', False)

        # another sanity check
        if self.agent_name == 'agent.0':
            if self._sub_cfg.get('target', 'local') != 'local':
                raise ValueError("agent.0 must run on target 'local'")

        # keep track of objects we need to close in the finally clause
        self._sub_agents = dict()
        self._bridges    = dict()
        self._components = dict()
        self._workers    = dict()

        # configure the agent logger
        self._log.setLevel(self._cfg['debug'])
        self._log.info('git ident: %s' % git_ident)

        # set up db connection -- only for the master agent and for the agent
        # which pulls units (which might be the same)
        if self.agent_name == 'agent.0' or self._pull_units:
            _, mongo_db, _, _, _  = ru.mongodb_connect(self._cfg['mongodb_url'])

            self._p  = mongo_db["%s.p"  % self._session_id]
            self._cu = mongo_db["%s.cu" % self._session_id]

        # first order of business: set the start time and state of the pilot
        # Only the master agent performs this action
        if self.agent_name == 'agent.0':
            now = rpu.timestamp()
            ret = self._p.update(
                {"_id": self._pilot_id},
                {"$set" : {"state"        : rp.ACTIVE,
                           "started"      : now},
                 "$push": {"statehistory" : {"state"    : rp.ACTIVE,
                                             "timestamp": now}}
                })
            # TODO: Check for return value, update should be true!
            self._log.info("Database updated: %s", ret)

        # make sure we collect commands, specifically to implement the startup
        # barrier on bootstrap_4
        self.declare_publisher ('command', rp.AGENT_COMMAND_PUBSUB)
        self.declare_subscriber('command', rp.AGENT_COMMAND_PUBSUB, self.barrier_cb)

        # bootstrap sub-agents, agent components, bridges etc.
        self.bootstrap_4()

        # once bootstrap_4 is done, we signal success to the parent agent
        self.publish('command', {'cmd' : 'alive',
                                 'arg' : self.agent_name})

        # the pulling agent registers the staging_input_queue as this is what we want to push to
        # FIXME: do a sanity check on the config that only one agent pulls, as
        #        this is a non-atomic operation at this point
        self._log.debug('agent will pull units: %s' % bool(self._pull_units))
        if self._pull_units:

            self.declare_output(rp.AGENT_STAGING_INPUT_PENDING, rp.AGENT_STAGING_INPUT_QUEUE)
            self.declare_publisher('state', rp.AGENT_STATE_PUBSUB)

            # register idle callback, to pull for units -- which is the only action
            # we have to perform, really
            self.declare_idle_cb(self.idle_cb, self._cfg['db_poll_sleeptime'])


    # --------------------------------------------------------------------------
    #
    def finalize(self):

        self._log.info("Agent finalizes")
        self._prof.prof('stop')

        # FIXME: let logfiles settle before killing the components
        time.sleep(1)

        # burn the bridges, burn EVERYTHING
        for name,sa in self._sub_agents.items():
            try:
                self._log.info("closing sub-agent %s", sa)
                sa['proc'].terminate()
                sa['out'].close()
                sa['err'].close()
                sa['alive'] = False
            except Exception as e:
                self._log.exception('ignore failing sub-agent terminate')

        self._log.info("Agent finalizes 1")

        for name,c in self._components.items():
            try:
                self._log.info("closing component %s", c)
                c['handle'].close()
                c['alive'] = False
            except Exception as e:
                self._log.exception('ignore failing component terminate')

        self._log.info("Agent finalizes 2")
        for name,w in self._workers.items():
            try:
                self._log.info("closing worker %s", w)
                w['handle'].close()
                w['alive'] = False
            except Exception as e:
                self._log.exception('ignore failing worker terminate')

        self._log.info("Agent finalizes 3")
        for name,b in self._bridges.items():
            try:
                self._log.info("closing bridge %s", b)
                b['handle'].close()
                b['alive'] = False
            except Exception as e:
                self._log.exception('ignore failing bridge terminate')

        self._log.info("Agent finalizes 4")

      # # fallback shutdown requests in case any of the above close calls did
      # # not reach the components
      # self.publish('command', {'cmd' : 'shutdown',
      #                          'arg' : 'finalization fallback'})

        # communicate finalization to parent agent
        self.publish('command', {'cmd' : 'final',
                                 'arg' : self.agent_name})

        self._log.info("Agent finalized")


    # --------------------------------------------------------------------------
    #
    def start_sub_agents(self):
        """
        For the list of sub_agents, get a launch command and launch that
        agent instance on the respective node.  We pass it to the seconds
        bootstrap level, there is no need to pass the first one again.
        """

        self._log.debug('start_sub_agents')

        # the configs are written, and the sub-agents can be started.  To know
        # how to do that we create the agent launch method, have it creating
        # the respective command lines per agent instance, and run via
        # popen. 
        agent_lm = LaunchMethod.create(
            name   = self._cfg['agent_launch_method'],
            cfg    = self._cfg,
            logger = self._log)

        for sa in self._sub_cfg.get('sub_agents', []):
            target = self._cfg['agent_layout'][sa]['target']

            if target == 'local':

                # start agent locally
                cmd = "/bin/sh %s/bootstrap_2.sh %s" % (os.getcwd(), sa)

            elif target == 'node':

                node = self._cfg['lrms_info']['agent_nodes'].get(sa)
                # start agent remotely, use launch method
                # NOTE:  there is some implicit assumption that we can use
                #        the 'agent_node' string as 'agent_string:0' and
                #        obtain a well format slot...
                # FIXME: it is actually tricky to translate the agent_node
                #        into a viable 'opaque_slots' structure, as that is
                #        usually done by the schedulers.  So we leave that
                #        out for the moment, which will make this unable to
                #        work with a number of launch methods.  Can the
                #        offset computation be moved to the LRMS?
                # FIXME: are we using the 'hop' correctly?
                opaque_slots = { 
                        'task_slots'   : ['%s:0' % node], 
                        'task_offsets' : [], 
                        'lm_info'      : self._cfg['lrms_info']['lm_info']}
                cmd, _ = agent_lm.construct_command(task_exec="/bin/sh", 
                        task_args="%s/bootstrap_2.sh %s" % (os.getcwd(), sa), 
                        task_numcores=1, 
                        launch_script_hop='/usr/bin/env RP_SPAWNER_HOP=TRUE "$0"',
                        opaque_slots=opaque_slots)

            # spawn the sub-agent
            self._prof.prof("create", msg=sa)
            self._log.info ("create sub-agent %s: %s" % (sa, cmd))
            sa_out = open("%s.out" % sa, "w")
            sa_err = open("%s.err" % sa, "w")
            sa_proc = subprocess.Popen(cmd, shell=True, stdout=sa_out, stderr=sa_err)
            self._sub_agents[sa] = {'proc'  : sa_proc,
                                    'out'   : sa_out,
                                    'err'   : sa_err,
                                    'alive' : False}
            self._prof.prof("created", msg=sa)

        self._log.debug('start_sub_agents done')

    # --------------------------------------------------------------------------
    #
    def start_bridges(self):
        """
        For all bridges defined on this agent instance, create that bridge.
        Keep a handle around for shutting them down later.
        """

        self._log.debug('start_bridges')

        # ----------------------------------------------------------------------
        # shortcut for bridge creation
        bridge_type = {rp.AGENT_STAGING_INPUT_QUEUE  : 'queue',
                       rp.AGENT_SCHEDULING_QUEUE     : 'queue',
                       rp.AGENT_EXECUTING_QUEUE      : 'queue',
                       rp.AGENT_STAGING_OUTPUT_QUEUE : 'queue',
                       rp.AGENT_UNSCHEDULE_PUBSUB    : 'pubsub',
                       rp.AGENT_RESCHEDULE_PUBSUB    : 'pubsub',
                       rp.AGENT_COMMAND_PUBSUB       : 'pubsub',
                       rp.AGENT_STATE_PUBSUB         : 'pubsub'}

        def _create_bridge(name):
            if bridge_type[name] == 'queue':
                return rpu.Queue.create(rpu.QUEUE_ZMQ, name, rpu.QUEUE_BRIDGE)
            elif bridge_type[name] == 'pubsub':
                return rpu.Pubsub.create(rpu.PUBSUB_ZMQ, name, rpu.PUBSUB_BRIDGE)
            else:
                raise ValueError('unknown bridge type for %s' % name)
        # ----------------------------------------------------------------------

        # create all bridges we need.  Use the default addresses,
        # ie. they will bind to all local interfacces on ports 10.000++.
        for name in self._sub_cfg.get('bridges', []):
            b = _create_bridge(name)
            self._bridges[name] = {'handle' : b,
                                   'alive'  : True}  # no alive check done, yet
            self._log.info('created bridge %s: %s', name, b.name)

        self._log.debug('start_bridges done')


    # --------------------------------------------------------------------------
    #
    def start_components(self):
        """
        For all componants defined on this agent instance, create the required
        number of those.  Keep a handle around for shutting them down later.
        """

        self._log.debug("start_components")

        # We use a static map from component names to class types for now --
        # a factory might be more appropriate (FIXME)
        cmap = {
            "agent_staging_input_component"  : AgentStagingInputComponent,
            "agent_scheduling_component"     : AgentSchedulingComponent,
            "agent_executing_component"      : AgentExecutingComponent,
            "agent_staging_output_component" : AgentStagingOutputComponent
            }
        for cname, cnum in self._sub_cfg.get('components',{}).iteritems():
            for i in range(cnum):
                # each component gets its own copy of the config
                ccfg = copy.deepcopy(self._cfg)
                ccfg['number'] = i
                comp = cmap[cname].create(ccfg)
                comp.start()
                self._components[comp.cname] = {'handle' : comp,
                                                'alive'  : False}
                self._log.info('created component %s (%s): %s', cname, cnum, comp.cname)

        # we also create *one* instance of every 'worker' type -- which are the
        # heartbeat and update worker.  To ensure this, we only create workers
        # in agent.0.  
        # FIXME: make this configurable, both number and placement
        if self.agent_name == 'agent.0':
            wmap = {
                rp.AGENT_UPDATE_WORKER    : AgentUpdateWorker,
                rp.AGENT_HEARTBEAT_WORKER : AgentHeartbeatWorker
                }
            for wname in wmap:
                self._log.info('create worker %s', wname)
                wcfg   = copy.deepcopy(self._cfg)
                worker = wmap[wname].create(wcfg)
                worker.start()
                self._workers[worker.cname] = {'handle' : worker,
                                               'alive'  : False}

        self._log.debug("start_components done")

    # --------------------------------------------------------------------------
    #
    def bootstrap_4(self):
        """
        This method will instantiate all communication and notification
        channels, and all components and workers.  It will then feed a set of
        units to the lead-in queue (staging_input).  A state notification
        callback will then register all units which reached a final state
        (DONE).  Once all units are accounted for, it will tear down all created
        objects.

        The agent accepts a config, which will specify in an agent_layout
        section:
          - what nodes should be used for sub-agent startup
          - what bridges should be started
          - what components should be started
          - what are the endpoints for bridges which are not started

        Before starting any sub-agent or component, the agent master (agent.0)
        will collect information about the nodes required for all instances.
        That is added to the config itself, for the benefit of the LRMS
        initialisation which is expected to block those nodes from the
        scheduler.
        """

        self._log.debug('bootstrap_4')

        # we pick the layout according to our role (name)
        # NOTE: we don't do sanity checks on the agent layout (too lazy) -- but
        #       we would hiccup badly over ill-formatted or incomplete layouts...
        if not self.agent_name in self._cfg['agent_layout']:
            raise RuntimeError("no agent layout section for %s" % self.agent_name)

        try:
            self.start_bridges()

            # FIXME: make sure all communication channels are in place.  This could
            # be replaced with a proper barrier, but not sure if that is worth it...
            time.sleep (1)

            self.start_sub_agents()
            self.start_components()

            # before we declare bootstrapping-success, the we wait for all
            # components, workers and sub_agents to complete startup.  For that,
            # all sub-agents will wait ALIVE messages on the COMMAND pubsub for
            # all entities it spawned.  Only when all are alive, we will
            # continue here.
            #
            # FIXME: add bridges, too?  But we need pubsub for counting... Duh!
            total = len(self._components) + \
                    len(self._workers   ) + \
                    len(self._sub_agents)
            while True:
                alive = [v['alive'] for v in self._components.values()] + \
                        [v['alive'] for v in self._workers   .values()] + \
                        [v['alive'] for v in self._sub_agents.values()]

                self._log.debug('found alive: %2d / %2d' % (alive.count(True), total))

                if alive.count(True) == total:
                    self._log.debug('bootstrap barrier success')
                    break

                time.sleep(1)


        except Exception as e:
            self._log.exception("Agent setup error: %s" % e)
            raise

        self._prof.prof('Agent setup done', logger=self._log.debug)

        # FIXME: signal the other agents, and shot down all components and
        #        bridges.


    # --------------------------------------------------------------------------
    #
    def idle_cb(self):
        """
        This method will be driving all other agent components, in the sense
        that it will manage the conncection to MongoDB to retrieve units, and
        then feed them to the respective component queues.
        """

        # only do something if configured to do so
        if not self._pull_units:
            self._log.debug('not configured to pull for units')
            return True  # fake work to avoid busy noops

        try:
            # check for new units
            return self.check_units()

        except Exception as e:
            # exception in the main loop is fatal
            pilot_FAILED(self._p, self._pilot_id, self._log,
                "ERROR in agent main loop: %s. %s" % (e, traceback.format_exc()))
            self._prof.flush()
            sys.exit(1)


    # --------------------------------------------------------------------------
    #
    def check_units(self):

        # Check if there are compute units waiting for input staging
        # and log that we pulled it.
        #
        # FIXME: Unfortunately, 'find_and_modify' is not bulkable, so we have
        # to use 'find'.  To avoid finding the same units over and over again,
        # we update the state *before* running the next find -- so we do it
        # right here...  No idea how to avoid that roundtrip...
        # This also blocks us from using multiple ingest threads, or from doing
        # late binding by unit pull :/
        cu_cursor = self._cu.find(spec  = {"pilot"   : self._pilot_id,
                                           'state'   : rp.AGENT_STAGING_INPUT_PENDING, 
                                           'control' : 'umgr'})
        if not cu_cursor.count():
            # no units whatsoever...
            self._log.info("units pulled:    0")
            return False

        # update the unit states to avoid pulling them again next time.
        cu_list = list(cu_cursor)
        cu_uids = [cu['_id'] for cu in cu_list]

        self._cu.update(multi    = True,
                        spec     = {"_id"   : {"$in"     : cu_uids}},
                        document = {"$set"  : {"control" : 'agent'}})

        self._log.info("units pulled: %4d"   % len(cu_list))
        self._prof.prof('get', msg="bulk size: %d" % len(cu_list))
        for cu in cu_list:
            self._prof.prof('get', msg="bulk size: %d" % len(cu_list), uid=cu['_id'])

        # now we really own the CUs, and can start working on them (ie. push
        # them into the pipeline)
        self.advance(cu_list, publish=True, push=True)

        # indicate that we did some work (if we did...)
        return True



# ==============================================================================
#
# Agent bootstrap stage 3
#
# ==============================================================================
def bootstrap_3():
    """
    This method continues where the bootstrapper left off, but will quickly pass
    control to the Agent class which will spawn the functional components.

    Most of bootstrap_3 applies only to agent.0, in particular all mongodb
    interactions remains excluded for other sub-agent instances.
    """

    # find out what agent instance name we have
    if len(sys.argv) != 2:
        raise RuntimeError('invalid number of parameters (%s)' % sys.argv)
    agent_name = sys.argv[1]

    # set up a logger and profiler
    prof = rpu.Profiler ('%s.bootstrap_3' % agent_name)
    log  = ru.get_logger('%s.bootstrap_3' % agent_name, 
                         '%s.bootstrap_3.log' % agent_name, 'DEBUG')  # FIXME?
    log.info('start')

    # load the agent config, and overload the config dicts
    if not 'RADICAL_PILOT_CFG' in os.environ:
        raise RuntimeError('RADICAL_PILOT_CFG is not set - abort')

    agent_cfg  = "%s/%s.cfg" % (os.getcwd(), agent_name)
    print "startup agent %s : %s" % (agent_name, agent_cfg)

    cfg = ru.read_json_str(agent_cfg)
    cfg['agent_name'] = agent_name

    log.setLevel(cfg.get('debug', 'INFO'))

    print "Agent config (%s):\n%s\n\n" % (agent_cfg, pprint.pformat(cfg))


    # quickly set up a mongodb handle so that we can report errors.
    # FIXME: signal handlers need mongo_p, but we won't have that until later
    if agent_name == 'agent.0':

        _, mongo_db, _, _, _  = ru.mongodb_connect(cfg['mongodb_url'])
        mongo_p = mongo_db["%s.p" % cfg['session_id']]

        # set up signal and exit handlers
        def exit_handler():
          # rpu.flush_prof()
            print 'atexit'

        def sigint_handler(signum, frame):
            pilot_FAILED(msg='Caught SIGINT. EXITING (%s)' % frame)
            print 'sigint'
            sys.exit(2)

        def sigalarm_handler(signum, frame):
            pilot_FAILED(msg='Caught SIGALRM (Walltime limit?). EXITING (%s)' % frame)
            print 'sigalrm'
            sys.exit(3)

        import atexit
        atexit.register(exit_handler)
        signal.signal(signal.SIGINT,  sigint_handler)
        signal.signal(signal.SIGALRM, sigalarm_handler)

    # if anything went wrong up to this point, we would have been unable to
    # report errors into mongodb.  From here on, any fatal error should result
    # in one of the above handlers or exit handlers being activated, thuse
    # reporting the error dutifully.

    try:
        # ----------------------------------------------------------------------
        # des Pudels Kern: merge LRMS info into cfg and get the agent started

        lrms = None
        if agent_name == 'agent.0':

            # only the master agent creates LRMS and sub-agent config files.
            # The LRMS which will give us the set of agent_nodes to use for
            # sub-agent startup.  Add the remaining LRMS information to the
            # config, for the benefit of the scheduler).

            lrms = LRMS.create(name   = cfg['lrms'],
                               cfg    = cfg,
                               logger = log)
            cfg['lrms_info'] = dict()
            cfg['lrms_info']['lm_info']        = lrms.lm_info
            cfg['lrms_info']['node_list']      = lrms.node_list
            cfg['lrms_info']['cores_per_node'] = lrms.cores_per_node
            cfg['lrms_info']['agent_nodes']    = lrms.agent_nodes

            # Based on the LRMS info, and specifically the agent_nodes, we now
            # know where each sub_agent will run.  We will sift through the
            # config, find where the bridges are to be created, thus can
            # determine their addresses, and will then apply those addresses to
            # the queue and pubsub endpoints in all agent components.  Note that
            # the bridge addresses themself will not change -- they are fine to
            # listen on tcp://*:[port]/.
            #
            # Once we did those changes, we will write copies of the resulting config
            # for each sub agent instance.  At the moment those configs are identical,
            # and the sub_agent will pick its own layout section -- but in principle
            # this is also the point where we would make individual config changes.

            # dig out bridges from all sub-agents (sa)
            bridge_addresses = dict()
            for sa in cfg['agent_layout']:

                # FIXME: we should point the address to the node of the subagent
                #        which hosts the bridge, not the local IP.  Until this
                #        is fixed, bridges MUST run on agent.0 (which is what
                #        LRMS.hostip() below will point to).
                nodeip = LRMS.hostip()

                # we should have at most one bridge for every type
                for b in cfg['agent_layout'][sa].get('bridges', []):
                    if b in bridge_addresses:
                        raise RuntimeError('duplicated bridge entry for %s' % b)
                    bridge_addresses[b] = "tcp://%s" % nodeip

            # add bridge addresses to the config
            cfg['bridge_addresses'] = bridge_addresses

            hostport = os.environ.get('RADICAL_PILOT_DB_HOSTPORT')
            if hostport:
                dburl = ru.Url(cfg['mongodb_url'])
                dburl.host, dburl.port = hostport.split(':')
                cfg['mongodb_url'] = str(dburl)

            # create a sub_config for each sub-agent (but skip master config)
            for sa in cfg['agent_layout']:
                if sa != 'agent.0':
                    ru.write_json(cfg, './%s.cfg' % sa)

        # we now have correct bridge addresses added to the agent.0.cfg, and all
        # other agents will have picked that up from their config files -- we
        # can start the agent and all its components!
        agent = AgentWorker(cfg)
        agent.start()
        agent.join()
<<<<<<< HEAD
        agent._finalize()  # FIXME: layer violation


        if agent_name == 'agent.0':

            # tear down LRMS and anything which has been initialized in the lrms
            # config hooks
            if lrms:
                lrms.finalize()


=======
        agent._finalize()   # FIXME: layer violation, see comment on barrier_cb

        if agent_name == 'agent.0' :
            pilot_DONE(mongo_p, cfg['pilot_id'], log, msg="AgentWorker joined. EXITING")
>>>>>>> c57c8fb2
        # ----------------------------------------------------------------------

    except SystemExit:
        log.exception("Exit running agent: %s" % e)
        pilot_FAILED(msg="Caught system exit. EXITING") 
        sys.exit(1)

    except Exception as e:
        log.exception("Error running agent: %s" % e)
        pilot_FAILED(msg="Error running agent: %s" % e)
        sys.exit(2)

    finally:
        log.info('stop')
        prof.prof('stop', msg='finally clause agent')



# ==============================================================================
#
if __name__ == "__main__":

    print "---------------------------------------------------------------------"
    print
    print "PYTHONPATH: %s"  % sys.path
    print "python: %s"      % sys.version
    print "utils : %-5s : %s" % (ru.version_detail, ru.__file__)
    print "saga  : %-5s : %s" % (rs.version_detail, rs.__file__)
    print "pilot : %-5s : %s" % (rp.version_detail, rp.__file__)
    print "        type  : multicore"
    print "        gitid : %s" % git_ident
    print "        config: %s" % os.environ.get('RADICAL_PILOT_CFG')
    print
    print "---------------------------------------------------------------------"
    print

    dh = ru.DebugHelper()
    bootstrap_3()

#
# ------------------------------------------------------------------------------
<|MERGE_RESOLUTION|>--- conflicted
+++ resolved
@@ -1204,7 +1204,7 @@
             #    raise RuntimeError('rm_ip not in lm_info for %s' \
             #            % (self.name))
 
-            self._log.info('Checking rm_ip %s'%self._cfg['lrms_info']['rm_ip'])
+            self._log.info('Checking rm_ip %s' % self._cfg['lrms_info']['rm_ip'])
             self._rm_ip = self._cfg['lrms_info']['rm_ip']
 
             sample_time = rpu.timestamp()
@@ -2545,7 +2545,7 @@
             raise RuntimeError('rm_ip not in lm_info for %s' \
                     % (self.name))
 
-        if lm_info['name'] != 'YARNLRMS'
+        if lm_info['name'] != 'YARNLRMS':
             logger.info('Stoping YARN')
             os.system(lm_info['hadoop_home'] + '/sbin/stop-yarn.sh')
 
@@ -2743,6 +2743,7 @@
         self._log.info("Configuring LRMS %s.", self.name)
 
         self.lm_info         = dict()
+        self.lrms_info       = dict()
         self.slot_list       = list()
         self.node_list       = list()
         self.agent_nodes     = {}
@@ -2822,6 +2823,25 @@
                 raise ValueError("Not enough cores available (%s) to satisfy allocation request (%s)." \
                                 % (str(cores_avail), str(self.requested_cores)))
 
+        # NOTE: self.lrms_info is what scheduler and launch method can
+        # ultimately use, as it is included into the cfg passed to all
+        # components.
+        #
+        # four elements are well defined:
+        #   lm_info:        the dict received via the LM's lrms_config_hook
+        #   node_list:      a list of node names to be used for unit execution
+        #   cores_per_node: as the name says
+        #   agent_nodes:    list of node names reserved for agent execution
+        #
+        # That list may turn out to be insufficient for some schedulers.  Yarn
+        # for example may need to communicate YARN service endpoints etc.  an
+        # LRMS can thus expand this dict, but is then likely bound to a specific
+        # scheduler which can interpret the additional information.
+        self.lrms_info['lm_info']        = self.lm_info
+        self.lrms_info['node_list']      = self.node_list
+        self.lrms_info['cores_per_node'] = self.cores_per_node
+        self.lrms_info['agent_nodes']    = self.agent_nodes
+
 
     # --------------------------------------------------------------------------
     #
@@ -2867,7 +2887,7 @@
         for lm in launch_methods:
             if lm:
                 try:
-                    LaunchMethod.lrms_final_hook(lm, self.lm_info, self._log))
+                    LaunchMethod.lrms_final_hook(lm, self.lm_info, self._log)
                 except Exception as e:
                     self._log.exception("lrms final hook failed")
                     raise
@@ -4603,6 +4623,7 @@
 
                         self._prof.prof('final', msg="execution canceled", uid=cu['_id'])
 
+                        self._cus_to_watch.remove(cu)
                         del(cu['proc'])  # proc is not json serializable
                         self.publish('unschedule', cu)
                         self.advance(cu, rp.CANCELED, publish=True, push=False)
@@ -4617,17 +4638,10 @@
                     cu['exit_code'] = exit_code
                     cu['finished']  = now
 
-<<<<<<< HEAD
                     # Free the Slots, Flee the Flots, Ree the Frots!
                     self._cus_to_watch.remove(cu)
                     del(cu['proc'])  # proc is not json serializable
                     self.publish('unschedule', cu)
-=======
-                if exit_code != 0:
-                    # The unit failed - fail after staging output
-                    self._prof.prof('final', msg="execution failed", uid=cu['_id'])
-                    cu['target_state'] = rp.FAILED
->>>>>>> c57c8fb2
 
                     if os.path.isfile("%s/PROF" % cu['workdir']):
                         with open("%s/PROF" % cu['workdir'], 'r') as prof_f:
@@ -6578,11 +6592,7 @@
             lrms = LRMS.create(name   = cfg['lrms'],
                                cfg    = cfg,
                                logger = log)
-            cfg['lrms_info'] = dict()
-            cfg['lrms_info']['lm_info']        = lrms.lm_info
-            cfg['lrms_info']['node_list']      = lrms.node_list
-            cfg['lrms_info']['cores_per_node'] = lrms.cores_per_node
-            cfg['lrms_info']['agent_nodes']    = lrms.agent_nodes
+            cfg['lrms_info'] = lrms.lrms_info
 
             # Based on the LRMS info, and specifically the agent_nodes, we now
             # know where each sub_agent will run.  We will sift through the
@@ -6633,24 +6643,16 @@
         agent = AgentWorker(cfg)
         agent.start()
         agent.join()
-<<<<<<< HEAD
-        agent._finalize()  # FIXME: layer violation
-
+
+        agent._finalize()   # FIXME: layer violation, see comment on barrier_cb
 
         if agent_name == 'agent.0':
-
             # tear down LRMS and anything which has been initialized in the lrms
             # config hooks
             if lrms:
                 lrms.finalize()
 
-
-=======
-        agent._finalize()   # FIXME: layer violation, see comment on barrier_cb
-
-        if agent_name == 'agent.0' :
             pilot_DONE(mongo_p, cfg['pilot_id'], log, msg="AgentWorker joined. EXITING")
->>>>>>> c57c8fb2
         # ----------------------------------------------------------------------
 
     except SystemExit:
