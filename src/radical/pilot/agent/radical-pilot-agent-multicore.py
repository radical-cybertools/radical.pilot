#!/usr/bin/env python

"""
.. module:: radical.pilot.agent
   :platform: Unix
   :synopsis: The agent for RADICAL-Pilot.

   The agent gets CUs by means of the MongoDB.
   The execution of CUs by the Agent is (primarily) configured by the
   triplet (LRMS, LAUNCH_METHOD(s), SCHEDULER):
   - The LRMS detects and structures the information about the resources
     available to agent.
   - The Scheduler maps the execution requests of the LaunchMethods to a
     subset of the resources available to the Agent.
     It does not deal with the "presentation" of this subset.
   - The LaunchMethods configure how to execute (regular and MPI) tasks,
     and know about the specific format to specify the subset of resources.


   Structure:
   ----------
   This represents the planned architecture, which is not fully represented in
   code, yet.

     - class Agent
       - represents the whole thing
       - has a set of StageinWorkers  (threads or procs)
       - has a set of StageoutWorkers (threads or procs)
       - has a set of ExecWorkers     (threads or procs)
       - has a set of UpdateWorkers   (threads or procs)
       - has a HeartbeatMonitor       (threads or procs)
       - has a inputstaging  queue
       - has a outputstaging queue
       - has a execution queue
       - has a update queue
       - loops forever
       - in each iteration
         - pulls CU bulks from DB
         - pushes CUs into inputstaging queue or execution queue (based on
           obvious metric)

     class StageinWorker
       - competes for CU input staging requests from inputstaging queue
       - for each received CU
         - performs staging
         - pushes CU into execution queue
         - pushes stage change notification request into update queue

     class StageoutWorker
       - competes for CU output staging requests from outputstaging queue
       - for each received CU
         - performs staging
         - pushes stage change notification request into update queue

     class ExecWorker
       - manages a partition of the allocated cores
         (partition size == max cu size)
       - competes for CU execution reqeusts from execute queue
       - for each CU
         - prepares execution command
         - pushes command to ExecutionEnvironment
         - pushes stage change notification request into update queue

     class Spawner
       - executes CUs according to ExecWorker instruction
       - monitors CU execution (for completion)
       - gets CU execution reqeusts from ExecWorker
       - for each CU
         - executes CU command
         - monitors CU execution
         - on CU completion
           - pushes CU to outputstaging queue (if staging is needed)
           - pushes stage change notification request into update queue

     class Updater
       - competes for CU state update reqeusts from update queue
       - for each CU
         - pushes state update (collected into bulks if possible)
         - cleans CU workdir if CU is final and cleanup is requested

     Agent
       |
       +--------------------------------------------------------
       |           |              |              |             |
       |           |              |              |             |
       V           V              V              V             V
     ExecWorker* StageinWorker* StageoutWorker* UpdateWorker* HeartbeatMonitor
       |
       +-------------------------------------------------
       |     |               |                |         |
       |     |               |                |         |
       V     V               V                V         V
     LRMS  MPILaunchMethod TaskLaunchMethod Scheduler Spawner


    NOTE:
    -----
      - Units are progressing through the different worker threads, where, in
        general, the unit changes state when transitioning to the next thread.
        The unit ownership thus *defines* the unit state (its owned by the
        InputStagingWorker, it is in StagingInput state, etc), and the state
        update notifications to the DB are merely informational (and can thus be
        asynchron).  The updates need to be ordered though, to reflect valid and
        correct state transition history.


    TODO:
    -----

    - add option to scheduler to ignore core 0 (which hosts the agent process)
    - add LRMS.partition (n) to return a set of partitioned LRMS for partial
      ExecWorkers
    - publish pilot slot history once on shutdown?  Or once in a while when
      idle?  Or push continuously?
    - Schedulers, LRMSs, LaunchMethods, etc need to be made threadsafe, for the
      case where more than one execution worker threads are running.
    - move util functions to rp.utils or r.utils, and pull the from there
    - split the agent into logical components (classes?), and install along with
      RP.
    - add state asserts after `queue.get ()`

"""

__copyright__ = "Copyright 2014, http://radical.rutgers.edu"
__license__   = "MIT"

import os
import copy
import math
import saga
import stat
import sys
import time
import errno
import Queue
import signal
import shutil
import pymongo
import optparse
import logging
import datetime
import hostlist
import traceback
import threading
import subprocess
import multiprocessing

import radical.utils as ru
import radical.pilot as rp

from operator import mul


# ------------------------------------------------------------------------------
#
# http://stackoverflow.com/questions/9539052/python-dynamically-changing-base-classes-at-runtime-how-to
#
# Depending on agent architecture (which is specific to the resource type it
# runs on) can switch between different component types: using threaded (when
# running on the same node), multiprocessing (also for running on the same node,
# but avoiding python's threading problems, for the prices of slower queues),
# and remote processes (for running components on different nodes, using zeromq
# queues for communication).
#
# We do some trickery to keep the actual components independent from the actual
# schema:
#
#   - we wrap the different queue types into a rpu.Queue object
#   - we change the base class of the component dynamically to the respective type
#
# This requires components to adhere to the following restrictions:
#
#   - *only* communicate over queues -- no shared data with other components or
#     component instances.  Note that this also holds for example for the
#     scheduler!
#   - no shared data between the component class and it's run() method.  That
#     includes no sharing of queues.
#   - components inherit from base_component, and the constructor needs to
#     register all required component-internal and -external queues with that
#     base class -- the run() method can then transparently retrieve them from
#     there.
#

AGENT_THREADS   = 'threading'
AGENT_PROCESSES = 'multiprocessing'

AGENT_MODE      = AGENT_THREADS

if AGENT_MODE == AGENT_THREADS :
    COMPONENT_MODE = threading
    COMPONENT_TYPE = threading.Thread
    QUEUE_TYPE     = multiprocessing.Queue
elif AGENT_MODE == AGENT_PROCESSES :
    COMPONENT_MODE = multiprocessing
    COMPONENT_TYPE = multiprocessing.Process
    QUEUE_TYPE     = multiprocessing.Queue
    


# this needs git attribute 'ident' set for this file
git_ident = "$Id$"


# ------------------------------------------------------------------------------
#
# DEBUGGING CONSTANTS -- only change when you know what you are doing.  It is
# almost guaranteed that any changes will make the agent non-functional (if
# functionality is definied as executing a set of given CUs).

# component IDs

INGEST            = 'INGEST'
STAGEIN           = 'STAGEIN'
SCHEDULE          = 'SCHEDULE'
EXEC              = 'EXEC'
WATCH             = 'WATCH'
STAGEOUT          = 'STAGEOUT'
UPDATE            = 'UPDATE'

# Number of worker threads
NUMBER_OF_WORKERS = {
        INGEST   : 1,
        STAGEIN  : 1,
        SCHEDULE : 1,
        EXEC     : 1,
        WATCH    : 1,
        STAGEOUT : 1,
        UPDATE   : 1
}

# factor by which the number of units are increased at a certain step.  Value of
# '1' will leave the units unchanged.  Any blowup will leave on unit as the
# original, and will then create clones with an changed unit ID (see blowup()).
BLOWUP_FACTOR = {
        INGEST    :   1,
        STAGEIN   :   1,
        SCHEDULE  :   1,
        EXEC      :   1,
        WATCH     :   1,
        STAGEOUT  :   1,
        UPDATE    :   1
}

# flag to drop all blown-up units at some point in the pipeline.  The units
# with the original IDs will again be left untouched, but all other units are
# silently discarded.
DROP_CLONES = {
        INGEST    : True,
        STAGEIN   : True,
        SCHEDULE  : True,
        EXEC      : True,
        WATCH     : True,
        STAGEOUT  : True,
        UPDATE    : True
}
# 
# ------------------------------------------------------------------------------

# ------------------------------------------------------------------------------
# CONSTANTS
#
N_STAGEIN_WORKER            = 1
N_EXEC_WORKER               = 1
N_WATCH_WORKER              = 1
N_STAGEOUT_WORKER           = 1
N_UPDATE_WORKER             = 1

# 'enum' for unit launch method types
LAUNCH_METHOD_APRUN         = 'APRUN'
LAUNCH_METHOD_CCMRUN        = 'CCMRUN'
LAUNCH_METHOD_DPLACE        = 'DPLACE'
LAUNCH_METHOD_FORK          = 'FORK'
LAUNCH_METHOD_IBRUN         = 'IBRUN'
LAUNCH_METHOD_MPIEXEC       = 'MPIEXEC'
LAUNCH_METHOD_MPIRUN_CCMRUN = 'MPIRUN_CCMRUN'
LAUNCH_METHOD_MPIRUN_DPLACE = 'MPIRUN_DPLACE'
LAUNCH_METHOD_MPIRUN        = 'MPIRUN'
LAUNCH_METHOD_MPIRUN_RSH    = 'MPIRUN_RSH'
LAUNCH_METHOD_POE           = 'POE'
LAUNCH_METHOD_RUNJOB        = 'RUNJOB'
LAUNCH_METHOD_SSH           = 'SSH'

# 'enum' for local resource manager types
LRMS_NAME_FORK              = 'FORK'
LRMS_NAME_LOADLEVELER       = 'LOADL'
LRMS_NAME_LSF               = 'LSF'
LRMS_NAME_PBSPRO            = 'PBSPRO'
LRMS_NAME_SGE               = 'SGE'
LRMS_NAME_SLURM             = 'SLURM'
LRMS_NAME_TORQUE            = 'TORQUE'

# 'enum' for pilot's unit scheduler types
SCHEDULER_NAME_CONTINUOUS   = "CONTINUOUS"
SCHEDULER_NAME_SCATTERED    = "SCATTERED"
SCHEDULER_NAME_TORUS        = "TORUS"

# 'enum' for pilot's unit spawner types
SPAWNER_NAME_POPEN          = "POPEN"
SPAWNER_NAME_SHELL          = "SHELL"

# defines for pilot commands
COMMAND_CANCEL_PILOT        = "Cancel_Pilot"
COMMAND_CANCEL_COMPUTE_UNIT = "Cancel_Compute_Unit"
COMMAND_KEEP_ALIVE          = "Keep_Alive"
COMMAND_FIELD               = "commands"
COMMAND_TYPE                = "type"
COMMAND_ARG                 = "arg"
COMMAND_RESCHEDULE          = "Reschedule"
COMMAND_CANCEL              = "Cancel"


# 'enum' for staging action operators
COPY     = 'Copy'     # local cp
LINK     = 'Link'     # local ln -s
MOVE     = 'Move'     # local mv
TRANSFER = 'Transfer' # saga remote transfer
                      # TODO: This might just be a special case of copy

# tri-state for unit spawn retval
OK       = 'OK'
FAIL     = 'FAIL'
RETRY    = 'RETRY'

# two-state for slot occupation.
FREE     = 'Free'
BUSY     = 'Busy'

# directory for staging files inside the agent sandbox
STAGING_AREA         = 'staging_area'

# max number of cu out/err chars to push to db
MAX_IO_LOGLENGTH     = 1*1024

# max time period to collec db requests into bulks (seconds)
BULK_COLLECTION_TIME = 1.0

# time to sleep between queue polls (seconds)
QUEUE_POLL_SLEEPTIME = 0.1

# time to sleep between database polls (seconds)
DB_POLL_SLEEPTIME    = 0.5

# time between checks of internal state and commands from mothership (seconds)
HEARTBEAT_INTERVAL   = 10


# ------------------------------------------------------------------------------
#
# time stamp for profiling etc.
#
def timestamp():
    # human readable absolute UTC timestamp for log entries in database
    return datetime.datetime.utcnow()

def timestamp_epoch():
    # absolute timestamp as seconds since epoch
    return float(time.time())

# absolute timestamp in seconds since epocj pointing at start of
# bootstrapper (or 'now' as fallback)
timestamp_zero = float(os.environ.get('TIME_ZERO', time.time()))

print "timestamp zero: %s" % timestamp_zero

def timestamp_now():
    # relative timestamp seconds since TIME_ZERO (start)
    return float(time.time()) - timestamp_zero


# ------------------------------------------------------------------------------
#
# profiling support
#
# If 'RADICAL_PILOT_PROFILE' is set in environment, the agent logs timed events.
#
if 'RADICAL_PILOT_PROFILE' in os.environ:
    profile_agent  = True
    profile_handle = open('agent.prof', 'a')
else:
    profile_agent  = False
    profile_handle = sys.stdout


# ------------------------------------------------------------------------------
#
profile_tags  = dict()
profile_freqs = dict()

def prof(etype, uid="", msg="", tag="", logger=None):

    # record a timed event.  We record the thread ID, the uid of the affected
    # object, a log message, event type, and a tag.  Whenever a tag changes (to
    # a non-None value), the time since the last tag change is added.  This can
    # be used to derive, for example, the duration which a uid spent in
    # a certain state.  Time intervals between the same tags (but different
    # uids) are recorded, too.
    #
    # TODO: should this move to utils?  Or at least RP utils, so that we can
    # also use it for the application side?

    if logger:
        logger("%s -- %s (%s): %s", etype, msg, uid, tag)


    if not profile_agent:
        return


    logged = False
    now    = timestamp_now()

    if   AGENT_MODE == AGENT_THREADS   : tid = threading.current_thread().name
    elif AGENT_MODE == AGENT_PROCESSES : tid = os.getpid ()

    if uid and tag:

        if not uid in profile_tags:
            profile_tags[uid] = {'tag'  : "",
                                 'time' : 0.0 }

        old_tag = profile_tags[uid]['tag']

        if tag != old_tag:

            tagged_time = now - profile_tags[uid]['time']

            profile_tags[uid]['tag' ] = tag
            profile_tags[uid]['time'] = timestamp_now()

            profile_handle.write("> %12.4f : %-20s : %12.4f : %-17s : %-24s : %-40s : %s\n" \
                                 % (tagged_time, tag, now, tid, uid, etype, msg))
            logged = True


            if not tag in profile_freqs:
                profile_freqs[tag] = {'last'  : now,
                                      'diffs' : list()}
            else:
                diff = now - profile_freqs[tag]['last']
                profile_freqs[tag]['diffs'].append(diff)
                profile_freqs[tag]['last' ] = now

              # freq = sum(profile_freqs[tag]['diffs']) / len(profile_freqs[tag]['diffs'])
              #
              # profile_handle.write("> %12s : %-20.4f : %12s : %-17s : %-24s : %-40s : %s\n" \
              #                      % ('frequency', freq, '', '', '', '', ''))



    if not logged:
        profile_handle.write("  %12s : %-20s : %12.4f : %-17s : %-24s : %-40s : %s\n" \
                             % (' ' , ' ', now, tid, uid, etype, msg))
  
    # FIXME: disable flush on production runs
    profile_handle.flush()



# ------------------------------------------------------------------------------
#
def tail(txt, maxlen=MAX_IO_LOGLENGTH):

    # shorten the given string to the last <n> characters, and prepend
    # a notification.  This is used to keep logging information in mongodb
    # manageable(the size of mongodb documents is limited).

    if not txt:
        return txt

    if len(txt) > maxlen:
        return "[... CONTENT SHORTENED ...]\n%s" % txt[-maxlen:]
    else:
        return txt


# ------------------------------------------------------------------------------
#
def blowup(cus, component):
    # for each cu in cu_list, add 'factor' clones just like it, just with
    # a different ID (<id>.clone_001)

    if not isinstance (cus, list) :
        cus = [cus]

    if not profile_agent:
        return cus

    factor = BLOWUP_FACTOR.get (component, 1)
    drop   = DROP_CLONES  .get (component, False)

    ret = list()

    for cu in cus :

        uid = cu['_id']

        if drop :
            if '.clone_' in uid :
                prof ('drop', uid=uid)
                continue
        
        factor -= 1
        if factor :
            for idx in range(factor) :

                cu_clone = copy.deepcopy (dict(cu))
                clone_id = '%s.clone_%05d' % (str(cu['_id']), idx+1)

                for key in cu_clone :
                    if isinstance (cu_clone[key], basestring) :
                        cu_clone[key] = cu_clone[key].replace (uid, clone_id)

                idx += 1
                ret.append (cu_clone)
                prof('cloned unit ingest (%s)' % component, uid=clone_id)

        # append the original unit last, to  increase the likelyhood that
        # application state only advances once all clone states have also
        # advanced (they'll get pushed onto queues earlier)
        ret.append (cu)

    return ret


# ------------------------------------------------------------------------------
#
def get_rusage():

    import resource

    self_usage  = resource.getrusage(resource.RUSAGE_SELF)
    child_usage = resource.getrusage(resource.RUSAGE_CHILDREN)

    rtime = time.time() - timestamp_zero
    utime = self_usage.ru_utime  + child_usage.ru_utime
    stime = self_usage.ru_stime  + child_usage.ru_stime
    rss   = self_usage.ru_maxrss + child_usage.ru_maxrss

    return "real %3f sec | user %.3f sec | system %.3f sec | mem %.2f kB" \
         % (rtime, utime, stime, rss)


# ----------------------------------------------------------------------------------
#
def rec_makedir(target):

    # recursive makedir which ignores errors if dir already exists

    try:
        os.makedirs(target)
    except OSError as e:
        # ignore failure on existing directory
        if e.errno == errno.EEXIST and os.path.isdir(os.path.dirname(target)):
            pass
        else:
            raise


# ------------------------------------------------------------------------------
#
def get_mongodb(mongodb_url, mongodb_name, mongodb_auth):

    mongo_client = pymongo.MongoClient(mongodb_url)
    mongo_db     = mongo_client[mongodb_name]

    # do auth on username *and* password (ignore empty split results)
    auth_elems = filter(None, mongodb_auth.split(':', 1))
    if len(auth_elems) == 2:
        mongo_db.authenticate(auth_elems[0], auth_elems[1])

    return mongo_db


# ------------------------------------------------------------------------------
#
def pilot_FAILED(mongo_p, pilot_uid, logger, message):

    logger.error(message)

    now = timestamp()
    out = None
    err = None
    log = None

    try    : out = open('./agent.out', 'r').read()
    except : pass
    try    : err = open('./agent.err', 'r').read()
    except : pass
    try    : log = open('./agent.log',    'r').read()
    except : pass

    msg = [{"message": message,      "timestamp": now},
           {"message": get_rusage(), "timestamp": now}]

    if mongo_p:
        mongo_p.update({"_id": pilot_uid},
            {"$pushAll": {"log"         : msg},
             "$push"   : {"statehistory": {"state"     : rp.FAILED,
                                           "timestamp" : now}},
             "$set"    : {"state"       : rp.FAILED,
                          "stdout"      : tail(out),
                          "stderr"      : tail(err),
                          "logfile"     : tail(log),
                          "finished"    : now}
            })

    else:
        logger.error("cannot log error state in database!")


# ------------------------------------------------------------------------------
#
def pilot_CANCELED(mongo_p, pilot_uid, logger, message):

    logger.warning(message)

    now = timestamp()
    out = None
    err = None
    log = None

    try    : out = open('./agent.out', 'r').read()
    except : pass
    try    : err = open('./agent.err', 'r').read()
    except : pass
    try    : log = open('./agent.log',    'r').read()
    except : pass

    msg = [{"message": message,      "timestamp": now},
           {"message": get_rusage(), "timestamp": now}]

    mongo_p.update({"_id": pilot_uid},
        {"$pushAll": {"log"         : msg},
         "$push"   : {"statehistory": {"state"     : rp.CANCELED,
                                       "timestamp" : now}},
         "$set"    : {"state"       : rp.CANCELED,
                      "stdout"      : tail(out),
                      "stderr"      : tail(err),
                      "logfile"     : tail(log),
                      "finished"    : now}
        })


# ------------------------------------------------------------------------------
#
def pilot_DONE(mongo_p, pilot_uid):

    now = timestamp()
    out = None
    err = None
    log = None

    try    : out = open('./agent.out', 'r').read()
    except : pass
    try    : err = open('./agent.err', 'r').read()
    except : pass
    try    : log = open('./agent.log',    'r').read()
    except : pass

    msg = [{"message": "pilot done", "timestamp": now},
           {"message": get_rusage(), "timestamp": now}]

    mongo_p.update({"_id": pilot_uid},
        {"$pushAll": {"log"         : msg},
         "$push"   : {"statehistory": {"state"    : rp.DONE,
                                       "timestamp": now}},
         "$set"    : {"state"       : rp.DONE,
                      "stdout"      : tail(out),
                      "stderr"      : tail(err),
                      "logfile"     : tail(log),
                      "finished"    : now}
        })


# ==============================================================================
#
# Schedulers
#
# ==============================================================================
#
class Scheduler(threading.Thread):

    # FIXME: clarify what can be overloaded by Scheduler classes

    # --------------------------------------------------------------------------
    #
    def __init__(self, name, logger, lrms, schedule_queue, execution_queue,
                 update_queue):

        threading.Thread.__init__(self)

        self.name             = name
        self._log             = logger
        self._lrms            = lrms
        self._schedule_queue  = schedule_queue
        self._execution_queue = execution_queue
        self._update_queue    = update_queue

        self._terminate       = threading.Event()
        self._lock            = threading.RLock()
        self._wait_queue      = list()

        self._configure()


    # --------------------------------------------------------------------------
    #
    # This class-method creates the appropriate sub-class for the Launch Method.
    #
    @classmethod
    def create(cls, logger, name, lrms, schedule_queue, execution_queue,
               update_queue):

        # Make sure that we are the base-class!
        if cls != Scheduler:
            raise Exception("Scheduler Factory only available to base class!")

        try:
            implementation = {
                SCHEDULER_NAME_CONTINUOUS : SchedulerContinuous,
                SCHEDULER_NAME_SCATTERED  : SchedulerScattered,
                SCHEDULER_NAME_TORUS      : SchedulerTorus
            }[name]

            impl = implementation(name, logger, lrms, schedule_queue,
                                  execution_queue, update_queue)

            impl.start()
            return impl

        except KeyError:
            raise Exception("Scheduler '%s' unknown!" % name)


    # --------------------------------------------------------------------------
    #
    def stop(self):
        self._terminate.set()


    # --------------------------------------------------------------------------
    #
    def _configure(self):
        raise NotImplementedError("_configure() not implemented for Scheduler '%s'." % self.name)


    # --------------------------------------------------------------------------
    #
    def slot_status(self, short=False):
        raise NotImplementedError("slot_status() not implemented for Scheduler '%s'." % self.name)


    # --------------------------------------------------------------------------
    #
    def _allocate_slot(self, cores_requested):
        raise NotImplementedError("_allocate_slot() not implemented for Scheduler '%s'." % self.name)


    # --------------------------------------------------------------------------
    #
    def _release_slot(self, opaque_slot):
        raise NotImplementedError("_release_slot() not implemented for Scheduler '%s'." % self.name)


    # --------------------------------------------------------------------------
    #
    def _try_allocation(self, cu):

        # needs to be locked as we try to acquire slots, but slots are freed 
        # in a different thread...
        with self._lock :

            # schedule this unit, and receive an opaque handle that has meaning to
            # the LRMS, Scheduler and LaunchMethod.
            cu['opaque_slot'] = self._allocate_slot(cu['description']['cores'])

            if cu['opaque_slot']:
                # got an allocation, go off and launch the process
                # FIXME: state update toward EXECUTING (or is that done in
                # launcher?)
                prof('schedule', msg="allocated", uid=cu['_id'])
                cu_list = blowup (cu, EXEC) 
                for _cu in cu_list :
                    prof('push', msg="towards execution", uid=_cu['_id'])
                    self._execution_queue.put(_cu)
                return True

            else:
                # otherwise signal that CU remains unhandled
                return False


    # --------------------------------------------------------------------------
    #
    def _reschedule(self):

        prof("try reschedule")
        prof('reschedule')
        prof(self.slot_status (short=True))
        # cycle through wait queue, and see if we get anything running now.  We
        # cycle over a copy of the list, so that we can modify the list on the
        # fly
        for cu in self._wait_queue[:]:

            if self._try_allocation(cu):
                # yep, that worked - remove it from the wait queue
                self._wait_queue.remove(cu)
                prof('unqueue', msg="re-allocation done", uid=cu['_id'])

        prof(self.slot_status (short=True))
        prof('reschedule done')


    # --------------------------------------------------------------------------
    #
    def unschedule(self, cus):
        # release (for whatever reason) all slots allocated to this CU

        # needs to be locked as we try to release slots, but slots are acquired
        # in a different thread....
        with self._lock :

            prof('unschedule')
            prof(self.slot_status (short=True))

            slots_released = False

            if not isinstance(cus, list):
                cus = [cus]

            for cu in cus:
                if cu['opaque_slot']:
                    self._release_slot(cu['opaque_slot'])
                    slots_released = True

            # notify the scheduling thread of released slots
            if slots_released:
                self._schedule_queue.put(COMMAND_RESCHEDULE)

            prof(self.slot_status (short=True))
            prof('unschedule done - reschedule')


    # --------------------------------------------------------------------------
    #
    def run(self):

        self._log.info("started %s.", self)

        while not self._terminate.is_set():

            try:

                request = self._schedule_queue.get()

                # shutdown signal
                if not request:
                    continue

                # we either get a new scheduled CU, or get a trigger that cores were
                # freed, and we can try to reschedule waiting CUs
                if isinstance(request, basestring):

                    command = request
                    if command == COMMAND_RESCHEDULE:
                        self._reschedule()

                    else:
                        self._log.error("Unknown scheduler command: %s (ignored)", command)

                else:


                    # we got a new unit.  Either we can place it straight away and
                    # move it to execution, or we have to put it on the wait queue
                    cu = request
                    prof('schedule', msg="unit received", uid=cu['_id'])
                    if not self._try_allocation(cu):
                        # No resources available, put in wait queue
                        self._wait_queue.append(cu)
                        prof('queue', msg="allocation failed", uid=cu['_id'])


            except Exception as e:
                self._log.exception('Error in scheduler loop: %s', e)
                raise


# ==============================================================================
#
class SchedulerContinuous(Scheduler):

    # --------------------------------------------------------------------------
    #
    def __init__(self, name, logger, lrms, scheduler_queue,
                 execution_queue, update_queue):

        self.slots = None

        Scheduler.__init__(self, name, logger, lrms, scheduler_queue,
                execution_queue, update_queue)


    # --------------------------------------------------------------------------
    #
    def _configure(self):
        if not self._lrms.node_list:
            raise Exception("LRMS %s didn't _configure node_list." % self._lrms.name)

        if not self._lrms.cores_per_node:
            raise Exception("LRMS %s didn't _configure cores_per_node." % self._lrms.name)

        # Slots represents the internal process management structure.
        # The structure is as follows:
        # [
        #    {'node': 'node1', 'cores': [p_1, p_2, p_3, ... , p_cores_per_node]},
        #    {'node': 'node2', 'cores': [p_1, p_2, p_3. ... , p_cores_per_node]
        # ]
        #
        # We put it in a list because we care about (and make use of) the order.
        #
        self.slots = []
        for node in self._lrms.node_list:
            self.slots.append({
                'node': node,
                # TODO: Maybe use the real core numbers in the case of
                # non-exclusive host reservations?
                'cores': [FREE for _ in range(0, self._lrms.cores_per_node)]
            })


    # --------------------------------------------------------------------------
    #
    # Convert a set of slots into an index into the global slots list
    #
    def slots2offset(self, task_slots):
        # TODO: This assumes all hosts have the same number of cores

        first_slot = task_slots[0]
        # Get the host and the core part
        [first_slot_host, first_slot_core] = first_slot.split(':')
        # Find the entry in the the all_slots list based on the host
        slot_entry = (slot for slot in self.slots if slot["node"] == first_slot_host).next()
        # Transform it into an index in to the all_slots list
        all_slots_slot_index = self.slots.index(slot_entry)

        return all_slots_slot_index * self._lrms.cores_per_node + int(first_slot_core)


    # --------------------------------------------------------------------------
    #
    def slot_status(self, short=False):
        """Returns a multi-line string corresponding to slot status.
        """

        if short:
            slot_matrix = ""
            for slot in self.slots:
                slot_matrix += "|"
                for core in slot['cores']:
                    if core == FREE:
                        slot_matrix += "-"
                    else:
                        slot_matrix += "+"
            slot_matrix += "|"
            return {'timestamp' : timestamp(),
                    'slotstate' : slot_matrix}

        else:
            slot_matrix = ""
            for slot in self.slots:
                slot_vector  = ""
                for core in slot['cores']:
                    if core == FREE:
                        slot_vector += " - "
                    else:
                        slot_vector += " X "
                slot_matrix += "%-24s: %s\n" % (slot['node'], slot_vector)
            return slot_matrix


    # --------------------------------------------------------------------------
    #
    # (Temporary?) wrapper for acquire_slots
    #
    def _allocate_slot(self, cores_requested):

        # TODO: single_node should be enforced for e.g. non-message passing
        #       tasks, but we don't have that info here.
        # NOTE AM: why should non-messaging tasks be confined to one node?
        if cores_requested < self._lrms.cores_per_node:
            single_node = True
        else:
            single_node = False

        # Given that we are the continuous scheduler, this is fixed.
        # TODO: Argument can be removed altogether?
        continuous = True

        # TODO: Now we rely on "None", maybe throw an exception?
        return self._acquire_slots(cores_requested, single_node=single_node,
                continuous=continuous)


    # --------------------------------------------------------------------------
    #
    def _release_slot(self, (task_slots)):
        self._change_slot_states(task_slots, FREE)


    # --------------------------------------------------------------------------
    #
    def _acquire_slots(self, cores_requested, single_node, continuous):

        #
        # Switch between searching for continuous or scattered slots
        #
        # Switch between searching for single or multi-node
        if single_node:
            if continuous:
                task_slots = self._find_slots_single_cont(cores_requested)
            else:
                raise NotImplementedError('No scattered single node scheduler implemented yet.')
        else:
            if continuous:
                task_slots = self._find_slots_multi_cont(cores_requested)
            else:
                raise NotImplementedError('No scattered multi node scheduler implemented yet.')

        if task_slots is not None:
            self._change_slot_states(task_slots, BUSY)

        return task_slots


    # --------------------------------------------------------------------------
    #
    # Find a needle (continuous sub-list) in a haystack (list)
    #
    def _find_sublist(self, haystack, needle):
        n = len(needle)
        # Find all matches (returns list of False and True for every position)
        hits = [(needle == haystack[i:i+n]) for i in xrange(len(haystack)-n+1)]
        try:
            # Grab the first occurrence
            index = hits.index(True)
        except ValueError:
            index = None

        return index


    # --------------------------------------------------------------------------
    #
    # Transform the number of cores into a continuous list of "status"es,
    # and use that to find a sub-list.
    #
    def _find_cores_cont(self, slot_cores, cores_requested, status):
        return self._find_sublist(slot_cores, [status for _ in range(cores_requested)])


    # --------------------------------------------------------------------------
    #
    # Find an available continuous slot within node boundaries.
    #
    def _find_slots_single_cont(self, cores_requested):

        for slot in self.slots:
            slot_node = slot['node']
            slot_cores = slot['cores']

            slot_cores_offset = self._find_cores_cont(slot_cores, cores_requested, FREE)

            if slot_cores_offset is not None:
                self._log.info('Node %s satisfies %d cores at offset %d',
                              slot_node, cores_requested, slot_cores_offset)
                return ['%s:%d' % (slot_node, core) for core in
                        range(slot_cores_offset, slot_cores_offset + cores_requested)]

        return None


    # --------------------------------------------------------------------------
    #
    # Find an available continuous slot across node boundaries.
    #
    def _find_slots_multi_cont(self, cores_requested):

        # Convenience aliases
        cores_per_node = self._lrms.cores_per_node
        all_slots = self.slots

        # Glue all slot core lists together
        all_slot_cores = [core for node in [node['cores'] for node in all_slots] for core in node]
        # self._log.debug("all_slot_cores: %s", all_slot_cores)

        # Find the start of the first available region
        all_slots_first_core_offset = self._find_cores_cont(all_slot_cores, cores_requested, FREE)
        self._log.debug("all_slots_first_core_offset: %s", all_slots_first_core_offset)
        if all_slots_first_core_offset is None:
            return None

        # Determine the first slot in the slot list
        first_slot_index = all_slots_first_core_offset / cores_per_node
        self._log.debug("first_slot_index: %s", first_slot_index)
        # And the core offset within that node
        first_slot_core_offset = all_slots_first_core_offset % cores_per_node
        self._log.debug("first_slot_core_offset: %s", first_slot_core_offset)

        # Note: We subtract one here, because counting starts at zero;
        #       Imagine a zero offset and a count of 1, the only core used
        #       would be core 0.
        #       TODO: Verify this claim :-)
        all_slots_last_core_offset = (first_slot_index * cores_per_node) +\
                                     first_slot_core_offset + cores_requested - 1
        self._log.debug("all_slots_last_core_offset: %s", all_slots_last_core_offset)
        last_slot_index = (all_slots_last_core_offset) / cores_per_node
        self._log.debug("last_slot_index: %s", last_slot_index)
        last_slot_core_offset = all_slots_last_core_offset % cores_per_node
        self._log.debug("last_slot_core_offset: %s", last_slot_core_offset)

        # Convenience aliases
        last_slot = self.slots[last_slot_index]
        self._log.debug("last_slot: %s", last_slot)
        last_node = last_slot['node']
        self._log.debug("last_node: %s", last_node)
        first_slot = self.slots[first_slot_index]
        self._log.debug("first_slot: %s", first_slot)
        first_node = first_slot['node']
        self._log.debug("first_node: %s", first_node)

        # Collect all node:core slots here
        task_slots = []

        # Add cores from first slot for this unit
        # As this is a multi-node search, we can safely assume that we go
        # from the offset all the way to the last core.
        task_slots.extend(['%s:%d' % (first_node, core) for core in
                           range(first_slot_core_offset, cores_per_node)])

        # Add all cores from "middle" slots
        for slot_index in range(first_slot_index+1, last_slot_index):
            slot_node = all_slots[slot_index]['node']
            task_slots.extend(['%s:%d' % (slot_node, core) for core in range(0, cores_per_node)])

        # Add the cores of the last slot
        task_slots.extend(['%s:%d' % (last_node, core) for core in range(0, last_slot_core_offset+1)])

        return task_slots


    # --------------------------------------------------------------------------
    #
    # Change the reserved state of slots (FREE or BUSY)
    #
    def _change_slot_states(self, task_slots, new_state):

        # Convenience alias
        all_slots = self.slots

        # logger.debug("change_slot_states: unit slots: %s", task_slots)

        for slot in task_slots:
            # logger.debug("change_slot_states: slot content: %s", slot)
            # Get the node and the core part
            [slot_node, slot_core] = slot.split(':')
            # Find the entry in the the all_slots list
            slot_entry = (slot for slot in all_slots if slot["node"] == slot_node).next()
            # Change the state of the slot
            slot_entry['cores'][int(slot_core)] = new_state



# ==============================================================================
#
class SchedulerScattered(Scheduler):
    # FIXME: implement
    pass


# ==============================================================================
#
class SchedulerTorus(Scheduler):

    # TODO: Ultimately all BG/Q specifics should move out of the scheduler

    # --------------------------------------------------------------------------
    #
    # Offsets into block structure
    #
    TORUS_BLOCK_INDEX  = 0
    TORUS_BLOCK_COOR   = 1
    TORUS_BLOCK_NAME   = 2
    TORUS_BLOCK_STATUS = 3 


    # --------------------------------------------------------------------------
    def __init__(self, name, logger, lrms, scheduler_queue,
                 execution_queue, update_queue):

        self.slots            = None
        self._cores_per_node  = None

        Scheduler.__init__(self, name, logger, lrms, scheduler_queue,
                execution_queue, update_queue)


    # --------------------------------------------------------------------------
    #
    def _configure(self):
        if not self._lrms.cores_per_node:
            raise Exception("LRMS %s didn't _configure cores_per_node." % self._lrms.name)

        self._cores_per_node = self._lrms.cores_per_node

        # TODO: get rid of field below
        self.slots = 'bogus'


    # --------------------------------------------------------------------------
    #
    def slot_status(self, short=False):
        """Returns a multi-line string corresponding to slot status.
        """
        # TODO: Both short and long currently only deal with full-node status
        if short:
            slot_matrix = ""
            for slot in self._lrms.torus_block:
                slot_matrix += "|"
                if slot[self.TORUS_BLOCK_STATUS] == FREE:
                    slot_matrix += "-" * self._lrms.cores_per_node
                else:
                    slot_matrix += "+" * self._lrms.cores_per_node
            slot_matrix += "|"
            return {'timestamp': timestamp(),
                    'slotstate': slot_matrix}
        else:
            slot_matrix = ""
            for slot in self._lrms.torus_block:
                slot_vector = ""
                if slot[self.TORUS_BLOCK_STATUS] == FREE:
                    slot_vector = " - " * self._lrms.cores_per_node
                else:
                    slot_vector = " X " * self._lrms.cores_per_node
                slot_matrix += "%s: %s\n" % (slot[self.TORUS_BLOCK_NAME].ljust(24), slot_vector)
            return slot_matrix


    # --------------------------------------------------------------------------
    #
    # Allocate a number of cores
    #
    # Currently only implements full-node allocation, so core count must
    # be a multiple of cores_per_node.
    #
    def _allocate_slot(self, cores_requested):

        block = self._lrms.torus_block
        sub_block_shape_table = self._lrms.shape_table

        self._log.info("Trying to allocate %d core(s).", cores_requested)

        if cores_requested % self._lrms.cores_per_node:
            num_cores = int(math.ceil(cores_requested / float(self._lrms.cores_per_node))) \
                        * self._lrms.cores_per_node
            self._log.error('Core not multiple of %d, increasing to %d!',
                           self._lrms.cores_per_node, num_cores)

        num_nodes = cores_requested / self._lrms.cores_per_node

        offset = self._alloc_sub_block(block, num_nodes)

        if offset is None:
            self._log.warning('No allocation made.')
            return

        # TODO: return something else than corner location? Corner index?
        corner = block[offset][self.TORUS_BLOCK_COOR]
        sub_block_shape = sub_block_shape_table[num_nodes]

        end = self.get_last_node(corner, sub_block_shape)
        self._log.debug('Allocating sub-block of %d node(s) with dimensions %s'
                       ' at offset %d with corner %s and end %s.',
                        num_nodes, self._lrms.shape2str(sub_block_shape), offset,
                        self._lrms.loc2str(corner), self._lrms.loc2str(end))

        return corner, sub_block_shape


    # --------------------------------------------------------------------------
    #
    # Allocate a sub-block within a block
    # Currently only works with offset that are exactly the sub-block size
    #
    def _alloc_sub_block(self, block, num_nodes):

        offset = 0
        # Iterate through all nodes with offset a multiple of the sub-block size
        while True:

            # Verify the assumption (needs to be an assert?)
            if offset % num_nodes != 0:
                msg = 'Sub-block needs to start at correct offset!'
                self._log.exception(msg)
                raise Exception(msg)
                # TODO: If we want to workaround this, the coordinates need to overflow

            not_free = False
            # Check if all nodes from offset till offset+size are FREE
            for peek in range(num_nodes):
                try:
                    if block[offset+peek][self.TORUS_BLOCK_STATUS] == BUSY:
                        # Once we find the first BUSY node we can discard this attempt
                        not_free = True
                        break
                except IndexError:
                    self._log.exception('Block out of bound. Num_nodes: %d, offset: %d, peek: %d.',
                            num_nodes, offset, peek)

            if not_free == True:
                # No success at this offset
                self._log.info("No free nodes found at this offset: %d.", offset)

                # If we weren't the last attempt, then increase the offset and iterate again.
                if offset + num_nodes < self._block2num_nodes(block):
                    offset += num_nodes
                    continue
                else:
                    return

            else:
                # At this stage we have found a free spot!

                self._log.info("Free nodes found at this offset: %d.", offset)

                # Then mark the nodes busy
                for peek in range(num_nodes):
                    block[offset+peek][self.TORUS_BLOCK_STATUS] = BUSY

                return offset


    # --------------------------------------------------------------------------
    #
    # Return the number of nodes in a block
    #
    def _block2num_nodes(self, block):
        return len(block)


    # --------------------------------------------------------------------------
    #
    def _release_slot(self, (corner, shape)):
        self._free_cores(self._lrms.torus_block, corner, shape)


    # --------------------------------------------------------------------------
    #
    # Free up an allocation
    #
    def _free_cores(self, block, corner, shape):

        # Number of nodes to free
        num_nodes = self._shape2num_nodes(shape)

        # Location of where to start freeing
        offset = self.corner2offset(block, corner)

        self._log.info("Freeing %d nodes starting at %d.", num_nodes, offset)

        for peek in range(num_nodes):
            assert block[offset+peek][self.TORUS_BLOCK_STATUS] == BUSY, \
                'Block %d not Free!' % block[offset+peek]
            block[offset+peek][self.TORUS_BLOCK_STATUS] = FREE


    # --------------------------------------------------------------------------
    #
    # Follow coordinates to get the last node
    #
    def get_last_node(self, origin, shape):
        ret = {}
        for dim in self._lrms.torus_dimension_labels:
            ret[dim] = origin[dim] + shape[dim] -1
        return ret


    # --------------------------------------------------------------------------
    #
    # Return the number of nodes for the given block shape
    #
    def _shape2num_nodes(self, shape):

        nodes = 1
        for dim in self._lrms.torus_dimension_labels:
            nodes *= shape[dim]

        return nodes


    # --------------------------------------------------------------------------
    #
    # Return the offset into the node list from a corner
    #
    # TODO: Can this be determined instead of searched?
    #
    def corner2offset(self, block, corner):
        offset = 0

        for e in block:
            if corner == e[self.TORUS_BLOCK_COOR]:
                return offset
            offset += 1

        return offset



# ==============================================================================
#
# Launch Methods
#
# ==============================================================================
#
class LaunchMethod(object):

    # --------------------------------------------------------------------------
    #
    def __init__(self, name, logger, scheduler):

        self.name      = name
        self._log      = logger
        self._scheduler = scheduler

        self.launch_command = None
        self._configure()
        # TODO: This doesn't make too much sense for LM's that use multiple
        #       commands, perhaps this needs to move to per LM __init__.
        if self.launch_command is None:
            raise Exception("Launch command not found for LaunchMethod '%s'" % name)

        logger.info("Discovered launch command: '%s'.", self.launch_command)


    # --------------------------------------------------------------------------
    #
    # This class-method creates the appropriate sub-class for the Launch Method.
    #
    @classmethod
    def create(cls, name, scheduler, logger):

        # Make sure that we are the base-class!
        if cls != LaunchMethod:
            raise Exception("LaunchMethod factory only available to base class!")

        try:
            implementation = {
                LAUNCH_METHOD_APRUN         : LaunchMethodAPRUN,
                LAUNCH_METHOD_CCMRUN        : LaunchMethodCCMRUN,
                LAUNCH_METHOD_DPLACE        : LaunchMethodDPLACE,
                LAUNCH_METHOD_FORK          : LaunchMethodFORK,
                LAUNCH_METHOD_IBRUN         : LaunchMethodIBRUN,
                LAUNCH_METHOD_MPIEXEC       : LaunchMethodMPIEXEC,
                LAUNCH_METHOD_MPIRUN_CCMRUN : LaunchMethodMPIRUNCCMRUN,
                LAUNCH_METHOD_MPIRUN_DPLACE : LaunchMethodMPIRUNDPLACE,
                LAUNCH_METHOD_MPIRUN        : LaunchMethodMPIRUN,
                LAUNCH_METHOD_MPIRUN_RSH    : LaunchMethodMPIRUNRSH,
                LAUNCH_METHOD_POE           : LaunchMethodPOE,
                LAUNCH_METHOD_RUNJOB        : LaunchMethodRUNJOB,
                LAUNCH_METHOD_SSH           : LaunchMethodSSH
            }[name]
            return implementation(name, logger, scheduler)

        except KeyError:
            logger.exception("LaunchMethod '%s' unknown!" % name)

        except Exception as e:
            logger.exception("LaunchMethod cannot be used: %s!" % e)

        return None


    # --------------------------------------------------------------------------
    #
    def _configure(self):
        raise NotImplementedError("_configure() not implemented for LaunchMethod: %s." % self.name)

    # --------------------------------------------------------------------------
    #
    def construct_command(self, task_exec, task_args, task_numcores,
                          launch_script_hop, opaque_slot):
        raise NotImplementedError("construct_command() not implemented for LaunchMethod: %s." % self.name)


    # --------------------------------------------------------------------------
    #
    def _find_executable(self, names):
        """Takes a (list of) name(s) and looks for an executable in the path.
        """

        if not isinstance(names, list):
            names = [names]

        for name in names:
            ret = self._which(name)
            if ret is not None:
                return ret

        return None


    # --------------------------------------------------------------------------
    #
    def _which(self, program):
        """Finds the location of an executable.
        Taken from:
        http://stackoverflow.com/questions/377017/test-if-executable-exists-in-python
        """
        # ----------------------------------------------------------------------
        #
        def is_exe(fpath):
            return os.path.isfile(fpath) and os.access(fpath, os.X_OK)

        fpath, _ = os.path.split(program)
        if fpath:
            if is_exe(program):
                return program
        else:
            for path in os.environ["PATH"].split(os.pathsep):
                exe_file = os.path.join(path, program)
                if is_exe(exe_file):
                    return exe_file
        return None


# ==============================================================================
#
class LaunchMethodFORK(LaunchMethod):

    # --------------------------------------------------------------------------
    #
    def __init__(self, name, logger, scheduler):

        LaunchMethod.__init__(self, name, logger, scheduler)


    # --------------------------------------------------------------------------
    #
    def _configure(self):
        # "Regular" tasks
        self.launch_command = ''


    # --------------------------------------------------------------------------
    #
    def construct_command(self, task_exec, task_args, task_numcores,
                          launch_script_hop, opaque_slot):

        if task_args:
            command = " ".join([task_exec, task_args])
        else:
            command = task_exec

        return command, None



# ==============================================================================
#
class LaunchMethodMPIRUN(LaunchMethod):

    # --------------------------------------------------------------------------
    #
    def __init__(self, name, logger, scheduler):

        LaunchMethod.__init__(self, name, logger, scheduler)


    # --------------------------------------------------------------------------
    #
    def _configure(self):
        self.launch_command = self._find_executable([
            'mpirun',            # General case
            'mpirun_rsh',        # Gordon @ SDSC
            'mpirun-mpich-mp',   # Mac OSX MacPorts
            'mpirun-openmpi-mp'  # Mac OSX MacPorts
        ])


    # --------------------------------------------------------------------------
    #
    def construct_command(self, task_exec, task_args, task_numcores,
                          launch_script_hop, (task_slots)):

        if task_args:
            task_command = " ".join([task_exec, task_args])
        else:
            task_command = task_exec

        # Construct the hosts_string
        hosts_string = ",".join([slot.split(':')[0] for slot in task_slots])

        export_vars = LaunchMethodMPIRUN.create_export_vars()

        mpirun_command = "%s %s -np %s -host %s %s" % (
            self.launch_command, export_vars, task_numcores, hosts_string, task_command)

        return mpirun_command, None


    # --------------------------------------------------------------------------
    #
    @classmethod
    def create_export_vars(cls):
        # Class method so that other LM's can also benefit from this.
        candidate_vars = [
            'LD_LIBRARY_PATH',
            'PATH',
            'PYTHONPATH'
            'PYTHON_DIR',
            ]
        export_vars = ' '.join(['-x ' + var for var in candidate_vars if var in os.environ])
        return export_vars



# ==============================================================================
#
class LaunchMethodSSH(LaunchMethod):

    # --------------------------------------------------------------------------
    #
    def __init__(self, name, logger, scheduler):

        LaunchMethod.__init__(self, name, logger, scheduler)


    # --------------------------------------------------------------------------
    #
    def _configure(self):
        # Find ssh command
        command = self._which('ssh')

        if command is not None:

            # Some MPI environments (e.g. SGE) put a link to rsh as "ssh" into
            # the path.  We try to detect that and then use different arguments.
            if os.path.islink(command):

                target = os.path.realpath(command)

                if os.path.basename(target) == 'rsh':
                    self._log.info('Detected that "ssh" is a link to "rsh".')
                    return target

            command = '%s -o StrictHostKeyChecking=no' % command

        self.launch_command = command


    # --------------------------------------------------------------------------
    #
    def construct_command(self, task_exec, task_args, task_numcores,
                          launch_script_hop, (task_slots)):

        if not launch_script_hop :
            raise ValueError ("LaunchMethodSSH.construct_command needs launch_script_hop!")

        # Get the host of the first entry in the acquired slot
        host = task_slots[0].split(':')[0]

        if task_args:
            task_command = " ".join([task_exec, task_args])
        else:
            task_command = task_exec

        # Command line to execute launch script via ssh on host
        ssh_hop_cmd = "%s %s %s" % (self.launch_command, host, launch_script_hop)

        # Special case, return a tuple that overrides the default command line.
        return task_command, ssh_hop_cmd



# ==============================================================================
#
class LaunchMethodMPIEXEC(LaunchMethod):

    # --------------------------------------------------------------------------
    #
    def __init__(self, name, logger, scheduler):

        LaunchMethod.__init__(self, name, logger, scheduler)


    # --------------------------------------------------------------------------
    #
    def _configure(self):
        # mpiexec (e.g. on SuperMUC)
        self.launch_command = self._find_executable([
            'mpiexec',            # General case
            'mpiexec-mpich-mp',   # Mac OSX MacPorts
            'mpiexec-openmpi-mp'  # Mac OSX MacPorts
        ])

    # --------------------------------------------------------------------------
    #
    def construct_command(self, task_exec, task_args, task_numcores,
                          launch_script_hop, (task_slots)):

        # Construct the hosts_string
        hosts_string = ",".join([slot.split(':')[0] for slot in task_slots])

        # Construct the executable and arguments
        if task_args:
            task_command = " ".join([task_exec, task_args])
        else:
            task_command = task_exec

        mpiexec_command = "%s -n %s -host %s %s" % (
            self.launch_command, task_numcores, hosts_string, task_command)

        return mpiexec_command, None


# ==============================================================================
#
class LaunchMethodAPRUN(LaunchMethod):

    # --------------------------------------------------------------------------
    #
    def __init__(self, name, logger, scheduler):

        LaunchMethod.__init__(self, name, logger, scheduler)


    # --------------------------------------------------------------------------
    #
    def _configure(self):
        # aprun: job launcher for Cray systems
        self.launch_command= self._which('aprun')

        # TODO: ensure that only one concurrent aprun per node is executed!


    # --------------------------------------------------------------------------
    #
    def construct_command(self, task_exec, task_args, task_numcores,
                          launch_script_hop, opaque_slot):

        if task_args:
            task_command = " ".join([task_exec, task_args])
        else:
            task_command = task_exec

        aprun_command = "%s -n %d %s" % (self.launch_command, task_numcores, task_command)

        return aprun_command, None



# ==============================================================================
#
class LaunchMethodCCMRUN(LaunchMethod):

    # --------------------------------------------------------------------------
    #
    def __init__(self, name, logger, scheduler):

        LaunchMethod.__init__(self, name, logger, scheduler)


    # --------------------------------------------------------------------------
    #
    def _configure(self):
        # ccmrun: Cluster Compatibility Mode (CCM) job launcher for Cray systems
        self.launch_command= self._which('ccmrun')


    # --------------------------------------------------------------------------
    #
    def construct_command(self, task_exec, task_args, task_numcores,
                          launch_script_hop, opaque_slot):

        if task_args:
            task_command = " ".join([task_exec, task_args])
        else:
            task_command = task_exec

        ccmrun_command = "%s -n %d %s" % (self.launch_command, task_numcores, task_command)

        return ccmrun_command, None



# ==============================================================================
#
class LaunchMethodMPIRUNCCMRUN(LaunchMethod):
    # TODO: This needs both mpirun and ccmrun

    # --------------------------------------------------------------------------
    #
    def __init__(self, name, logger, scheduler):

        LaunchMethod.__init__(self, name, logger, scheduler)

        self.mpirun_command = self._which('mpirun')


    # --------------------------------------------------------------------------
    #
    def _configure(self):
        # ccmrun: Cluster Compatibility Mode job launcher for Cray systems
        self.launch_command= self._which('ccmrun')

        self.mpirun_command = self._which('mpirun')
        if not self.mpirun_command:
            raise Exception("mpirun not found!")


    # --------------------------------------------------------------------------
    #
    def construct_command(self, task_exec, task_args, task_numcores,
                          launch_script_hop, (task_slots)):

        if task_args:
            task_command = " ".join([task_exec, task_args])
        else:
            task_command = task_exec

        # Construct the hosts_string
        # TODO: is there any use in using $HOME/.crayccm/ccm_nodelist.$JOBID?
        hosts_string = ",".join([slot.split(':')[0] for slot in task_slots])

        export_vars = LaunchMethodMPIRUN.create_export_vars()

        mpirun_ccmrun_command = "%s %s %s -np %d -host %s %s" % (
            self.launch_command, self.mpirun_command, export_vars,
            task_numcores, hosts_string, task_command)

        return mpirun_ccmrun_command, None



# ==============================================================================
#
class LaunchMethodRUNJOB(LaunchMethod):

    # --------------------------------------------------------------------------
    #
    def __init__(self, name, logger, scheduler):

        LaunchMethod.__init__(self, name, logger, scheduler)


    # --------------------------------------------------------------------------
    #
    def _configure(self):
        # runjob: job launcher for IBM BG/Q systems, e.g. Joule
        self.launch_command= self._which('runjob')


    # --------------------------------------------------------------------------
    #
    def construct_command(self, task_exec, task_args, task_numcores,
                          launch_script_hop, (corner, sub_block_shape)):

        if task_numcores % self._scheduler._lrms.cores_per_node:
            msg = "Num cores (%d) is not a multiple of %d!" % (
                task_numcores, self._scheduler._lrms.cores_per_node)
            self._log.exception(msg)
            raise Exception(msg)

        # Runjob it is!
        runjob_command = self.launch_command

        # Set the number of tasks/ranks per node
        # TODO: Currently hardcoded, this should be configurable,
        #       but I don't see how, this would be a leaky abstraction.
        runjob_command += ' --ranks-per-node %d' % min(self._scheduler._lrms.cores_per_node, task_numcores)

        # Run this subjob in the block communicated by LoadLeveler
        runjob_command += ' --block %s' % self._scheduler._lrms.loadl_bg_block

        corner_offset = self._scheduler.corner2offset(self._scheduler._lrms.torus_block, corner)
        corner_node = self._scheduler._lrms.torus_block[corner_offset][self._scheduler.TORUS_BLOCK_NAME]
        runjob_command += ' --corner %s' % corner_node

        # convert the shape
        runjob_command += ' --shape %s' % self._scheduler._lrms.shape2str(sub_block_shape)

        # runjob needs the full path to the executable
        if os.path.basename(task_exec) == task_exec:
            # Use `which` with back-ticks as the executable,
            # will be expanded in the shell script.
            task_exec = '`which %s`' % task_exec
            # Note: We can't use the expansion from here,
            #       as the pre-execs of the CU aren't run yet!!

        # And finally add the executable and the arguments
        # usage: runjob <runjob flags> : /bin/hostname -f
        runjob_command += ' : %s' % task_exec
        if task_args:
            runjob_command += ' %s' % task_args

        return runjob_command, None


# ==============================================================================
#
class LaunchMethodDPLACE(LaunchMethod):

    # --------------------------------------------------------------------------
    #
    def __init__(self, name, logger, scheduler):

        LaunchMethod.__init__(self, name, logger, scheduler)


    # --------------------------------------------------------------------------
    #
    def _configure(self):
        # dplace: job launcher for SGI systems (e.g. on Blacklight)
        self.launch_command = self._which('dplace')


    # --------------------------------------------------------------------------
    #
    def construct_command(self, task_exec, task_args, task_numcores,
                          launch_script_hop, (task_slots)):

        if task_args:
            task_command = " ".join([task_exec, task_args])
        else:
            task_command = task_exec

        dplace_offset = self._scheduler.slots2offset(task_slots)

        dplace_command = "%s -c %d-%d %s" % (
            self.launch_command, dplace_offset,
            dplace_offset+task_numcores-1, task_command)

        return dplace_command, None



# ==============================================================================
#
class LaunchMethodMPIRUNRSH(LaunchMethod):

    # --------------------------------------------------------------------------
    #
    def __init__(self, name, logger, scheduler):

        LaunchMethod.__init__(self, name, logger, scheduler)


    # --------------------------------------------------------------------------
    #
    def _configure(self):
        # mpirun_rsh (e.g. on Gordon@ SDSC)
        self.launch_command = self._which('mpirun_rsh')


    # --------------------------------------------------------------------------
    #
    def construct_command(self, task_exec, task_args, task_numcores,
                          launch_script_hop, (task_slots)):

        if task_args:
            task_command = " ".join([task_exec, task_args])
        else:
            task_command = task_exec

        # Construct the hosts_string ('h1 h2 .. hN')
        hosts_string = " ".join([slot.split(':')[0] for slot in task_slots])

        mpirun_rsh_command = "%s -export -np %s %s %s" % (
            self.launch_command, task_numcores, hosts_string, task_command)

        return mpirun_rsh_command, None



# ==============================================================================
#
class LaunchMethodMPIRUNDPLACE(LaunchMethod):
    # TODO: This needs both mpirun and dplace

    # --------------------------------------------------------------------------
    #
    def __init__(self, name, logger, scheduler):

        LaunchMethod.__init__(self, name, logger, scheduler)

        self.mpirun_command = None


    # --------------------------------------------------------------------------
    #
    def _configure(self):
        # dplace: job launcher for SGI systems (e.g. on Blacklight)
        self.launch_command = self._which('dplace')
        self.mpirun_command = self._which('mpirun')


    # --------------------------------------------------------------------------
    #
    def construct_command(self, task_exec, task_args, task_numcores,
                          launch_script_hop, (task_slots)):

        if task_args:
            task_command = " ".join([task_exec, task_args])
        else:
            task_command = task_exec

        dplace_offset = self._scheduler.slots2offset(task_slots)

        mpirun_dplace_command = "%s -np %d %s -c %d-%d %s" % \
            (self.mpirun_command, task_numcores, self.launch_command,
             dplace_offset, dplace_offset+task_numcores-1, task_command)

        return mpirun_dplace_command, None



# ==============================================================================
#
class LaunchMethodIBRUN(LaunchMethod):
    # NOTE: Don't think that with IBRUN it is possible to have
    # processes != cores ...

    # --------------------------------------------------------------------------
    #
    def __init__(self, name, logger, scheduler):

        LaunchMethod.__init__(self, name, logger, scheduler)


    # --------------------------------------------------------------------------
    #
    def _configure(self):
        # ibrun: wrapper for mpirun at TACC
        self.launch_command = self._which('ibrun')


    # --------------------------------------------------------------------------
    #
    def construct_command(self, task_exec, task_args, task_numcores,
                          launch_script_hop, (task_slots)):

        if task_args:
            task_command = " ".join([task_exec, task_args])
        else:
            task_command = task_exec

        ibrun_offset = self._scheduler.slots2offset(task_slots)

        ibrun_command = "%s -n %s -o %d %s" % \
                        (self.launch_command, task_numcores,
                         ibrun_offset, task_command)

        return ibrun_command, None



# ==============================================================================
#
class LaunchMethodPOE(LaunchMethod):

    # --------------------------------------------------------------------------
    #
    def __init__(self, name, logger, scheduler):

        LaunchMethod.__init__(self, name, logger, scheduler)


    # --------------------------------------------------------------------------
    #
    def _configure(self):
        # poe: LSF specific wrapper for MPI (e.g. yellowstone)
        self.launch_command = self._which('poe')


    # --------------------------------------------------------------------------
    #
    def construct_command(self, task_exec, task_args, task_numcores,
                          launch_script_hop, (task_slots)):

        # Count slots per host in provided slots description.
        hosts = {}
        for slot in task_slots:
            host = slot.split(':')[0]
            if host not in hosts:
                hosts[host] = 1
            else:
                hosts[host] += 1

        # Create string with format: "hostX N host
        hosts_string = ''
        for host in hosts:
            hosts_string += '%s %d ' % (host, hosts[host])

        if task_args:
            task_command = " ".join([task_exec, task_args])
        else:
            task_command = task_exec

        # Override the LSB_MCPU_HOSTS env variable as this is set by
        # default to the size of the whole pilot.
        poe_command = 'LSB_MCPU_HOSTS="%s" %s %s' % (
            hosts_string, self.launch_command, task_command)

        return poe_command, None



# ==============================================================================
#
# Base class for LRMS implementations.
#
# ==============================================================================
#
class LRMS(object):

    # --------------------------------------------------------------------------
    #
    def __init__(self, name, logger, requested_cores):

        self.name            = name
        self._log            = logger
        self.requested_cores = requested_cores

        self._log.info("Configuring LRMS %s.", self.name)

        self.slot_list = []
        self.node_list = []
        self.cores_per_node = None

        self._configure()

        logger.info("Discovered execution environment: %s", self.node_list)

        # For now assume that all nodes have equal amount of cores
        cores_avail = len(self.node_list) * self.cores_per_node
        if cores_avail < int(requested_cores):
            raise Exception("Not enough cores available (%s) to satisfy allocation request (%s)." \
                            % (str(cores_avail), str(requested_cores)))


    # --------------------------------------------------------------------------
    #
    # This class-method creates the appropriate sub-class for the LRMS.
    #
    @classmethod
    def create(cls, name, requested_cores, logger):

        # TODO: Core counts dont have to be the same number for all hosts.

        # TODO: We might not have reserved the whole node.

        # TODO: Given that the Agent can determine the real core count, in
        #       principle we could just ignore the config and use as many as we
        #       have to our availability (taken into account that we might not
        #       have the full node reserved of course)
        #       Answer: at least on Yellowstone this doesnt work for MPI,
        #               as you can't spawn more tasks then the number of slots.

        # Make sure that we are the base-class!
        if cls != LRMS:
            raise Exception("LRMS Factory only available to base class!")

        try:
            implementation = {
                LRMS_NAME_FORK        : ForkLRMS,
                LRMS_NAME_LOADLEVELER : LoadLevelerLRMS,
                LRMS_NAME_LSF         : LSFLRMS,
                LRMS_NAME_PBSPRO      : PBSProLRMS,
                LRMS_NAME_SGE         : SGELRMS,
                LRMS_NAME_SLURM       : SLURMLRMS,
                LRMS_NAME_TORQUE      : TORQUELRMS
            }[name]
            return implementation(name, logger, requested_cores)
        except KeyError:
            raise Exception("LRMS type '%s' unknown!" % name)


    # --------------------------------------------------------------------------
    #
    def _configure(self):
        raise NotImplementedError("_Configure not implemented for LRMS type: %s." % self.name)



# ==============================================================================
#
class TORQUELRMS(LRMS):

    # --------------------------------------------------------------------------
    #
    def __init__(self, name, logger, requested_cores):

        LRMS.__init__(self, name, logger, requested_cores)


    # --------------------------------------------------------------------------
    #
    def _configure(self):

        self._log.info("Configured to run on system with %s.", self.name)

        torque_nodefile = os.environ.get('PBS_NODEFILE')
        if torque_nodefile is None:
            msg = "$PBS_NODEFILE not set!"
            self._log.error(msg)
            raise Exception(msg)

        # Parse PBS the nodefile
        torque_nodes = [line.strip() for line in open(torque_nodefile)]
        self._log.info("Found Torque PBS_NODEFILE %s: %s", torque_nodefile, torque_nodes)

        # Number of cpus involved in allocation
        val = os.environ.get('PBS_NCPUS')
        if val:
            torque_num_cpus = int(val)
        else:
            msg = "$PBS_NCPUS not set! (new Torque version?)"
            torque_num_cpus = None
            self._log.warning(msg)

        # Number of nodes involved in allocation
        val = os.environ.get('PBS_NUM_NODES')
        if val:
            torque_num_nodes = int(val)
        else:
            msg = "$PBS_NUM_NODES not set! (old Torque version?)"
            torque_num_nodes = None
            self._log.warning(msg)

        # Number of cores (processors) per node
        val = os.environ.get('PBS_NUM_PPN')
        if val:
            torque_cores_per_node = int(val)
        else:
            msg = "$PBS_NUM_PPN is not set!"
            torque_cores_per_node = None
            self._log.warning(msg)

        if torque_cores_per_node in [None, 1]:
            # lets see if SAGA has been forthcoming with some information
            self._log.warning("fall back to $SAGA_PPN : %s", os.environ.get ('SAGA_PPN', None))
            torque_cores_per_node = int(os.environ.get('SAGA_PPN', torque_cores_per_node))

        # Number of entries in nodefile should be PBS_NUM_NODES * PBS_NUM_PPN
        torque_nodes_length = len(torque_nodes)
        torque_node_list    = list(set(torque_nodes))

      # if torque_num_nodes and torque_cores_per_node and \
      #     torque_nodes_length < torque_num_nodes * torque_cores_per_node:
      #     msg = "Number of entries in $PBS_NODEFILE (%s) does not match with $PBS_NUM_NODES*$PBS_NUM_PPN (%s*%s)" % \
      #           (torque_nodes_length, torque_num_nodes,  torque_cores_per_node)
      #     raise Exception(msg)

        # only unique node names
        torque_node_list_length = len(torque_node_list)
        self._log.debug("Node list: %s(%d)", torque_node_list, torque_node_list_length)

        if torque_num_nodes and torque_cores_per_node:
            # Modern style Torque
            self.cores_per_node = torque_cores_per_node
        elif torque_num_cpus:
            # Blacklight style (TORQUE-2.3.13)
            self.cores_per_node = torque_num_cpus
        else:
            # Old style Torque (Should we just use this for all versions?)
            self.cores_per_node = torque_nodes_length / torque_node_list_length
        self.node_list = torque_node_list


# ==============================================================================
#
class PBSProLRMS(LRMS):

    # --------------------------------------------------------------------------
    #
    def __init__(self, name, logger, requested_cores):

        LRMS.__init__(self, name, logger, requested_cores)


    # --------------------------------------------------------------------------
    #
    def _configure(self):
        # TODO: $NCPUS?!?! = 1 on archer

        pbspro_nodefile = os.environ.get('PBS_NODEFILE')

        if pbspro_nodefile is None:
            msg = "$PBS_NODEFILE not set!"
            self._log.error(msg)
            raise Exception(msg)

        self._log.info("Found PBSPro $PBS_NODEFILE %s." % pbspro_nodefile)

        # Dont need to parse the content of nodefile for PBSPRO, only the length
        # is interesting, as there are only duplicate entries in it.
        pbspro_nodes_length = len([line.strip() for line in open(pbspro_nodefile)])

        # Number of Processors per Node
        val = os.environ.get('NUM_PPN')
        if val:
            pbspro_num_ppn = int(val)
        else:
            msg = "$NUM_PPN not set!"
            self._log.error(msg)
            raise Exception(msg)

        # Number of Nodes allocated
        val = os.environ.get('NODE_COUNT')
        if val:
            pbspro_node_count = int(val)
        else:
            msg = "$NODE_COUNT not set!"
            self._log.error(msg)
            raise Exception(msg)

        # Number of Parallel Environments
        val = os.environ.get('NUM_PES')
        if val:
            pbspro_num_pes = int(val)
        else:
            msg = "$NUM_PES not set!"
            self._log.error(msg)
            raise Exception(msg)

        pbspro_vnodes = self._parse_pbspro_vnodes()

        # Verify that $NUM_PES == $NODE_COUNT * $NUM_PPN == len($PBS_NODEFILE)
        if not (pbspro_node_count * pbspro_num_ppn == pbspro_num_pes == pbspro_nodes_length):
            self._log.warning("NUM_PES != NODE_COUNT * NUM_PPN != len($PBS_NODEFILE)")

        self.cores_per_node = pbspro_num_ppn
        self.node_list = pbspro_vnodes


    # --------------------------------------------------------------------------
    #
    def _parse_pbspro_vnodes(self):

        # PBS Job ID
        val = os.environ.get('PBS_JOBID')
        if val:
            pbspro_jobid = val
        else:
            msg = "$PBS_JOBID not set!"
            self._log.error(msg)
            raise Exception(msg)

        # Get the output of qstat -f for this job
        output = subprocess.check_output(["qstat", "-f", pbspro_jobid])

        # Get the (multiline) 'exec_vnode' entry
        vnodes_str = ''
        for line in output.splitlines():
            # Detect start of entry
            if 'exec_vnode = ' in line:
                vnodes_str += line.strip()
            elif vnodes_str:
                # Find continuing lines
                if " = " not in line:
                    vnodes_str += line.strip()
                else:
                    break

        # Get the RHS of the entry
        rhs = vnodes_str.split('=',1)[1].strip()
        self._log.debug("input: %s", rhs)

        nodes_list = []
        # Break up the individual node partitions into vnode slices
        while True:
            idx = rhs.find(')+(')

            node_str = rhs[1:idx]
            nodes_list.append(node_str)
            rhs = rhs[idx+2:]

            if idx < 0:
                break

        vnodes_list = []
        cpus_list = []
        # Split out the slices into vnode name and cpu count
        for node_str in nodes_list:
            slices = node_str.split('+')
            for _slice in slices:
                vnode, cpus = _slice.split(':')
                cpus = int(cpus.split('=')[1])
                self._log.debug("vnode: %s cpus: %s", vnode, cpus)
                vnodes_list.append(vnode)
                cpus_list.append(cpus)

        self._log.debug("vnodes: %s", vnodes_list)
        self._log.debug("cpus: %s", cpus_list)

        cpus_list = list(set(cpus_list))
        min_cpus = int(min(cpus_list))

        if len(cpus_list) > 1:
            self._log.debug("Detected vnodes of different sizes: %s, the minimal is: %d.", cpus_list, min_cpus)

        node_list = []
        for vnode in vnodes_list:
            # strip the last _0 of the vnodes to get the node name
            node_list.append(vnode.rsplit('_', 1)[0])

        # only unique node names
        node_list = list(set(node_list))
        self._log.debug("Node list: %s", node_list)

        # Return the list of node names
        return node_list



# ==============================================================================
#
class SLURMLRMS(LRMS):

    # --------------------------------------------------------------------------
    #
    def __init__(self, name, logger, requested_cores):

        LRMS.__init__(self, name, logger, requested_cores)


    # --------------------------------------------------------------------------
    #
    def _configure(self):

        slurm_nodelist = os.environ.get('SLURM_NODELIST')
        if slurm_nodelist is None:
            msg = "$SLURM_NODELIST not set!"
            self._log.error(msg)
            raise Exception(msg)

        # Parse SLURM nodefile environment variable
        slurm_nodes = hostlist.expand_hostlist(slurm_nodelist)
        self._log.info("Found SLURM_NODELIST %s. Expanded to: %s", slurm_nodelist, slurm_nodes)

        # $SLURM_NPROCS = Total number of cores allocated for the current job
        slurm_nprocs_str = os.environ.get('SLURM_NPROCS')
        if slurm_nprocs_str is None:
            msg = "$SLURM_NPROCS not set!"
            self._log.error(msg)
            raise Exception(msg)
        else:
            slurm_nprocs = int(slurm_nprocs_str)

        # $SLURM_NNODES = Total number of (partial) nodes in the job's resource allocation
        slurm_nnodes_str = os.environ.get('SLURM_NNODES')
        if slurm_nnodes_str is None:
            msg = "$SLURM_NNODES not set!"
            self._log.error(msg)
            raise Exception(msg)
        else:
            slurm_nnodes = int(slurm_nnodes_str)

        # $SLURM_CPUS_ON_NODE = Number of cores per node (physically)
        slurm_cpus_on_node_str = os.environ.get('SLURM_CPUS_ON_NODE')
        if slurm_cpus_on_node_str is None:
            msg = "$SLURM_CPUS_ON_NODE not set!"
            self._log.error(msg)
            raise Exception(msg)
        else:
            slurm_cpus_on_node = int(slurm_cpus_on_node_str)

        # Verify that $SLURM_NPROCS <= $SLURM_NNODES * $SLURM_CPUS_ON_NODE
        if not slurm_nprocs <= slurm_nnodes * slurm_cpus_on_node:
            self._log.warning("$SLURM_NPROCS(%d) <= $SLURM_NNODES(%d) * $SLURM_CPUS_ON_NODE(%d)",
                            slurm_nprocs, slurm_nnodes, slurm_cpus_on_node)

        # Verify that $SLURM_NNODES == len($SLURM_NODELIST)
        if slurm_nnodes != len(slurm_nodes):
            self._log.error("$SLURM_NNODES(%d) != len($SLURM_NODELIST)(%d)",
                           slurm_nnodes, len(slurm_nodes))

        # Report the physical number of cores or the total number of cores
        # in case of a single partial node allocation.
        self.cores_per_node = min(slurm_cpus_on_node, slurm_nprocs)

        self.node_list = slurm_nodes



# ==============================================================================
#
class SGELRMS(LRMS):

    # --------------------------------------------------------------------------
    #
    def __init__(self, name, logger, requested_cores):

        LRMS.__init__(self, name, logger, requested_cores)


    # --------------------------------------------------------------------------
    #
    def _configure(self):

        sge_hostfile = os.environ.get('PE_HOSTFILE')
        if sge_hostfile is None:
            msg = "$PE_HOSTFILE not set!"
            self._log.error(msg)
            raise Exception(msg)

        # SGE core configuration might be different than what multiprocessing
        # announces
        # Alternative: "qconf -sq all.q|awk '/^slots *[0-9]+$/{print $2}'"

        # Parse SGE hostfile for nodes
        sge_node_list = [line.split()[0] for line in open(sge_hostfile)]
        # Keep only unique nodes
        sge_nodes = list(set(sge_node_list))
        self._log.info("Found PE_HOSTFILE %s. Expanded to: %s", sge_hostfile, sge_nodes)

        # Parse SGE hostfile for cores
        sge_cores_count_list = [int(line.split()[1]) for line in open(sge_hostfile)]
        sge_core_counts = list(set(sge_cores_count_list))
        sge_cores_per_node = min(sge_core_counts)
        self._log.info("Found unique core counts: %s Using: %d", sge_core_counts, sge_cores_per_node)

        self.node_list = sge_nodes
        self.cores_per_node = sge_cores_per_node



# ==============================================================================
#
class LSFLRMS(LRMS):

    # --------------------------------------------------------------------------
    #
    def __init__(self, name, logger, requested_cores):

        LRMS.__init__(self, name, logger, requested_cores)


    # --------------------------------------------------------------------------
    #
    def _configure(self):

        lsf_hostfile = os.environ.get('LSB_DJOB_HOSTFILE')
        if lsf_hostfile is None:
            msg = "$LSB_DJOB_HOSTFILE not set!"
            self._log.error(msg)
            raise Exception(msg)

        lsb_mcpu_hosts = os.environ.get('LSB_MCPU_HOSTS')
        if lsb_mcpu_hosts is None:
            msg = "$LSB_MCPU_HOSTS not set!"
            self._log.error(msg)
            raise Exception(msg)

        # parse LSF hostfile
        # format:
        # <hostnameX>
        # <hostnameX>
        # <hostnameY>
        # <hostnameY>
        #
        # There are in total "-n" entries (number of tasks)
        # and "-R" entries per host (tasks per host).
        # (That results in "-n" / "-R" unique hosts)
        #
        lsf_nodes = [line.strip() for line in open(lsf_hostfile)]
        self._log.info("Found LSB_DJOB_HOSTFILE %s. Expanded to: %s",
                      lsf_hostfile, lsf_nodes)
        lsf_node_list = list(set(lsf_nodes))

        # Grab the core (slot) count from the environment
        # Format: hostX N hostY N hostZ N
        lsf_cores_count_list = map(int, lsb_mcpu_hosts.split()[1::2])
        lsf_core_counts = list(set(lsf_cores_count_list))
        lsf_cores_per_node = min(lsf_core_counts)
        self._log.info("Found unique core counts: %s Using: %d",
                      lsf_core_counts, lsf_cores_per_node)

        self.node_list = lsf_node_list
        self.cores_per_node = lsf_cores_per_node



# ==============================================================================
#
class LoadLevelerLRMS(LRMS):

    # --------------------------------------------------------------------------
    #
    # BG/Q Topology of Nodes within a Board
    #
    BGQ_BOARD_TOPO = {
        0: {'A': 29, 'B':  3, 'C':  1, 'D': 12, 'E':  7},
        1: {'A': 28, 'B':  2, 'C':  0, 'D': 13, 'E':  6},
        2: {'A': 31, 'B':  1, 'C':  3, 'D': 14, 'E':  5},
        3: {'A': 30, 'B':  0, 'C':  2, 'D': 15, 'E':  4},
        4: {'A': 25, 'B':  7, 'C':  5, 'D':  8, 'E':  3},
        5: {'A': 24, 'B':  6, 'C':  4, 'D':  9, 'E':  2},
        6: {'A': 27, 'B':  5, 'C':  7, 'D': 10, 'E':  1},
        7: {'A': 26, 'B':  4, 'C':  6, 'D': 11, 'E':  0},
        8: {'A': 21, 'B': 11, 'C':  9, 'D':  4, 'E': 15},
        9: {'A': 20, 'B': 10, 'C':  8, 'D':  5, 'E': 14},
        10: {'A': 23, 'B':  9, 'C': 11, 'D':  6, 'E': 13},
        11: {'A': 22, 'B':  8, 'C': 10, 'D':  7, 'E': 12},
        12: {'A': 17, 'B': 15, 'C': 13, 'D':  0, 'E': 11},
        13: {'A': 16, 'B': 14, 'C': 12, 'D':  1, 'E': 10},
        14: {'A': 19, 'B': 13, 'C': 15, 'D':  2, 'E':  9},
        15: {'A': 18, 'B': 12, 'C': 14, 'D':  3, 'E':  8},
        16: {'A': 13, 'B': 19, 'C': 17, 'D': 28, 'E': 23},
        17: {'A': 12, 'B': 18, 'C': 16, 'D': 29, 'E': 22},
        18: {'A': 15, 'B': 17, 'C': 19, 'D': 30, 'E': 21},
        19: {'A': 14, 'B': 16, 'C': 18, 'D': 31, 'E': 20},
        20: {'A':  9, 'B': 23, 'C': 21, 'D': 24, 'E': 19},
        21: {'A':  8, 'B': 22, 'C': 20, 'D': 25, 'E': 18},
        22: {'A': 11, 'B': 21, 'C': 23, 'D': 26, 'E': 17},
        23: {'A': 10, 'B': 20, 'C': 22, 'D': 27, 'E': 16},
        24: {'A':  5, 'B': 27, 'C': 25, 'D': 20, 'E': 31},
        25: {'A':  4, 'B': 26, 'C': 24, 'D': 21, 'E': 30},
        26: {'A':  7, 'B': 25, 'C': 27, 'D': 22, 'E': 29},
        27: {'A':  6, 'B': 24, 'C': 26, 'D': 23, 'E': 28},
        28: {'A':  1, 'B': 31, 'C': 29, 'D': 16, 'E': 27},
        29: {'A':  0, 'B': 30, 'C': 28, 'D': 17, 'E': 26},
        30: {'A':  3, 'B': 29, 'C': 31, 'D': 18, 'E': 25},
        31: {'A':  2, 'B': 28, 'C': 30, 'D': 19, 'E': 24},
        }

    # --------------------------------------------------------------------------
    #
    # BG/Q Config
    #
    BGQ_CORES_PER_NODE      = 16
    BGQ_NODES_PER_BOARD     = 32 # NODE == Compute Card == Chip module
    BGQ_BOARDS_PER_MIDPLANE = 16 # NODE BOARD == NODE CARD
    BGQ_MIDPLANES_PER_RACK  = 2


    # --------------------------------------------------------------------------
    #
    # Default mapping = "ABCDE(T)"
    #
    # http://www.redbooks.ibm.com/redbooks/SG247948/wwhelp/wwhimpl/js/html/wwhelp.htm
    #
    BGQ_MAPPING = "ABCDE"


    # --------------------------------------------------------------------------
    #
    # Board labels (Rack, Midplane, Node)
    #
    BGQ_BOARD_LABELS = ['R', 'M', 'N']


    # --------------------------------------------------------------------------
    #
    # Dimensions of a (sub-)block
    #
    BGQ_DIMENSION_LABELS = ['A', 'B', 'C', 'D', 'E']


    # --------------------------------------------------------------------------
    #
    # Supported sub-block sizes (number of nodes).
    # This influences the effectiveness of mixed-size allocations
    # (and might even be a hard requirement from a topology standpoint).
    #
    # TODO: Do we actually need to restrict our sub-block sizes to this set?
    #
    BGQ_SUPPORTED_SUB_BLOCK_SIZES = [1, 2, 4, 8, 16, 32, 64, 128, 256, 512]


    # --------------------------------------------------------------------------
    #
    # Mapping of starting corners.
    #
    # "board" -> "node"
    #
    # Ordering: ['E', 'D', 'DE', etc.]
    #
    # TODO: Is this independent of the mapping?
    #
    BGQ_BLOCK_STARTING_CORNERS = {
        0:  0,
        4: 29,
        8:  4,
        12: 25
    }


    # --------------------------------------------------------------------------
    #
    # BG/Q Topology of Boards within a Midplane
    #
    BGQ_MIDPLANE_TOPO = {
        0: {'A':  4, 'B':  8, 'C':  1, 'D':  2},
        1: {'A':  5, 'B':  9, 'C':  0, 'D':  3},
        2: {'A':  6, 'B': 10, 'C':  3, 'D':  0},
        3: {'A':  7, 'B': 11, 'C':  2, 'D':  1},
        4: {'A':  0, 'B': 12, 'C':  5, 'D':  6},
        5: {'A':  1, 'B': 13, 'C':  4, 'D':  7},
        6: {'A':  2, 'B': 14, 'C':  7, 'D':  4},
        7: {'A':  3, 'B': 15, 'C':  6, 'D':  5},
        8: {'A': 12, 'B':  0, 'C':  9, 'D': 10},
        9: {'A': 13, 'B':  1, 'C':  8, 'D': 11},
        10: {'A': 14, 'B':  2, 'C': 11, 'D':  8},
        11: {'A': 15, 'B':  3, 'C': 10, 'D':  9},
        12: {'A':  8, 'B':  4, 'C': 13, 'D': 14},
        13: {'A':  9, 'B':  5, 'C': 12, 'D': 15},
        14: {'A': 10, 'B':  6, 'C': 15, 'D': 12},
        15: {'A': 11, 'B':  7, 'C': 14, 'D': 13},
        }

    # --------------------------------------------------------------------------
    #
    # Shape of whole BG/Q Midplane
    #
    BGQ_MIDPLANE_SHAPE = {'A': 4, 'B': 4, 'C': 4, 'D': 4, 'E': 2} # '4x4x4x4x2'


    # --------------------------------------------------------------------------
    #
    def __init__(self, name, logger, requested_cores):

        self.torus_block            = None
        self.loadl_bg_block         = None
        self.shape_table            = None
        self.torus_dimension_labels = None

        LRMS.__init__(self, name, logger, requested_cores)

    # --------------------------------------------------------------------------
    #
    def _configure(self):

        # Determine method for determining hosts,
        # either through hostfile or BG/Q environment.
        loadl_hostfile = os.environ.get('LOADL_HOSTFILE')
        self.loadl_bg_block = os.environ.get('LOADL_BG_BLOCK')
        if loadl_hostfile is None and self.loadl_bg_block is None:
            msg = "Neither $LOADL_HOSTFILE or $LOADL_BG_BLOCK set!"
            self._log.error(msg)
            raise Exception(msg)

        # Determine the size of the pilot allocation
        if loadl_hostfile is not None:
            # Non Blue Gene Load Leveler installation.

            loadl_total_tasks_str = os.environ.get('LOADL_TOTAL_TASKS')
            if loadl_total_tasks_str is None:
                msg = "$LOADL_TOTAL_TASKS not set!"
                self._log.error(msg)
                raise Exception(msg)
            else:
                loadl_total_tasks = int(loadl_total_tasks_str)

            # Construct the host list
            loadl_nodes = [line.strip() for line in open(loadl_hostfile)]
            self._log.info("Found LOADL_HOSTFILE %s. Expanded to: %s",
                          loadl_hostfile, loadl_nodes)
            loadl_node_list = list(set(loadl_nodes))

            # Verify that $LLOAD_TOTAL_TASKS == len($LOADL_HOSTFILE)
            if loadl_total_tasks != len(loadl_nodes):
                self._log.error("$LLOAD_TOTAL_TASKS(%d) != len($LOADL_HOSTFILE)(%d)",
                               loadl_total_tasks, len(loadl_nodes))

            # Determine the number of cpus per node.  Assume:
            # cores_per_node = lenght(nodefile) / len(unique_nodes_in_nodefile)
            loadl_cpus_per_node = len(loadl_nodes) / len(loadl_node_list)

        elif self.loadl_bg_block is not None:
            # Blue Gene specific.

          # # FIXME: the setting below is unused?
          # #        So why are we raising an exception?
          # loadl_bg_size_str = os.environ.get('LOADL_BG_SIZE')
          # if loadl_bg_size_str is None:
          #     msg = "$LOADL_BG_SIZE not set!"
          #     self._log.error(msg)
          #     raise Exception(msg)
          # else:
          #     loadl_bg_size = int(loadl_bg_size_str)

            loadl_job_name = os.environ.get('LOADL_JOB_NAME')
            if loadl_job_name is None:
                msg = "$LOADL_JOB_NAME not set!"
                self._log.error(msg)
                raise Exception(msg)

            # Get the board list and block shape from 'llq -l' output
            output = subprocess.check_output(["llq", "-l", loadl_job_name])
            loadl_bg_board_list_str = None
            loadl_bg_block_shape_str = None
            for line in output.splitlines():
                # Detect BG board list
                if "BG Node Board List: " in line:
                    loadl_bg_board_list_str = line.split(':')[1].strip()
                elif "BG Midplane List: " in line:
                    loadl_bg_midplane_list_str = line.split(':')[1].strip()
                elif "BG Shape Allocated: " in line:
                    loadl_bg_block_shape_str = line.split(':')[1].strip()
                elif "BG Size Allocated: " in line:
                    loadl_bg_block_size_str = line.split(':')[1].strip()
            if not loadl_bg_board_list_str:
                msg = "No board list found in llq output!"
                self._log.error(msg)
                raise Exception(msg)
            self._log.debug("BG Node Board List: %s" % loadl_bg_board_list_str)
            if not loadl_bg_midplane_list_str:
                msg = "No midplane list found in llq output!"
                self._log.error(msg)
                raise Exception(msg)
            self._log.debug("BG Midplane List: %s" % loadl_bg_midplane_list_str)
            if not loadl_bg_block_shape_str:
                msg = "No board shape found in llq output!"
                self._log.error(msg)
                raise Exception(msg)
            self._log.debug("BG Shape Allocated: %s" % loadl_bg_block_shape_str)
            if not loadl_bg_block_size_str:
                msg = "No board size found in llq output!"
                self._log.error(msg)
                raise Exception(msg)
            loadl_bg_block_size = int(loadl_bg_block_size_str)
            self._log.debug("BG Size Allocated: %d" % loadl_bg_block_size)

            # Build nodes data structure to be handled by Torus Scheduler
            try:
                self.torus_block = self._bgq_construct_block(
                    loadl_bg_block_shape_str, loadl_bg_board_list_str,
                    loadl_bg_block_size, loadl_bg_midplane_list_str)
            except Exception as e:
                msg = "Couldn't construct block: %s" % e.message
                self._log.error(msg)
                raise Exception(msg)
            self._log.debug("Torus block constructed:")
            for e in self.torus_block:
                self._log.debug("%s %s %s %s" %
                                (e[0], [e[1][key] for key in sorted(e[1])], e[2], e[3]))

            try:
                loadl_node_list = [entry[SchedulerTorus.TORUS_BLOCK_NAME] for entry in self.torus_block]
            except Exception as e:
                msg = "Couldn't construct node list."
                self._log.error(msg)
                raise Exception(msg)
            #self._log.debug("Node list constructed: %s" % loadl_node_list)

            # Construct sub-block table
            try:
                self.shape_table = self._bgq_create_sub_block_shape_table(loadl_bg_block_shape_str)
            except Exception as e:
                msg = "Couldn't construct shape table: %s" % e.message
                self._log.error(msg)
                raise Exception(msg)
            self._log.debug("Shape table constructed: ")
            for (size, dim) in [(key, self.shape_table[key]) for key in sorted(self.shape_table)]:
                self._log.debug("%s %s" % (size, [dim[key] for key in sorted(dim)]))

            # Determine the number of cpus per node
            loadl_cpus_per_node = self.BGQ_CORES_PER_NODE

            # BGQ Specific Torus labels
            self.torus_dimension_labels = self.BGQ_DIMENSION_LABELS

        self.node_list = loadl_node_list
        self.cores_per_node = loadl_cpus_per_node

        self._log.debug("Sleeping for #473 ...")
        time.sleep(5)
        self._log.debug("Configure done")


    # --------------------------------------------------------------------------
    #
    # Walk the block and return the node name for the given location
    #
    def _bgq_nodename_by_loc(self, midplanes, board, location):

        self._log.debug("Starting nodebyname - midplanes:%s, board:%d" % (midplanes, board))

        first = True
        node = self.BGQ_BLOCK_STARTING_CORNERS[board]

        # TODO: Does the order of walking matter?
        #       It might because of the starting blocks ...
        for dim in self.BGQ_DIMENSION_LABELS: # [::-1]:
            max_length = location[dim]
            self._log.debug("Within dim loop dim:%s, max_length: %d" % (dim, max_length))

            cur_length = 0
            # Loop while we are not at the final depth
            while cur_length < max_length:
                self._log.debug("beginning of while loop, cur_length: %d" % cur_length)

                if cur_length % 2 == 0:
                    # Stay within the board
                    node = self.BGQ_BOARD_TOPO[node][dim]

                else:
                    # We jump to another board.
                    self._log.debug("jumping to new board from board: %d, dim: %s)" % (board, dim))
                    board = self.BGQ_MIDPLANE_TOPO[board][dim]
                    self._log.debug("board is now: %d" % board)

                    # If we switch boards in the B dimension,
                    # we seem to "land" at the opposite E dimension.
                    if dim  == 'B':
                        node = self.BGQ_BOARD_TOPO[node]['E']

                self._log.debug("node is now: %d" % node)

                # Increase the length for the next iteration
                cur_length += 1

            self._log.debug("Wrapping inside dim loop dim:%s" % (dim))

        # TODO: This will work for midplane expansion in one dimension only
        midplane_idx = max(location.values()) / 4
        rack = midplanes[midplane_idx]['R']
        midplane = midplanes[midplane_idx]['M']

        nodename = 'R%.2d-M%.1d-N%.2d-J%.2d' % (rack, midplane, board, node)
        self._log.debug("from location %s constructed node name: %s, left at board: %d" % (self.loc2str(location), nodename, board))

        return nodename


    # --------------------------------------------------------------------------
    #
    # Convert the board string as given by llq into a board structure
    #
    # E.g. 'R00-M1-N08,R00-M1-N09,R00-M1-N10,R00-M0-N11' =>
    # [{'R': 0, 'M': 1, 'N': 8}, {'R': 0, 'M': 1, 'N': 9},
    #  {'R': 0, 'M': 1, 'N': 10}, {'R': 0, 'M': 0, 'N': 11}]
    #
    def _bgq_str2boards(self, boards_str):

        boards = boards_str.split(',')

        board_dict_list = []

        for board in boards:
            elements = board.split('-')

            board_dict = {}
            for l, e in zip(self.BGQ_BOARD_LABELS, elements):
                board_dict[l] = int(e.split(l)[1])

            board_dict_list.append(board_dict)

        return board_dict_list


    # --------------------------------------------------------------------------
    #
    # Convert the midplane string as given by llq into a midplane structure
    #
    # E.g. 'R04-M0,R04-M1' =>
    # [{'R': 4, 'M': 0}, {'R': 4, 'M': 1}]
    #
    #
    def _bgq_str2midplanes(self, midplane_str):

        midplanes = midplane_str.split(',')

        midplane_dict_list = []
        for midplane in midplanes:
            elements = midplane.split('-')

            midplane_dict = {}
            # Take the first two labels
            for l, e in zip(self.BGQ_BOARD_LABELS[:2], elements):
                midplane_dict[l] = int(e.split(l)[1])

            midplane_dict_list.append(midplane_dict)

        return midplane_dict_list


    # --------------------------------------------------------------------------
    #
    # Convert the string as given by llq into a block shape structure:
    #
    # E.g. '1x2x3x4x5' => {'A': 1, 'B': 2, 'C': 3, 'D': 4, 'E': 5}
    #
    def _bgq_str2shape(self, shape_str):

        # Get the lengths of the shape
        shape_lengths = shape_str.split('x', 4)

        shape_dict = {}
        for dim, length in zip(self.BGQ_DIMENSION_LABELS, shape_lengths):
            shape_dict[dim] = int(length)

        return shape_dict


    # --------------------------------------------------------------------------
    #
    # Multiply two shapes
    #
    def _multiply_shapes(self, shape1, shape2):

        result = {}

        for dim in self.BGQ_DIMENSION_LABELS:
            try:
                val1 = shape1[dim]
            except KeyError:
                val1 = 1

            try:
                val2 = shape2[dim]
            except KeyError:
                val2 = 1

            result[dim] = val1 * val2

        return result


    # --------------------------------------------------------------------------
    #
    # Convert location dict into a tuple string
    # E.g. {'A': 1, 'C': 4, 'B': 1, 'E': 2, 'D': 4} => '(1,4,1,2,4)'
    #
    def loc2str(self, loc):
        return str(tuple(loc[dim] for dim in self.BGQ_DIMENSION_LABELS))


    # --------------------------------------------------------------------------
    #
    # Convert a shape dict into string format
    #
    # E.g. {'A': 1, 'C': 4, 'B': 1, 'E': 2, 'D': 4} => '1x4x1x2x4'
    #
    def shape2str(self, shape):

        shape_str = ''
        for l in self.BGQ_DIMENSION_LABELS:

            # Get the corresponding count
            shape_str += str(shape[l])

            # Add an 'x' behind all but the last label
            if l in self.BGQ_DIMENSION_LABELS[:-1]:
                shape_str += 'x'

        return shape_str


    # --------------------------------------------------------------------------
    #
    # Return list of nodes that make up the block
    #
    # Format: [(index, location, nodename, status), (i, c, n, s), ...]
    #
    # TODO: This function and _bgq_nodename_by_loc should be changed so that we
    #       only walk the torus once?
    #
    def _bgq_get_block(self, midplanes, board, shape):

        self._log.debug("Shape: %s", shape)

        nodes = []
        index = 0

        for a in range(shape['A']):
            for b in range(shape['B']):
                for c in range(shape['C']):
                    for d in range(shape['D']):
                        for e in range(shape['E']):
                            location = {'A': a, 'B': b, 'C': c, 'D': d, 'E': e}
                            nodename = self._bgq_nodename_by_loc(midplanes, board, location)
                            nodes.append([index, location, nodename, FREE])
                            index += 1

        return nodes


    # --------------------------------------------------------------------------
    #
    # Use block shape and board list to construct block structure
    #
    # The 5 dimensions are denoted by the letters A, B, C, D, and E, T for the core (0-15).
    # The latest dimension E is always 2, and is contained entirely within a midplane.
    # For any compute block, compute nodes (as well midplanes for large blocks) are combined in 4 dimensions,
    # only 4 dimensions need to be considered.
    #
    #  128 nodes: BG Shape Allocated: 2x2x4x4x2
    #  256 nodes: BG Shape Allocated: 4x2x4x4x2
    #  512 nodes: BG Shape Allocated: 1x1x1x1
    #  1024 nodes: BG Shape Allocated: 1x1x1x2
    #
    def _bgq_construct_block(self, block_shape_str, boards_str,
                            block_size, midplane_list_str):

        llq_shape = self._bgq_str2shape(block_shape_str)

        # TODO: Could check this, but currently _shape2num is part of the other class
        #if self._shape2num_nodes(llq_shape) != block_size:
        #    self._log.error("Block Size doesn't match Block Shape")

        # If the block is equal to or greater than a Midplane,
        # then there is no board list provided.
        # But because at that size, we have only full midplanes,
        # we can construct it.

        if block_size >= 1024:
            #raise NotImplementedError("Currently multiple midplanes are not yet supported.")

            # BG Size: 1024, BG Shape: 1x1x1x2, BG Midplane List: R04-M0,R04-M1
            midplanes = self._bgq_str2midplanes(midplane_list_str)

            # Start of at the "lowest" available rack/midplane/board
            # TODO: No other explanation than that this seems to be the convention?
            # TODO: Can we safely assume that they are sorted?
            #rack = midplane_dict_list[0]['R']
            #midplane = midplane_dict_list[0]['M']
            board = 0

            # block_shape = llq_shape * BGQ_MIDPLANE_SHAPE
            block_shape = self._multiply_shapes(self.BGQ_MIDPLANE_SHAPE, llq_shape)
            self._log.debug("Resulting shape after multiply: %s" % block_shape)

        elif block_size == 512:
            # Full midplane

            # BG Size: 1024, BG Shape: 1x1x1x2, BG Midplane List: R04-M0,R04-M1
            midplanes = self._bgq_str2midplanes(midplane_list_str)

            # Start of at the "lowest" available rack/midplane/board
            # TODO: No other explanation than that this seems to be the convention?
            #rack = midplane_dict_list[0]['R'] # Assume they are all equal
            #midplane = min([entry['M'] for entry in midplane_dict_list])
            board = 0

            block_shape = self.BGQ_MIDPLANE_SHAPE

        else:
            # Within single midplane, < 512 nodes

            board_dict_list = self._bgq_str2boards(boards_str)
            self._log.debug("Board dict list:\n%s", '\n'.join([str(x) for x in board_dict_list]))

            midplanes = [{'R': board_dict_list[0]['R'],
                          'M': board_dict_list[0]['M']}]

            # Start of at the "lowest" available board.
            # TODO: No other explanation than that this seems to be the convention?
            board = min([entry['N'] for entry in board_dict_list])

            block_shape = llq_shape

        # From here its all equal (assuming our walker does the walk and not just the talk!)
        block = self._bgq_get_block(midplanes, board, block_shape)

        # TODO: Check returned block:
        #       - Length
        #       - No duplicates

        return block


    # --------------------------------------------------------------------------
    #
    # Construction of sub-block shapes based on overall block allocation.
    #
    # Depending on the size of the total allocated block, the maximum size
    # of a subblock can be 512 nodes.
    #
    #
    def _bgq_create_sub_block_shape_table(self, shape_str):

        # Convert the shape string into dict structure
        #
        # For < 512 nodes: the dimensions within a midplane (AxBxCxDxE)
        # For >= 512 nodes: the dimensions between the midplanes (AxBxCxD)
        #
        if len(shape_str.split('x')) == 5:
            block_shape = self._bgq_str2shape(shape_str)
        elif len(shape_str.split('x')) == 4:
            block_shape = self.BGQ_MIDPLANE_SHAPE
        else:
            raise Exception('Invalid shape string: %s' % shape_str)

        # Dict to store the results
        table = {}

        # Create a sub-block dict with shape 1x1x1x1x1
        sub_block_shape = {}
        for l in self.BGQ_DIMENSION_LABELS:
            sub_block_shape[l] = 1

        # Look over all the dimensions starting at the most right
        for dim in self.BGQ_MAPPING[::-1]:
            while True:

                # Calculate the number of nodes for the current shape
                num_nodes = reduce(mul, filter(lambda length: length != 0, sub_block_shape.values()))

                if num_nodes in self.BGQ_SUPPORTED_SUB_BLOCK_SIZES:
                    table[num_nodes] = copy.copy(sub_block_shape)
                else:
                    self._log.warning("Non supported sub-block size: %d.", num_nodes)

                # Done with iterating this dimension
                if sub_block_shape[dim] >= block_shape[dim]:
                    break

                # Increase the length in this dimension for the next iteration.
                if sub_block_shape[dim] == 1:
                    sub_block_shape[dim] = 2
                elif sub_block_shape[dim] == 2:
                    sub_block_shape[dim] = 4

        return table



# ==============================================================================
#
class ForkLRMS(LRMS):

    # --------------------------------------------------------------------------
    #
    def __init__(self, name, logger, requested_cores):

        LRMS.__init__(self, name, logger, requested_cores)


    # --------------------------------------------------------------------------
    #
    def _configure(self):

        self._log.info("Using fork on localhost.")

        detected_cpus = multiprocessing.cpu_count()

        if profile_agent :
            # when we profile the agent, we fake any number of CUs...
            selected_cpus = self.requested_cores
        else :
            selected_cpus = max(detected_cpus, self.requested_cores)


        self._log.info("Detected %d cores on localhost, using %d.", detected_cpus, selected_cpus)

        self.node_list = ["localhost"]
        self.cores_per_node = selected_cpus



# ==============================================================================
#
# Worker Classes
#
# ==============================================================================
#
class ExecWorker(COMPONENT_TYPE):
    """
    Manage the creation of CU processes, and watch them until they are completed
    (one way or the other).  The spawner thus moves the unit from
    PendingExecution to Executing, and then to a final state (or PendingStageOut
    of course).
    """

    # --------------------------------------------------------------------------
    #
    def __init__(self, name, logger, agent, lrms, scheduler,
                 task_launcher, mpi_launcher, command_queue,
                 execution_queue, update_queue, stageout_queue,
                 pilot_id, session_id):

        prof('ExecWorker init')

        COMPONENT_TYPE.__init__(self)
        self._terminate = COMPONENT_MODE.Event()

        self.name              = name
        self._log              = logger
        self._agent            = agent
        self._lrms             = lrms
        self._scheduler        = scheduler
        self._task_launcher    = task_launcher
        self._mpi_launcher     = mpi_launcher
        self._command_queue    = command_queue
        self._execution_queue  = execution_queue
        self._stageout_queue   = stageout_queue
        self._update_queue     = update_queue
        self._pilot_id         = pilot_id
        self._session_id       = session_id

        self.configure ()


    # --------------------------------------------------------------------------
    #
    # This class-method creates the appropriate sub-class for the Launch Method.
    #
    @classmethod
    def create(cls, name, spawner, logger, agent, lrms, scheduler,
               task_launcher, mpi_launcher, command_queue, 
               execution_queue, update_queue, stageout_queue,
               pilot_id, session_id):

        # Make sure that we are the base-class!
        if cls != ExecWorker:
            raise Exception("ExecWorker Factory only available to base class!")

        try:
            implementation = {
                SPAWNER_NAME_POPEN : ExecWorker_POPEN,
                SPAWNER_NAME_SHELL : ExecWorker_SHELL
            }[spawner]

            impl = implementation(name, logger, agent, lrms, scheduler,
                                  task_launcher, mpi_launcher, command_queue, 
                                  execution_queue, update_queue, stageout_queue,
                                  pilot_id, session_id)
            impl.start ()
            return impl

        except KeyError:
            raise Exception("ExecWorker '%s' unknown!" % name)


    # --------------------------------------------------------------------------
    #
    def __del__ (self):
        self.close ()


    # --------------------------------------------------------------------------
    #
    def stop(self):
        self._terminate.set()


    # --------------------------------------------------------------------------
    #
    def configure(self):
        # hook for initialization
        pass


    # --------------------------------------------------------------------------
    #
    def close(self):
        # hook for shutdown
        pass


    # --------------------------------------------------------------------------
    #
    def spawn(self, launcher, cu):
        raise NotImplementedError("spawn() not implemented for ExecWorker '%s'." % self.name)



# ==============================================================================
#
class ExecWorker_POPEN (ExecWorker) :

    # --------------------------------------------------------------------------
    #
    def __init__(self, name, logger, agent, lrms, scheduler,
                 task_launcher, mpi_launcher, spawner, command_queue, 
                 execution_queue, update_queue,
                 pilot_id, session_id):

        prof('ExecWorker init')

        self._cus_to_watch   = list()
        self._cus_to_cancel  = list()
        self._watch_queue    = QUEUE_TYPE ()
        self._cu_environment = self._populate_cu_environment()


        ExecWorker.__init__ (self, name, logger, agent, lrms, scheduler,
                 task_launcher, mpi_launcher, spawner, command_queue, 
                 execution_queue, update_queue,
                 pilot_id, session_id)


        # run watcher thread
        watcher_name  = self.name.replace ('ExecWorker', 'ExecWatcher')
        self._watcher = threading.Thread(target = self._watch, 
                                         name   = watcher_name)
        self._watcher.start ()


    # --------------------------------------------------------------------------
    #
    def close(self):

        # shut down the watcher thread
        self._terminate.set()
        self._watcher.join()


    # --------------------------------------------------------------------------
    #
    def _populate_cu_environment(self):
        """Derive the environment for the cu's from our own environment."""

        # Get the environment of the agent
        new_env = copy.deepcopy(os.environ)

        #
        # Mimic what virtualenv's "deactivate" would do
        #
        old_path = new_env.pop('_OLD_VIRTUAL_PATH', None)
        if old_path:
            new_env['PATH'] = old_path

        old_home = new_env.pop('_OLD_VIRTUAL_PYTHONHOME', None)
        if old_home:
            new_env['PYTHON_HOME'] = old_home

        old_ps = new_env.pop('_OLD_VIRTUAL_PS1', None)
        if old_ps:
            new_env['PS1'] = old_ps

        new_env.pop('VIRTUAL_ENV', None)

        return new_env


    # --------------------------------------------------------------------------
    #
    def run(self):

        self._log.info("started %s.", self)

        try:
            # report initial slot status
            # TODO: Where does this abstraction belong?  Scheduler!
            self._log.debug(self._scheduler.slot_status())

            while not self._terminate.is_set():

                prof('ExecWorker pull cu from queue')
                cu = self._execution_queue.get()

                if not cu :
                    # 'None' is the wakeup signal
                    continue

                prof('ExecWorker got  cu from queue', uid=cu['_id'], tag='preprocess')


                try:

                    if cu['description']['mpi']:
                        launcher = self._mpi_launcher
                    else :
                        launcher = self._task_launcher

                    if not launcher:
                        self._agent.update_unit_state(
                                uid    = cu['_id'],
                                state  = rp.FAILED,
                                msg    = "no launcher (mpi=%s)" % cu['description']['mpi'],
                                logger = self._log.error)

                    self._log.debug("Launching unit with %s (%s).", launcher.name, launcher.launch_command)

                    assert(cu['opaque_slot']) # FIXME: no assert, but check
                    prof('ExecWorker unit launch', uid=cu['_id'])

                    # Start a new subprocess to launch the unit
                    # TODO: This is scheduler specific
                    self.spawn(launcher = launcher, cu = cu)


                except Exception as e:
                    # append the startup error to the units stderr.  This is
                    # not completely correct (as this text is not produced
                    # by the unit), but it seems the most intuitive way to
                    # communicate that error to the application/user.
                    cu['stderr'] += "\nPilot cannot start compute unit:\n%s\n%s" \
                                    % (str(e), traceback.format_exc())
                    cu['state']   = rp.FAILED
                    cu['stderr'] += "\nPilot cannot start compute unit: '%s'" % e

                    # Free the Slots, Flee the Flots, Ree the Frots!
                    if cu['opaque_slot']:
                        self._scheduler.unschedule(cu)

                    self._agent.update_unit_state(uid    = cu['_id'],
                                                  state  = rp.FAILED,
                                                  msg    = "unit execution failed",
                                                  logger = self._log.exception)


        except Exception as e:
            self._log.exception("Error in ExecWorker loop (%s)" % e)
            return

    # --------------------------------------------------------------------------
    #
    def spawn(self, launcher, cu):

        prof('ExecWorker spawn', uid=cu['_id'])

        launch_script_name = '%s/radical_pilot_cu_launch_script.sh' % cu['workdir']
        self._log.debug("Created launch_script: %s", launch_script_name)

        with open(launch_script_name, "w") as launch_script:
            launch_script.write('#!/bin/bash -l\n')
            launch_script.write('\n# Change to working directory for unit\ncd %s\n' % cu['workdir'])

            # Before the Big Bang there was nothing
            if cu['description']['pre_exec']:
                pre_exec_string = ''
                if isinstance(cu['description']['pre_exec'], list):
                    for elem in cu['description']['pre_exec']:
                        pre_exec_string += "%s\n" % elem
                else:
                    pre_exec_string += "%s\n" % cu['description']['pre_exec']
                launch_script.write('# Pre-exec commands\n%s' % pre_exec_string)

            # Create string for environment variable setting
            if cu['description']['environment'] and    \
                cu['description']['environment'].keys():
                env_string = 'export'
                for key,val in cu['description']['environment'].iteritems():
                    env_string += ' %s=%s' % (key, val)
                launch_script.write('# Environment variables\n%s\n' % env_string)

            # unit Arguments (if any)
            task_args_string = ''
            if cu['description']['arguments']:
                for arg in cu['description']['arguments']:
                    if not arg:
                        # ignore empty args
                        continue

                    arg = arg.replace('"', '\\"')          # Escape all double quotes
                    if arg[0] == arg[-1] == "'" :          # If a string is between outer single quotes,
                        task_args_string += '%s ' % arg    # ... pass it as is.
                    else:
                        task_args_string += '"%s" ' % arg  # Otherwise return between double quotes.

            launch_script_hop = "/usr/bin/env RP_SPAWNER_HOP=TRUE %s" % launch_script_name

            # The actual command line, constructed per launch-method
            prof('_Process construct command', uid=cu['_id'])
            try:
                launch_command, hop_cmd = \
                    launcher.construct_command(cu['description']['executable'],
                                               task_args_string,
                                               cu['description']['cores'],
                                               launch_script_hop,
                                               cu['opaque_slot'])
                if hop_cmd : cmdline = hop_cmd
                else       : cmdline = launch_script_name

            except Exception as e:
                msg = "Error in spawner (%s)" % e
                self._log.exception(msg)
                raise Exception(msg)

            launch_script.write('# The command to run\n%s\n' % launch_command)

            # After the universe dies the infrared death, there will be nothing
            if cu['description']['post_exec']:
                post_exec_string = ''
                if isinstance(cu['description']['post_exec'], list):
                    for elem in cu['description']['post_exec']:
                        post_exec_string += "%s\n" % elem
                else:
                    post_exec_string += "%s\n" % cu['description']['post_exec']
                launch_script.write('%s\n' % post_exec_string)

        # done writing to launch script, get it ready for execution.
        st = os.stat(launch_script_name)
        os.chmod(launch_script_name, st.st_mode | stat.S_IEXEC)

        _stdout_file_h = open(cu['stdout_file'], "w")
        _stderr_file_h = open(cu['stderr_file'], "w")

        self._log.info("Launching unit %s via %s in %s", cu['_id'], cmdline, cu['workdir'])
        prof('spawning pass to popen', uid=cu['_id'], tag='unit spawning')

        proc = subprocess.Popen(args               = cmdline,
                                bufsize            = 0,
                                executable         = None,
                                stdin              = None,
                                stdout             = _stdout_file_h,
                                stderr             = _stderr_file_h,
                                preexec_fn         = None,
                                close_fds          = True,
                                shell              = True,
                                cwd                = cu['workdir'],
                                env                = self._cu_environment,
                                universal_newlines = False,
                                startupinfo        = None,
                                creationflags      = 0)

        prof('spawning passed to popen', uid=cu['_id'], tag='unit spawning')

        cu['started'] = timestamp()
        cu['state']   = rp.EXECUTING
        cu['proc']    = proc

        # register for state update and watching
        self._agent.update_unit_state(uid    = cu['_id'],
                                      state  = rp.EXECUTING,
                                      msg    = "unit execution start")

        cu_list = blowup (cu, WATCH) 
        for _cu in cu_list :
            prof('push', msg="toward watching", uid=_cu['_id'], tag='task_launching')
            self._watch_queue.put(_cu)


    # --------------------------------------------------------------------------
    #
    def _watch(self):

        self._log.info("started %s.", self)

        try:

            while not self._terminate.is_set():

                cus = list()

                # See if there are cancel requests, or new units to watch
                try:
                    command = self._command_queue.get_nowait()

                    if command[COMMAND_TYPE] == COMMAND_CANCEL_COMPUTE_UNIT:
                        self._cus_to_cancel.append(command[COMMAND_ARG])
                    else:
                        raise Exception("Command %s not applicable in this context." %
                                        command[COMMAND_TYPE])

                except Queue.Empty:
                    # do nothing if we don't have any queued commands
                    pass


                try:

                    # we don't want to only wait for one CU -- then we would
                    # pull CU state too frequently.  OTOH, we also don't want to
                    # learn about CUs until all slots are filled, because then
                    # we may not be able to catch finishing CUs in time -- so
                    # there is a fine balance here.  Balance means 100 (FIXME).
                  # prof('ExecWorker popen watcher pull cu from queue')
                    MAX_QUEUE_BULKSIZE = 100
                    while len(cus) < MAX_QUEUE_BULKSIZE :
                        cus.append (self._watch_queue.get_nowait())

                except Queue.Empty:

                    # nothing found -- no problem, see if any CUs finshed
                    pass


                # add all cus we found to the watchlist
                for cu in cus :
                    prof('ExecWorker popen watcher got  cu from queue', uid=cu['_id'], tag='watching')
                    self._cus_to_watch.append (cu)

                # check on the known cus.
                action = self._check_running()

                if not action and not cus :
                    # nothing happend at all!  Zzz for a bit.
                    time.sleep(QUEUE_POLL_SLEEPTIME)


        except Exception as e:
            self._log.exception("Error in ExecWorker watch loop (%s)" % e)
            return


    # --------------------------------------------------------------------------
    # Iterate over all running tasks, check their status, and decide on the
    # next step.  Also check for a requested cancellation for the tasks.
    def _check_running(self):

        action = 0

        for cu in self._cus_to_watch:

            # poll subprocess object
            exit_code = cu['proc'].poll()
            now       = timestamp()

            if exit_code is None:
                # Process is still running

                if cu['_id'] in self._cus_to_cancel:

                    # FIXME: there is a race condition between the state poll
                    # above and the kill command below.  We probably should pull
                    # state after kill again?

                    # We got a request to cancel this cu
                    action += 1
                    cu['proc'].kill()
                    self._cus_to_cancel.remove(cu['_id'])
                    self._scheduler.unschedule(cu)

                    self._agent.update_unit_state(uid    = cu['_id'],
                                                  state  = rp.CANCELED,
                                                  msg    = "unit execution canceled")
                    prof('final', msg="execution canceled", uid=cu['_id'], tag='watching')
                    # NOTE: this is final, cu will not be touched anymore
                    cu = None

            else : 
                # we have a valid return code -- unit is final
                action += 1
                self._log.info("Unit %s has return code %s.", cu['_id'], exit_code)

                cu['exit_code'] = exit_code
                cu['finished']  = now

                # Free the Slots, Flee the Flots, Ree the Frots!
                self._scheduler.unschedule(cu)
                self._cus_to_watch.remove(cu)

                if exit_code != 0:

                    # The unit failed, no need to deal with its output data.
                    self._agent.update_unit_state(uid    = cu['_id'],
                                                  state  = rp.FAILED,
                                                  msg    = "unit execution failed")
                    prof('final', msg="execution failed", uid=cu['_id'], tag='watching')
                    # NOTE: this is final, cu will not be touched anymore
                    cu = None

                else:
                    # The unit finished cleanly, see if we need to deal with
                    # output data.  We always move to stageout, even if there are no
                    # directives -- at the very least, we'll upload stdout/stderr

                    self._agent.update_unit_state(uid    = cu['_id'],
                                                  state  = rp.STAGING_OUTPUT,
                                                  msg    = "unit execution completed")
                    cu_list = blowup (cu, STAGEOUT) 
                    for _cu in cu_list :
                        prof('push', msg="toward stageout", uid=_cu['_id'], tag='watching')
                        self._stageout_queue.put(_cu)

        return action


# ==============================================================================
#
class ExecWorker_SHELL(ExecWorker):


    # --------------------------------------------------------------------------
    #
    def __init__(self, name, logger, agent, lrms, scheduler,
                 task_launcher, mpi_launcher, spawner, command_queue, 
                 execution_queue, update_queue,
                 pilot_id, session_id):

        ExecWorker.__init__ (self, name, logger, agent, lrms, scheduler,
                 task_launcher, mpi_launcher, spawner, command_queue, 
                 execution_queue, update_queue,
                 pilot_id, session_id)


    # --------------------------------------------------------------------------
    #
    def run(self):

        self._log.info("started %s.", self)

        # Mimic what virtualenv's "deactivate" would do
        self._deactivate = "# deactivate pilot virtualenv\n"

        old_path = os.environ.get('_OLD_VIRTUAL_PATH',       None)
        old_home = os.environ.get('_OLD_VIRTUAL_PYTHONHOME', None)
        old_ps1  = os.environ.get('_OLD_VIRTUAL_PS1',        None)

        if old_path: self._deactivate += 'export PATH="%s"\n'        % old_path 
        if old_home: self._deactivate += 'export PYTHON_HOME="%s"\n' % old_home 
        if old_ps1:  self._deactivate += 'export PS1="%s"\n'         % old_ps1

        self._deactivate += 'unset VIRTUAL_ENV\n\n'

        # the registry keeps track of units to watch, indexed by their shell
        # spawner process ID.  As the registry is shared between the spawner and
        # watcher thread, we use a lock while accessing it.
        self._registry      = dict()
        self._registry_lock = threading.RLock()

        self._cached_events = list() # keep monitoring events for pid's which
                                     # are not yet known

        # get some threads going -- those will do all the work.
        import saga.utils.pty_shell as sups
        self.launcher_shell = sups.PTYShell ("fork://localhost/")
        self.monitor_shell  = sups.PTYShell ("fork://localhost/")

        self.workdir = "%s/spawner.%s" % (os.getcwd(), self.name)


        ret, out, _  = self.launcher_shell.run_sync \
                           ("/bin/sh %s/agent/radical-pilot-spawner.sh %s" \
                           % (os.path.dirname (rp.__file__), self.workdir))
        if  ret != 0 :
            raise RuntimeError ("failed to bootstrap launcher: (%s)(%s)", ret, out)

        ret, out, _  = self.monitor_shell.run_sync \
                           ("/bin/sh %s/agent/radical-pilot-spawner.sh %s" \
                           % (os.path.dirname (rp.__file__), self.workdir))
        if  ret != 0 :
            raise RuntimeError ("failed to bootstrap monitor: (%s)(%s)", ret, out)

        # run watcher thread
        watcher_name  = self.name.replace ('ExecWorker', 'ExecWatcher')
        self._watcher = threading.Thread(target = self._watch, 
                                         name   = watcher_name)
        self._watcher.start ()



        try:
            # report initial slot status
            # TODO: Where does this abstraction belong?  Scheduler!
            self._log.debug(self._scheduler.slot_status())

            while not self._terminate.is_set():

                prof('ExecWorker pull cu from queue')
                cu = self._execution_queue.get()

                if not cu :
                    # 'None' is the wakeup signal
                    continue

                prof('ExecWorker got  cu from queue', uid=cu['_id'], tag='preprocess')


                try:

                    if cu['description']['mpi']:
                        launcher = self._mpi_launcher
                    else :
                        launcher = self._task_launcher

                    if not launcher:
                        self._agent.update_unit_state(
                                uid    = cu['_id'],
                                state  = rp.FAILED,
                                msg    = "no launcher (mpi=%s)" % cu['description']['mpi'],
                                logger = self._log.error)

                    self._log.debug("Launching unit with %s (%s).", launcher.name, launcher.launch_command)

                    assert(cu['opaque_slot']) # FIXME: no assert, but check
                    prof('ExecWorker unit launch', uid=cu['_id'])

                    # Start a new subprocess to launch the unit
                    # TODO: This is scheduler specific
                    self.spawn(launcher = launcher, cu = cu)


                except Exception as e:
                    # append the startup error to the units stderr.  This is
                    # not completely correct (as this text is not produced
                    # by the unit), but it seems the most intuitive way to
                    # communicate that error to the application/user.
                    cu['stderr'] += "\nPilot cannot start compute unit:\n%s\n%s" \
                                    % (str(e), traceback.format_exc())
                    cu['state']   = rp.FAILED
                    cu['stderr'] += "\nPilot cannot start compute unit: '%s'" % e

                    # Free the Slots, Flee the Flots, Ree the Frots!
                    if cu['opaque_slot']:
                        self._scheduler.unschedule(cu)

                    self._agent.update_unit_state(uid    = cu['_id'],
                                                  state  = rp.FAILED,
                                                  msg    = "unit execution failed",
                                                  logger = self._log.exception)


        except Exception as e:
            self._log.exception("Error in ExecWorker loop (%s)" % e)
            return

    # --------------------------------------------------------------------------
    #
    def _cu_to_cmd (self, cu, launcher) :

        # ----------------------------------------------------------------------
        def quote_args (args) :

            ret = list()
            for arg in args :

                # if string is between outer single quotes,
                #    pass it as is.
                # if string is between outer double quotes,
                #    pass it as is.
                # otherwise (if string is not quoted)
                #    escape all double quotes

                if  arg[0] == arg[-1]  == "'" :
                    ret.append (arg)
                elif arg[0] == arg[-1] == '"' :
                    ret.append (arg)
                else :
                    arg = arg.replace ('"', '\\"')
                    ret.append ('"%s"' % arg)

            return  ret
        # ----------------------------------------------------------------------

        args = ""
        env  = self._deactivate
        cwd  = ""
        pre  = ""
        post = ""
        io   = ""
        cmd  = ""

        descr = cu['description']

        if  cu['workdir'] :
            cwd += "# CU workdir\n"
            cwd += "mkdir -p %s\n" % cu['workdir']
            cwd += "cd       %s\n" % cu['workdir']
            cwd += "\n"

        if  descr['environment'] :
            env += "# CU environment\n"
            for e in descr['environment'] :
                env += "export %s=%s\n"  %  (e, descr['environment'][e])
            env += "\n"

        if  descr['pre_exec'] : 
            pre += "# CU pre-exec\n"
            pre += '\n'.join(descr['pre_exec' ])
            pre += "\n\n"

        if  descr['post_exec'] : 
            post += "# CU post-exec\n"
            post += '\n'.join(descr['post_exec' ])
            post += "\n\n"

        if  descr['arguments']  : 
            args  = ' ' .join (quote_args (descr['arguments']))

      # if  descr['stdin']  : io  += "<%s "  % descr['stdin']
      # else                : io  += "<%s "  % '/dev/null'
        if  descr['stdout'] : io  += "1>%s " % descr['stdout']
        else                : io  += "1>%s " %       'STDOUT'
        if  descr['stderr'] : io  += "2>%s " % descr['stderr']
        else                : io  += "2>%s " %       'STDERR'

        cmd, hop_cmd  = launcher.construct_command(descr['executable'], args,
                                                   descr['cores'], 
                                                   '/usr/bin/env RP_SPAWNER_HOP=TRUE "$0"',
                                                   cu['opaque_slot'])


        script = ""
        if hop_cmd :
            # the script will itself contain a remote callout which calls again
            # the script for the invokation of the real workload (cmd) -- we
            # thus introduce a guard for the first execution.  The hop_cmd MUST
            # set RP_SPAWNER_HOP to some value for the startup to work

            script += "# ------------------------------------------------------\n"
            script += '# perform one hop for the actual command launch\n'
            script += 'if test -z "$RP_SPAWNER_HOP"\n'
            script += 'then\n'
            script += '    %s\n' % hop_cmd
            script += '    exit\n'
            script += 'fi\n\n'

        script += "# ------------------------------------------------------\n"
        script += "%s"        %  cwd
        script += "%s"        %  env
        script += "%s"        %  pre
        script += "# CU execution\n"
        script += "%s %s\n\n" % (cmd, io)
        script += "%s"        %  post
        script += "# ------------------------------------------------------\n\n"

      # self._log.debug ("execution script:\n%s\n" % script)

        return script


    # --------------------------------------------------------------------------
    #
    def spawn(self, launcher, cu):

        uid = cu['_id']

        prof('ExecWorker spawn', uid=uid)

        # we got an allocation: go off and launch the process.  we get
        # a multiline command, so use the wrapper's BULK/LRUN mode.
        cmd       = self._cu_to_cmd (cu, launcher)
        run_cmd   = "BULK\nLRUN\n%s\nLRUN_EOT\nBULK_RUN\n" % cmd


      # if  self.lrms.target_is_macos :
      #     run_cmd = run_cmd.replace ("\\", "\\\\\\\\") # hello MacOS

        ret, out, _ = self.launcher_shell.run_sync (run_cmd)

        if  ret != 0 :
            self._log.error ("failed to run unit '%s': (%s)(%s)" \
                            % (run_cmd, ret, out))
            return FAIL

        lines = filter (None, out.split ("\n"))

        self._log.debug (lines)

        if  len (lines) < 2 :
            raise RuntimeError ("Failed to run unit (%s)", lines)

        if  lines[-2] != "OK" :
            raise RuntimeError ("Failed to run unit (%s)" % lines)

        # FIXME: verify format of returned pid (\d+)!
        pid           = lines[-1].strip ()
        cu['pid']     = pid
        cu['started'] = timestamp()

        # before we return, we need to clean the
        # 'BULK COMPLETED message from lrun
        ret, out = self.launcher_shell.find_prompt ()
        if  ret != 0 :
            with self._registry_lock :
                del(self._registry[uid])
            raise RuntimeError ("failed to run unit '%s': (%s)(%s)" \
                             % (run_cmd, ret, out))

        prof('spawning passed to pty', uid=uid, tag='unit spawning')

        # FIXME: this is too late, there is already a race with the monitoring
        # thread for this CU execution.  We need to communicate the PIDs/CUs via
        # a queue again!
        with self._registry_lock :
            self._registry[pid] = cu

        self._agent.update_unit_state(uid    = cu['_id'],
                                      state  = rp.EXECUTING,
                                      msg    = "unit execution started")
        # FIXME: add profiling


    # --------------------------------------------------------------------------
    #
    def _watch (self) :

        MONITOR_READ_TIMEOUT = 1.0   # check for stop signal now and then
        static_cnt           = 0

        try:

            self.monitor_shell.run_async ("MONITOR")

            while not self._terminate.is_set () :

                _, out = self.monitor_shell.find (['\n'], timeout=MONITOR_READ_TIMEOUT)

                line = out.strip ()
              # self._log.debug ('monitor line: %s' % line)

                if  not line :

                    # just a read timeout, i.e. an opportiunity to check for
                    # termination signals...
                    if  self._terminate.is_set() :
                        self._log.debug ("stop monitoring")
                        return

                    # ... and for health issues ...
                    if not self.monitor_shell.alive () :
                        self._log.warn ("monitoring channel died")
                        return

                    # ... and to handle cached events.
                    if not self._cached_events :
                        static_cnt += 1

                    else :
                        self._log.info ("monitoring channel checks cache (%d)", len(self._cached_events))
                        static_cnt += 1

                        if static_cnt == 10 :
                            # 10 times cache to check, dump it for debugging
                            print "cache state"
                            import pprint
                            pprint.pprint (self._cached_events)
                            pprint.pprint (self._registry)
                            static_cnt = 0


                        cache_copy          = self._cached_events[:]
                        self._cached_events = list()
                        events_to_handle    = list()

                        with self._registry_lock :

                            for pid, state, data in cache_copy :
                                cu = self._registry.get (pid, None)

                                if cu : events_to_handle.append ([cu, pid, state, data])
                                else  : self._cached_events.append ([pid, state, data])

                        # FIXME: measure if using many locks in the loop below
                        # is really better than doing all ops in the locked loop
                        # above
                        for cu, pid, state, data in events_to_handle :
                            self._handle_event (cu, pid, state, data)

                    # all is well...
                  # self._log.info ("monitoring channel finish idle loop")
                    continue


                elif line == 'EXIT' or line == "Killed" :
                    self._log.error ("monitoring channel failed (%s)", line)
                    self._terminate.set()
                    return

                elif not ':' in line :
                    self._log.warn ("monitoring channel noise: %s", line)

                else :
                    pid, state, data = line.split (':', 2)

                    # we are not interested in non-final state information, at
                    # the moment
                    if state in ['RUNNING'] :
                        continue

                    self._log.info ("monitoring channel event: %s", line)
                    cu = None

                    with self._registry_lock :
                        cu = self._registry.get (pid, None)
                        
                    if cu : self._handle_event (cu, pid, state, data)
                    else  : self._cached_events.append ([pid, state, data])


        except Exception as e:

            self._log.error ("Exception in job monitoring thread: %s", e)
            self._terminate.set()


    # --------------------------------------------------------------------------
    #
    def _handle_event (self, cu, pid, state, data) :

        # got an explicit event to handle
        self._log.info ("monitoring handles event for %s: %s:%s:%s", cu['_id'], pid, state, data)

        rp_state = {'DONE'     : rp.DONE, 
                    'FAILED'   : rp.FAILED, 
                    'CANCELED' : rp.CANCELED}.get (state, rp.UNKNOWN)

        if rp_state not in [rp.DONE, rp.FAILED, rp.CANCELED] :
            # non-final state
            self._log.debug ("ignore shell level state transition (%s:%s:%s)", 
                             pid, state, data)
            return

        # record timestamp, exit code on final states
        cu['finished'] = timestamp()

        if data : cu['exit_code'] = int(data)
        else    : cu['exit_code'] = None

        if rp_state in [rp.FAILED, rp.CANCELED] :
            # final state - no further state transition needed
            self._scheduler.unschedule(cu)
            self._agent.update_unit_state(uid   = cu['_id'],
                                          state = rp_state, 
                                          msg   = "unit execution finished")

        elif rp_state in [rp.DONE] :
            # advance the unit state
            self._scheduler.unschedule(cu)
            self._agent.update_unit_state(uid   = cu['_id'],
                                          state = rp.STAGING_OUTPUT,
                                          msg   = "unit execution completed")

            cu_list = blowup (cu, STAGEOUT) 
            for _cu in cu_list :
                prof('push', msg="toward stageout", uid=_cu['_id'], tag='watching')
                self._stageout_queue.put(_cu)

        # we don't need the cu in the registry anymore
        with self._registry_lock :
            if pid in self._registry :  # why wouldn't it be in there though?
                del(self._registry[pid])


# ==============================================================================
#
class UpdateWorker(threading.Thread):
    """
    An UpdateWorker pushes CU and Pilot state updates to mongodb.  Its instances
    compete for update requests on the update_queue.  Those requests will be
    triplets of collection name, query dict, and update dict.  Update requests
    will be collected into bulks over some time (BULK_COLLECTION_TIME), to
    reduce number of roundtrips.
    """

    # --------------------------------------------------------------------------
    #
    def __init__(self, name, logger, agent, session_id,
                 update_queue, mongodb_url, mongodb_name, mongodb_auth):

        threading.Thread.__init__(self)

        self.name           = name
        self._log           = logger
        self._agent         = agent
        self._session_id    = session_id
        self._update_queue  = update_queue
        self._terminate     = threading.Event()

        self._mongo_db      = get_mongodb(mongodb_url, mongodb_name, mongodb_auth)
        self._cinfo         = dict()  # collection cache

        # run worker thread
        self.start()

    # --------------------------------------------------------------------------
    #
    def stop(self):
        self._terminate.set()


    # --------------------------------------------------------------------------
    #
    def run(self):

        self._log.info("started %s.", self)

        while not self._terminate.is_set():

            # ------------------------------------------------------------------
            def timed_bulk_execute(cinfo):

                # returns number of bulks pushed (0 or 1)
                if not cinfo['bulk']:
                    return 0

                now = time.time()
                age = now - cinfo['last']

                if cinfo['bulk'] and age > BULK_COLLECTION_TIME:

                    res  = cinfo['bulk'].execute()
                    self._log.debug("bulk update result: %s", res)

                    prof('state update bulk pushed (%d)' % len(cinfo['uids'].keys ()))
                    for uid in cinfo['uids']:
                        prof('state update pushed (%s)' % cinfo['uids'][uid], uid=uid)

                    cinfo['last'] = now
                    cinfo['bulk'] = None
                    cinfo['uids'] = dict()
                    return 1

                else:
                    return 0
            # ------------------------------------------------------------------

            try:

                try:
                    update_request = self._update_queue.get_nowait()

                except Queue.Empty:

                    # no new requests: push any pending bulks
                    action = 0
                    for cname in self._cinfo:
                        action += timed_bulk_execute(self._cinfo[cname])

                    if not action:
                        time.sleep(QUEUE_POLL_SLEEPTIME)

                    continue


                # got a new request.  Add to bulk (create as needed),
                # and push bulk if time is up.
                uid         = update_request.get('uid')
                state       = update_request.get('state', None)
                cbase       = update_request.get('cbase', '.cu')
                query_dict  = update_request.get('query', dict())
                update_dict = update_request.get('update',dict())

                prof('state update pulled (%s)' % state, uid=uid)

                cname = self._session_id + cbase

                if not cname in self._cinfo:
                    coll =  self._mongo_db[cname]
                    self._cinfo[cname] = {
                            'coll' : coll,
                            'bulk' : None,
                            'last' : time.time(),  # time of last push
                            'uids' : dict()
                            }

                cinfo = self._cinfo[cname]

                if not cinfo['bulk']:
                    cinfo['bulk']  = coll.initialize_ordered_bulk_op()

                cinfo['uids'][uid] = state
                cinfo['bulk'].find  (query_dict) \
                             .update(update_dict)

                timed_bulk_execute(cinfo)
              # prof('state update bulked', uid=uid)

            except Exception as e:
                self._log.exception("state update failed (%s)", e)
                # FIXME: should we fail the pilot at this point?
                # FIXME: Are the strategies to recover?


# ==============================================================================
#
class StageinWorker(threading.Thread):
    """An StageinWorker performs the agent side staging directives.
    """

    # --------------------------------------------------------------------------
    #
    def __init__(self, name, logger, agent, execution_queue, schedule_queue,
                 stagein_queue, update_queue, workdir):

        threading.Thread.__init__(self)

        self.name             = name
        self._log             = logger
        self._agent           = agent
        self._execution_queue = execution_queue
        self._schedule_queue  = schedule_queue
        self._stagein_queue   = stagein_queue
        self._update_queue    = update_queue
        self._workdir         = workdir
        self._terminate       = threading.Event()

        # run worker thread
        self.start()

    # --------------------------------------------------------------------------
    #
    def stop(self):
        self._terminate.set()


    # --------------------------------------------------------------------------
    #
    def run(self):

        self._log.info("started %s.", self)

        while not self._terminate.is_set():

            try:

                cu = self._stagein_queue.get()

                if not cu:
                    continue

                sandbox      = os.path.join(self._workdir, '%s' % cu['_id'])
<<<<<<< HEAD
                staging_area = os.path.join(self._workdir, 'staging_area')
=======
                staging_area = os.path.join(self._workdir, STAGING_AREA)
>>>>>>> ab77ad04

                for directive in cu['Agent_Input_Directives']:
                    prof('Agent input_staging queue', uid=cu['_id'], msg=directive)

                    # Perform input staging
                    self._log.info("unit input staging directives %s for cu: %s to %s",
                                   directive, cu['_id'], sandbox)

                    # Convert the source_url into a SAGA Url object
                    source_url = saga.Url(directive['source'])

                    # Handle special 'staging' scheme
                    if source_url.scheme == 'staging':
                        self._log.info('Operating from staging')
                        # Remove the leading slash to get a relative path from the staging area
                        rel2staging = source_url.path.split('/',1)[1]
                        source = os.path.join(staging_area, rel2staging)
                    else:
                        self._log.info('Operating from absolute path')
                        source = source_url.path

                    # Get the target from the directive and convert it to the location
                    # in the sandbox
                    target = directive['target']
                    abs_target = os.path.join(sandbox, target)

                    # Create output directory in case it doesn't exist yet
                    #
                    rec_makedir(os.path.dirname(abs_target))

                    try:
                        self._log.info("Going to '%s' %s to %s", directive['action'], source, abs_target)

                        if   directive['action'] == LINK: os.symlink     (source, abs_target)
                        elif directive['action'] == COPY: shutil.copyfile(source, abs_target)
                        elif directive['action'] == MOVE: shutil.move    (source, abs_target)
                        else:
                            # FIXME: implement TRANSFER mode
                            raise NotImplementedError('Action %s not supported' % directive['action'])

                        log_message = "%s'ed %s to %s - success" % (directive['action'], source, abs_target)
                        self._log.info(log_message)

                        # If all went fine, update the state of this
                        # StagingDirective to DONE
                        # FIXME: is this update below really *needed*?
                        self._agent.update_unit(uid    = cu['_id'],
                                                msg    = log_message,
                                                query  = {
                                                    'Agent_Input_Status'            : rp.EXECUTING,
                                                    'Agent_Input_Directives.state'  : rp.PENDING,
                                                    'Agent_Input_Directives.source' : directive['source'],
                                                    'Agent_Input_Directives.target' : directive['target']
                                                },
                                                update = {
                                                    '$set' : {'Agent_Input_Directives.$.state' : rp.DONE}
                                                })
                    except Exception as e:

                        # If we catch an exception, assume the staging failed
                        log_message = "%s'ed %s to %s - failure (%s)" % \
                                (directive['action'], source, abs_target, e)
                        self._log.exception(log_message)

                        # If a staging directive fails, fail the CU also.
                        self._agent.update_unit_state(uid    = cu['_id'],
                                                      state  = rp.FAILED,
                                                      msg    = log_message,
                                                      query  = {
                                                          'Agent_Input_Status'             : rp.EXECUTING,
                                                          'Agent_Input_Directives.state'   : rp.PENDING,
                                                          'Agent_Input_Directives.source'  : directive['source'],
                                                          'Agent_Input_Directives.target'  : directive['target']
                                                      },
                                                      update = {
                                                          '$set' : {'Agent_Input_Directives.$.state'  : rp.FAILED,
                                                                    'Agent_Input_Status'              : rp.FAILED}
                                                      })

                # cu staging is all done, unit can go to execution
                self._agent.update_unit_state(uid    = cu['_id'],
                                              state  = rp.ALLOCATING,
                                              msg    = 'agent input staging done')
                cu_list = blowup (cu, SCHEDULE) 
                for _cu in cu_list :
                    prof('push', msg="towards scheduling", uid=_cu['_id'], tag='stagein')
                    self._schedule_queue.put(_cu)


            except Exception as e:
                self._log.exception('worker died')
                sys.exit(1)


# ==============================================================================
#
class StageoutWorker(threading.Thread):
    """
    An StageoutWorker performs the agent side staging directives.

    It competes for units on the stageout queue, and handles all relevant
    staging directives.  It also takes care of uploading stdout/stderr (which
    can also be considered staging, really).

    Upon completion, the units are moved into the respective final state.

    Multiple StageoutWorker instances can co-exist -- this class needs to be
    threadsafe.
    """

    # --------------------------------------------------------------------------
    #
    def __init__(self, name, logger, agent, execution_queue, stageout_queue, update_queue, workdir):

        threading.Thread.__init__(self)

        self.name             = name
        self._log             = logger
        self._agent           = agent
        self._execution_queue = execution_queue
        self._stageout_queue  = stageout_queue
        self._update_queue    = update_queue
        self._workdir         = workdir
        self._terminate       = threading.Event()

        # run worker thread
        self.start()

    # --------------------------------------------------------------------------
    #
    def stop(self):
        self._terminate.set()


    # --------------------------------------------------------------------------
    #
    def run(self):

        self._log.info("started %s.", self)

<<<<<<< HEAD
        staging_area = os.path.join(self._workdir, 'staging_area')
=======
        staging_area = os.path.join(self._workdir, STAGING_AREA)
>>>>>>> ab77ad04

        while not self._terminate.is_set():

            cu = None
            try:

                cu = self._stageout_queue.get()

                if not cu:
                    continue

                sandbox = os.path.join(self._workdir, '%s' % cu['_id'])

                ## parked from unit state checker: unit postprocessing

                if os.path.isfile(cu['stdout_file']):
                    with open(cu['stdout_file'], 'r') as stdout_f:
                        try:
                            txt = unicode(stdout_f.read(), "utf-8")
                        except UnicodeDecodeError:
                            txt = "unit stdout contains binary data -- use file staging directives"

                        cu['stdout'] += tail(txt)


                if os.path.isfile(cu['stderr_file']):
                    with open(cu['stderr_file'], 'r') as stderr_f:
                        try:
                            txt = unicode(stderr_f.read(), "utf-8")
                        except UnicodeDecodeError:
                            txt = "unit stderr contains binary data -- use file staging directives"

                        cu['stderr'] += tail(txt)


                for directive in cu['Agent_Output_Directives']:

                    # Perform output staging

                    self._log.info("unit output staging directives %s for cu: %s to %s",
                            directive, cu['_id'], sandbox)

                    # Convert the target_url into a SAGA Url object
                    target_url = saga.Url(directive['target'])

                    # Handle special 'staging' scheme
                    if target_url.scheme == 'staging':
                        self._log.info('Operating from staging')
                        # Remove the leading slash to get a relative path from
                        # the staging area
                        rel2staging = target_url.path.split('/',1)[1]
                        target = os.path.join(staging_area, rel2staging)
                    else:
                        self._log.info('Operating from absolute path')
                        # FIXME: will this work for TRANSFER mode?
                        target = target_url.path

                    # Get the source from the directive and convert it to the location
                    # in the sandbox
                    source = str(directive['source'])
                    abs_source = os.path.join(sandbox, source)

                    # Create output directory in case it doesn't exist yet
                    # FIXME: will this work for TRANSFER mode?
                    rec_makedir(os.path.dirname(target))

                    try:
                        self._log.info("Going to '%s' %s to %s", directive['action'], abs_source, target)

                        if   directive['action'] == LINK: os.symlink     (abs_source, target)
                        elif directive['action'] == COPY: shutil.copyfile(abs_source, target)
                        elif directive['action'] == MOVE: shutil.move    (abs_source, target)
                        else:
                            # FIXME: implement TRANSFER mode
                            raise NotImplementedError('Action %s not supported' % directive['action'])

                        log_message = "%s'ed %s to %s - success" %(directive['action'], abs_source, target)
                        self._log.info(log_message)

                        # If all went fine, update the state of this
                        # StagingDirective to DONE
                        # FIXME: is this update below really *needed*?
                        self._agent.update_unit(uid    = cu['_id'],
                                                msg    = log_message,
                                                query  = {
                                                    'Agent_Output_Status'           : rp.EXECUTING,
                                                    'Agent_Output_Directives.state' : rp.PENDING,
                                                    'Agent_Output_Directives.source': directive['source'],
                                                    'Agent_Output_Directives.target': directive['target']
                                                },
                                                update = {
                                                    '$set' : {'Agent_Output_Directives.$.state': rp.DONE}
                                                })
                    except Exception as e:
                        # If we catch an exception, assume the staging failed
                        log_message = "%s'ed %s to %s - failure (%s)" % \
                                (directive['action'], abs_source, target, e)
                        self._log.exception(log_message)

                        # If a staging directive fails, fail the CU also.
                        self._agent.update_unit_state(uid    = cu['_id'],
                                                      state  = rp.FAILED,
                                                      msg    = log_message,
                                                      query  = {
                                                          'Agent_Output_Status'            : rp.EXECUTING,
                                                          'Agent_Output_Directives.state'  : rp.PENDING,
                                                          'Agent_Output_Directives.source' : directive['source'],
                                                          'Agent_Output_Directives.target' : directive['target']
                                                      },
                                                      update = {
                                                          '$set' : {'Agent_Output_Directives.$.state' : rp.FAILED,
                                                                    'Agent_Output_Status'             : rp.FAILED}
                                                      })


                # local staging is done. Now check if there are Directives that
                # need to be performed by the FTW.
                # Obviously these are not executed here (by the Agent),
                # but we need this code to set the state so that the FTW
                # gets notified that it can start its work.
                if cu['FTW_Output_Directives']:

                    prof('ExecWorker unit needs FTW_O ', uid=cu['_id'])
                    self._agent.update_unit(
                        uid    = cu['_id'],
                        msg    = 'FTW output staging needed',
                        update = {
                            '$set': {
                                'FTW_Output_Status' : rp.PENDING,
                                'stdout'            : cu['stdout'],
                                'stderr'            : cu['stderr'],
                                'exit_code'         : cu['exit_code'],
                                'started'           : cu['started'],
                                'finished'          : cu['finished'],
                                'slots'             : cu['opaque_slot'],
                            }
                        })
                    # NOTE: this is final for the agent scope -- further state
                    # transitions are done by the FTW.
                    cu = None

                else:
                    # no FTW staging is needed, local staging is done -- we can
                    # move the unit into final state.
                    prof('final', msg="stageout done", uid=cu['_id'], tag='stageout')
                    self._agent.update_unit_state(uid    = cu['_id'],
                                                  state  = rp.DONE,
                                                  msg    = 'output staging completed',
                                                  update = {
                                                      '$set' : {
                                                          'stdout'    : cu['stdout'],
                                                          'stderr'    : cu['stderr'],
                                                          'exit_code' : cu['exit_code'],
                                                          'started'   : cu['started'],
                                                          'finished'  : cu['finished'],
                                                          'slots'     : cu['opaque_slot'],
                                                      }
                                                  })
                    # NOTE: this is final, the cu is not touched anymore
                    cu = None

                # make sure the CU is not touched anymore (see except below)
                cu = None

            except Exception as e:
                self._log.exception("Error in StageoutWorker loop (%s)", e)

                # check if we have any cu in operation.  If so, mark as final.
                # This check relies on the pushes to the update queue to be the
                # *last* actions of the loop above -- otherwise we may get
                # invalid state transitions...
                if cu:
                    prof('final', msg="stageout failed", uid=cu['_id'], tag='stageout')
                    self._agent.update_unit_state(uid    = cu['_id'],
                                                  state  = rp.FAILED,
                                                  msg    = 'output staging failed',
                                                  update = {
                                                      '$set' : {
                                                          'stdout'    : cu['stdout'],
                                                          'stderr'    : cu['stderr'],
                                                          'exit_code' : cu['exit_code'],
                                                          'started'   : cu['started'],
                                                          'finished'  : cu['finished'],
                                                          'slots'     : cu['opaque_slot'],
                                                      }
                                                  })
                    # NOTE: this is final, the cu is not touched anymore
                    cu = None
                raise


# ==============================================================================
#
class HeartbeatMonitor(threading.Thread):
    """
    The HeartbeatMonitor watches the command queue for heartbeat updates (and
    other commands).
    """

    # --------------------------------------------------------------------------
    #
    def __init__(self, name, logger, agent, command_queue, p, pilot_id, starttime, runtime):

        threading.Thread.__init__(self)

        self.name             = name
        self._log             = logger
        self._agent           = agent
        self._command_queue   = command_queue
        self._p               = p
        self._pilot_id        = pilot_id
        self._starttime       = starttime
        self._runtime         = runtime
        self._terminate       = threading.Event()

        # run worker thread
        self.start()

    # --------------------------------------------------------------------------
    #
    def stop(self):

        self._terminate.set()
        self._agent.stop()


    # --------------------------------------------------------------------------
    #
    def run(self):

        self._log.info("started %s.", self)

        while not self._terminate.is_set():

            try:
                prof('heartbeat', msg='Listen! Listen! Listen to the heartbeat!')
                self._check_commands()
                self._check_state   ()
                time.sleep(HEARTBEAT_INTERVAL)

            except Exception as e:
                self._log.exception('error in heartbeat monitor (%s)', e)
                self.stop()


    # --------------------------------------------------------------------------
    #
    def _check_commands(self):

        # Check if there's a command waiting
        retdoc = self._p.find_and_modify(
                    query  = {"_id"  : self._pilot_id},
                    update = {"$set" : {COMMAND_FIELD: []}}, # Wipe content of array
                    fields = [COMMAND_FIELD, 'state']
                    )

        commands = list()
        if retdoc:
            commands = retdoc[COMMAND_FIELD]
            state    = retdoc['state']


        for command in commands:

            prof('Monitor get command', msg=[command[COMMAND_TYPE], command[COMMAND_ARG]])

            if command[COMMAND_TYPE] == COMMAND_CANCEL_PILOT:
                self.stop()
                pilot_CANCELED(self._p, self._pilot_id, self._log, "CANCEL received. Terminating.")
                sys.exit(1)

            elif state == rp.CANCELING:
                self.stop()
                pilot_CANCELED(self._p, self._pilot_id, self._log, "CANCEL implied. Terminating.")
                sys.exit(1)

            elif command[COMMAND_TYPE] == COMMAND_CANCEL_COMPUTE_UNIT:
                self._log.info("Received Cancel Compute Unit command for: %s", command[COMMAND_ARG])
                # Put it on the command queue of the ExecWorker
                self._command_queue.put(command)

            elif command[COMMAND_TYPE] == COMMAND_KEEP_ALIVE:
                self._log.info("Received KeepAlive command.")

            else:
                self._log.error("Received unknown command: %s with arg: %s.",
                                command[COMMAND_TYPE], command[COMMAND_ARG])


    # --------------------------------------------------------------------------
    #
    def _check_state(self):

        # Check the workers periodically. If they have died, we
        # exit as well. this can happen, e.g., if the worker
        # process has caught an exception
        for worker in self._agent.worker_list:
            if not worker.is_alive():
                self.stop()
                msg = 'worker %s died' % str(worker)
                pilot_FAILED(self._p, self._pilot_id, self._log, msg)

        # Make sure that we haven't exceeded the agent runtime. if
        # we have, terminate.
        if time.time() >= self._starttime + (int(self._runtime) * 60):
            self._log.info("Agent has reached runtime limit of %s seconds.", self._runtime*60)
            self.stop()
            pilot_DONE(self._p, self._pilot_id)



# ==============================================================================
#
class Agent(object):

    # --------------------------------------------------------------------------
    #
    def __init__(self, name, logger, lrms_name, requested_cores,
            task_launch_method, mpi_launch_method, spawner,
            scheduler_name, runtime,
            mongodb_url, mongodb_name, mongodb_auth,
            pilot_id, session_id):

        prof('Agent init')

        self.name                   = name
        self._log                   = logger
        self._debug_helper          = ru.DebugHelper()
        self._pilot_id              = pilot_id
        self._runtime               = runtime
        self._terminate             = threading.Event()
        self._starttime             = time.time()
        self._workdir               = os.getcwd()
        self._session_id            = session_id
        self._pilot_id              = pilot_id

        self.worker_list            = list()

        # we want to own all queues -- that simplifies startup and shutdown
        self._schedule_queue        = QUEUE_TYPE()
        self._stagein_queue         = QUEUE_TYPE()
        self._execution_queue       = QUEUE_TYPE()
        self._stageout_queue        = QUEUE_TYPE()
        self._update_queue          = QUEUE_TYPE()
        self._command_queue         = QUEUE_TYPE()

        mongo_db = get_mongodb(mongodb_url, mongodb_name, mongodb_auth)

        self._p  = mongo_db["%s.p"  % self._session_id]
        self._cu = mongo_db["%s.cu" % self._session_id]

        self._lrms = LRMS.create(
                name            = lrms_name,
                logger          = self._log,
                requested_cores = requested_cores)

        self._scheduler = Scheduler.create(
                name            = scheduler_name,
                logger          = self._log,
                lrms            = self._lrms,
                schedule_queue  = self._schedule_queue,
                execution_queue = self._execution_queue,
                update_queue    = self._update_queue)
        self.worker_list.append(self._scheduler)

        self._task_launcher = LaunchMethod.create(
                name            = task_launch_method,
                logger          = self._log,
                scheduler       = self._scheduler)

        self._mpi_launcher = LaunchMethod.create(
                name            = mpi_launch_method,
                logger          = self._log,
                scheduler       = self._scheduler)

        for n in range(NUMBER_OF_WORKERS[STAGEIN]):
            stagein_worker = StageinWorker(
                name            = "StageinWorker-%d" % n,
                logger          = self._log,
                agent           = self,
                execution_queue = self._execution_queue,
                schedule_queue  = self._schedule_queue,
                stagein_queue   = self._stagein_queue,
                update_queue    = self._update_queue,
                workdir         = self._workdir
            )
            self.worker_list.append(stagein_worker)


        for n in range(NUMBER_OF_WORKERS[EXEC]):
            exec_worker = ExecWorker.create(
                name            = "ExecWorker-%d" % n,
                spawner         = spawner,
                logger          = self._log,
                agent           = self,
                lrms            = self._lrms,
                scheduler       = self._scheduler,
                task_launcher   = self._task_launcher,
                mpi_launcher    = self._mpi_launcher,
                command_queue   = self._command_queue,
                execution_queue = self._execution_queue,
                stageout_queue  = self._stageout_queue,
                update_queue    = self._update_queue,
                pilot_id        = self._pilot_id,
                session_id      = self._session_id
            )
            self.worker_list.append(exec_worker)


        for n in range(NUMBER_OF_WORKERS[STAGEOUT]):
            stageout_worker = StageoutWorker(
                name            = "StageoutWorker-%d" % n,
                agent           = self,
                logger          = self._log,
                execution_queue = self._execution_queue,
                stageout_queue  = self._stageout_queue,
                update_queue    = self._update_queue,
                workdir         = self._workdir
            )
            self.worker_list.append(stageout_worker)


        for n in range(NUMBER_OF_WORKERS[UPDATE]):
            update_worker = UpdateWorker(
                name            = "UpdateWorker-%d" % n,
                agent           = self,
                logger          = self._log,
                session_id      = self._session_id,
                update_queue    = self._update_queue,
                mongodb_url     = mongodb_url,
                mongodb_name    = mongodb_name,
                mongodb_auth    = mongodb_auth
            )
            self.worker_list.append(update_worker)


        hbmon = HeartbeatMonitor(
                name            = "HeartbeatMonitor",
                logger          = self._log,
                agent           = self,
                command_queue   = self._command_queue,
                p               = self._p,
                starttime       = self._starttime,
                runtime         = self._runtime,
                pilot_id        = self._pilot_id)
        self.worker_list.append(hbmon)

        prof('Agent init done')


    # --------------------------------------------------------------------------
    #
    def stop(self):
        """
        Terminate the agent main loop.  The workers will be pulled down once the
        main loop finishes (see run())
        """

        prof('Agent stop()')
        self._terminate.set()


    # --------------------------------------------------------------------------
    #
    def update_unit(self, uid, state=None, msg=None, query=None, update=None):

        if not query  : query  = dict()
        if not update : update = dict()

        query_dict  = dict()
        update_dict = update

        query_dict['_id'] = uid

        for key,val in query.iteritems():
            query_dict[key] = val


        if msg:
            if not '$push' in update_dict:
                update_dict['$push'] = dict()

            update_dict['$push']['log'] = {'message'   : msg,
                                           'timestamp' : timestamp()}

        query_list = blowup (query_dict, UPDATE) 
        for query_dict in query_list :
            prof('push', msg="towards update (%s)" % state, uid=query_dict['_id'])
            self._update_queue.put({'uid'    : query_dict['_id'],
                                    'state'  : state,
                                    'cbase'  : '.cu',
                                    'query'  : query_dict,
                                    'update' : update_dict})


    # --------------------------------------------------------------------------
    #
    def update_unit_state(self, uid, state, msg=None, query=None, update=None,
            logger=None):

        if not query  : query  = dict()
        if not update : update = dict()

        if  logger and msg:
            logger("unit '%s' state change (%s)" % (uid, msg))

        # we alter update, so rather use a copy of the dict...

        now = timestamp()
        update_dict = {
                '$set' : {
                    'state' : state
                },
                '$push': {
                    'statehistory' : {
                        'state'     : state,
                        'timestamp' : now
                    }
                }
            }

        if '$set' in update:
            for key,val in update['$set'].iteritems():
                update_dict['$set'][key] = val

        if '$push' in update:
            for key,val in update['$push'].iteritems():
                update_dict['$push'][key] = val

        self.update_unit(uid    = uid,
                         state  = state,
                         msg    = msg,
                         query  = query,
                         update = update_dict)


    # --------------------------------------------------------------------------
    #
    def run(self):

        self._log.info("started %s.", self)
        prof('Agent run()')

        # first order of business: set the start time and state of the pilot
        self._log.info("Agent %s starting ...", self._pilot_id)
        now = timestamp()
        ret = self._p.update(
            {"_id": self._pilot_id},
            {"$set": {"state"          : rp.ACTIVE,
                      # TODO: The two fields below are currently scheduler
                      #       specific!
                      "nodes"          : self._lrms.node_list,
                      "cores_per_node" : self._lrms.cores_per_node,
                      "started"        : now},
             "$push": {"statehistory": {"state"    : rp.ACTIVE,
                                        "timestamp": now}}
            })
        # TODO: Check for return value, update should be true!
        self._log.info("Database updated: %s", ret)

        prof('Agent start loop')

        while not self._terminate.is_set():

            try:

                # check for new units
                action = self._check_units()

                # if no units have been seen, then wait for juuuust a little...
                # FIXME: use some mongodb notification mechanism to avoid busy
                # polling.  Tailed cursors or whatever...
                if not action:
                    time.sleep(DB_POLL_SLEEPTIME)

            except Exception as e:
                # exception in the main loop is fatal
                self.stop()
                pilot_FAILED(self._p, self._pilot_id, self._log,
                    "ERROR in agent main loop: %s. %s" % (e, traceback.format_exc()))
                sys.exit(1)

        # main loop terminated, so self._terminate was set
        # we need to signal shut down to all workers
        for worker in self.worker_list:
            worker.stop()

        # to make sure that threads are not stuck waiting on a queue, we send
        # a signal on each queue
        self._schedule_queue.put (None)
        self._execution_queue.put(None)
        self._update_queue.put   (None)
        self._stagein_queue.put  (None)
        self._stageout_queue.put (None)

        # and wait for them to actually finish
        # FIXME: make sure this works when stop was initialized by heartbeat monitor
        for worker in self.worker_list:
            worker.join()

        # record cancelation state
        pilot_CANCELED(self._p, self._pilot_id, self._log,
                "Terminated (_terminate set).")

        sys.exit(0)


    # --------------------------------------------------------------------------
    #
    def _check_units(self):

        # Check if there are compute units waiting for execution,
        # and log that we pulled it.
        #
        # Unfortunately, 'find_and_modify' is not bulkable, so we have to use
        # 'find' above.  To avoid finding the same units over and over again, we
        # have to update the state *before* running the next find -- so we
        # do it right here...  No idea how to avoid that roundtrip...
        # This also blocks us from using multiple ingest threads, or from doing
        # late binding by unit pull...
        cu_cursor  = self._cu.find(multi = True,
                                   spec  = {"pilot" : self._pilot_id,
                                            "state" : rp.PENDING_EXECUTION})

        if cu_cursor.count():

            cu_list = list(cu_cursor)
            cu_list = blowup (cu_list, INGEST)
            cu_uids = [_cu['_id'] for _cu in cu_list]

            self._cu.update(
                    multi    = True,
                    spec     = {"_id"   : {"$in"    : cu_uids}},
                    document = {"$set"  : {"state"  : rp.ALLOCATING},
                                "$push" : {"statehistory":
                                    {
                                        "state"     : rp.ALLOCATING,
                                        "timestamp" : timestamp()
                                    }
                               }})
        else :
            # if we did not find any units which can be executed immediately, we
            # chack if we have any units for which to do stage-in
            cu_cursor = self._cu.find(multi = True,
                                      spec  = {"pilot" : self._pilot_id,
                                               'Agent_Input_Status': rp.PENDING})
            if cu_cursor.count():

                cu_list = list(cu_cursor)
                cu_list = blowup (cu_list, INGEST)
                cu_uids = [_cu['_id'] for _cu in cu_list]

                self._cu.update(
                        multi    = True,
                        spec     = {"_id"   : {"$in"    : cu_uids}},
                        document = {"$set"  : {"state"  : rp.STAGING_INPUT,
                                               "Agent_Input_Status": rp.EXECUTING},
                                    "$push" : {"statehistory":
                                        {
                                            "state"     : rp.STAGING_INPUT,
                                            "timestamp" : timestamp()
                                        }
                                   }})
            else :
                # no units whatsoever...
                return 0

        # now we really own the CUs, and can start working on them (ie. push
        # them into the pipeline)
        if cu_cursor.count():
            prof('Agent get units', msg="number of units: %d" % cu_cursor.count(),
                 logger=self._log.info)


        for cu in cu_list:

            try:
                prof('Agent get unit', uid=cu['_id'], tag='cu arriving',
                     logger=self._log.info)

                prof('Agent get unit ingest', uid=cu['_id'])

                cud     = cu['description']
                workdir = "%s/%s" % (self._workdir, cu['_id'])

                cu['workdir']     = workdir
                cu['stdout']      = ''
                cu['stderr']      = ''
                cu['opaque_clot'] = None

                stdout_file = cud.get('stdout')
                if not stdout_file:
                    stdout_file = 'STDOUT'
                cu['stdout_file'] = os.path.join(workdir, stdout_file)

                stderr_file = cud.get('stderr')
                if not stderr_file:
                    stderr_file = 'STDERR'
                cu['stderr_file'] = os.path.join(workdir, stderr_file)


                prof('Agent get unit meta', uid=cu['_id'])
                # create unit sandbox
                rec_makedir(workdir)
                prof('Agent get unit mkdir', uid=cu['_id'])

                # and send to staging / execution, respectively
                if cu['Agent_Input_Directives']:

                    self.update_unit_state(uid    = cu['_id'],
                                           state  = rp.STAGING_INPUT,
                                           msg    = 'unit needs input staging')
                    cu_list = blowup (cu, STAGEIN) 
                    for _cu in cu_list :
                        prof('push', msg="towards stagein", uid=_cu['_id'], tag='ingest')
                        self._stagein_queue.put(_cu)

                else:
                    self.update_unit_state(uid    = cu['_id'],
                                           state  = rp.ALLOCATING,
                                           msg    = 'unit needs no input staging')
                    cu_list = blowup (cu, SCHEDULE) 
                    for _cu in cu_list :
                        prof('push', msg="towards scheduling", uid=_cu['_id'], tag='ingest')
                        self._schedule_queue.put(_cu)


            except Exception as e:
                # if any unit sorting step failed, the unit did not end up in
                # a queue (its always the last step).  We set it to FAILED
                msg = "could not sort unit (%s)" % e
                prof('error', msg=msg, tag="failed", uid=cu['_id'], logger=self._log.exception)
                self.update_unit_state(uid    = cu['_id'],
                                       state  = rp.FAILED,
                                       msg    = msg)
                # NOTE: this is final, the unit will not be touched
                # anymore.
                cu = None


        # indicate that we did some work (if we did...)
        return len(cu_uids)


# ==============================================================================
#
# Agent main code
#
# ==============================================================================
def main():

    mongo_p = None
    parser  = optparse.OptionParser()

    parser.add_option('-a', dest='mongodb_auth')
    parser.add_option('-c', dest='cores',       type='int')
    parser.add_option('-d', dest='debug_level', type='int')
    parser.add_option('-j', dest='task_launch_method')
    parser.add_option('-k', dest='mpi_launch_method')
    parser.add_option('-l', dest='lrms')
    parser.add_option('-m', dest='mongodb_url')
    parser.add_option('-n', dest='mongodb_name')
    parser.add_option('-o', dest='spawner')
    parser.add_option('-p', dest='pilot_id')
    parser.add_option('-q', dest='agent_scheduler')
    parser.add_option('-r', dest='runtime',     type='int')
    parser.add_option('-s', dest='session_id')

    # parse the whole shebang
    (options, args) = parser.parse_args()

    if args : parser.error("Unused arguments '%s'" % args)

    if not options.cores                : parser.error("Missing number of cores (-c)")
    if not options.debug_level          : parser.error("Missing DEBUG level (-d)")
    if not options.task_launch_method   : parser.error("Missing unit launch method (-j)")
    if not options.mpi_launch_method    : parser.error("Missing mpi launch method (-k)")
    if not options.lrms                 : parser.error("Missing LRMS (-l)")
    if not options.mongodb_url          : parser.error("Missing MongoDB URL (-m)")
    if not options.mongodb_name         : parser.error("Missing database name (-n)")
    if not options.spawner              : parser.error("Missing agent spawner (-o)")
    if not options.pilot_id             : parser.error("Missing pilot id (-p)")
    if not options.agent_scheduler      : parser.error("Missing agent scheduler (-q)")
    if not options.runtime              : parser.error("Missing agent runtime (-r)")
    if not options.session_id           : parser.error("Missing session id (-s)")

    prof('start', tag='bootstrapping', uid=options.pilot_id)

    # configure the agent logger
    logger    = logging.getLogger  ('radical.pilot.agent')
    handle    = logging.FileHandler("agent.log")
    formatter = logging.Formatter  ('%(asctime)s - %(name)s - %(levelname)s - %(message)s')

    logger.setLevel(options.debug_level)
    handle.setFormatter(formatter)
    logger.addHandler(handle)

    logger.info("Using SAGA version %s", saga.version)
    logger.info("Using RADICAL-Pilot multicore agent, version %s", git_ident)
  # logger.info("Using RADICAL-Pilot version %s", rp.version)


    # --------------------------------------------------------------------------
    #
    def sigint_handler(signum, frame):
        msg = 'Caught SIGINT. EXITING. (%s: %s)' % (signum, frame)
        pilot_FAILED(mongo_p, options.pilot_id, logger, msg)
        sys.exit(2)
    signal.signal(signal.SIGINT, sigint_handler)


    # --------------------------------------------------------------------------
    #
    def sigalarm_handler(signum, frame):
        msg = 'Caught SIGALRM (Walltime limit reached?). EXITING (%s: %s)' \
            % (signum, frame)
        pilot_FAILED(mongo_p, options.pilot_id, logger, msg)
        sys.exit(3)
    signal.signal(signal.SIGALRM, sigalarm_handler)


    # --------------------------------------------------------------------------
    # load the local agent config, and overload the config dicts
    try : 
        logger.info ("load agent config")
        cfg_file = "%s/.radical/pilot/configs/agent.json" % os.environ['HOME']
        cfg      = ru.read_json_str (cfg_file)
    
        ru.dict_merge (NUMBER_OF_WORKERS, cfg.get ('NUMBER_OF_WORKERS', {}), policy='overwrite')
        ru.dict_merge (BLOWUP_FACTOR,     cfg.get ('BLOWUP_FACTOR',     {}), policy='overwrite')
        ru.dict_merge (DROP_CLONES,       cfg.get ('DROP_CLONES',       {}), policy='overwrite')
    
    except Exception as e:
        logger.info ("agent config not merged: %s", e)


    try:
        # ----------------------------------------------------------------------
        # Establish database connection
        prof('db setup')
        mongo_db = get_mongodb(options.mongodb_url, options.mongodb_name,
                               options.mongodb_auth)
        mongo_p  = mongo_db["%s.p" % options.session_id]


        # ----------------------------------------------------------------------
        # Launch the agent thread
        prof('Agent create')
        agent = Agent(
                name               = 'Agent',
                logger             = logger,
                lrms_name          = options.lrms,
                requested_cores    = options.cores,
                task_launch_method = options.task_launch_method,
                mpi_launch_method  = options.mpi_launch_method,
                spawner            = options.spawner,
                scheduler_name     = options.agent_scheduler,
                runtime            = options.runtime,
                mongodb_url        = options.mongodb_url,
                mongodb_name       = options.mongodb_name,
                mongodb_auth       = options.mongodb_auth,
                pilot_id           = options.pilot_id,
                session_id         = options.session_id
        )

        agent.run()
        prof('Agent done')

    except SystemExit:
        logger.error("Caught keyboard interrupt. EXITING")
        return(6)

    except Exception as e:
        error_msg = "Error running agent: %s" % str(e)
        logger.exception(error_msg)
        pilot_FAILED(mongo_p, options.pilot_id, logger, error_msg)
        sys.exit(7)

    finally:
        prof('stop', msg='finally clause')
        sys.exit(8)


# ------------------------------------------------------------------------------
#
if __name__ == "__main__":

    sys.exit(main())

#
# ------------------------------------------------------------------------------
<|MERGE_RESOLUTION|>--- conflicted
+++ resolved
@@ -4396,11 +4396,7 @@
                     continue
 
                 sandbox      = os.path.join(self._workdir, '%s' % cu['_id'])
-<<<<<<< HEAD
-                staging_area = os.path.join(self._workdir, 'staging_area')
-=======
                 staging_area = os.path.join(self._workdir, STAGING_AREA)
->>>>>>> ab77ad04
 
                 for directive in cu['Agent_Input_Directives']:
                     prof('Agent input_staging queue', uid=cu['_id'], msg=directive)
@@ -4541,11 +4537,7 @@
 
         self._log.info("started %s.", self)
 
-<<<<<<< HEAD
         staging_area = os.path.join(self._workdir, 'staging_area')
-=======
-        staging_area = os.path.join(self._workdir, STAGING_AREA)
->>>>>>> ab77ad04
 
         while not self._terminate.is_set():
 
