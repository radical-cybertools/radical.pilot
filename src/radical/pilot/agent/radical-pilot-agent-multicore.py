--- conflicted
+++ resolved
@@ -1550,7 +1550,7 @@
         for name in names:
             ret = cls._which(name)
             if ret is not None:
-                self._log.info("Found %s",ret)
+              # self._log.info("Found %s",ret)
                 return ret
 
         return None
@@ -2458,10 +2458,6 @@
         hosts_string = ",".join([slot.split(':')[0].rsplit('_', 1)[-1] for slot in task_slots])
         export_vars  = ' '.join(['-x ' + var for var in self.EXPORT_ENV_VARIABLES if var in os.environ])
 
-<<<<<<< HEAD
-        orte_command = '%s --debug-devel --hnp "%s" %s -np %s -host %s %s' % (
-            self.launch_command, dvm_uri, export_vars, task_cores, hosts_string, task_command)
-=======
         # Additional (debug) arguments to orte-submit
         debug_strings = [
             #'--debug-devel',
@@ -2469,8 +2465,7 @@
             #'--mca rml_base_verbose 100'
         ]
         orte_command = '%s %s --hnp "%s" %s -np %s -host %s %s' % (
-            self.launch_command, ' '.join(debug_strings), dvm_uri, export_vars, task_numcores, hosts_string, task_command)
->>>>>>> db9d4a3d
+            self.launch_command, ' '.join(debug_strings), dvm_uri, export_vars, task_cores, hosts_string, task_command)
 
         return orte_command, None
 
@@ -4563,8 +4558,7 @@
     #
     def work(self, cu):
 
-        self.advance(cu, rp.ALLOCATING, publish=True, push=False)
-
+        self.advance(cu, rp.EXECUTING, publish=True, push=False)
 
         try: 
             if cu['description']['mpi']:
@@ -4667,9 +4661,9 @@
 
             # The actual command line, constructed per launch-method
             try:
-                self._log.debug("Launch Script Name %s",launch_script_name)
+                self._log.debug("Launch Script Name %s", launch_script_name)
                 launch_command, hop_cmd = launcher.construct_command(cu, launch_script_name)
-                self._log.debug("Launch Command %s from %s",(launch_command,launcher.name))
+                self._log.debug("Launch Command %s from %s", launch_command, launcher.name)
 
                 if hop_cmd : cmdline = hop_cmd
                 else       : cmdline = launch_script_name
@@ -6044,7 +6038,7 @@
 
     # --------------------------------------------------------------------------
     #
-    def _ordered_update(self, cu, state):
+    def _ordered_update(self, cu, state, timestamp=None):
         """
         The update worker can receive states for a specific unit in any order.
         If states are pushed straight to theh DB, the state attribute of a unit 
@@ -6093,12 +6087,14 @@
         i2s = {v:k for k,v in s2i.items()}
         s_max = rp.FAILED
 
+        if not timestamp:
+            timestamp = rpu.timestamp()
 
         # we always push state history
         update_dict = {'$push': {
                            'statehistory': {
                                'state'    : state,
-                               'timestamp': rpu.timestamp()}}}
+                               'timestamp': timestamp}}}
         uid = cu['_id']
 
       # self._log.debug(" === inp %s: %s" % (uid, state))
@@ -6209,70 +6205,12 @@
         # FIXME: at the moment, the update worker only operates on units.
         #        Should it accept other updates, eg. for pilot states?
         #
-<<<<<<< HEAD
-        try:
-            # got a new request.  Add to bulk (create as needed),
-            # and push bulk if time is up.
-            uid       = cu['_id']
-            state     = cu.get('state')
-            timestamp = cu.get('state_timestamp', rpu.timestamp())
-
-            self._prof.prof('get', msg="update unit state to %s" % state, uid=uid)
-
-            cbase       = cu.get('cbase',  '.cu')
-            query_dict  = cu.get('query')
-            update_dict = cu.get('update')
-
-            if not query_dict:
-                query_dict  = {'_id'  : uid} # make sure unit is not final?
-            if not update_dict:
-                update_dict = {'$set' : {'state': state},
-                               '$push': {'statehistory': {
-                                             'state'    : state,
-                                             'timestamp': timestamp}}}
-
-            # when the unit is about to leave the agent, we also update stdout,
-            # stderr exit code etc
-            # FIXME: this probably should be a parameter ('FULL') on 'msg'
-            if state in [rp.DONE, rp.FAILED, rp.CANCELED, rp.PENDING_OUTPUT_STAGING]:
-                update_dict['$set']['stdout'   ] = cu.get('stdout')
-                update_dict['$set']['stderr'   ] = cu.get('stderr')
-                update_dict['$set']['exit_code'] = cu.get('exit_code')
-
-            # check if we handled the collection before.  If not, initialize
-            cname = self._session_id + cbase
-
-            with self._lock:
-                if not cname in self._cinfo:
-                    self._cinfo[cname] = {
-                            'coll' : self._mongo_db[cname],
-                            'bulk' : None,
-                            'last' : time.time(),  # time of last push
-                            'uids' : list()
-                            }
-
-
-                # check if we have an active bulk for the collection.  If not,
-                # create one.
-                cinfo = self._cinfo[cname]
-
-                if not cinfo['bulk']:
-                    cinfo['bulk'] = cinfo['coll'].initialize_ordered_bulk_op()
-
-
-                # push the update request onto the bulk
-                cinfo['uids'].append([uid, state])
-                cinfo['bulk'].find  (query_dict) \
-                             .update(update_dict)
-                self._prof.prof('bulk', msg='bulked (%s)' % state, uid=uid)
-
-                # attempt a timed update
-                self._timed_bulk_execute(cinfo)
-=======
+        
         # got a new request.  Add to bulk (create as needed),
         # and push bulk if time is up.
-        uid   = cu['_id']
-        state = cu.get('state')
+        uid       = cu['_id']
+        state     = cu.get('state')
+        timestamp = cu.get('state_timestamp', rpu.timestamp())
 
         self._prof.prof('get', msg="update unit state to %s" % state, uid=uid)
 
@@ -6283,7 +6221,7 @@
         if not query_dict:
             query_dict  = {'_id' : uid} # make sure unit is not final?
         if not update_dict:
-            update_dict = self._ordered_update (cu, state)
+            update_dict = self._ordered_update (cu, state, timestamp)
 
         # when the unit is about to leave the agent, we also update stdout,
         # stderr exit code etc
@@ -6306,8 +6244,6 @@
                         'last' : time.time(),  # time of last push
                         'uids' : list()
                         }
->>>>>>> db9d4a3d
-
 
             # check if we have an active bulk for the collection.  If not,
             # create one.
