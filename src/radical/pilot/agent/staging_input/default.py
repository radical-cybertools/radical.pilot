
__copyright__ = "Copyright 2013-2016, http://radical.rutgers.edu"
__license__   = "MIT"


import os
import errno
import shutil
import tarfile

import saga          as rs
import radical.utils as ru

from .... import pilot     as rp
from ...  import utils     as rpu
from ...  import states    as rps
from ...  import constants as rpc

from .base import AgentStagingInputComponent

from ...staging_directives import complete_url


# ==============================================================================
#
class Default(AgentStagingInputComponent):
    """
    This component performs all agent side input staging directives for compute
    units.  It gets units from the agent_staging_input_queue, in
    AGENT_STAGING_INPUT_PENDING state, will advance them to AGENT_STAGING_INPUT
    state while performing the staging, and then moves then to the
    AGENT_SCHEDULING_PENDING state, into the agent_scheduling_queue.
    """

    # --------------------------------------------------------------------------
    #
    def __init__(self, cfg, session):

        AgentStagingInputComponent.__init__(self, cfg, session)


    # --------------------------------------------------------------------------
    #
    def initialize_child(self):

        self._pwd = os.getcwd()

        self.register_input(rps.AGENT_STAGING_INPUT_PENDING,
                            rpc.AGENT_STAGING_INPUT_QUEUE, self.work)

        self.register_output(rps.AGENT_SCHEDULING_PENDING, 
                             rpc.AGENT_SCHEDULING_QUEUE)


    # --------------------------------------------------------------------------
    #
    def work(self, units):

        if not isinstance(units, list):
            units = [units]

        self.advance(units, rps.AGENT_STAGING_INPUT, publish=True, push=False)

        ru.raise_on('work bulk')

        # we first filter out any units which don't need any input staging, and
        # advance them again as a bulk.  We work over the others one by one, and
        # advance them individually, to avoid stalling from slow staging ops.
        
        no_staging_units = list()
        staging_units    = list()

        for unit in units:

            # check if we have any staging directives to be enacted in this
            # component
            actionables = list()
            for sd in unit['description'].get('input_staging', []):

                if sd['action'] in [rpc.LINK, rpc.COPY, rpc.MOVE, rpc.TARBALL]:
                    actionables.append(sd)

            if actionables:
                staging_units.append([unit, actionables])
            else:
                no_staging_units.append(unit)


        if no_staging_units:
            self.advance(no_staging_units, rps.AGENT_SCHEDULING_PENDING,
                         publish=True, push=True)

        for unit,actionables in staging_units:
            self._handle_unit(unit, actionables)


    # --------------------------------------------------------------------------
    #
    def _handle_unit(self, unit, actionables):

        ru.raise_on('work unit')

        uid = unit['uid']

        # NOTE: see documentation of cu['sandbox'] semantics in the ComputeUnit
        #       class definition.
        sandbox = unit['unit_sandbox']

        # By definition, this compoentn lives on the pilot's target resource.
        # As such, we *know* that all staging ops which would refer to the
        # resource now refer to file://localhost, and thus translate the unit,
        # pilot and resource sandboxes into that scope.  Some assumptions are
        # made though:
        #
        #   * paths are directly translatable across schemas
        #   * resource level storage is in fact accessible via file://
        #
        # FIXME: this is costly and should be cached.

        unit_sandbox     = ru.Url(unit['unit_sandbox'])
        pilot_sandbox    = ru.Url(unit['pilot_sandbox'])
        resource_sandbox = ru.Url(unit['resource_sandbox'])

        unit_sandbox.schema     = 'file'
        pilot_sandbox.schema    = 'file'
        resource_sandbox.schema = 'file'

        unit_sandbox.host       = 'localhost'
        pilot_sandbox.host      = 'localhost'
        resource_sandbox.host   = 'localhost'

        src_context = {'pwd'      : str(unit_sandbox),       # !!!
                       'unit'     : str(unit_sandbox), 
                       'pilot'    : str(pilot_sandbox), 
                       'resource' : str(resource_sandbox)}
        tgt_context = {'pwd'      : str(unit_sandbox),       # !!!
                       'unit'     : str(unit_sandbox), 
                       'pilot'    : str(pilot_sandbox), 
                       'resource' : str(resource_sandbox)}


        # we can now handle the actionable staging directives
        for sd in actionables:

            action = sd['action']
            flags  = sd['flags']
            did    = sd['uid']
            src    = sd['source']
            tgt    = sd['target']

            self._prof.prof('staging_in_start', uid=uid, msg=did)

            assert(action in [rpc.COPY, rpc.LINK, rpc.MOVE, rpc.TRANSFER, rpc.TARBALL])

            # we only handle staging which does *not* include 'client://' src or
            # tgt URLs - those are handled by the umgr staging components
<<<<<<< HEAD
            if src.startswith('client://'):
=======
            if '://' in src and src.startswith('client://') and action != rpc.TARBALL:
>>>>>>> 464ddb99
                self._log.debug('skip staging for src %s', src)
                self._prof.prof('staging_in_skip', uid=uid, msg=did)
                continue

            if tgt.startswith('client://'):
                self._log.debug('skip staging for tgt %s', tgt)
                self._prof.prof('staging_in_skip', uid=uid, msg=did)
                continue

            # Fix for when the target PATH is empty
            # we assume current directory is the unit staging 'unit://'
            # and we assume the file to be copied is the base filename of the source
            if tgt is None: tgt = ''
            if tgt.strip() == '':
                tgt = 'unit:///{}'.format(os.path.basename(src))
            # Fix for when the target PATH is exists *and* it is a folder
            # we assume the 'current directory' is the target folder
            # and we assume the file to be copied is the base filename of the source
            elif os.path.exists(tgt.strip()) and os.path.isdir(tgt.strip()):
                tgt = os.path.join(tgt, os.path.basename(src))


            src = complete_url(src, src_context, self._log)
            tgt = complete_url(tgt, tgt_context, self._log)

            # Currently, we use the same schema for files and folders.
            assert(tgt.schema == 'file'), 'staging tgt must be file://'

            if action in [rpc.COPY, rpc.LINK, rpc.MOVE]:
                assert(src.schema == 'file'), 'staging src expected as file://'

            # SAGA will take care of dir creation - but we do it manually
            # for local ops (copy, link, move)
            if flags & rpc.CREATE_PARENTS and action != rpc.TRANSFER:
                tgtdir = os.path.dirname(tgt.path)
                if tgtdir != sandbox:
                    self._log.debug("mkdir %s", tgtdir)
                    rpu.rec_makedir(tgtdir)

            if action == rpc.COPY: 
                try:
                    shutil.copytree(src.path, tgt.path)
                except OSError as exc: 
                    if exc.errno == errno.ENOTDIR:
                        shutil.copy(src.path, tgt.path)
                    else: 
                        raise
                        
            elif action == rpc.LINK:
                # Fix issue/1513 if link source is file and target is folder
                # should support POSIX standard where link is created
                # with the same name as the source
                if os.path.isfile(src.path) and os.path.isdir(tgt.path):
                    os.symlink     (src.path, os.path.join(tgt.path, os.path.basename(src.path)))
                else: # default behavior
                    os.symlink     (src.path, tgt.path)
            elif action == rpc.MOVE: shutil.move    (src.path, tgt.path)
            elif action == rpc.TRANSFER: pass
                # This is currently never executed. Commenting it out.
                # Uncomment and implement when downloads directly to unit
                # from remote URLs are supported.
                # FIXME: we only handle srm staging right now, and only for
                #        a specific target proxy. Other TRANSFER directives are
                #        left to umgr input staging.  We should use SAGA to
                #        attempt all staging ops which do not target the client
                #        machine.
<<<<<<< HEAD
                # if src.schema == 'srm':
                #     # FIXME: cache saga handles
                #     srm_dir = rs.filesystem.Directory('srm://proxy/?SFN=bogus')
                #     srm_dir.copy(src, tgt)
                #     srm_dir.close()
                # else:
                #     self._log.error('no transfer for %s -> %s', src, tgt)
                #     self._prof.prof('staging_in_fail', uid=uid, msg=did)
                #     raise NotImplementedError('unsupported transfer %s' % src)

=======
                if src.schema == 'srm':
                    # FIXME: cache saga handles
                    srm_dir = rs.filesystem.Directory('srm://proxy/?SFN=bogus')
                    srm_dir.copy(src, tgt)
                    srm_dir.close()
                else:
                    self._log.error('no transfer for %s -> %s', src, tgt)
                    self._prof.prof('staging_in_fail', uid=uid, msg=did)
                    raise NotImplementedError('unsupported transfer %s' % src)
            elif action == rpc.TARBALL:
                # If somethig was staged via the tarball method, the tarball is
                # extracted and then removed from the unit folder.
                self._log.debug('Extracting tarball for unit: %s',uid)
                tar = tarfile.open(os.path.dirname(tgt.path) + '/' + uid + '.tar')
                tar.extractall(path=os.path.dirname(tgt.path))
                tar.close()
                os.remove(os.path.dirname(tgt.path) + '/' + uid + '.tar')
>>>>>>> 464ddb99
            self._prof.prof('staging_in_stop', uid=uid, msg=did)

        # all staging is done -- pass on to the scheduler
        self.advance(unit, rps.AGENT_SCHEDULING_PENDING, publish=True, push=True)


# ------------------------------------------------------------------------------
<|MERGE_RESOLUTION|>--- conflicted
+++ resolved
@@ -154,11 +154,7 @@
 
             # we only handle staging which does *not* include 'client://' src or
             # tgt URLs - those are handled by the umgr staging components
-<<<<<<< HEAD
-            if src.startswith('client://'):
-=======
-            if '://' in src and src.startswith('client://') and action != rpc.TARBALL:
->>>>>>> 464ddb99
+            if src.startswith('client://') and action != rpc.TARBALL:
                 self._log.debug('skip staging for src %s', src)
                 self._prof.prof('staging_in_skip', uid=uid, msg=did)
                 continue
@@ -208,53 +204,51 @@
                         raise
                         
             elif action == rpc.LINK:
-                # Fix issue/1513 if link source is file and target is folder
+
+                # Fix issue/1513 if link source is file and target is folder.
                 # should support POSIX standard where link is created
                 # with the same name as the source
                 if os.path.isfile(src.path) and os.path.isdir(tgt.path):
-                    os.symlink     (src.path, os.path.join(tgt.path, os.path.basename(src.path)))
+                    os.symlink(src.path, 
+                               '%s/%s' % (tgt.path, os.path.basename(src.path)))
+
                 else: # default behavior
-                    os.symlink     (src.path, tgt.path)
-            elif action == rpc.MOVE: shutil.move    (src.path, tgt.path)
+                    os.symlink(src.path, tgt.path)
+
+            elif action == rpc.MOVE:
+                shutil.move(src.path, tgt.path)
+
             elif action == rpc.TRANSFER: pass
-                # This is currently never executed. Commenting it out.
-                # Uncomment and implement when downloads directly to unit
-                # from remote URLs are supported.
+
+                # NOTE:  TRANSFER directives don't arrive here right now.
                 # FIXME: we only handle srm staging right now, and only for
                 #        a specific target proxy. Other TRANSFER directives are
                 #        left to umgr input staging.  We should use SAGA to
-                #        attempt all staging ops which do not target the client
+                #        attempt all staging ops which do not involve the client
                 #        machine.
-<<<<<<< HEAD
-                # if src.schema == 'srm':
-                #     # FIXME: cache saga handles
-                #     srm_dir = rs.filesystem.Directory('srm://proxy/?SFN=bogus')
-                #     srm_dir.copy(src, tgt)
-                #     srm_dir.close()
-                # else:
-                #     self._log.error('no transfer for %s -> %s', src, tgt)
-                #     self._prof.prof('staging_in_fail', uid=uid, msg=did)
-                #     raise NotImplementedError('unsupported transfer %s' % src)
-
-=======
                 if src.schema == 'srm':
                     # FIXME: cache saga handles
                     srm_dir = rs.filesystem.Directory('srm://proxy/?SFN=bogus')
                     srm_dir.copy(src, tgt)
                     srm_dir.close()
+
                 else:
                     self._log.error('no transfer for %s -> %s', src, tgt)
                     self._prof.prof('staging_in_fail', uid=uid, msg=did)
                     raise NotImplementedError('unsupported transfer %s' % src)
+
             elif action == rpc.TARBALL:
+
                 # If somethig was staged via the tarball method, the tarball is
                 # extracted and then removed from the unit folder.
-                self._log.debug('Extracting tarball for unit: %s',uid)
-                tar = tarfile.open(os.path.dirname(tgt.path) + '/' + uid + '.tar')
+                self._log.debug('extract tarball for %s',uid)
+                tar = tarfile.open('%s/%s.tar' % (os.path.dirname(tgt.path), uid)
                 tar.extractall(path=os.path.dirname(tgt.path))
                 tar.close()
-                os.remove(os.path.dirname(tgt.path) + '/' + uid + '.tar')
->>>>>>> 464ddb99
+
+              # FIXME: make tarball removal dependent on debug settings
+              # os.remove(os.path.dirname(tgt.path) + '/' + uid + '.tar')
+
             self._prof.prof('staging_in_stop', uid=uid, msg=did)
 
         # all staging is done -- pass on to the scheduler
