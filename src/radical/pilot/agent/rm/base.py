--- conflicted
+++ resolved
@@ -139,7 +139,6 @@
 
         # After LRMS configuration, we call any existing config hooks on the
         # launch methods.  Those hooks may need to adjust the LRMS settings
-<<<<<<< HEAD
         # (hello ORTE).  We only call LM hooks *once* (thus the set)
         launch_methods = set()
         launch_methods.add(self._cfg.get('mpi_launch_method'))
@@ -147,14 +146,6 @@
         launch_methods.add(self._cfg.get('agent_launch_method'))
 
         launch_methods.discard(None)
-=======
-        # (hello ORTE).  We only call LM hooks *once*
-        launch_methods = set()  # set keeps entries unique
-        if 'mpi_launch_method' in self._cfg:
-            launch_methods.add(self._cfg['mpi_launch_method'])
-        launch_methods.add(self._cfg['task_launch_method'])
-        launch_methods.add(self._cfg['agent_launch_method'])
->>>>>>> 2e09597e
 
         for lm in launch_methods:
             try:
@@ -175,11 +166,7 @@
         # on debug runs, we allow more cpus/gpus to appear than physically exist
         if 'RADICAL_DEBUG' not in os.environ:
             if cores_avail < int(self.requested_cores):
-<<<<<<< HEAD
                 raise ValueError("Not enough cores available (%s < %s)."
-=======
-                raise ValueError("Not enough cores available (%s) to satisfy allocation request (%s)."
->>>>>>> 2e09597e
                                 % (str(cores_avail), str(self.requested_cores)))
 
             if gpus_avail < int(self.requested_gpus):
@@ -260,19 +247,12 @@
 
         # During LRMS termination, we call any existing shutdown hooks on the
         # launch methods.  We only call LM shutdown hooks *once*
-        launch_methods = set()  # set keeps entries unique
-<<<<<<< HEAD
+        launch_methods = set()
         launch_methods.add(self._cfg.get('mpi_launch_method'))
         launch_methods.add(self._cfg.get('task_launch_method'))
         launch_methods.add(self._cfg.get('agent_launch_method'))
 
         launch_methods.discard(None)
-=======
-        if 'mpi_launch_method' in self._cfg:
-            launch_methods.add(self._cfg['mpi_launch_method'])
-        launch_methods.add(self._cfg['task_launch_method'])
-        launch_methods.add(self._cfg['agent_launch_method'])
->>>>>>> 2e09597e
 
         for lm in launch_methods:
             try:
