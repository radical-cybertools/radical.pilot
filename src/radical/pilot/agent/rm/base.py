--- conflicted
+++ resolved
@@ -264,65 +264,6 @@
         If interface is not given, do some magic.
         """
 
-<<<<<<< HEAD
-        AF = netifaces.AF_INET
-
-        # List of interfaces that we probably dont want to bind to by default
-        black_list = ['lo', 'sit0']
-
-        # Known intefaces in preferred order
-        sorted_preferred = [
-            'ipogif0', # Cray's
-            'br0', # SuperMIC
-            'eth0',
-            'wlan0'
-        ]
-
-        # Get a list of all network interfaces
-        all = netifaces.interfaces()
-
-        logger.debug("Network interfaces detected: %s", all)
-
-        pref = None
-        # If we got a request, see if it is in the list that we detected
-        if req and req in all:
-            # Requested is available, set it
-            pref = req
-        else:
-            # No requested or request not found, create preference list
-            potentials = [iface for iface in all if iface not in black_list]
-
-        # If we didn't select an interface already
-        if not pref:
-            # Go through the sorted list and see if it is available
-            for iface in sorted_preferred:
-                if iface in all:
-                    # check if we see any settings on that interface
-                    if netifaces.ifaddresses(iface).get(AF):
-                        pref = iface
-                        break
-
-        # If we still didn't find something, grab the first one from the
-        # potentials if it has entries
-        if not pref and potentials:
-            for iface in potentials:
-                if netifaces.ifaddresses(iface).get(AF):
-                    pref = iface
-                    break
-
-        # If there were no potentials, see if we can find one in the blacklist
-        if not pref:
-            for iface in black_list:
-                if iface in all:
-                    if netifaces.ifaddresses(iface).get(AF):
-                        # Found something, get out of here
-                        pref = iface
-                        break
-
-        logger.debug("Network interfaces selected: %s", pref)
-        # Use IPv4, because, we can ...
-        ip = netifaces.ifaddresses(pref)[AF][0]['addr']
-=======
         AF_INET = netifaces.AF_INET
 
         # We create a ordered preference list, consisting of:
@@ -385,7 +326,6 @@
           
             ip = info[AF_INET][0].get('addr')
             logger.debug('check iface %s: ip is %s', iface, ip)
->>>>>>> 156a227d
 
         return ip
 
