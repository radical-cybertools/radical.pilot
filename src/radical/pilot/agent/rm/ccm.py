
__copyright__ = "Copyright 2016, http://radical.rutgers.edu"
__license__   = "MIT"


import os

from base import LRMS


# ==============================================================================
#
class CCM(LRMS):
    # --------------------------------------------------------------------------
    #
    def __init__(self, cfg, session):

        LRMS.__init__(self, cfg, session)


    # --------------------------------------------------------------------------
    #
    def _configure(self):

        self._log.info("Configured to run on system with %s.", self.name)

        CCM_NODEFILE_DIR = os.path.expanduser('~/.crayccm')

        ccm_nodefile_list = [x for x in os.listdir(CCM_NODEFILE_DIR)
                             if x.startswith('ccm_nodelist')]

        if not ccm_nodefile_list:
            raise Exception("No CCM nodefiles found in: %s." % CCM_NODEFILE_DIR)

        ccm_nodefile_name = max(ccm_nodefile_list, key=lambda x:
                              os.stat(os.path.join(CCM_NODEFILE_DIR, x)).st_mtime)
        ccm_nodefile = os.path.join(CCM_NODEFILE_DIR, ccm_nodefile_name)

        hostname = os.uname()[1]
        if hostname not in open(ccm_nodefile).read():
            raise RuntimeError("Using the most recent CCM nodefile (%s),"
                               " but I (%s) am not in it!" % (ccm_nodefile, hostname))

        # Parse the CCM nodefile
        ccm_nodes = [line.strip() for line in open(ccm_nodefile)]
        self._log.info("Found CCM nodefile: %s.", ccm_nodefile)

        # Get the number of raw entries
        ccm_nodes_length = len(ccm_nodes)

        # Unique nodes
        ccm_node_list        = list(set(ccm_nodes))
        ccm_node_list_length = len(ccm_node_list)

        # Some simple arithmetic
        self.cores_per_node = ccm_nodes_length / ccm_node_list_length
<<<<<<< HEAD

        lfs_path = self._cfg.get('lfs_path_per_node', '')
=======
        self.gpus_per_node  = self._cfg.get('gpus_per_node', 0)  # FIXME GPU

        lfs_path = self._cfg.get('lfs_path_per_node', '')
        if lfs_path is None:
            lfs_path = ''  # Empty string guard against None values
>>>>>>> cd1ee6b7
        lfs_path = os.path.expandvars(lfs_path)

        self.lfs_per_node   = {'path' : lfs_path,
                               'size' : self._cfg.get('lfs_size_per_node', 0)
                              }

        # node names are unique, so can serve as node uids
        self.node_list = [[node, node] for node in ccm_node_list]


# ------------------------------------------------------------------------------
<|MERGE_RESOLUTION|>--- conflicted
+++ resolved
@@ -54,16 +54,11 @@
 
         # Some simple arithmetic
         self.cores_per_node = ccm_nodes_length / ccm_node_list_length
-<<<<<<< HEAD
-
-        lfs_path = self._cfg.get('lfs_path_per_node', '')
-=======
         self.gpus_per_node  = self._cfg.get('gpus_per_node', 0)  # FIXME GPU
 
         lfs_path = self._cfg.get('lfs_path_per_node', '')
         if lfs_path is None:
             lfs_path = ''  # Empty string guard against None values
->>>>>>> cd1ee6b7
         lfs_path = os.path.expandvars(lfs_path)
 
         self.lfs_per_node   = {'path' : lfs_path,
