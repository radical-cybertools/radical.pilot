
__copyright__ = "Copyright 2016, http://radical.rutgers.edu"
__license__   = "MIT"


import os
import subprocess

import radical.utils as ru

from base import LRMS


# ==============================================================================
#
class PBSPro(LRMS):

    # --------------------------------------------------------------------------
    #
    def __init__(self, cfg, session):

        LRMS.__init__(self, cfg, session)


    # --------------------------------------------------------------------------
    #
    def _configure(self):
        # TODO: $NCPUS?!?! = 1 on archer

        pbspro_nodefile = os.environ.get('PBS_NODEFILE')

        if pbspro_nodefile is None:
            msg = "$PBS_NODEFILE not set!"
            self._log.error(msg)
            raise RuntimeError(msg)

        self._log.info("Found PBSPro $PBS_NODEFILE %s." % pbspro_nodefile)

        # Dont need to parse the content of nodefile for PBSPRO, only the length
        # is interesting, as there are only duplicate entries in it.
        pbspro_nodes        = [line.strip() for line in open(pbspro_nodefile)]
        pbspro_nodes_length = len(pbspro_nodes)

        # Number of Processors per Node
        val = os.environ.get('NUM_PPN')
        if not val:
            val = os.environ.get('SAGA_PPN')

        if not val:
            raise RuntimeError("$NUM_PPN / $SAGA_PPN not set!")

        pbspro_num_ppn = int(val)

        # Number of Nodes allocated
        val = os.environ.get('NODE_COUNT')
        if val:
            pbspro_node_count = int(val)
        else:
            pbspro_node_count = len(set(pbspro_nodes))
            self._log.error("$NODE_COUNT not set - use %d" % pbspro_node_count)

        # Number of Parallel Environments
        val = os.environ.get('NUM_PES')
        if val:
            pbspro_num_pes = int(val)
        else:
            pbspro_num_pes = len(pbspro_nodes)
            self._log.error("$NUM_PES not set - use %d" % pbspro_num_pes)

        pbspro_vnodes = self._parse_pbspro_vnodes()

        # Verify that $NUM_PES == $NODE_COUNT * $NUM_PPN == len($PBS_NODEFILE)
        if not (pbspro_node_count * pbspro_num_ppn == pbspro_num_pes == pbspro_nodes_length):
            self._log.warning("NUM_PES != NODE_COUNT * NUM_PPN != len($PBS_NODEFILE)")

        # node names are unique, so can serve as node uids
        self.node_list      = [[node, node] for node in pbspro_vnodes]
        self.cores_per_node = pbspro_num_ppn
        self.gpus_per_node  = self._cfg.get('gpus_per_node', 0)  # FIXME GPU

<<<<<<< HEAD
        lfs_path = self._cfg.get('lfs_path_per_node')   # key always exists in the cfg
        if lfs_path:
            lfs_path = os.path.expandvars(lfs_path)

        self.lfs_per_node   = {'path' : ru.expandvars(
=======
        self.lfs_per_node   = {'path' : ru.expand_env(
>>>>>>> c75fc4a9
                                           self._cfg.get('lfs_path_per_node')),
                               'size' :    self._cfg.get('lfs_size_per_node', 0)
                              }


    # --------------------------------------------------------------------------
    #
    def _parse_pbspro_vnodes(self):

        # PBS Job ID
        val = os.environ.get('PBS_JOBID')
        if val:
            pbspro_jobid = val
        else:
            msg = "$PBS_JOBID not set!"
            self._log.error(msg)
            raise RuntimeError(msg)

        # Get the output of qstat -f for this job
        output = subprocess.check_output(["qstat", "-f", pbspro_jobid])

        # Get the (multiline) 'exec_vnode' entry
        vnodes_str = ''
        for line in output.splitlines():
            # Detect start of entry
            if 'exec_vnode = ' in line:
                vnodes_str += line.strip()
            elif vnodes_str:
                # Find continuing lines
                if " = " not in line:
                    vnodes_str += line.strip()
                else:
                    break

        # Get the RHS of the entry
        rhs = vnodes_str.split('=',1)[1].strip()
        self._log.debug("input: %s", rhs)

        nodes_list = []
        # Break up the individual node partitions into vnode slices
        while True:
            idx = rhs.find(')+(')

            node_str = rhs[1:idx]
            nodes_list.append(node_str)
            rhs = rhs[idx + 2:]

            if idx < 0:
                break

        vnodes_list = []
        cpus_list = []
        # Split out the slices into vnode name and cpu count
        for node_str in nodes_list:
            slices = node_str.split('+')
            for _slice in slices:
                vnode, cpus = _slice.split(':')
                cpus = int(cpus.split('=')[1])
                self._log.debug("vnode: %s cpus: %s", vnode, cpus)
                vnodes_list.append(vnode)
                cpus_list.append(cpus)

        self._log.debug("vnodes: %s", vnodes_list)
        self._log.debug("cpus: %s", cpus_list)

        cpus_list = list(set(cpus_list))
        min_cpus = int(min(cpus_list))

        if len(cpus_list) > 1:
            self._log.debug("Detected vnodes of different sizes: %s, the minimal is: %d.", cpus_list, min_cpus)

        node_list = []
        for vnode in vnodes_list:
            # strip the last _0 of the vnodes to get the node name
            # Disabled as ARCHER no longer splits the nodes into multiple vnodes it seems
            # vnode = vnode.rsplit('_', 1)[0]
            node_list.append(vnode)

        # only unique node names
        node_list = list(set(node_list))
        self._log.debug("Node list: %s", node_list)

        # Return the list of node names
        return node_list


<|MERGE_RESOLUTION|>--- conflicted
+++ resolved
@@ -78,15 +78,7 @@
         self.cores_per_node = pbspro_num_ppn
         self.gpus_per_node  = self._cfg.get('gpus_per_node', 0)  # FIXME GPU
 
-<<<<<<< HEAD
-        lfs_path = self._cfg.get('lfs_path_per_node')   # key always exists in the cfg
-        if lfs_path:
-            lfs_path = os.path.expandvars(lfs_path)
-
-        self.lfs_per_node   = {'path' : ru.expandvars(
-=======
         self.lfs_per_node   = {'path' : ru.expand_env(
->>>>>>> c75fc4a9
                                            self._cfg.get('lfs_path_per_node')),
                                'size' :    self._cfg.get('lfs_size_per_node', 0)
                               }
