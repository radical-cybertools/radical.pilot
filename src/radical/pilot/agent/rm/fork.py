--- conflicted
+++ resolved
@@ -6,6 +6,7 @@
 import multiprocessing
 
 from .base import LRMS
+
 
 # ==============================================================================
 #
@@ -36,17 +37,13 @@
         # cores into that many virtual nodes.  cpn defaults to requested_cores,
         # to preserve the previous behavior (1 node).
         self.cores_per_node = self._cfg.get('cores_per_node', self.requested_cores)
-<<<<<<< HEAD
-        self.gpus_per_node  = self._cfg.get('gpus_per_node', 0) # FIXME GPU
+        self.gpus_per_node  = self._cfg.get('gpus_per_node', 0)  # FIXME GPU
         self.lfs_per_node   = {'path' : self._cfg.get('lfs_path_per_node', None),
                                'size' : self._cfg.get('lfs_size_per_node', 0)
                               }
-=======
-        self.gpus_per_node  = self._cfg.get('gpus_per_node', 0)  # FIXME GPU
 
         if not self.cores_per_node:
             self.cores_per_node = 1
->>>>>>> 7ee42378
 
         self.node_list  = list()
         requested_nodes = int(math.ceil(float(self.requested_cores) /
