--- conflicted
+++ resolved
@@ -4,7 +4,8 @@
 
 import math
 import multiprocessing
-import os
+
+import radical.utils as ru
 
 from .base import LRMS
 
@@ -38,21 +39,13 @@
         # cores into that many virtual nodes.  cpn defaults to requested_cores,
         # to preserve the previous behavior (1 node).
         self.cores_per_node = self._cfg.get('cores_per_node', self.requested_cores)
-        self.gpus_per_node  = self._cfg.get('gpus_per_node', 0)  # FIXME GPU
+        self.gpus_per_node  = self._cfg.get('gpus_per_node',   0)
+        self.mem_per_node   = self._cfg.get('memory_per_node', 0)
 
-<<<<<<< HEAD
-        self.lfs_per_node   = {'path' : self._cfg.get('lfs_path_per_node', ''),
-=======
-        lfs_path = self._cfg.get('lfs_path_per_node', '')
-        if lfs_path is None:
-            lfs_path = ''  # Empty string guard against None values
-        lfs_path = os.path.expandvars(lfs_path)
-
-        self.lfs_per_node   = {'path' : lfs_path,
->>>>>>> 2e09597e
+        lfs_path            = self._cfg.get('lfs_path_per_node')
+        self.lfs_per_node   = {'path' : ru.expandvars(lfs_path),
                                'size' : self._cfg.get('lfs_size_per_node', 0)
                               }
-        self.mem_per_node   = self._cfg.get('memory_per_node',0)
 
         if not self.cores_per_node:
             self.cores_per_node = 1
