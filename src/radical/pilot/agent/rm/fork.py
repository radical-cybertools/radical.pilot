
__copyright__ = "Copyright 2016, http://radical.rutgers.edu"
__license__   = "MIT"

import math
import multiprocessing
import os

from .base import LRMS


# ------------------------------------------------------------------------------
#
class Fork(LRMS):

    # --------------------------------------------------------------------------
    #
    def __init__(self, cfg, session):

        LRMS.__init__(self, cfg, session)


    # --------------------------------------------------------------------------
    #
    def _configure(self):

        self._log.info("Using fork on localhost.")

        # For the fork LRMS (ie. on localhost), we fake an infinite number of
        # cores, so don't perform any sanity checks.
        detected_cpus = multiprocessing.cpu_count()

        if detected_cpus != self.requested_cores:
            self._log.info("using %d instead of physically available %d cores.",
                    self.requested_cores, detected_cpus)

        # if cores_per_node is set in the agent config, we slice the number of
        # cores into that many virtual nodes.  cpn defaults to requested_cores,
        # to preserve the previous behavior (1 node).
        self.cores_per_node = self._cfg.get('cores_per_node', self.requested_cores)
        self.gpus_per_node  = self._cfg.get('gpus_per_node', 0)  # FIXME GPU

<<<<<<< HEAD
        self.lfs_per_node   = {'path' :  self._cfg.get('lfs_path_per_node', ''),
=======
        lfs_path = self._cfg.get('lfs_path_per_node', '')
        if lfs_path is None:
            lfs_path = ''  # Empty string guard against None values
        lfs_path = os.path.expandvars(lfs_path)

        self.lfs_per_node   = {'path' : lfs_path,
>>>>>>> cd1ee6b7
                               'size' : self._cfg.get('lfs_size_per_node', 0)
                              }
        self._log.debug('=== req: %d', self.requested_cores)
        self._log.debug('=== cpn: %d', self.cores_per_node)


        if not self.cores_per_node:
            self.cores_per_node = 1

        self.node_list  = list()
        requested_nodes = int(math.ceil(float(self.requested_cores) /
                                        float(self.cores_per_node ) ) )
        for i in range(requested_nodes):
            # enumerate the node list entries for a unique uis
            self.node_list.append(["localhost", 'localhost_%d' % i])

        self._log.debug('use localhost as %s nodes (%s cores, %s gpus, %s lfs)',
                        len(self.node_list), self.cores_per_node,
                        self.Agpus_per_node, self.lfs_per_node)


# ------------------------------------------------------------------------------
<|MERGE_RESOLUTION|>--- conflicted
+++ resolved
@@ -40,16 +40,12 @@
         self.cores_per_node = self._cfg.get('cores_per_node', self.requested_cores)
         self.gpus_per_node  = self._cfg.get('gpus_per_node', 0)  # FIXME GPU
 
-<<<<<<< HEAD
-        self.lfs_per_node   = {'path' :  self._cfg.get('lfs_path_per_node', ''),
-=======
         lfs_path = self._cfg.get('lfs_path_per_node', '')
         if lfs_path is None:
             lfs_path = ''  # Empty string guard against None values
         lfs_path = os.path.expandvars(lfs_path)
 
         self.lfs_per_node   = {'path' : lfs_path,
->>>>>>> cd1ee6b7
                                'size' : self._cfg.get('lfs_size_per_node', 0)
                               }
         self._log.debug('=== req: %d', self.requested_cores)
