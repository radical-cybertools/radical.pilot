
__copyright__ = "Copyright 2016, http://radical.rutgers.edu"
__license__   = "MIT"


import os
import subprocess    as sp
import radical.utils as ru

from .base import LaunchMethod


# ==============================================================================
#
class MPIRunRSH(LaunchMethod):

    # --------------------------------------------------------------------------
    #
    def __init__(self, cfg, session):

        LaunchMethod.__init__(self, cfg, session)


    # --------------------------------------------------------------------------
    #
    def _configure(self):

        # mpirun_rsh (e.g. on Gordon@SDSC, Stampede@TACC)
        if not ru.which('mpirun_rsh'):
            raise Exception("mpirun_rsh could not be found")

        # We don't use the full pathname as the user might load a different
        # compiler / MPI library suite from his CU pre_exec that requires
        # the launcher from that version, as experienced on stampede in #572.
        self.launch_command = 'mpirun_rsh'

        # alas, the way to transplant env variables to the target node differs
        # per mpi(run) version...
        version_info = sp.check_output(['%s -v' % self.launch_command], shell=True)
        if 'version:' in version_info:
            self.launch_version = version_info.split(':')[1].strip().lower()
        else:
            self.launch_version = 'unknown'


    # --------------------------------------------------------------------------
    #
    def construct_command(self, cu, launch_script_hop):

        slots        = cu['slots']
        cud          = cu['description']
        task_exec    = cud['executable']
<<<<<<< HEAD
        task_cores   = cud['cpu_processes']  # FIXME: handle cpu_threads
        task_args    = cud.get('arguments') or []
=======
        task_cores   = cud['cores']
        task_env     = cud.get('environment', dict())
        task_args    = cud.get('arguments',   list())
>>>>>>> 55abc181
        task_argstr  = self._create_arg_string(task_args)

        if not 'task_slots' in slots:
            raise RuntimeError('insufficient information to launch via %s: %s' \
                    % (self.name, slots))

        task_slots = slots['task_slots']

        if task_argstr:
            task_command = "%s %s" % (task_exec, task_argstr)
        else:
            task_command = task_exec


        # Extract all the hosts from the slots
        hosts = [slot.split(':')[0] for slot in task_slots]

        # If we have a CU with many cores, we will create a hostfile and pass
        # that as an argument instead of the individual hosts
        if len(hosts) > 42:
            # Create a hostfile from the list of hosts
            hostfile     = self._create_hostfile(hosts, impaired=True)
            hosts_string = "-hostfile %s" % hostfile

        else:
            # Construct the hosts_string ('h1 h2 .. hN')
            hosts_string = " ".join(hosts)

<<<<<<< HEAD
        export_vars = ' '.join([var + "=$" + var \
                                for var in self.EXPORT_ENV_VARIABLES \
                                if  var in os.environ])

        mpirun_rsh_command = "%s -np %d %s %s %s" % \
                (self.launch_command, task_cores, hosts_string, export_vars, 
                 task_command)
=======

        env_string = ''
        env_list   = self.EXPORT_ENV_VARIABLES + task_env.keys()
        if env_list:
            if 'mvapich2' in self.launch_version:
                env_string = '-envlist "%s"' % ','.join(env_list)

            elif 'openmpi' in self.launch_version:
                env_string = ''
                for var in env_list:
                    env_string += '-x "%s" ' % var

            else:
                # this is a crude version of env transplanting where we prep the
                # shell command line.  We likely won't survive any complicated vars
                # (multiline, quotes, etc)
                env_string = ' '
                for var in env_string:
                    env_string += '%s="$%s" ' % (var, var)


        mpirun_rsh_command = "%s -np %d %s %s %s" % (self.launch_command,
                      task_cores, hosts_string, env_string, task_command)
>>>>>>> 55abc181

        return mpirun_rsh_command, None


# ------------------------------------------------------------------------------
<|MERGE_RESOLUTION|>--- conflicted
+++ resolved
@@ -36,9 +36,9 @@
 
         # alas, the way to transplant env variables to the target node differs
         # per mpi(run) version...
-        version_info = sp.check_output(['%s -v' % self.launch_command], shell=True)
-        if 'version:' in version_info:
-            self.launch_version = version_info.split(':')[1].strip().lower()
+        version = sp.check_output(['%s -v' % self.launch_command], shell=True)
+        if 'version:' in version:
+            self.launch_version = version.split(':')[1].strip().lower()
         else:
             self.launch_version = 'unknown'
 
@@ -50,33 +50,38 @@
         slots        = cu['slots']
         cud          = cu['description']
         task_exec    = cud['executable']
-<<<<<<< HEAD
         task_cores   = cud['cpu_processes']  # FIXME: handle cpu_threads
-        task_args    = cud.get('arguments') or []
-=======
-        task_cores   = cud['cores']
         task_env     = cud.get('environment', dict())
         task_args    = cud.get('arguments',   list())
->>>>>>> 55abc181
         task_argstr  = self._create_arg_string(task_args)
 
-        if not 'task_slots' in slots:
-            raise RuntimeError('insufficient information to launch via %s: %s' \
-                    % (self.name, slots))
+        if task_argstr: task_command = "%s %s" % (task_exec, task_argstr)
+        else          : task_command = task_exec
 
-        task_slots = slots['task_slots']
+        env_string = ''
+        env_list   = self.EXPORT_ENV_VARIABLES + task_env.keys()
+        if env_list:
+            if 'mvapich2' in self.launch_version:
+                env_string = '-envlist "%s"' % ','.join(env_list)
 
-        if task_argstr:
-            task_command = "%s %s" % (task_exec, task_argstr)
-        else:
-            task_command = task_exec
+            elif 'openmpi' in self.launch_version:
+                for var in env_list:
+                    env_string += '-x "%s" ' % var
 
+            else:
+                raise  RuntimeError('cannot identify MPI flavor [%s]' 
+                                   % self.launch_version)
+
+        if 'task_slots' not in slots:
+            raise RuntimeError('insufficient information to launch via %s: %s'
+                              % (self.name, slots))
 
         # Extract all the hosts from the slots
-        hosts = [slot.split(':')[0] for slot in task_slots]
+        hosts = [slot.split(':')[0] for slot in slots['task_slots']]
 
         # If we have a CU with many cores, we will create a hostfile and pass
         # that as an argument instead of the individual hosts
+        # FIXME: configuration option
         if len(hosts) > 42:
             # Create a hostfile from the list of hosts
             hostfile     = self._create_hostfile(hosts, impaired=True)
@@ -86,41 +91,11 @@
             # Construct the hosts_string ('h1 h2 .. hN')
             hosts_string = " ".join(hosts)
 
-<<<<<<< HEAD
-        export_vars = ' '.join([var + "=$" + var \
-                                for var in self.EXPORT_ENV_VARIABLES \
-                                if  var in os.environ])
+        command = "%s -np %d %s %s %s" \
+                % (self.launch_command, task_cores, hosts_string, 
+                   env_string, task_command)
 
-        mpirun_rsh_command = "%s -np %d %s %s %s" % \
-                (self.launch_command, task_cores, hosts_string, export_vars, 
-                 task_command)
-=======
-
-        env_string = ''
-        env_list   = self.EXPORT_ENV_VARIABLES + task_env.keys()
-        if env_list:
-            if 'mvapich2' in self.launch_version:
-                env_string = '-envlist "%s"' % ','.join(env_list)
-
-            elif 'openmpi' in self.launch_version:
-                env_string = ''
-                for var in env_list:
-                    env_string += '-x "%s" ' % var
-
-            else:
-                # this is a crude version of env transplanting where we prep the
-                # shell command line.  We likely won't survive any complicated vars
-                # (multiline, quotes, etc)
-                env_string = ' '
-                for var in env_string:
-                    env_string += '%s="$%s" ' % (var, var)
-
-
-        mpirun_rsh_command = "%s -np %d %s %s %s" % (self.launch_command,
-                      task_cores, hosts_string, env_string, task_command)
->>>>>>> 55abc181
-
-        return mpirun_rsh_command, None
+        return command, None
 
 
 # ------------------------------------------------------------------------------
