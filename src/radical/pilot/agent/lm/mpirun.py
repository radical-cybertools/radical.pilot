--- conflicted
+++ resolved
@@ -67,17 +67,8 @@
         # Extract all the hosts from the slots
         hostlist = list()
         for node in slots['nodes']:
-<<<<<<< HEAD
-            # for cpu_proc in node[2]:
-            hostlist += [node[0]] * len(node[2])
-            # for gpu_proc in node[3]:
-            hostlist += [node[0]] * len(node[3])
-=======
-            for cpu_proc in node['core_map']:
-                hostlist.append(node['name'])
-            for gpu_proc in node['gpu_map']:
-                hostlist.append(node['name'])
->>>>>>> 730857a9
+            hostlist += [node[0]] * len(node[2])  # cpu procs
+            hostlist += [node[0]] * len(node[3])  # gpu procs
         hosts_string = ",".join(hostlist)
 
         command = "%s -np %d -host %s %s %s" \
