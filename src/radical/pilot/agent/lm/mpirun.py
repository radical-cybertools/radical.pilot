--- conflicted
+++ resolved
@@ -55,7 +55,6 @@
             if not self.dplace_command:
                 raise RuntimeError("dplace not found!")
 
-
         self.mpi_version, self.mpi_flavor = \
                                        self._get_mpi_info(self.launch_command)
 
@@ -92,39 +91,34 @@
                 for var in env_list:
                     env_string += '-x "%s" ' % var
 
-        if 'nodes' not in slots:
-            raise RuntimeError('insufficient information to launch via %s: %s'
-                               % (self.name, slots))
+        # Cheyenne is the only machine that requires mpirun_mpt.  We then 
+        # have to set MPI_SHEPHERD=true
+        if '_mpt' in self.name:
+            if not cu.get['description'].get('environment'):
+                cu['description']['environment'] = dict()
+            cu['description']['environment']['MPI_SHEPHERD'] = 'true'
 
         # Extract all the hosts from the slots
         host_list = list()
         core_list = list()
         save_list = list()
         for node in slots['nodes']:
-<<<<<<< HEAD
-            for cpu_proc in node['core_map']:
+            for cpu_proc in node[2]:
                 host_list.append(node['name'])
                 core_list.append(cpu_proc[0])
-            for gpu_proc in node['gpu_map']:
+            for gpu_proc in node[3]:
                 host_list.append(node['name'])
                 core_list.append(gpu_proc[0])
 
-            if save_list:
-                assert(save_list == core_list), 'dprun needs homog. core sets'
+            if '_dplace' in self.name and save_list:
+                assert(save_list == core_list), 'inhomog. core sets (dplace)'
             else:
                 save_list = core_list
 
-        if '_dplace' in self.launch_command:
+        if '_dplace' in self.name:
             self.dplace_command += ' -c '
             self.dplace_command += ','.join(core_list)
 
-
-        # Cheyenne is the only machine that requires mpirun_mpt.  We then 
-        # have to set MPI_SHEPHERD=true
-        if '_mpt' in self.launch_command:
-            if not cu.get['description'].get('environment'):
-                cu['description']['environment'] = dict()
-            cu['description']['environment']['MPI_SHEPHERD'] = 'true'
 
         # If we have a CU with many cores, we will create a hostfile and pass
         # that as an argument instead of the individual hosts
@@ -141,7 +135,7 @@
         # -np:  usually len(host_list), meaning N processes over N hosts, but
         # for Cheyenne (mpt) the specification of -host lands N processes on
         # EACH host, where N is specified as arg to -np
-        if '_mpt' in self.launch_command:
+        if '_mpt' in self.name:
             np = 1
         else:
             np = len(host_list)
@@ -150,12 +144,6 @@
                    (self.ccmrun_command, self.launch_command, np,
                     self.dplace_command, hosts_string, env_string, 
                     task_command)).strip()
-=======
-            hostlist += [node[0]] * len(node[2])  # cpu procs
-            hostlist += [node[0]] * len(node[3])  # gpu procs
-        hosts_string = ",".join(hostlist)
->>>>>>> 2bb9166b
-
 
         return command, None
 
