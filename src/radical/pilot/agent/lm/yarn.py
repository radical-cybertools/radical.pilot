
__copyright__ = "Copyright 2016, http://radical.rutgers.edu"
__license__   = "MIT"


import os
import subprocess

import radical.utils as ru

from .base import LaunchMethod


# ==============================================================================
#
# The Launch Method Implementation for Running YARN applications
#
class Yarn(LaunchMethod):

    # --------------------------------------------------------------------------
    #
    def __init__(self, name, cfg, session):

        LaunchMethod.__init__(self, name, cfg, session)


    # pylint disable=unused-arguments
    # --------------------------------------------------------------------------
    #
    @classmethod
<<<<<<< HEAD
    def lrms_config_hook(cls, name, cfg, lrms, logger, profiler):
=======
    def lrms_config_hook(cls, name, cfg, lrms, logger, profiler=None):
>>>>>>> a13c1f10
        """
        FIXME: this config hook will inspect the LRMS nodelist and, if needed,
               will start the YARN cluster on node[0].
        """
        logger.info('Hook called by YARN LRMS with the name %s' % lrms.name)

        def config_core_site(node):

            core_site_file = open(os.getcwd() + '/hadoop/etc/hadoop/core-site.xml','r')
            lines = core_site_file.readlines()
            core_site_file.close()

            prop_str  = '<property>\n'
            prop_str += '  <name>fs.default.name</name>\n'
            prop_str += '    <value>hdfs://%s:54170</value>\n' % node
            prop_str += '</property>\n'

            lines.insert(-1, prop_str)

            core_site_file = open(os.getcwd() + '/hadoop/etc/hadoop/core-site.xml', 'w')
            for line in lines:
                core_site_file.write(line)
            core_site_file.close()

        def config_hdfs_site():

            hdfs_site_file = open(os.getcwd() + '/hadoop/etc/hadoop/hdfs-site.xml', 'r')
            lines = hdfs_site_file.readlines()
            hdfs_site_file.close()

            prop_str  = '<property>\n'
            prop_str += ' <name>dfs.replication</name>\n'
            prop_str += ' <value>1</value>\n'
            prop_str += '</property>\n'

            prop_str += '<property>\n'
            prop_str += '  <name>dfs.name.dir</name>\n'
            prop_str += '    <value>file:///tmp/hadoop/hadoopdata/hdfs/namenode</value>\n'
            prop_str += '</property>\n'

            prop_str += '<property>\n'
            prop_str += '  <name>dfs.data.dir</name>\n'
            prop_str += '    <value>file:///tmp/hadoop/hadoopdata/hdfs/datanode</value>\n'
            prop_str += '</property>\n'

            lines.insert(-1, prop_str)

            hdfs_site_file = open(os.getcwd() + '/hadoop/etc/hadoop/hdfs-site.xml', 'w')
            for line in lines:
                hdfs_site_file.write(line)
            hdfs_site_file.close()

        def config_mapred_site():

            mapred_site_file = open(os.getcwd() + '/hadoop/etc/hadoop/mapred-site.xml.template', 'r')
            lines = mapred_site_file.readlines()
            mapred_site_file.close()

            prop_str  = ' <property>\n'
            prop_str += '  <name>mapreduce.framework.name</name>\n'
            prop_str += '   <value>yarn</value>\n'
            prop_str += ' </property>\n'

            lines.insert(-1,prop_str)

            mapred_site_file = open(os.getcwd() + '/hadoop/etc/hadoop/mapred-site.xml', 'w')
            for line in lines:
                mapred_site_file.write(line)
            mapred_site_file.close()

        def config_yarn_site(cores,nodelist,hostname):

            yarn_site_file = open(os.getcwd() + '/hadoop/etc/hadoop/yarn-site.xml', 'r')
            lines = yarn_site_file.readlines()
            yarn_site_file.close()

            total_mem_str = subprocess.check_output(['grep', 'MemTotal', '/proc/meminfo'])
            total_free_mem = int(total_mem_str.split()[1]) / 1048

            if nodelist.__len__() == 1:
                cores_used = cores / 2
                total_mem = total_free_mem * 0.75
            else:
                cores_used = cores * (len(nodelist) - 1)
                total_mem = total_free_mem * (len(nodelist) - 1)
                slaves = open(os.getcwd() + '/hadoop/etc/hadoop/slaves', 'w')
                for node in nodelist[1:]:
                    slaves.write('%s\n' % (node + hostname))
                slaves.close()
                master = open(os.getcwd() + '/hadoop/etc/hadoop/masters', 'w')
                master.write('%s\n' % (nodelist[0] + hostname))
                master.close()

            max_app_mem = total_mem / cores_used

            prop_str  = ' <property>\n'
            prop_str += '  <name>yarn.nodemanager.aux-services</name>\n'
            prop_str += '    <value>mapreduce_shuffle</value>\n'
            prop_str += ' </property>\n'

            prop_str += ' <property>\n'
            prop_str += '  <name>yarn.scheduler.maximum-allocation-mb</name>\n'
            prop_str += '   <value>%d</value>\n' % max_app_mem
            prop_str += ' </property>\n'

            prop_str += ' <property>\n'
            prop_str += '  <name>yarn.resourcemanager.hostname</name>\n'
            prop_str += '   <value>%s</value>\n' % (nodelist[0] + hostname)
            prop_str += ' </property>\n'

            prop_str += ' <property>\n'
            prop_str += '  <name>yarn.nodemanager.resource.cpu-vcores</name>\n'
            prop_str += '   <value>%d</value>\n' % cores_used
            prop_str += ' </property>\n'

            prop_str += ' <property>\n'
            prop_str += '  <name>yarn.nodemanager.resource.memory-mb</name>\n'
            prop_str += '   <value>%d</value>\n' % total_mem
            prop_str += ' </property>\n'

            lines.insert(-1, prop_str)

            yarn_site_file = open(os.getcwd() + '/hadoop/etc/hadoop/yarn-site.xml', 'w')
            for line in lines:
                yarn_site_file.write(line)
            yarn_site_file.close()

            scheduler_file = open(os.getcwd() + '/hadoop/etc/hadoop/capacity-scheduler.xml', 'r')
            lines = scheduler_file.readlines()
            scheduler_file.close()

            for line in lines:
                if line.startswith('    <value>org.apache.hadoop.yarn.util.resource.'):
                    new_line = '    <value>org.apache.hadoop.yarn.util.resource.' + 'DefaultResourceCalculator</value>\n'
                    lines[lines.index(line)] = new_line
                elif line.startswith('    <name>yarn.scheduler.capacity.maximum-am-resource-percent</name>'):
                    new_line = '    <value>1</value>\n'
                    lines[lines.index(line) + 1] = new_line

            scheduler_file = open(os.getcwd() + '/hadoop/etc/hadoop/capacity-scheduler.xml', 'w')
            for line in lines:
                scheduler_file.write(line)

            scheduler_file.close()

        # If the LRMS used is not YARN the namenode url is going to be
        # the first node in the list and the port is the default one, else
        # it is the one that the YARN LRMS returns
        hadoop_home = None
        if lrms.name == 'YARNLRMS':  # FIXME: use constant
            logger.info('Hook called by YARN LRMS')
            logger.info('NameNode: %s', lrms.namenode_url)
            service_url    = lrms.namenode_url
            rm_url         = "%s:%s" % (lrms.rm_ip, lrms.rm_port)
            rm_ip          = lrms.rm_ip
            launch_command = ru.which('yarn')

        else:
            # Here are the necessary commands to start the cluster.
            if lrms.node_list[0] == 'localhost':
                node_name = lrms.node_list[0]
            else:
                node = subprocess.check_output('/bin/hostname')
                logger.info('Entered Else creation')
                node_name = node.split('\n')[0]

            # Download the tar file
            stat = os.system("wget http://apache.claz.org/hadoop/common/hadoop-2.6.5/hadoop-2.6.5.tar.gz")
            stat = os.system('tar xzf hadoop-2.6.5.tar.gz;mv hadoop-2.6.5 hadoop;rm -rf hadoop-2.6.5.tar.gz')
            # TODO: Decide how the agent will get Hadoop tar ball.
            logger.debug('YARN Download Completed with code: %s', stat)


            hadoop_home        = os.getcwd() + '/hadoop'
            yarn_home          = hadoop_home

            # ------------------------------------------------------------------
            # Solution to find Java's home folder:
            # http://stackoverflow.com/questions/1117398/java-home-directory

            java = ru.which('java')
            if java != '/usr/bin/java':
                jpos = java.split('bin')
            else:
                jpos = os.path.realpath('/usr/bin/java').split('bin')

            if jpos[0].find('jre') != -1:
                java_home = jpos[0][:jpos[0].find('jre')]
            else:
                java_home = jpos[0]

            hadoop_env_file = open(hadoop_home + '/etc/hadoop/hadoop-env.sh', 'r')
            hadoop_env_file_lines = hadoop_env_file.readlines()
            hadoop_env_file.close()
            hadoop_env_file_lines[24] = 'export JAVA_HOME=%s' % java_home
            hadoop_env_file = open(hadoop_home + '/etc/hadoop/hadoop-env.sh', 'w')
            for line in hadoop_env_file_lines:
                hadoop_env_file.write(line)
            hadoop_env_file.close()
            host = node_name.split(lrms.node_list[0])[1]

            config_core_site(node_name)
            config_hdfs_site()
            config_mapred_site()
            config_yarn_site(lrms.cores_per_node, lrms.node_list, host)  # FIXME GPU

            logger.info('Start Formatting DFS')
            namenode_format = os.system(hadoop_home + '/bin/hdfs namenode -format -force')
            logger.info('DFS Formatted. Starting DFS: %s', namenode_format)
            logger.info('Starting YARN')
            yarn_start = subprocess.check_output([hadoop_home + '/sbin/start-all.sh'])
            if 'Error' in yarn_start:
                raise RuntimeError('Unable to start YARN cluster: %s'
                    % (yarn_start))
            else:
                logger.info('Started YARN')

            # ------------------------------------------------------------------
            # Creating user's HDFS home folder
            logger.debug('Running: %s/bin/hdfs dfs -mkdir /user' % hadoop_home)
            os.system('%s/bin/hdfs dfs -mkdir /user' % hadoop_home)
            uname = subprocess.check_output('whoami').split('\n')[0]
            logger.debug('Running: %s/bin/hdfs dfs -mkdir /user/%s' % (hadoop_home,uname))
            os.system('%s/bin/hdfs dfs -mkdir /user/%s' % (hadoop_home,uname))
            check = subprocess.check_output(['%s/bin/hdfs' % hadoop_home,'dfs', '-ls', '/user'])
            logger.info(check)
            logger.info('Getting YARN app')
            os.system('wget https://www.dropbox.com/s/9yxbj9btibgtg40/Pilot-YARN-0.1-jar-with-dependencies.jar')

            # FIXME YARN: why was the scheduler configure called here?  Configure
            #             is already called during scheduler instantiation
            # self._scheduler._configure()

            service_url = node_name + ':54170'
            rm_url      = node_name
            launch_command = yarn_home + '/bin/yarn'
            rm_ip = node_name


        # The LRMS instance is only available here -- everything which is later
        # needed by the scheduler or launch method is stored in an 'lm_info'
        # dict.  That lm_info dict will be attached to the scheduler's lrms_info
        # dict, and will be passed around as part of the slots structure,
        # so it is available on all LM create_command calls.
        lm_info = {'service_url'   : service_url,
                   'rm_url'        : rm_url,
                   'hadoop_home'   : hadoop_home,
                   'rm_ip'         : rm_ip,
                   'name'          : lrms.name,
                   'launch_command': launch_command,
                   'nodename'      : lrms.node_list[0] }

        return lm_info


    # --------------------------------------------------------------------------
    #
    @classmethod
<<<<<<< HEAD
    def lrms_shutdown_hook(cls, name, cfg, lrms, lm_info, logger, profiler):
=======
    def lrms_shutdown_hook(cls, name, cfg, lrms, lm_info, logger, profiler=None):
>>>>>>> a13c1f10
        if 'name' not in lm_info:
            raise RuntimeError('name not in lm_info for %s' % name)

        if lm_info['name'] != 'YARNLRMS':  # FIXME: use constant
            logger.info('Stoping YARN')
            os.system(lm_info['hadoop_home'] + '/sbin/stop-yarn.sh')

            logger.info('Stoping DFS.')
            os.system(lm_info['hadoop_home'] + '/sbin/stop-dfs.sh')

            logger.info("Deleting HADOOP files from temp")
            os.system('rm -rf /tmp/hadoop*')
            os.system('rm -rf /tmp/Jetty*')
            os.system('rm -rf /tmp/hsperf*')


    # pylint enable=unused-arguments
    # --------------------------------------------------------------------------
    #
    def _configure(self):

        # Single Node configuration
        # FIXME : Upload App to another server, which will be always alive
        self._log.info(self._cfg['lrms_info']['lm_info'])
        self.launch_command = self._cfg['lrms_info']['lm_info']['launch_command']
        self._log.info('YARN was called')


    # --------------------------------------------------------------------------
    #
    def construct_command(self, cu, launch_script_hop):

        slots        = cu['slots']
        work_dir     = cu['workdir']
        cud          = cu['description']
        task_exec    = cud['executable']
        task_cores   = cud['cpu_processes'] * cud['cpu_threads']
        task_env     = cud.get('environment') or {}
        task_args    = cud.get('arguments')   or []
        task_argstr  = self._create_arg_string(task_args)

        # Construct the args_string which is the arguments given as input to the
        # shell script. Needs to be a string
        self._log.debug("Constructing YARN command")
        self._log.debug('Slots : %s', slots)

        if 'lm_info' not in slots:
            raise RuntimeError('No lm_info to launch via %s: %s'
                    % (self.name, slots))

        if not slots['lm_info']:
            raise RuntimeError('lm_info missing for %s: %s'
                               % (self.name, slots))

        if 'service_url' not in slots['lm_info']:
            raise RuntimeError('service_url not in lm_info for %s: %s'
                    % (self.name, slots))

        if 'rm_url' not in slots['lm_info']:
            raise RuntimeError('rm_url not in lm_info for %s: %s'
                    % (self.name, slots))


        if 'nodename' not in slots['lm_info']:
            raise RuntimeError('nodename not in lm_info for %s: %s'
                    % (self.name, slots))

        service_url = slots['lm_info']['service_url']
        rm_url      = slots['lm_info']['rm_url']
        client_node = slots['lm_info']['nodename']

        # ----------------------------------------------------------------------
        # Create YARN script
        # This funcion creates the necessary script for the execution of the
        # CU's workload in a YARN application. The function is responsible
        # to set all the necessary variables, stage in, stage out and create
        # the execution command that will run in the distributed shell that
        # the YARN application provides. There reason for staging out is
        # because after the YARN application has finished everything will be
        # deleted.

        print_str  = "echo '#!/usr/bin/env bash'>>ExecScript.sh\n"
        print_str += "echo ''>>ExecScript.sh\n"
        print_str += "echo ''>>ExecScript.sh\n"
        print_str += "echo '#---------------------------------------------------------'>>ExecScript.sh\n"
        print_str += "echo '# Staging Input Files'>>ExecScript.sh\n"

        self._log.debug('Creating input staging')
        if cud.get('input_staging'):
            scp_input_files = '"'
            for InputFile in cud['input_staging']:
                scp_input_files += '%s/%s ' % (work_dir, InputFile['target'])
            scp_input_files += '"'
            print_str += "echo 'start=""`date +%s.%3N`""'>>ExecScript.sh\n"
            print_str += "echo 'scp $YarnUser@%s:%s .'>>ExecScript.sh\n" % (client_node,scp_input_files)
            print_str += "echo 'stop=""`date +%s.%3N`""'>>ExecScript.sh\n"
            print_str += "echo 'time_spent=""$(echo ""$stop - $start"" | bc)""'>>ExecScript.sh\n"
            print_str += "echo 'echo $time_spent >>Yprof'>>ExecScript.sh\n"

        if cud.get('pre_exec'):
            pre_exec_string = ''
            for elem in cud['pre_exec']:
                pre_exec_string += '%s;' % elem
            pre_exec_string += ''
            print_str += "echo ''>>ExecScript.sh\n"
            print_str += "echo ''>>ExecScript.sh\n"
            print_str += "echo '#---------------------------------------------------------'>>ExecScript.sh\n"
            print_str += "echo '# Pre exec'>>ExecScript.sh\n"
            print_str += "echo '%s'>>ExecScript.sh\n" % pre_exec_string

        print_str += "echo ''>>ExecScript.sh\n"
        print_str += "echo ''>>ExecScript.sh\n"
        print_str += "echo '#---------------------------------------------------------'>>ExecScript.sh\n"
        print_str += "echo '# Creating Executing Command'>>ExecScript.sh\n"
        print_str += "echo 'start=""`date +%s.%3N`""'>>ExecScript.sh\n"
        print_str += "echo '%s %s 1>Ystdout 2>Ystderr'>>ExecScript.sh\n" % (task_exec, task_argstr)
        print_str += "echo 'stop=""`date +%s.%3N`""'>>ExecScript.sh\n"
        print_str += "echo 'time_spent=""$(echo ""$stop - $start"" | bc)""'>>ExecScript.sh\n"
        print_str += "echo 'echo $time_spent >>Yprof'>>ExecScript.sh\n"

        print_str += "echo ''>>ExecScript.sh\n"
        print_str += "echo ''>>ExecScript.sh\n"
        print_str += "echo '#---------------------------------------------------------'>>ExecScript.sh\n"
        print_str += "echo '# Staging Output Files'>>ExecScript.sh\n"
        print_str += "echo 'start=""`date +%s.%3N`""'>>ExecScript.sh\n"
        print_str += "echo 'YarnUser=$(whoami)'>>ExecScript.sh\n"
        scp_output_files = 'Ystderr Ystdout'

        if cud.get('output_staging'):
            for OutputFile in cud['output_staging']:
                scp_output_files += ' %s' % (OutputFile['source'])
        print_str += "echo 'scp -v %s $YarnUser@%s:%s'>>ExecScript.sh\n" % (scp_output_files, client_node, work_dir)
        print_str += "echo 'stop=""`date +%s.%3N`""'>>ExecScript.sh\n"
        print_str += "echo 'time_spent=""$(echo ""$stop - $start"" | bc)""'>>ExecScript.sh\n"
        print_str += "echo 'echo $time_spent >>Yprof'>>ExecScript.sh\n"
        print_str += "echo 'scp -v Yprof $YarnUser@%s:%s'>>ExecScript.sh\n" % (client_node, work_dir)

        print_str += "echo ''>>ExecScript.sh\n"
        print_str += "echo ''>>ExecScript.sh\n"
        print_str += "echo '#End of File'>>ExecScript.sh\n\n\n"

        env_string = ''
        for key,val in task_env.iteritems():
            env_string += '-shell_env ' + key + '=' + str(val) + ' '

        # app_name = '-appname '+ cud['uid']
        # Construct the ncores_string which is the number of cores used by the
        # container to run the script
        if task_cores:
            ncores_string = '-container_vcores ' + str(task_cores)
        else:
            ncores_string = ''

        # Construct the nmem_string which is the size of memory used by the
        # container to run the script
        # if task_nummem:
        #    nmem_string = '-container_memory '+task_nummem
        # else:
        #    nmem_string = ''

        # Getting the namenode's address.
        service_url = 'yarn://%s?fs=hdfs://%s' % (rm_url, service_url)

        yarn_command = '%s -jar ../Pilot-YARN-0.1-jar-with-dependencies.jar'\
                       ' com.radical.pilot.Client -jar ../Pilot-YARN-0.1-jar-with-dependencies.jar'\
                       ' -shell_script ExecScript.sh %s %s -service_url %s' % (self.launch_command,
                        env_string, ncores_string,service_url)

        self._log.debug("Yarn Command %s" % yarn_command)

        return print_str + yarn_command, None


# ------------------------------------------------------------------------------<|MERGE_RESOLUTION|>--- conflicted
+++ resolved
@@ -24,15 +24,10 @@
         LaunchMethod.__init__(self, name, cfg, session)
 
 
-    # pylint disable=unused-arguments
     # --------------------------------------------------------------------------
     #
     @classmethod
-<<<<<<< HEAD
-    def lrms_config_hook(cls, name, cfg, lrms, logger, profiler):
-=======
     def lrms_config_hook(cls, name, cfg, lrms, logger, profiler=None):
->>>>>>> a13c1f10
         """
         FIXME: this config hook will inspect the LRMS nodelist and, if needed,
                will start the YARN cluster on node[0].
@@ -291,11 +286,7 @@
     # --------------------------------------------------------------------------
     #
     @classmethod
-<<<<<<< HEAD
-    def lrms_shutdown_hook(cls, name, cfg, lrms, lm_info, logger, profiler):
-=======
     def lrms_shutdown_hook(cls, name, cfg, lrms, lm_info, logger, profiler=None):
->>>>>>> a13c1f10
         if 'name' not in lm_info:
             raise RuntimeError('name not in lm_info for %s' % name)
 
@@ -312,7 +303,6 @@
             os.system('rm -rf /tmp/hsperf*')
 
 
-    # pylint enable=unused-arguments
     # --------------------------------------------------------------------------
     #
     def _configure(self):
