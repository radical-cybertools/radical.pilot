
__copyright__ = "Copyright 2016, http://radical.rutgers.edu"
__license__   = "MIT"


import os
import time
import threading
import subprocess    as mp
import radical.utils as ru

from .base import LaunchMethod


# ==============================================================================
#
# NOTE: This requires a development version of Open MPI available.
#
class ORTE(LaunchMethod):

    # --------------------------------------------------------------------------
    #
    def __init__(self, cfg, session):

        LaunchMethod.__init__(self, cfg, session)

        # We remove all ORTE related environment variables from the launcher
        # environment, so that we can use ORTE for both launch of the
        # (sub-)agent and CU execution.
        self.env_removables.extend(["OMPI_", "OPAL_", "PMIX_"])


    # --------------------------------------------------------------------------
    #
    @classmethod
    def lrms_config_hook(cls, name, cfg, lrms, logger, profiler):
        """
        FIXME: this config hook will manipulate the LRMS nodelist.  Not a nice
               thing to do, but hey... :P
               What really should be happening is that the LRMS digs information
               on node reservation out of the config and configures the node
               list accordingly.  This config hook should be limited to starting
               the DVM.
        """

        dvm_command = ru.which('orte-dvm')
        if not dvm_command:
            raise Exception("Couldn't find orte-dvm")

        # Now that we found the orte-dvm, get ORTE version
        out, err, ret = ru.sh_callout('orte-info | grep "Open RTE"', shell=True)
        orte_info = dict()
        for line in out.split('\n'):

            line = line.strip()
            if not line:
                continue

            key, val = line.split(':', 1)
            if 'Open RTE' == key.strip():
                orte_info['version'] = val.strip()
            elif  'Open RTE repo revision' == key.strip():
                orte_info['version_detail'] = val.strip()

        assert(orte_info.get('version'))
        logger.info("Found Open RTE: %s / %s",
                    orte_info['version'], orte_info.get('version_detail'))

        # Use (g)stdbuf to disable buffering.
        # We need this to get the "DVM ready",
        # without waiting for orte-dvm to complete.
        # The command seems to be generally available on our Cray's,
        # if not, we can code some home-coooked pty stuff.
        stdbuf_cmd =  ru.which(['stdbuf', 'gstdbuf'])
        if not stdbuf_cmd:
            raise Exception("Couldn't find (g)stdbuf")
        stdbuf_arg = "-oL"

        # Base command = (g)stdbuf <args> + orte-dvm + debug_args
        dvm_args = [stdbuf_cmd, stdbuf_arg, dvm_command]

        # Additional (debug) arguments to orte-dvm
        if os.environ.get('RADICAL_PILOT_ORTE_VERBOSE'):
            debug_strings = [
                             '--debug-devel',
                             '--mca odls_base_verbose 100',
                             '--mca rml_base_verbose 100'
                            ]
        else:
            debug_strings = []

        # Split up the debug strings into args and add them to the dvm_args
        [dvm_args.extend(ds.split()) for ds in debug_strings]

        vm_size = len(lrms.node_list)
        logger.info("Start DVM on %d nodes ['%s']", vm_size, ' '.join(dvm_args))
        profiler.prof(event='orte_dvm_start', uid=cfg['pilot_id'])

        dvm_uri     = None
        dvm_process = mp.Popen(dvm_args, stdout=mp.PIPE, stderr=mp.STDOUT)

        while True:

            line = dvm_process.stdout.readline().strip()

            if line.startswith('VMURI:'):

                if len(line.split(' ')) != 2:
                    raise Exception("Unknown VMURI format: %s" % line)

                label, dvm_uri = line.split(' ', 1)

                if label != 'VMURI:':
                    raise Exception("Unknown VMURI format: %s" % line)

                logger.info("ORTE DVM URI: %s" % dvm_uri)

            elif line == 'DVM ready':

                if not dvm_uri:
                    raise Exception("VMURI not found!")

                logger.info("ORTE DVM startup successful!")
                profiler.prof(event='orte_dvm_ok', uid=cfg['pilot_id'])
                break

            else:

                # Check if the process is still around,
                # and log output in debug mode.
                if dvm_process.poll() is None:
                    logger.debug("ORTE: %s", line)
                else:
                    # Process is gone: fatal!
                    raise Exception("ORTE DVM process disappeared")
                    profiler.prof(event='orte_dvm_fail', uid=cfg['pilot_id'])


        # ----------------------------------------------------------------------
        def _watch_dvm():

            logger.info('starting DVM watcher')

            retval = dvm_process.poll()
            while retval is None:
                line = dvm_process.stdout.readline().strip()
                if line:
                    logger.debug('dvm output: %s', line)
                else:
                    time.sleep(1.0)

            if retval != 0:
                # send a kill signal to the main thread.
                # We know that Python and threading are likely not to play well
                # with signals - but this is an exceptional case, and not part
                # of the stadard termination sequence.  If the signal is
                # swallowed, the next `orte-submit` call will trigger
                # termination anyway.
                os.kill(os.getpid())

            logger.info('DVM stopped (%d)' % dvm_process.returncode)
        # ----------------------------------------------------------------------

        dvm_watcher = ru.Thread(target=_watch_dvm, name="DVMWatcher")
        dvm_watcher.start()

        lm_info = {'dvm_uri'     : dvm_uri,
                   'version_info': {name: orte_info}}

        # we need to inform the actual LM instance about the DVM URI.  So we
        # pass it back to the LRMS which will keep it in an 'lm_info', which
        # will then be passed as part of the slots via the scheduler
        return lm_info


    # --------------------------------------------------------------------------
    #
    @classmethod
    def lrms_shutdown_hook(cls, name, cfg, lrms, lm_info, logger, profiler):
        """
        This hook is symmetric to the config hook above, and is called during
        shutdown sequence, for the sake of freeing allocated resources.
        """

        if 'dvm_uri' in lm_info:
            try:
                logger.info('terminating dvm')
                orterun = ru.which('orterun')
                if not orterun:
                    raise Exception("Couldn't find orterun")
                ru.sh_callout('%s --hnp %s --terminate' 
                             % (orterun, lm_info['dvm_uri']))
                profiler.prof(event='orte_dvm_stop', uid=cfg['pilot_id'])

            except Exception as e:
                # use the same event name as for runtime failures - those are
                # not distinguishable at the moment from termination failures
                profiler.prof(event='orte_dvm_fail', uid=cfg['pilot_id'], msg=e)
                logger.exception('dvm termination failed')


    # --------------------------------------------------------------------------
    #
    def _configure(self):

        self.launch_command = ru.which('orterun')


    # --------------------------------------------------------------------------
    #
    def construct_command(self, cu, launch_script_hop):

        slots        = cu['slots']
        cud          = cu['description']
        task_exec    = cud['executable']
        task_mpi     = bool('mpi' in cud.get('cpu_process_type', '').lower())
        task_cores   = cud.get('cpu_processes', 0) + cud.get('gpu_processes', 0)
        task_env     = cud.get('environment') or dict()
        task_args    = cud.get('arguments')   or list()
        task_argstr  = self._create_arg_string(task_args)

     #  import pprint
     #  self._log.debug('prep %s', pprint.pformat(cu))
        self._log.debug('prep %s', cu['uid'])

        if 'lm_info' not in slots:
            raise RuntimeError('No lm_info to launch via %s: %s'
                               % (self.name, slots))

        if not slots['lm_info']:
            raise RuntimeError('lm_info missing for %s: %s'
                               % (self.name, slots))

        if 'dvm_uri' not in slots['lm_info']:
            raise RuntimeError('dvm_uri not in lm_info for %s: %s'
                               % (self.name, slots))

        dvm_uri = slots['lm_info']['dvm_uri']

        if task_argstr: task_command = "%s %s" % (task_exec, task_argstr)
        else          : task_command = task_exec

        env_string = ''
        env_list   = self.EXPORT_ENV_VARIABLES + task_env.keys()
        if env_list:
            for var in env_list:
                env_string += '-x "%s" ' % var

        # Construct the hosts_string, env vars
        hosts_string = ''
        depths       = set()
        for node in slots['nodes']:

            # On some Crays, like on ARCHER, the hostname is "archer_N".  In
            # that case we strip off the part upto and including the underscore.
            #
            # TODO: If this ever becomes a problem, i.e. we encounter "real"
            #       hostnames with underscores in it, or other hostname 
            #       mangling, we need to turn this into a system specific 
            #       regexp or so.
            node_id = node[1].rsplit('_', 1)[-1] 

            # add all cpu and gpu process slots to the node list.
            for cpu_slot in node[2]: hosts_string += '%s,' % node_id
            for gpu_slot in node[3]: hosts_string += '%s,' % node_id
            for cpu_slot in node[2]: depths.add(len(cpu_slot))

        assert(len(depths) == 1), depths
        depth = list(depths)[0]

        # FIXME: is this binding correct?
        if depth > 1: map_flag = '--bind-to none --map-by ppr:%d:core' % depth
        else        : map_flag = '--bind-to none'

        # remove trailing ','
        hosts_string = hosts_string.rstrip(',')

        # Additional (debug) arguments to orterun
        if os.environ.get('RADICAL_PILOT_ORTE_VERBOSE'):
            debug_strings = ['-display-devel-map', 
                             '-display-allocation', 
                             '--debug-devel',
                             '--mca oob_base_verbose 100',
                             '--mca rml_base_verbose 100'
                            ]
        else:
            debug_strings = []
        debug_string = ' '.join(debug_strings)

        if task_mpi: np_flag = '-np %s' % task_cores
        else       : np_flag = '-np 1'

        command = '%s %s --hnp "%s" %s %s -host %s %s %s' \
                % (self.launch_command, debug_string, dvm_uri, 
                   np_flag, map_flag, hosts_string, env_string, task_command)

<<<<<<< HEAD
        return command, None
=======
        env_string = ''
        env_list   = self.EXPORT_ENV_VARIABLES + task_env.keys()
        if env_list:
            env_string = ''
            for var in task_env:
                env_string += '-x "%s" ' % var


        orte_command = '%s %s --hnp "%s" --bind-to none %s -host %s %s %s' % (
                self.launch_command, debug_string, dvm_uri, np_flag,
                hosts_string, env_string, task_command)

        return orte_command, None
>>>>>>> 0577d108


# ------------------------------------------------------------------------------
<|MERGE_RESOLUTION|>--- conflicted
+++ resolved
@@ -290,27 +290,11 @@
         if task_mpi: np_flag = '-np %s' % task_cores
         else       : np_flag = '-np 1'
 
-        command = '%s %s --hnp "%s" %s %s -host %s %s %s' \
-                % (self.launch_command, debug_string, dvm_uri, 
-                   np_flag, map_flag, hosts_string, env_string, task_command)
-
-<<<<<<< HEAD
+        command = '%s %s --hnp "%s" %s %s -host %s %s %s' % (
+                  self.launch_command, debug_string, dvm_uri, np_flag, 
+                  map_flag, hosts_string, env_string, task_command)
+
         return command, None
-=======
-        env_string = ''
-        env_list   = self.EXPORT_ENV_VARIABLES + task_env.keys()
-        if env_list:
-            env_string = ''
-            for var in task_env:
-                env_string += '-x "%s" ' % var
-
-
-        orte_command = '%s %s --hnp "%s" --bind-to none %s -host %s %s %s' % (
-                self.launch_command, debug_string, dvm_uri, np_flag,
-                hosts_string, env_string, task_command)
-
-        return orte_command, None
->>>>>>> 0577d108
 
 
 # ------------------------------------------------------------------------------
