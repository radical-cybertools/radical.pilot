--- conflicted
+++ resolved
@@ -22,15 +22,10 @@
 
         LaunchMethod.__init__(self, name, cfg, session)
 
-    # pylint: disable= unused-argument
     # --------------------------------------------------------------------------
     #
     @classmethod
-<<<<<<< HEAD
-    def lrms_config_hook(cls, name, cfg, lrms, logger, profiler):
-=======
     def lrms_config_hook(cls, name, cfg, lrms, logger, profiler=None):
->>>>>>> a13c1f10
 
         import radical.utils as ru
 
@@ -144,11 +139,7 @@
     # --------------------------------------------------------------------------
     #
     @classmethod
-<<<<<<< HEAD
-    def lrms_shutdown_hook(cls, name, cfg, lrms, lm_info, logger, profiler):
-=======
     def lrms_shutdown_hook(cls, name, cfg, lrms, lm_info, logger, profiler=None):
->>>>>>> a13c1f10
         if 'name' not in lm_info:
             raise RuntimeError('name not in lm_info for %s' % name)
 
@@ -161,12 +152,8 @@
                 logger.info("Spark stopped successfully")
 
         os.remove('spark-2.0.2-bin-hadoop2.7.tgz')
-<<<<<<< HEAD
-    # pylint: enable= unused-argument
-=======
-
-
->>>>>>> a13c1f10
+
+
     # --------------------------------------------------------------------------
     #
     def _configure(self):
