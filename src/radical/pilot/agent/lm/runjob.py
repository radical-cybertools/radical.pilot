--- conflicted
+++ resolved
@@ -37,15 +37,10 @@
         slots        = cu['slots']
         cud          = cu['description']
         task_exec    = cud['executable']
-<<<<<<< HEAD
-        task_cores   = cud['cpu_processes']            # FIXME: handle threads
-        task_env     = cud.get('environment', dict())  # FIXME: use
-        task_args    = cud.get('arguments',   list())
-=======
-        task_cores   = cud['cores']
+        task_cores   = cud.get('cpu_processes', 0) + cud.get('gpu_processes', 0)
+                                                         # FIXME: handle threads
         task_env     = cud.get('environment') or dict()
         task_args    = cud.get('arguments')   or list()
->>>>>>> 071e7f31
         task_argstr  = self._create_arg_string(task_args)
 
         if  'loadl_bg_block'      not in slots            or \
