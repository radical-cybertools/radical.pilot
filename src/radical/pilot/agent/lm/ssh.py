
__copyright__ = "Copyright 2016, http://radical.rutgers.edu"
__license__   = "MIT"


import os

import radical.utils as ru

from .base import LaunchMethod


# ==============================================================================
#
class SSH(LaunchMethod):

    # --------------------------------------------------------------------------
    #
    def __init__(self, cfg, session):

        LaunchMethod.__init__(self, cfg, session)

        # Instruct the ExecWorkers to unset this environment variable.
        # Otherwise this will break nested SSH with SHELL spawner, i.e. when
        # both the sub-agent and CUs are started using SSH.
        self.env_removables.extend(["RP_SPAWNER_HOP"])


    # --------------------------------------------------------------------------
    #
    def _configure(self):

        command = ru.which('ssh')

        if not command:
            raise RuntimeError("ssh not found!")

        # Some MPI environments (e.g. SGE) put a link to rsh as "ssh" into
        # the path.  We try to detect that and then use different arguments.
        if os.path.islink(command):

            target = os.path.realpath(command)

            if os.path.basename(target) == 'rsh':
                self._log.info('Detected that "ssh" is a link to "rsh".')
                return target

        command = '%s -o StrictHostKeyChecking=no -o ControlMaster=auto' % command

        self.launch_command = command


    # --------------------------------------------------------------------------
    #
    def construct_command(self, cu, launch_script_hop):

        slots        = cu['slots']
        cud          = cu['description']
        task_exec    = cud['executable']
        task_env     = cud.get('environment') or dict()
        task_args    = cud.get('arguments')   or list()
        task_argstr  = self._create_arg_string(task_args)

        if task_argstr: task_command = "%s %s" % (task_exec, task_argstr)
        else          : task_command = task_exec

        if not launch_script_hop :
            raise ValueError ("LaunchMethodSSH.construct_command needs launch_script_hop!")

        if 'nodes' not in slots:
            raise RuntimeError('insufficient information to launch via %s: %s'
                              % (self.name, slots))

        if len(slots['nodes'] > 1):
            raise RuntimeError('rsh cannot run multinode units')

        host = slots['nodes'][0][0]

<<<<<<< HEAD
        # Pass configured and available environment variables to the remote shell
        export_vars  = ' '.join(['%s=%s' % (var, os.environ[var])
                                 for var in self.EXPORT_ENV_VARIABLES
                                 if  var in os.environ])
=======
        env_string = ''
        env_list   = self.EXPORT_ENV_VARIABLES + task_env.keys()
        if env_list:
            # this is a crude version of env transplanting where we prep the
            # shell command line.  We likely won't survive any complicated vars
            # (multiline, quotes, etc)
            env_string = ' '
            for var in task_env:
                env_string += '%s="$%s" ' % (var, var)
>>>>>>> 0577d108

        export_vars += ' '.join(['%s=%s' % (var, task_env[var]) 
                                 for var in task_env]) 

        ssh_hop_cmd = "%s %s %s %s" % (self.launch_command, host, export_vars,
                launch_script_hop)

        return task_command, ssh_hop_cmd


# ------------------------------------------------------------------------------
<|MERGE_RESOLUTION|>--- conflicted
+++ resolved
@@ -76,23 +76,10 @@
 
         host = slots['nodes'][0][0]
 
-<<<<<<< HEAD
         # Pass configured and available environment variables to the remote shell
         export_vars  = ' '.join(['%s=%s' % (var, os.environ[var])
                                  for var in self.EXPORT_ENV_VARIABLES
                                  if  var in os.environ])
-=======
-        env_string = ''
-        env_list   = self.EXPORT_ENV_VARIABLES + task_env.keys()
-        if env_list:
-            # this is a crude version of env transplanting where we prep the
-            # shell command line.  We likely won't survive any complicated vars
-            # (multiline, quotes, etc)
-            env_string = ' '
-            for var in task_env:
-                env_string += '%s="$%s" ' % (var, var)
->>>>>>> 0577d108
-
         export_vars += ' '.join(['%s=%s' % (var, task_env[var]) 
                                  for var in task_env]) 
 
