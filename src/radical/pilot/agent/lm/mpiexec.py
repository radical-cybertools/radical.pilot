
__copyright__ = "Copyright 2016, http://radical.rutgers.edu"
__license__   = "MIT"


import radical.utils as ru

from .base import LaunchMethod


# ==============================================================================
#
class MPIExec(LaunchMethod):

    # --------------------------------------------------------------------------
    #
    def __init__(self, cfg, session):

        LaunchMethod.__init__(self, cfg, session)


    # --------------------------------------------------------------------------
    #
    def _configure(self):

        self.launch_command = ru.which([
            'mpiexec',            # General case
            'mpiexec.mpich',      # Linux, MPICH
            'mpiexec.hydra',      # Linux, MPICH
            'mpiexec.openempi',   # Linux, MPICH
            'mpiexec-mpich-mp',   # Mac OSX MacPorts
            'mpiexec-openmpi-mp'  # Mac OSX MacPorts
        ])

        self.mpi_version, self.mpi_flavor = self._get_mpi_info(self.launch_command)


    # --------------------------------------------------------------------------
    #
    def construct_command(self, cu, launch_script_hop):

        slots        = cu['slots']
        cud          = cu['description']
        task_exec    = cud['executable']
        task_env     = cud.get('environment') or dict()
        task_args    = cud.get('arguments')   or list()
        task_argstr  = self._create_arg_string(task_args)

        # Construct the executable and arguments
        if task_argstr: task_command = "%s %s" % (task_exec, task_argstr)
        else          : task_command = task_exec

        env_string = ''
        env_list   = self.EXPORT_ENV_VARIABLES + task_env.keys()
        if env_list:

            if self.mpi_flavor == self.MPI_FLAVOR_HYDRA:
                env_string = '-envlist "%s"' % ','.join(env_list)

            elif self.mpi_flavor == self.MPI_FLAVOR_OMPI:
                for var in env_list:
                    env_string += '-x "%s" ' % var

<<<<<<< HEAD
            else:
                # this is a crude version of env transplanting where we prep the
                # shell command line.  We likely won't survive any complicated
                # vars (multiline, quotes, etc)
                env_string = ' '
                for var in task_env:
                    env_string += '%s="$%s" ' % (var, var)

=======
>>>>>>> 02ba69aa
        if 'nodes' not in slots:
            raise RuntimeError('insufficient information to launch via %s: %s'
                              % (self.name, slots))

        # extract a map of hosts and #slots from slots.  We count cpu and gpu
        # slot sets, but do not account for threads.  Since multiple slots
        # entries can have the same node names, we *add* new information.
        host_slots = dict()
        for node in slots['nodes']:
            node_name = node[0]
            if node_name not in host_slots:
                host_slots[node_name] = 0
            host_slots[node_name] += len(node[2]) + len(node[3])  # cpu + gpu

        # If we have a CU with many cores, and the compression didn't work
        # out, we will create a hostfile and pass that as an argument
        # instead of the individual hosts.  The hostfile has this format:
        #
        #   node_name_1 slots=n_1
        #   node_name_2 slots=n_2
        #   ...
        #
        # where the slot number is the number of processes we intent to spawn,
        # *including* GPU processes,
        #
        # For smaller node sets, we construct command line parameters as
        # clusters of nodes with the same number of processes, like this:
        #
        #   -H node_name_1,node_name_2 -np 8 : -H node_name_3 -np 4 : ...
        #
        # POSIX defines a min argument limit of 4096 bytes, so we try to
        # construct a command line, and switch to hostfile if that limit is
        # exceeded.  We assume that Disk I/O for the hostfile is much larger
        # than the time needed to construct the command line.
        arg_max = 4096

        # This is the command w/o the host string
        command_stub = "%s %%s %s %s" % (self.launch_command, 
                                         env_string, task_command)

        # cluster hosts by number of slots
        host_string = ''
        for node,nslots in host_slots.iteritems():
            host_string += '-H %s -np %s ' % (','.join([node] * nslots), nslots)
        command = command_stub % host_string

        if len(command) > arg_max:

            # Create a hostfile from the list of hosts.  We create that in the
            # unit sandbox
            fname = '%s/mpi_hostfile' % cu['unit_sandbox']
            with open(fname, 'w') as f:
                for node,nslots in host_slots.iteritems():
                    f.write('%20s \tslots=%s\n' % (node, nslots))
            host_string = "-hostfile %s" % fname

        command = command_stub % host_string
        self._log.debug('mpiexec cmd: %s', command)

        assert(len(command) <= arg_max)

        return command, None


# ------------------------------------------------------------------------------
<|MERGE_RESOLUTION|>--- conflicted
+++ resolved
@@ -61,17 +61,6 @@
                 for var in env_list:
                     env_string += '-x "%s" ' % var
 
-<<<<<<< HEAD
-            else:
-                # this is a crude version of env transplanting where we prep the
-                # shell command line.  We likely won't survive any complicated
-                # vars (multiline, quotes, etc)
-                env_string = ' '
-                for var in task_env:
-                    env_string += '%s="$%s" ' % (var, var)
-
-=======
->>>>>>> 02ba69aa
         if 'nodes' not in slots:
             raise RuntimeError('insufficient information to launch via %s: %s'
                               % (self.name, slots))
