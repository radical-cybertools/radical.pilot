
__copyright__ = "Copyright 2016, http://radical.rutgers.edu"
__license__   = "MIT"


import os
import time
import subprocess as sp

import radical.utils as ru

from .base import LaunchMethod


# ==============================================================================
#
# NOTE: This requires a development version of Open MPI available.
#
class ORTELib(LaunchMethod):

    # --------------------------------------------------------------------------
    #
    def __init__(self, cfg, session):

        LaunchMethod.__init__(self, cfg, session)

        # We remove all ORTE related environment variables from the launcher
        # environment, so that we can use ORTE for both launch of the
        # (sub-)agent and CU execution.
        self.env_removables.extend(["OMPI_", "OPAL_", "PMIX_"])


    # --------------------------------------------------------------------------
    #
    @classmethod
    def lrms_config_hook(cls, name, cfg, lrms, logger):
        """
        FIXME: this config hook will manipulate the LRMS nodelist.  Not a nice
               thing to do, but hey... :P
               What really should be happening is that the LRMS digs information
               on node reservation out of the config and configures the node
               list accordingly.  This config hook should be limited to starting
               the DVM.
        """

        dvm_cmd  = ru.which('orte-dvm')
        dvm_args = [ '--report-uri',            '-',
                     '--mca odls_base_verbose', '100',
                     '--mca rml_base_verbose',  '100',
                     '--debug-devel',
                   ]

        if not dvm_cmd:
            raise Exception("Couldn't find orte-dvm")

        # Now that we found the orte-dvm, get ORTE version
        info = dict()
        out, _, _ = ru.sh_callout('orte-info | grep "Open RTE"', shell=True)

        for line in out.splitlines():
            if not line:
                continue

            key, val = line.split(':')
            key = key.strip()
            val = val.strip()

            if   key == 'Open RTE'              : info['version']        = val
            elif key == 'Open RTE repo revision': info['version_detail'] = val

        logger.info("Found Open RTE: %s [%s]",
                    info['version'], info['version_detail'])

        # Use (g)stdbuf to disable buffering.
        # We need this to get the "DVM ready",
        # without waiting for orte-dvm to complete.
        # The command seems to be generally available on our Cray's,
        # if not, we can code some home-coooked pty stuff.
        stdbuf_cmd  = cls._find_executable(['stdbuf', 'gstdbuf'])
        stdbuf_args = ["-oL"]
        if not stdbuf_cmd:
            raise Exception("Couldn't find (g)stdbuf")
<<<<<<< HEAD
=======
        stdbuf_arg = "-oL"

        # Base command = (g)stdbuf <args> + orte-dvm + debug_args
        dvm_args = [stdbuf_cmd, stdbuf_arg, dvm_command]

        # Additional (debug) arguments to orte-dvm
        if os.environ.get('RADICAL_PILOT_ORTE_VERBOSE'):
            debug_strings = [ # '--debug-devel',
                              # '--mca odls_base_verbose 100',
                              # '--mca rml_base_verbose 100'
                            ]
        else:
            debug_strings = []

        # Split up the debug strings into args and add them to the dvm_args
        [dvm_args.extend(ds.split()) for ds in debug_strings]
>>>>>>> ca6ada57

        command = [stdbuf_cmd] + stdbuf_args + [dvm_cmd] + dvm_args
        vm_size = len(lrms.node_list)
        dvm_uri = None

        logger.info("Starting ORTE DVM on %d nodes with '%s'", vm_size, command)
        dvm_process = sp.Popen(command, stdout=sp.PIPE, stderr=sp.STDOUT)

        while True:

            # we expect the first line to contain `://` to contain the DVM URI,
            # and nothing else
            line = dvm_process.stdout.readline().strip()

            if '://' in line:
                dvm_uri = line
                logger.info("ORTE DVM URI: %s" % dvm_uri)

            elif line == 'DVM ready':
                logger.info("ORTE DVM startup successful!")
                if not dvm_uri:
                    raise Exception("VMURI not found!")
                break

            else:
                # Check if the process is still around,
                # and log output in debug mode.
                if None == dvm_process.poll():
                    logger.debug("ORTE: %s" % line)
                else:
                    # Process is gone: fatal!
                    raise Exception("ORTE DVM process disappeared")


        # ----------------------------------------------------------------------
        def _watch_dvm():

            logger.info('starting DVM watcher')

            retval = dvm_process.poll()
            while retval is None:
                line = dvm_process.stdout.readline().strip()
                if line:
                    logger.debug('dvm output: %s' % line)
                else:
                    time.sleep(1.0)

            if retval != 0:
                # send a kill signal to the main thread.
                # We know that Python and threading are likely not to play well
                # with signals - but this is an exceptional case, and not part
                # of the stadard termination sequence.  If the signal is
                # swallowed, the next `orte-submit` call will trigger
                # termination anyway.
                os.kill(os.getpid())

            logger.info('DVM stopped (%d)' % dvm_process.returncode)
        # ----------------------------------------------------------------------

        dvm_watcher = ru.Thread(target=_watch_dvm, name="DVMWatcher")
        dvm_watcher.start()

        lm_info = {'dvm_uri'     : dvm_uri,
                   'version_info': {name: info}}

        # we need to inform the actual LM instance about the DVM URI.  So we
        # pass it back to the LRMS which will keep it in an 'lm_info', which
        # will then be passed as part of the opaque_slots via the scheduler
        return lm_info


    # --------------------------------------------------------------------------
    #
    # NOTE: ORTE_LIB LM relies on the ORTE LaunchMethod's lrms_config_hook and
    #       lrms_shutdown_hook. These are "always" called, as even in the
    #       ORTE_LIB case we use ORTE for the sub-agent launch.
    #
    @classmethod
    def lrms_shutdown_hook(cls, name, cfg, lrms, lm_info, logger):
        """
        This hook is symmetric to the config hook above, and is called during
        shutdown sequence, for the sake of freeing allocated resources.
        """

        if 'dvm_uri' in lm_info:
            try:
                logger.info('terminating dvm')
                dvm_uri = lm_info['dvm_uri']
                prun    = ru.which('prun')
                if not prun:
                    raise Exception("Couldn't find prun")
                ru.sh_callout('%s --hnp "%s" --terminate' % (prun, dvm_uri))

            except Exception as e:
                logger.exception('dmv termination failed')


    # --------------------------------------------------------------------------
    #
    def _configure(self):

        self.launch_command = ru.which('prun')

        # Request to create a background asynchronous event loop
        os.putenv("OMPI_MCA_ess_tool_async_progress", "enabled")


    # --------------------------------------------------------------------------
    #
    def construct_command(self, cu, launch_script_hop):

        opaque_slots = cu['opaque_slots']
        cud          = cu['description']
        task_exec    = cud['executable']
        task_cores   = cud['cores']
        task_mpi     = cud.get('mpi')       or False
        task_args    = cud.get('arguments') or []
        task_argstr  = self._create_arg_string(task_args)

        if 'task_slots' not in opaque_slots:
            raise RuntimeError('No task_slots to launch via %s: %s'
                               % (self.name, opaque_slots))

        task_slots = opaque_slots['task_slots']

        if task_argstr:
            task_command = "%s %s" % (task_exec, task_argstr)
        else:
            task_command = task_exec

        # Construct the hosts_string, env vars
        # On some Crays, like on ARCHER, the hostname is "archer_N".
        # In that case we strip off the part upto and including the underscore.
        #
        # TODO: If this ever becomes a problem, i.e. we encounter "real"
        #       hostnames with underscores in it, or other hostname mangling,
        #       we need to turn this into a system specific regexp or so.
        #
        hosts_string = ",".join([slot.split(':')[0].rsplit('_', 1)[-1]
                                             for slot in task_slots])
        export_vars  = ' '.join(['-x ' + var for var  in self.EXPORT_ENV_VARIABLES
                                             if  var  in os.environ])

<<<<<<< HEAD
        # Additional (debug) arguments to prun
        debug_strings = [
                         '--debug-devel',
                         '--mca oob_base_verbose 100',
                         '--mca rml_base_verbose 100'
                        ]

        if task_mpi: np_flag = '-np %s' % task_cores
        else       : np_flag = '-np 1'

        command = '%s %s %s --bind-to none %s -host %s' % \
                  (self.launch_command, ' '.join(debug_strings),
                   export_vars, np_flag, hosts_string)

        return command, task_command

# ------------------------------------------------------------------------------
=======
        # Additional (debug) arguments to orterun
        if os.environ.get('RADICAL_PILOT_ORTE_VERBOSE'):
            debug_strings = [ #  '--debug-devel',
                              #  '--mca oob_base_verbose 100',
                              #  '--mca rml_base_verbose 100'
                            ]
        else:
            debug_strings = [ # '--debug-devel',
                              # '--mca oob_base_verbose 100',
                              # '--mca rml_base_verbose 100'
                            ]

        orte_command = '%s %s %s --bind-to none -np %d -host %s' % (
                           self.launch_command, ' '.join(debug_strings),
                           export_vars, task_cores if task_mpi else 1,
                           hosts_string)

        return orte_command, task_command
>>>>>>> ca6ada57
<|MERGE_RESOLUTION|>--- conflicted
+++ resolved
@@ -43,12 +43,15 @@
                the DVM.
         """
 
-        dvm_cmd  = ru.which('orte-dvm')
-        dvm_args = [ '--report-uri',            '-',
-                     '--mca odls_base_verbose', '100',
-                     '--mca rml_base_verbose',  '100',
-                     '--debug-devel',
-                   ]
+        dvm_cmd = ru.which('orte-dvm')
+        if os.environ.get('RADICAL_PILOT_ORTE_VERBOSE'):
+            dvm_args = ['--report-uri',            '-',
+                        '--mca odls_base_verbose', '100',
+                        '--mca rml_base_verbose',  '100',
+                        '--debug-devel',
+                       ]
+        else:
+            dvm_args = ['--report-uri', '-']
 
         if not dvm_cmd:
             raise Exception("Couldn't find orte-dvm")
@@ -80,25 +83,6 @@
         stdbuf_args = ["-oL"]
         if not stdbuf_cmd:
             raise Exception("Couldn't find (g)stdbuf")
-<<<<<<< HEAD
-=======
-        stdbuf_arg = "-oL"
-
-        # Base command = (g)stdbuf <args> + orte-dvm + debug_args
-        dvm_args = [stdbuf_cmd, stdbuf_arg, dvm_command]
-
-        # Additional (debug) arguments to orte-dvm
-        if os.environ.get('RADICAL_PILOT_ORTE_VERBOSE'):
-            debug_strings = [ # '--debug-devel',
-                              # '--mca odls_base_verbose 100',
-                              # '--mca rml_base_verbose 100'
-                            ]
-        else:
-            debug_strings = []
-
-        # Split up the debug strings into args and add them to the dvm_args
-        [dvm_args.extend(ds.split()) for ds in debug_strings]
->>>>>>> ca6ada57
 
         command = [stdbuf_cmd] + stdbuf_args + [dvm_cmd] + dvm_args
         vm_size = len(lrms.node_list)
@@ -242,13 +226,12 @@
         export_vars  = ' '.join(['-x ' + var for var  in self.EXPORT_ENV_VARIABLES
                                              if  var  in os.environ])
 
-<<<<<<< HEAD
         # Additional (debug) arguments to prun
-        debug_strings = [
-                         '--debug-devel',
-                         '--mca oob_base_verbose 100',
-                         '--mca rml_base_verbose 100'
-                        ]
+        debug_strings = []
+        if os.environ.get('RADICAL_PILOT_ORTE_VERBOSE'):
+            debug_strings = ['--debug-devel',
+                             '--mca oob_base_verbose 100',
+                             '--mca rml_base_verbose 100']
 
         if task_mpi: np_flag = '-np %s' % task_cores
         else       : np_flag = '-np 1'
@@ -260,23 +243,3 @@
         return command, task_command
 
 # ------------------------------------------------------------------------------
-=======
-        # Additional (debug) arguments to orterun
-        if os.environ.get('RADICAL_PILOT_ORTE_VERBOSE'):
-            debug_strings = [ #  '--debug-devel',
-                              #  '--mca oob_base_verbose 100',
-                              #  '--mca rml_base_verbose 100'
-                            ]
-        else:
-            debug_strings = [ # '--debug-devel',
-                              # '--mca oob_base_verbose 100',
-                              # '--mca rml_base_verbose 100'
-                            ]
-
-        orte_command = '%s %s %s --bind-to none -np %d -host %s' % (
-                           self.launch_command, ' '.join(debug_strings),
-                           export_vars, task_cores if task_mpi else 1,
-                           hosts_string)
-
-        return orte_command, task_command
->>>>>>> ca6ada57
