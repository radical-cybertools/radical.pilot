
__copyright__ = "Copyright 2016, http://radical.rutgers.edu"
__license__   = "MIT"


import os
import time
import threading
import subprocess

import radical.utils as ru

from .base import LaunchMethod


# ==============================================================================
#
# NOTE: This requires a development version of Open MPI available.
#
class ORTELib(LaunchMethod):

    # --------------------------------------------------------------------------
    #
    def __init__(self, cfg, session):

        LaunchMethod.__init__(self, cfg, session)

        # We remove all ORTE related environment variables from the launcher
        # environment, so that we can use ORTE for both launch of the
        # (sub-)agent and CU execution.
        self.env_removables.extend(["OMPI_", "OPAL_", "PMIX_"])


    # --------------------------------------------------------------------------
    #
    @classmethod
    def lrms_config_hook(cls, name, cfg, lrms, logger):
        """
        FIXME: this config hook will manipulate the LRMS nodelist.  Not a nice
               thing to do, but hey... :P
               What really should be happening is that the LRMS digs information
               on node reservation out of the config and configures the node
               list accordingly.  This config hook should be limited to starting
               the DVM.
        """

        dvm_command = ru.which('orte-dvm')
        if not dvm_command:
            raise Exception("Couldn't find orte-dvm")

        # Now that we found the orte-dvm, get ORTE version
        orte_info = {}
        oi_output = subprocess.check_output(['orte-info|grep "Open RTE"'], shell=True)
        oi_lines = oi_output.split('\n')
        for line in oi_lines:
            if not line:
                continue
            key, val = line.split(':')
            if 'Open RTE' == key.strip():
                orte_info['version'] = val.strip()
            elif  'Open RTE repo revision' == key.strip():
                orte_info['version_detail'] = val.strip()
        logger.info("Found Open RTE: %s / %s",
                    orte_info['version'], orte_info['version_detail'])

        # Use (g)stdbuf to disable buffering.
        # We need this to get the "DVM ready",
        # without waiting for orte-dvm to complete.
        # The command seems to be generally available on our Cray's,
        # if not, we can code some home-coooked pty stuff.
        stdbuf_cmd =  cls._find_executable(['stdbuf', 'gstdbuf'])
        if not stdbuf_cmd:
            raise Exception("Couldn't find (g)stdbuf")
        stdbuf_arg = "-oL"

        # Base command = (g)stdbuf <args> + orte-dvm + debug_args
        dvm_args = [stdbuf_cmd, stdbuf_arg, dvm_command]

        # Additional (debug) arguments to orte-dvm
        if os.environ.get('RADICAL_PILOT_ORTE_VERBOSE'):
            debug_strings = [
                 '--debug-devel',
                 '--mca odls_base_verbose 100',
                 '--mca rml_base_verbose 100'
            ]
        else:
            debug_strings = []

        # Split up the debug strings into args and add them to the dvm_args
        [dvm_args.extend(ds.split()) for ds in debug_strings]

        vm_size = len(lrms.node_list)
        logger.info("Starting ORTE DVM on %d nodes with '%s' ...", vm_size, ' '.join(dvm_args))
        dvm_process = subprocess.Popen(dvm_args, stdout=subprocess.PIPE, stderr=subprocess.STDOUT)

        dvm_uri = None
        while True:

            line = dvm_process.stdout.readline().strip()

            if line.startswith('VMURI:'):

                if len(line.split(' ')) != 2:
                    raise Exception("Unknown VMURI format: %s" % line)

                label, dvm_uri = line.split(' ', 1)

                if label != 'VMURI:':
                    raise Exception("Unknown VMURI format: %s" % line)

                logger.info("ORTE DVM URI: %s" % dvm_uri)

            elif line == 'DVM ready':

                if not dvm_uri:
                    raise Exception("VMURI not found!")

                logger.info("ORTE DVM startup successful!")
                break

            else:

                # Check if the process is still around,
                # and log output in debug mode.
                if None == dvm_process.poll():
                    logger.debug("ORTE: %s" % line)
                else:
                    # Process is gone: fatal!
                    raise Exception("ORTE DVM process disappeared")


        # ----------------------------------------------------------------------
        def _watch_dvm():

            logger.info('starting DVM watcher')

            retval = dvm_process.poll()
            while retval is None:
                line = dvm_process.stdout.readline().strip()
                if line:
                    logger.debug('dvm output: %s' % line)
                else:
                    time.sleep(1.0)

            if retval != 0:
                # send a kill signal to the main thread.
                # We know that Python and threading are likely not to play well
                # with signals - but this is an exceptional case, and not part
                # of the stadard termination sequence.  If the signal is
                # swallowed, the next `orte-submit` call will trigger
                # termination anyway.
                os.kill(os.getpid())

            logger.info('DVM stopped (%d)' % dvm_process.returncode)
        # ----------------------------------------------------------------------

        dvm_watcher = ru.Thread(target=_watch_dvm, name="DVMWatcher")
        dvm_watcher.start()

        lm_info = {'dvm_uri'     : dvm_uri,
                   'version_info': {name: orte_info}}

        # we need to inform the actual LM instance about the DVM URI.  So we
        # pass it back to the LRMS which will keep it in an 'lm_info', which
        # will then be passed as part of the opaque_slots via the scheduler
        return lm_info


    # --------------------------------------------------------------------------
    #
    # NOTE: ORTE_LIB LM relies on the ORTE LaunchMethod's lrms_config_hook and
    # lrms_shutdown_hook. These are "always" called, as even in the ORTE_LIB
    # case we use ORTE for the sub-agent launch.
    #
    @classmethod
    def lrms_shutdown_hook(cls, name, cfg, lrms, lm_info, logger):
        """
        This hook is symmetric to the config hook above, and is called during
        shutdown sequence, for the sake of freeing allocated resources.
        """

        if 'dvm_uri' in lm_info:
            try:
                logger.info('terminating dvm')
                orte_submit = ru.which('orterun')
                if not orte_submit:
                    raise Exception("Couldn't find orterun")
                subprocess.Popen([orte_submit, "--hnp", lm_info['dvm_uri'], "--terminate"])

            except Exception as e:
                logger.exception('dmv termination failed')


    # --------------------------------------------------------------------------
    #
    def _configure(self):

        self.launch_command = ru.which('orterun')

        # Request to create a background asynchronous event loop
        os.putenv("OMPI_MCA_ess_tool_async_progress", "enabled")


    # --------------------------------------------------------------------------
    #
    def construct_command(self, cu, launch_script_hop):

        opaque_slots = cu['opaque_slots']
        cud          = cu['description']
        task_exec    = cud['executable']
        task_cores   = cud['cores']
        task_mpi     = cud.get('mpi')       or False
        task_args    = cud.get('arguments') or []
        task_argstr  = self._create_arg_string(task_args)

        if 'task_slots' not in opaque_slots:
            raise RuntimeError('No task_slots to launch via %s: %s' \
                               % (self.name, opaque_slots))

        task_slots = opaque_slots['task_slots']

        if task_argstr:
            task_command = "%s %s" % (task_exec, task_argstr)
        else:
            task_command = task_exec

        # Construct the hosts_string, env vars
        # On some Crays, like on ARCHER, the hostname is "archer_N".
        # In that case we strip off the part upto and including the underscore.
        #
        # TODO: If this ever becomes a problem, i.e. we encounter "real" hostnames
        #       with underscores in it, or other hostname mangling, we need to turn
        #       this into a system specific regexp or so.
        #
        hosts_string = ",".join([slot.split(':')[0].rsplit('_', 1)[-1] for slot in task_slots])
        export_vars  = ' '.join(['-x ' + var for var in self.EXPORT_ENV_VARIABLES if var in os.environ])

        # Additional (debug) arguments to orterun
<<<<<<< HEAD
        if os.environ.get('RADICAL_PILOT_ORTE_VERBOSE'):
            debug_strings = [
                 '--debug-devel',
                 '--mca oob_base_verbose 100',
                 '--mca rml_base_verbose 100'
            ]
        else:
            debug_strings = [
                 '--debug-devel',
                 '--mca oob_base_verbose 100',
                 '--mca rml_base_verbose 100'
            ]

        orte_command = '%s %s %s -np %d -host %s' % (
            self.launch_command, ' '.join(debug_strings), export_vars, 
                           task_cores if task_mpi else 1, hosts_string)
=======
        debug_strings = [
            #'--debug-devel',
            #'--mca oob_base_verbose 100',
            #'--mca rml_base_verbose 100'
        ]
        orte_command = '%s %s %s --bind-to none -np %d -host %s' % (
            self.launch_command, ' '.join(debug_strings), export_vars, task_cores if task_mpi else 1, hosts_string)
>>>>>>> 01d6197a

        return orte_command, task_command<|MERGE_RESOLUTION|>--- conflicted
+++ resolved
@@ -236,7 +236,6 @@
         export_vars  = ' '.join(['-x ' + var for var in self.EXPORT_ENV_VARIABLES if var in os.environ])
 
         # Additional (debug) arguments to orterun
-<<<<<<< HEAD
         if os.environ.get('RADICAL_PILOT_ORTE_VERBOSE'):
             debug_strings = [
                  '--debug-devel',
@@ -250,17 +249,8 @@
                  '--mca rml_base_verbose 100'
             ]
 
-        orte_command = '%s %s %s -np %d -host %s' % (
+        orte_command = '%s %s %s --bind-to none -np %d -host %s' % (
             self.launch_command, ' '.join(debug_strings), export_vars, 
                            task_cores if task_mpi else 1, hosts_string)
-=======
-        debug_strings = [
-            #'--debug-devel',
-            #'--mca oob_base_verbose 100',
-            #'--mca rml_base_verbose 100'
-        ]
-        orte_command = '%s %s %s --bind-to none -np %d -host %s' % (
-            self.launch_command, ' '.join(debug_strings), export_vars, task_cores if task_mpi else 1, hosts_string)
->>>>>>> 01d6197a
 
         return orte_command, task_command