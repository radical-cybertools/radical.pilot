--- conflicted
+++ resolved
@@ -251,7 +251,6 @@
                             ]
 
         orte_command = '%s %s %s --bind-to none -np %d -host %s' % (
-<<<<<<< HEAD
                 self.launch_command, ' '.join(debug_strings), export_vars,
                 task_cores if task_mpi else 1, hosts_string)
                 # FIXME GPU: task_cores is likely not what we want for
@@ -259,10 +258,5 @@
 
         return orte_command, task_command
 
-=======
-                           self.launch_command, ' '.join(debug_strings),
-                           export_vars, task_cores if task_mpi else 1,
-                           hosts_string)
->>>>>>> 9c051672
 
 # ------------------------------------------------------------------------------
