
__copyright__ = "Copyright 2016, http://radical.rutgers.edu"
__license__   = "MIT"


from .base import LaunchMethod


# ==============================================================================
#
# dplace: job launcher for SGI systems (e.g. on Blacklight)
# https://www.nas.nasa.gov/hecc/support/kb/Using-SGIs-dplace-Tool-for-Pinning_284.html
#
class MPIRunDPlace(LaunchMethod):

    # --------------------------------------------------------------------------
    #
    def __init__(self, cfg, session):

        LaunchMethod.__init__(self, cfg, session)


    # --------------------------------------------------------------------------
    #
    def _configure(self):

        self.launch_command = ru.which([
            'mpirun',            # General case
            'mpirun_rsh',        # Gordon @ SDSC
            'mpirun-mpich-mp',   # Mac OSX MacPorts
            'mpirun-openmpi-mp'  # Mac OSX MacPorts
        ])

        self.dplace_command = ru.which([
            'dplace',            # General case
        ])

        if not self.dplace_command:
            raise RuntimeError("mpirun not found!")

        self.mpi_version, self.mpi_flavor = self._get_mpi_info(self.launch_command)


    # --------------------------------------------------------------------------
    #
    def construct_command(self, cu, launch_script_hop):

        slots        = cu['slots']
        cud          = cu['description']
        task_exec    = cud['executable']
        task_threads = cud['cpu_thread']
        task_env     = cud.get('environment') or dict()
        task_args    = cud.get('arguments')   or list()
        task_argstr  = self._create_arg_string(task_args)

        if task_threads > 1:
            # dplace pinning would disallow threads to map to other cores
            raise ValueError('dplace can not place threads [%d]' % task_threads)

        if task_argstr: task_command = "%s %s" % (task_exec, task_argstr)
        else          : task_command = task_exec

        env_string = ''
        env_list   = self.EXPORT_ENV_VARIABLES + task_env.keys()
        if env_list:

            if self.mpi_flavor == self.MPI_FLAVOR_HYDRA:
                env_string = '-envlist "%s"' % ','.join(env_list)

<<<<<<< HEAD
            elif self.mpi_flavor == self.MPI_FLAVOR_OMPI:
                for var in env_list:
=======
            elif 'openmpi' in self.launch_version:
                env_string = ''
                for var in task_env:
>>>>>>> 0577d108
                    env_string += '-x "%s" ' % var


        if 'nodes' not in slots:
            raise RuntimeError('insufficient information to launch via %s: %s'
                              % (self.name, slots))

        host_list = list()
        core_list = list()
        for node in slots['nodes']:
            tmp_list = list()
            for cpu_proc in node[2]:
                tmp_list.append(cpu_proc[0])
                host_list.add(node[0])
            for gpu_proc in node[3]:
                tmp_list.append(cpu_proc[0])
                host_list.add(node[0])
            if core_list:
                if sorted(core_list) != sorted(tmp_list):
                    raise ValueError('dplace expects heterogeneous layouts')
            else:
                core_list = tmp_list

        np          = len(host_list) + len(core_list)
        host_string = ",".join(host_list)  # FIXME: differs for mpich/hydra
        core_string = ','.join(core_list)


        command = "%s -h %s -np %d %s -c %s %s %s" % \
                  (self.launch_command, host_string, np,
                   self.dplace_command, core_string,
                   env_string, task_command)

        return command, None


# ------------------------------------------------------------------------------
<|MERGE_RESOLUTION|>--- conflicted
+++ resolved
@@ -3,7 +3,10 @@
 __license__   = "MIT"
 
 
+import radical.utils as ru
+
 from .base import LaunchMethod
+
 
 
 # ==============================================================================
@@ -67,16 +70,9 @@
             if self.mpi_flavor == self.MPI_FLAVOR_HYDRA:
                 env_string = '-envlist "%s"' % ','.join(env_list)
 
-<<<<<<< HEAD
             elif self.mpi_flavor == self.MPI_FLAVOR_OMPI:
                 for var in env_list:
-=======
-            elif 'openmpi' in self.launch_version:
-                env_string = ''
-                for var in task_env:
->>>>>>> 0577d108
                     env_string += '-x "%s" ' % var
-
 
         if 'nodes' not in slots:
             raise RuntimeError('insufficient information to launch via %s: %s'
@@ -88,10 +84,10 @@
             tmp_list = list()
             for cpu_proc in node[2]:
                 tmp_list.append(cpu_proc[0])
-                host_list.add(node[0])
+                host_list.append(node[0])
             for gpu_proc in node[3]:
                 tmp_list.append(cpu_proc[0])
-                host_list.add(node[0])
+                host_list.append(node[0])
             if core_list:
                 if sorted(core_list) != sorted(tmp_list):
                     raise ValueError('dplace expects heterogeneous layouts')
