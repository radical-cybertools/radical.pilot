
__copyright__ = "Copyright 2016, http://radical.rutgers.edu"
__license__   = "MIT"


import radical.utils as ru

from .base import LaunchMethod


# ==============================================================================
#
# dplace: job launcher for SGI systems (e.g. on Blacklight)
#
class MPIRunDPlace(LaunchMethod):

    # --------------------------------------------------------------------------
    #
    def __init__(self, cfg, session):

        LaunchMethod.__init__(self, cfg, session)


    # --------------------------------------------------------------------------
    #
    def _configure(self):

        self.launch_command = self._find_executable([
            'mpirun',            # General case
            'mpirun_rsh',        # Gordon @ SDSC
            'mpirun-mpich-mp',   # Mac OSX MacPorts
            'mpirun-openmpi-mp'  # Mac OSX MacPorts
        ])

        self.dplace_command = self._find_executable([
            'dplace',            # General case
        ])

        if not self.dplace_command:
            raise RuntimeError("mpirun not found!")

        # alas, the way to transplant env variables to the target node differs
        # per mpi(run) version...
        out, err, ret = ru.sh_callout('%s -v' % self.launch_command)

        if ret != 0:
            out, err, ret = ru.sh_callout('%s -info' % self.launch_command)

        self.launch_version = ''
        for line in out.splitlines():
            if 'HYDRA build details:' in line:
                self.launch_version += 'hydra-'
            if 'version:' in line.lower():
                self.launch_version += line.split(':')[1].strip().lower()
                break

        if not self.launch_version:
            self.launch_version = 'unknown'


    # --------------------------------------------------------------------------
    #
    def construct_command(self, cu, launch_script_hop):

        slots        = cu['slots']
        cud          = cu['description']
        task_exec    = cud['executable']
<<<<<<< HEAD
        task_cores   = cud['cpu_processes']  # FIXME: handle cpu_threads
        task_args    = cud.get('arguments', [])
=======
        task_cores   = cud['cores']
        task_env     = cud.get('environment', dict())
        task_args    = cud.get('arguments',   list())
>>>>>>> 55abc181
        task_argstr  = self._create_arg_string(task_args)

        if not 'task_offsets' in slots:
            raise RuntimeError('insufficient information to launch via %s: %s' \
                    % (self.name, slots))

<<<<<<< HEAD
        task_offsets = slots['task_offsets']
        assert(len(task_offsets == 1))
        dplace_offset = task_offsets[0]
=======
        dplace_offset = opaque_slots['task_offsets']
>>>>>>> 55abc181

        if task_argstr:
            task_command = "%s %s" % (task_exec, task_argstr)
        else:
            task_command = task_exec

<<<<<<< HEAD
        mpirun_dplace_command = "%s -np %d %s -c %d-%d %s" % \
            (self.mpirun_command, task_cores, self.launch_command,
             dplace_offset, dplace_offset+task_cores-1, task_command)
=======

        env_string = ''
        env_list   = self.EXPORT_ENV_VARIABLES + task_env.keys()
        if env_list:
            if 'hydra' in self.launch_version:
                env_string = '-envlist "%s"' % ','.join(env_list)

            elif 'openmpi' in self.launch_version:
                env_string = ''
                for var in env_list:
                    env_string += '-x "%s" ' % var

            else:
                # this is a crude version of env transplanting where we prep the
                # shell command line.  We likely won't survive any complicated vars
                # (multiline, quotes, etc)
                env_string = ' '
                for var in env_string:
                    env_string += '%s="$%s" ' % (var, var)


        command = "%s -np %d %s -c %d-%d %s %s" % \
                  (self.dplace_command, task_cores, self.launch_command,
                   dplace_offset, dplace_offset+task_cores-1, 
                   env_string, task_command)
>>>>>>> 55abc181

        return command, None


# ------------------------------------------------------------------------------
<|MERGE_RESOLUTION|>--- conflicted
+++ resolved
@@ -65,38 +65,13 @@
         slots        = cu['slots']
         cud          = cu['description']
         task_exec    = cud['executable']
-<<<<<<< HEAD
         task_cores   = cud['cpu_processes']  # FIXME: handle cpu_threads
-        task_args    = cud.get('arguments', [])
-=======
-        task_cores   = cud['cores']
         task_env     = cud.get('environment', dict())
         task_args    = cud.get('arguments',   list())
->>>>>>> 55abc181
         task_argstr  = self._create_arg_string(task_args)
 
-        if not 'task_offsets' in slots:
-            raise RuntimeError('insufficient information to launch via %s: %s' \
-                    % (self.name, slots))
-
-<<<<<<< HEAD
-        task_offsets = slots['task_offsets']
-        assert(len(task_offsets == 1))
-        dplace_offset = task_offsets[0]
-=======
-        dplace_offset = opaque_slots['task_offsets']
->>>>>>> 55abc181
-
-        if task_argstr:
-            task_command = "%s %s" % (task_exec, task_argstr)
-        else:
-            task_command = task_exec
-
-<<<<<<< HEAD
-        mpirun_dplace_command = "%s -np %d %s -c %d-%d %s" % \
-            (self.mpirun_command, task_cores, self.launch_command,
-             dplace_offset, dplace_offset+task_cores-1, task_command)
-=======
+        if task_argstr: task_command = "%s %s" % (task_exec, task_argstr)
+        else          : task_command = task_exec
 
         env_string = ''
         env_list   = self.EXPORT_ENV_VARIABLES + task_env.keys()
@@ -105,24 +80,25 @@
                 env_string = '-envlist "%s"' % ','.join(env_list)
 
             elif 'openmpi' in self.launch_version:
-                env_string = ''
                 for var in env_list:
                     env_string += '-x "%s" ' % var
 
             else:
-                # this is a crude version of env transplanting where we prep the
-                # shell command line.  We likely won't survive any complicated vars
-                # (multiline, quotes, etc)
-                env_string = ' '
-                for var in env_string:
-                    env_string += '%s="$%s" ' % (var, var)
+                raise  RuntimeError('cannot identify MPI flavor [%s]' 
+                                   % self.launch_version)
 
+        if 'task_offsets' not in slots:
+            raise RuntimeError('insufficient information to launch via %s: %s'
+                              % (self.name, slots))
+
+        assert(len(slots['task_offsets']) == 1)
+        dplace_offset_start = slots['task_offsets'][0]
+        dplace_offset_end   = dplace_offset_start + task_cores - 1
 
         command = "%s -np %d %s -c %d-%d %s %s" % \
                   (self.dplace_command, task_cores, self.launch_command,
-                   dplace_offset, dplace_offset+task_cores-1, 
+                   dplace_offset_start, dplace_offset_end, 
                    env_string, task_command)
->>>>>>> 55abc181
 
         return command, None
 
