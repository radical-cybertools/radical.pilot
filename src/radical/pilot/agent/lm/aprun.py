--- conflicted
+++ resolved
@@ -33,7 +33,6 @@
     #
     def construct_command(self, cu, launch_script_hop):
 
-<<<<<<< HEAD
         cud        = cu['description']
         slots      = cu['slots']
         executable = cud['executable']
@@ -152,33 +151,6 @@
         node_layout   = ' : '.join(node_specs)
         aprun_command = "%s %s" % (self.launch_command, node_layout)
         self._log.debug('aprun cmd: %s', aprun_command)
-=======
-        opaque_slots = cu['opaque_slots']
-        cud          = cu['description']
-        task_exec    = cud['executable']
-        task_cores   = cud['cores']
-        task_mpi     = cud['mpi']
-        task_args    = cud.get('arguments') or []
-        task_argstr  = self._create_arg_string(task_args)
-
-        if task_argstr:
-            task_command = "%s %s" % (task_exec, task_argstr)
-        else:
-            task_command = task_exec
-
-        if task_mpi:
-            pes = task_cores
-        else:
-            pes = 1
-
-        node_set = set()
-        for slot in opaque_slots['task_slots']:
-            node_set.add(slot.split(':')[0])
-        node_list = ','.join(list(node_set))
-
-        aprun_command = "%s -L %s -n %d %s" \
-                      % (self.launch_command, node_list, pes, task_command)
->>>>>>> 9c051672
 
         return aprun_command, None
 
