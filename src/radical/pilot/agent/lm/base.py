--- conflicted
+++ resolved
@@ -142,11 +142,7 @@
     # --------------------------------------------------------------------------
     #
     @classmethod
-<<<<<<< HEAD
-    def lrms_config_hook(cls, name, cfg, lrms, logger, profile):
-=======
     def lrms_config_hook(cls, name, cfg, lrms, logger, profiler):
->>>>>>> b2413bc7
         """
         This hook will allow the LRMS to perform launch methods specific
         configuration steps.  The LRMS layer MUST ensure that this hook is
@@ -175,21 +171,13 @@
             return None
 
         logger.info('call LRMS config hook for LaunchMethod %s: %s' % (name, impl))
-<<<<<<< HEAD
-        return impl.lrms_config_hook(name, cfg, lrms, logger, profile)
-=======
         return impl.lrms_config_hook(name, cfg, lrms, logger, profiler)
->>>>>>> b2413bc7
-
-
-    # --------------------------------------------------------------------------
-    #
-    @classmethod
-<<<<<<< HEAD
-    def lrms_shutdown_hook(cls, name, cfg, lrms, lm_info, logger, profile):
-=======
+
+
+    # --------------------------------------------------------------------------
+    #
+    @classmethod
     def lrms_shutdown_hook(cls, name, cfg, lrms, lm_info, logger, profiler):
->>>>>>> b2413bc7
         """
         This hook is symmetric to the config hook above, and is called during
         shutdown sequence, for the sake of freeing allocated resources.
@@ -214,11 +202,7 @@
             return None
 
         logger.info('call LRMS shutdown hook for LaunchMethod %s: %s' % (name, impl))
-<<<<<<< HEAD
-        return impl.lrms_shutdown_hook(name, cfg, lrms, lm_info, logger, profile)
-=======
         return impl.lrms_shutdown_hook(name, cfg, lrms, lm_info, logger, profiler)
->>>>>>> b2413bc7
 
 
     # --------------------------------------------------------------------------
