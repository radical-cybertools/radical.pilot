--- conflicted
+++ resolved
@@ -33,13 +33,8 @@
 # LM_NAME_POE           = 'POE'
 # LM_NAME_DPLACE        = 'DPLACE'
 # LM_NAME_RUNJOB        = 'RUNJOB'
-<<<<<<< HEAD
-=======
-
->>>>>>> a13c1f10
-
-
-# pylint: disable=protected-access
+
+
 # ==============================================================================
 #
 class LaunchMethod(object):
@@ -95,10 +90,7 @@
         from .ibrun          import IBRun
         from .mpiexec        import MPIExec
         from .mpirun         import MPIRun
-<<<<<<< HEAD
-=======
         from .jsrun          import JSRUN
->>>>>>> a13c1f10
         from .orte           import ORTE
         from .orte_lib       import ORTELib
         from .rsh            import RSH
@@ -127,10 +119,7 @@
                 LM_NAME_MPIRUN_RSH    : MPIRun,
                 LM_NAME_MPIRUN_MPT    : MPIRun,
                 LM_NAME_MPIRUN_DPLACE : MPIRun,
-<<<<<<< HEAD
-=======
                 LM_NAME_JSRUN         : JSRUN,
->>>>>>> a13c1f10
                 LM_NAME_ORTE          : ORTE,
                 LM_NAME_ORTE_LIB      : ORTELib,
                 LM_NAME_RSH           : RSH,
@@ -368,4 +357,3 @@
 
 
 # ------------------------------------------------------------------------------
-# pylint: enable=protected-access