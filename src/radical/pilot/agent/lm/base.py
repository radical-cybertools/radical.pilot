
__copyright__ = "Copyright 2016, http://radical.rutgers.edu"
__license__   = "MIT"


import os
import fractions
import collections

import radical.utils as ru


# 'enum' for launch method types
LM_NAME_APRUN         = 'APRUN'
LM_NAME_CCMRUN        = 'CCMRUN'
LM_NAME_FORK          = 'FORK'
LM_NAME_IBRUN         = 'IBRUN'
LM_NAME_MPIEXEC       = 'MPIEXEC'
LM_NAME_MPIRUN        = 'MPIRUN'
LM_NAME_MPIRUN_MPT    = 'MPIRUN_MPT'
LM_NAME_MPIRUN_CCMRUN = 'MPIRUN_CCMRUN'
LM_NAME_MPIRUN_DPLACE = 'MPIRUN_DPLACE'
LM_NAME_MPIRUN_RSH    = 'MPIRUN_RSH'
LM_NAME_JSRUN         = 'JSRUN'
LM_NAME_PRTE          = 'PRTE'
LM_NAME_ORTE          = 'ORTE'
LM_NAME_ORTE_LIB      = 'ORTE_LIB'
LM_NAME_RSH           = 'RSH'
LM_NAME_SSH           = 'SSH'
LM_NAME_YARN          = 'YARN'
LM_NAME_SPARK         = 'SPARK'
LM_NAME_SRUN          = 'SRUN'

# deprecated
# LM_NAME_POE           = 'POE'
# LM_NAME_DPLACE        = 'DPLACE'
# LM_NAME_RUNJOB        = 'RUNJOB'

# deprecated
# LM_NAME_POE           = 'POE'
# LM_NAME_DPLACE        = 'DPLACE'
# LM_NAME_RUNJOB        = 'RUNJOB'


# ==============================================================================
#
class LaunchMethod(object):

    # List of environment variables that designated Launch Methods should export
    # FIXME: we should find out what env vars are changed or added by
    #        cud.pre_exec, and then should also export those.  That would make
    #        our launch script ore complicated though...
    EXPORT_ENV_VARIABLES = [
        'LD_LIBRARY_PATH',
        'PATH',
        'PYTHONPATH',
    ]

    MPI_FLAVOR_OMPI    = 'OMPI'
    MPI_FLAVOR_HYDRA   = 'HYDRA'
    MPI_FLAVOR_UNKNOWN = 'unknown'

    # --------------------------------------------------------------------------
    #
    def __init__(self, name, cfg, session):

        self.name     = name
        self._cfg     = cfg
        self._session = session
        self._log     = self._session._log
        self._log.debug('create LM: %s', type(self))

        # A per-launch_method list of env vars to remove from the CU env
        self.env_removables = []

        self._configure()

<<<<<<< HEAD
=======
        # TODO: This doesn't make too much sense for LM's that use multiple
        #       commands, perhaps this needs to move to per LM __init__.
        if self.launch_command is None:
            raise RuntimeError("Launcher not found for LaunchMethod '%s'"
                              % self.name)

        self._log.debug('launch_command: %s', self.launch_command)

>>>>>>> 8d8422b6

    # --------------------------------------------------------------------------
    #
    # This class-method creates the appropriate sub-class for the Launch Method.
    #
    @classmethod
    def create(cls, name, cfg, session):

        # Make sure that we are the base-class!
        if cls != LaunchMethod:
            raise TypeError("LM create() only available to base class!")

        # In case of undefined LM just return None
        if not name:
            return None

        from .aprun          import APRun
        from .ccmrun         import CCMRun
        from .fork           import Fork
        from .ibrun          import IBRun
        from .mpiexec        import MPIExec
        from .mpirun         import MPIRun
<<<<<<< HEAD
=======
        from .jsrun          import JSRUN
        from .prte           import PRTE
>>>>>>> 8d8422b6
        from .orte           import ORTE
        from .orte_lib       import ORTELib
        from .rsh            import RSH
        from .ssh            import SSH
        from .yarn           import Yarn
        from .spark          import Spark
        from .srun           import Srun

      # # deprecated
      # from .mpirun_ccmrun  import MPIRunCCMRun
      # from .mpirun_dplace  import MPIRunDPlace
      # from .mpirun_mpt     import MPIRun_MPT
      # from .mpirun_rsh     import MPIRunRSH
      # from .dplace         import DPlace
      # from .poe            import POE
      # from .runjob         import Runjob

      # # deprecated
      # from .mpirun_ccmrun  import MPIRunCCMRun
      # from .mpirun_dplace  import MPIRunDPlace
      # from .mpirun_mpt     import MPIRun_MPT
      # from .mpirun_rsh     import MPIRunRSH
      # from .dplace         import DPlace
      # from .poe            import POE
      # from .runjob         import Runjob

        try:
            impl = {
                LM_NAME_APRUN         : APRun,
                LM_NAME_CCMRUN        : CCMRun,
                LM_NAME_FORK          : Fork,
                LM_NAME_IBRUN         : IBRun,
                LM_NAME_MPIEXEC       : MPIExec,
                LM_NAME_MPIRUN        : MPIRun,
                LM_NAME_MPIRUN_CCMRUN : MPIRun,
                LM_NAME_MPIRUN_RSH    : MPIRun,
                LM_NAME_MPIRUN_MPT    : MPIRun,
                LM_NAME_MPIRUN_DPLACE : MPIRun,
<<<<<<< HEAD
=======
                LM_NAME_JSRUN         : JSRUN,
                LM_NAME_PRTE          : PRTE,
>>>>>>> 8d8422b6
                LM_NAME_ORTE          : ORTE,
                LM_NAME_ORTE_LIB      : ORTELib,
                LM_NAME_RSH           : RSH,
                LM_NAME_SSH           : SSH,
                LM_NAME_YARN          : Yarn,
<<<<<<< HEAD
                LM_NAME_SPARK         : Spark
=======
                LM_NAME_SPARK         : Spark,
                LM_NAME_SRUN          : Srun,
>>>>>>> 8d8422b6

              # # deprecated
              # LM_NAME_DPLACE        : DPlace,
              # LM_NAME_POE           : POE,
              # LM_NAME_RUNJOB        : Runjob,
            }[name]
            return impl(name, cfg, session)

        except KeyError:
            session._log.exception("LM '%s' unknown or defunct" % name)

        except Exception as e:
            session._log.exception("LM cannot be used: %s!" % e)


    # --------------------------------------------------------------------------
    #
    @classmethod
    def lrms_config_hook(cls, name, cfg, lrms, logger, profiler):
        """
        This hook will allow the LRMS to perform launch methods specific
        configuration steps.  The LRMS layer MUST ensure that this hook is
        called exactly once (globally).  This will be a NOOP for LMs which do
        not overload this method.  Exceptions fall through to the LRMS.
        """

        # Make sure that we are the base-class!
        if cls != LaunchMethod:
            raise TypeError("LM config hook only available to base class!")

        from .fork           import Fork
        from .prte           import PRTE
        from .orte           import ORTE
        from .yarn           import Yarn
        from .spark          import Spark

        impl = {
            LM_NAME_FORK          : Fork,
            LM_NAME_PRTE          : PRTE,
            LM_NAME_ORTE          : ORTE,
            LM_NAME_YARN          : Yarn,
            LM_NAME_SPARK         : Spark
        }.get(name)

<<<<<<< HEAD
        if impl:
            logger.info('call LRMS config hook for LM %s: %s' % (name, impl))
            return impl.lrms_config_hook(name, cfg, lrms, logger, profiler)
=======
        if not impl:
            logger.info('no config hook defined for LaunchMethod %s' % name)
            return None

        logger.info('LRMS config hook for LaunchMethod %s: %s' % (name, impl))
        return impl.lrms_config_hook(name, cfg, lrms, logger, profiler)
>>>>>>> 8d8422b6


    # --------------------------------------------------------------------------
    #
    @classmethod
    def lrms_shutdown_hook(cls, name, cfg, lrms, lm_info, logger, profiler):
        """
        This hook is symmetric to the config hook above, and is called during
        shutdown sequence, for the sake of freeing allocated resources.
        """

        # Make sure that we are the base-class!
        if cls != LaunchMethod:
            raise TypeError("LM shutdown hook only available to base class!")

        from .prte           import PRTE
        from .orte           import ORTE
        from .yarn           import Yarn
        from .spark          import Spark

        impl = {
            LM_NAME_PRTE          : PRTE,
            LM_NAME_ORTE          : ORTE,
            LM_NAME_YARN          : Yarn,
            LM_NAME_SPARK         : Spark
        }.get(name)

<<<<<<< HEAD
        if impl:
            logger.info('LRMS shutdown hook for LM %s: %s' % (name, impl))
            return impl.lrms_shutdown_hook(name, cfg, lrms, lm_info, 
                                           logger, profiler)
=======
        if not impl:
            logger.info('no shutdown hook defined for LaunchMethod %s' % name)
            return None

        logger.info('LRMS shutdown hook for LM %s: %s' % (name, impl))
        return impl.lrms_shutdown_hook(name, cfg, lrms, lm_info,
                                       logger, profiler)
>>>>>>> 8d8422b6


    # --------------------------------------------------------------------------
    #
    def _configure(self):
<<<<<<< HEAD
=======

>>>>>>> 8d8422b6
        raise NotImplementedError("incomplete LM %s" % self.name)


    # --------------------------------------------------------------------------
    #
    def construct_command(self, cu, launch_script_hop):
<<<<<<< HEAD
=======

>>>>>>> 8d8422b6
        raise NotImplementedError("incomplete LM %s" % self.name)


    # --------------------------------------------------------------------------
    #
    @classmethod
    def _create_hostfile(cls, uid, all_hosts, separator=' ', impaired=False):

        # Open appropriately named temporary file
        # NOTE: we make an assumption about the unit sandbox here
        filename = '%s/%s.hosts' % (uid, uid)
<<<<<<< HEAD
        handle   = open(filename, 'w') 
=======
        handle   = open(filename, 'w')
>>>>>>> 8d8422b6

        if not impaired:
            # Write "hostN x\nhostM y\n" entries
            # Create a {'host1': x, 'host2': y} dict
            counter = collections.Counter(all_hosts)

            # Convert it into an ordered dict,
            # which hopefully resembles the original ordering
<<<<<<< HEAD
            count_dict = collections.OrderedDict(sorted(counter.items(), 
=======
            count_dict = collections.OrderedDict(sorted(counter.items(),
>>>>>>> 8d8422b6
                                                 key=lambda t: t[0]))

            for (host, count) in count_dict.iteritems():
                os.write(handle, '%s%s%d\n' % (host, separator, count))

        else:
            # Write "hostN\nhostM\n" entries
            for host in all_hosts:
                os.write(handle, '%s\n' % host)

        os.close(handle)

        # Return the filename, caller is responsible for cleaning up
        return filename


    # --------------------------------------------------------------------------
    #
    @classmethod
    def _compress_hostlist(cls, all_hosts):

        # Return gcd of a list of numbers
        def gcd_list(l):
            return reduce(fractions.gcd, l)

        # Create a {'host1': x, 'host2': y} dict
        count_dict = dict(collections.Counter(all_hosts))
        # Find the gcd of the host counts
        host_gcd = gcd_list(set(count_dict.values()))

        # Divide the host counts by the gcd
        for host in count_dict:
            count_dict[host] /= host_gcd

        # Recreate a list of hosts based on the normalized dict
<<<<<<< HEAD
        hosts = []
        [hosts.extend([host] * count)
                for (host, count) in count_dict.iteritems()]
=======
        hosts = list()
        for (host, count) in count_dict.iteritems():
            hosts.extend([host] * count)

>>>>>>> 8d8422b6
        # sort the list for readbility
        hosts.sort()

        return hosts


    # --------------------------------------------------------------------------
    #
    def _create_arg_string(self, args):

        # unit Arguments (if any)
        arg_string = ''
        if args:
            for arg in args:
                if not arg:
                    # ignore empty args
                    continue

                if arg in ['>', '>>', '<', '<<', '|', '||', '&&', '&']:
                    # Don't quote shell direction arguments, etc.
                    arg_string += '%s ' % arg
                    continue

                if any([c in arg for c in ['?', '*']]):
                    # Don't quote arguments with wildcards
                    arg_string += '%s ' % arg
                    continue

                arg = arg.replace('"', '\\"')    # Escape all double quotes
<<<<<<< HEAD
                if arg[0] == arg[-1] == "'" :    # between outer single quotes?
                    arg_string += '%s ' % arg    # ... pass it as is.
                else:
                    arg_string += '"%s" ' % arg  # else return double quoted 
=======

                if arg[0] == arg[-1] == "'" :    # between outer single quotes?
                    arg_string += '%s ' % arg    # ... pass it as is.
                else:
                    arg_string += '"%s" ' % arg  # else return double quoted
>>>>>>> 8d8422b6

        return arg_string


    # --------------------------------------------------------------------------
    #
    def _get_mpi_info(self, exe):
        '''
        returns version and flavor of MPI version.
        '''

        version = None
        flavor  = self.MPI_FLAVOR_UNKNOWN

        out, _, ret = ru.sh_callout('%s -v' % exe)

        if ret:
            out, _, ret = ru.sh_callout('%s --version' % exe)

        if ret:
            out, _, ret = ru.sh_callout('%s -info' % exe)

        if not ret:
            for line in out.splitlines():
                if 'hydra build details:' in line.lower():
                    version = line.split(':', 1)[1].strip()
                    flavor  = self.MPI_FLAVOR_HYDRA
                    break

                if 'mvapich2' in line.lower():
                    version = line
                    flavor  = self.MPI_FLAVOR_HYDRA
                    break

                if 'version:' in line.lower():
                    version = line.split(':', 1)[1].strip()
                    flavor  = self.MPI_FLAVOR_OMPI
                    break

                if '(open mpi):' in line.lower():
                    version = line.split(')', 1)[1].strip()
                    flavor  = self.MPI_FLAVOR_OMPI
                    break

        if not flavor:
            raise RuntimeError('cannot identify MPI flavor [%s]' % exe)

        self._log.debug('mpi version: %s [%s]', version, flavor)

        return version, flavor


# ------------------------------------------------------------------------------
<|MERGE_RESOLUTION|>--- conflicted
+++ resolved
@@ -75,17 +75,6 @@
 
         self._configure()
 
-<<<<<<< HEAD
-=======
-        # TODO: This doesn't make too much sense for LM's that use multiple
-        #       commands, perhaps this needs to move to per LM __init__.
-        if self.launch_command is None:
-            raise RuntimeError("Launcher not found for LaunchMethod '%s'"
-                              % self.name)
-
-        self._log.debug('launch_command: %s', self.launch_command)
-
->>>>>>> 8d8422b6
 
     # --------------------------------------------------------------------------
     #
@@ -108,11 +97,8 @@
         from .ibrun          import IBRun
         from .mpiexec        import MPIExec
         from .mpirun         import MPIRun
-<<<<<<< HEAD
-=======
         from .jsrun          import JSRUN
         from .prte           import PRTE
->>>>>>> 8d8422b6
         from .orte           import ORTE
         from .orte_lib       import ORTELib
         from .rsh            import RSH
@@ -151,22 +137,15 @@
                 LM_NAME_MPIRUN_RSH    : MPIRun,
                 LM_NAME_MPIRUN_MPT    : MPIRun,
                 LM_NAME_MPIRUN_DPLACE : MPIRun,
-<<<<<<< HEAD
-=======
                 LM_NAME_JSRUN         : JSRUN,
                 LM_NAME_PRTE          : PRTE,
->>>>>>> 8d8422b6
                 LM_NAME_ORTE          : ORTE,
                 LM_NAME_ORTE_LIB      : ORTELib,
                 LM_NAME_RSH           : RSH,
                 LM_NAME_SSH           : SSH,
                 LM_NAME_YARN          : Yarn,
-<<<<<<< HEAD
-                LM_NAME_SPARK         : Spark
-=======
                 LM_NAME_SPARK         : Spark,
                 LM_NAME_SRUN          : Srun,
->>>>>>> 8d8422b6
 
               # # deprecated
               # LM_NAME_DPLACE        : DPlace,
@@ -211,18 +190,12 @@
             LM_NAME_SPARK         : Spark
         }.get(name)
 
-<<<<<<< HEAD
-        if impl:
-            logger.info('call LRMS config hook for LM %s: %s' % (name, impl))
-            return impl.lrms_config_hook(name, cfg, lrms, logger, profiler)
-=======
         if not impl:
             logger.info('no config hook defined for LaunchMethod %s' % name)
             return None
 
-        logger.info('LRMS config hook for LaunchMethod %s: %s' % (name, impl))
+        logger.info('LRMS config hook for LM %s: %s' % (name, impl))
         return impl.lrms_config_hook(name, cfg, lrms, logger, profiler)
->>>>>>> 8d8422b6
 
 
     # --------------------------------------------------------------------------
@@ -250,12 +223,6 @@
             LM_NAME_SPARK         : Spark
         }.get(name)
 
-<<<<<<< HEAD
-        if impl:
-            logger.info('LRMS shutdown hook for LM %s: %s' % (name, impl))
-            return impl.lrms_shutdown_hook(name, cfg, lrms, lm_info, 
-                                           logger, profiler)
-=======
         if not impl:
             logger.info('no shutdown hook defined for LaunchMethod %s' % name)
             return None
@@ -263,26 +230,19 @@
         logger.info('LRMS shutdown hook for LM %s: %s' % (name, impl))
         return impl.lrms_shutdown_hook(name, cfg, lrms, lm_info,
                                        logger, profiler)
->>>>>>> 8d8422b6
 
 
     # --------------------------------------------------------------------------
     #
     def _configure(self):
-<<<<<<< HEAD
-=======
-
->>>>>>> 8d8422b6
+
         raise NotImplementedError("incomplete LM %s" % self.name)
 
 
     # --------------------------------------------------------------------------
     #
     def construct_command(self, cu, launch_script_hop):
-<<<<<<< HEAD
-=======
-
->>>>>>> 8d8422b6
+
         raise NotImplementedError("incomplete LM %s" % self.name)
 
 
@@ -294,11 +254,7 @@
         # Open appropriately named temporary file
         # NOTE: we make an assumption about the unit sandbox here
         filename = '%s/%s.hosts' % (uid, uid)
-<<<<<<< HEAD
-        handle   = open(filename, 'w') 
-=======
         handle   = open(filename, 'w')
->>>>>>> 8d8422b6
 
         if not impaired:
             # Write "hostN x\nhostM y\n" entries
@@ -307,11 +263,7 @@
 
             # Convert it into an ordered dict,
             # which hopefully resembles the original ordering
-<<<<<<< HEAD
-            count_dict = collections.OrderedDict(sorted(counter.items(), 
-=======
             count_dict = collections.OrderedDict(sorted(counter.items(),
->>>>>>> 8d8422b6
                                                  key=lambda t: t[0]))
 
             for (host, count) in count_dict.iteritems():
@@ -347,16 +299,10 @@
             count_dict[host] /= host_gcd
 
         # Recreate a list of hosts based on the normalized dict
-<<<<<<< HEAD
-        hosts = []
-        [hosts.extend([host] * count)
-                for (host, count) in count_dict.iteritems()]
-=======
         hosts = list()
         for (host, count) in count_dict.iteritems():
             hosts.extend([host] * count)
 
->>>>>>> 8d8422b6
         # sort the list for readbility
         hosts.sort()
 
@@ -386,18 +332,11 @@
                     continue
 
                 arg = arg.replace('"', '\\"')    # Escape all double quotes
-<<<<<<< HEAD
                 if arg[0] == arg[-1] == "'" :    # between outer single quotes?
                     arg_string += '%s ' % arg    # ... pass it as is.
-                else:
-                    arg_string += '"%s" ' % arg  # else return double quoted 
-=======
-
-                if arg[0] == arg[-1] == "'" :    # between outer single quotes?
-                    arg_string += '%s ' % arg    # ... pass it as is.
+
                 else:
                     arg_string += '"%s" ' % arg  # else return double quoted
->>>>>>> 8d8422b6
 
         return arg_string
 
