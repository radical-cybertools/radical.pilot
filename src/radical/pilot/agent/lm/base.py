--- conflicted
+++ resolved
@@ -22,10 +22,7 @@
 LM_NAME_MPIRUN_DPLACE = 'MPIRUN_DPLACE'
 LM_NAME_MPIRUN_RSH    = 'MPIRUN_RSH'
 LM_NAME_JSRUN         = 'JSRUN'
-<<<<<<< HEAD
-=======
 LM_NAME_PRTE          = 'PRTE'
->>>>>>> 8d8422b6
 LM_NAME_ORTE          = 'ORTE'
 LM_NAME_ORTE_LIB      = 'ORTE_LIB'
 LM_NAME_RSH           = 'RSH'
@@ -104,10 +101,7 @@
         from .mpiexec        import MPIExec
         from .mpirun         import MPIRun
         from .jsrun          import JSRUN
-<<<<<<< HEAD
-=======
         from .prte           import PRTE
->>>>>>> 8d8422b6
         from .orte           import ORTE
         from .orte_lib       import ORTELib
         from .rsh            import RSH
@@ -138,16 +132,13 @@
                 LM_NAME_MPIRUN_MPT    : MPIRun,
                 LM_NAME_MPIRUN_DPLACE : MPIRun,
                 LM_NAME_JSRUN         : JSRUN,
-<<<<<<< HEAD
-=======
                 LM_NAME_PRTE          : PRTE,
->>>>>>> 8d8422b6
                 LM_NAME_ORTE          : ORTE,
                 LM_NAME_ORTE_LIB      : ORTELib,
                 LM_NAME_RSH           : RSH,
                 LM_NAME_SSH           : SSH,
                 LM_NAME_YARN          : Yarn,
-                LM_NAME_SPARK         : Spark
+                LM_NAME_SPARK         : Spark,
                 LM_NAME_SRUN          : Srun,
 
               # # deprecated
