
__copyright__ = "Copyright 2016, http://radical.rutgers.edu"
__license__   = "MIT"


import os
import fractions
import collections

import radical.utils as ru
from functools import reduce


# 'enum' for launch method types
LM_NAME_APRUN         = 'APRUN'
LM_NAME_CCMRUN        = 'CCMRUN'
LM_NAME_FORK          = 'FORK'
LM_NAME_IBRUN         = 'IBRUN'
LM_NAME_MPIEXEC       = 'MPIEXEC'
LM_NAME_MPIRUN        = 'MPIRUN'
LM_NAME_MPIRUN_MPT    = 'MPIRUN_MPT'
LM_NAME_MPIRUN_CCMRUN = 'MPIRUN_CCMRUN'
LM_NAME_MPIRUN_DPLACE = 'MPIRUN_DPLACE'
LM_NAME_MPIRUN_RSH    = 'MPIRUN_RSH'
LM_NAME_JSRUN         = 'JSRUN'
LM_NAME_PRTE          = 'PRTE'
LM_NAME_FLUX          = 'FLUX'
LM_NAME_ORTE          = 'ORTE'
LM_NAME_ORTE_LIB      = 'ORTE_LIB'
LM_NAME_RSH           = 'RSH'
LM_NAME_SSH           = 'SSH'
LM_NAME_YARN          = 'YARN'
LM_NAME_SPARK         = 'SPARK'
LM_NAME_SRUN          = 'SRUN'

# deprecated
# LM_NAME_POE           = 'POE'
# LM_NAME_DPLACE        = 'DPLACE'
# LM_NAME_RUNJOB        = 'RUNJOB'

# deprecated
# LM_NAME_POE           = 'POE'
# LM_NAME_DPLACE        = 'DPLACE'
# LM_NAME_RUNJOB        = 'RUNJOB'

PWD = os.getcwd()


# ------------------------------------------------------------------------------
#
class LaunchMethod(object):

    # List of environment variables that designated Launch Methods should export
    # FIXME: we should find out what env vars are changed or added by
    #        cud.pre_exec, and then should also export those.  That would make
    #        our launch script ore complicated though...
    EXPORT_ENV_VARIABLES = [
        'LD_LIBRARY_PATH',
        'PATH',
        'PYTHONPATH',
        'OMP_NUM_THREADS',
        'CUDA_VISIBLE_DEVICES',
        'RP_AGENT_ID',
        'RP_GTOD',
        'RP_PILOT_ID',
        'RP_PILOT_STAGING',
        'RP_PROF',
        'RP_SESSION_ID',
        'RP_SPAWNER_ID',
        'RP_TMP',
        'RP_UNIT_ID',
        'RP_UNIT_NAME',
    ]

    MPI_FLAVOR_OMPI    = 'OMPI'
    MPI_FLAVOR_HYDRA   = 'HYDRA'
    MPI_FLAVOR_UNKNOWN = 'unknown'

    # --------------------------------------------------------------------------
    #
    def __init__(self, name, cfg, session):

        self.name     = name
        self._cfg     = cfg
        self._session = session
        self._log     = self._session._log    # pylint: disable=protected-access
        self._log.debug('create LM: %s', type(self))

        # A per-launch_method list of env vars to remove from the CU env
        self.env_removables = []

        self._configure()


    # --------------------------------------------------------------------------
    #
    # This class-method creates the appropriate sub-class for the Launch Method.
    #
    @classmethod
    def create(cls, name, cfg, session):

        # Make sure that we are the base-class!
        if cls != LaunchMethod:
            raise TypeError("LM create() only available to base class!")

        # In case of undefined LM just return None
        if not name:
            return None

        from .aprun          import APRun
        from .ccmrun         import CCMRun
        from .fork           import Fork
        from .ibrun          import IBRun
        from .mpiexec        import MPIExec
        from .mpirun         import MPIRun
        from .jsrun          import JSRUN
        from .prte           import PRTE
        from .flux           import Flux
        from .rsh            import RSH
        from .ssh            import SSH
        from .yarn           import Yarn
        from .spark          import Spark
        from .srun           import Srun

      # # deprecated
      # from .orte           import ORTE
      # from .orte_lib       import ORTELib
      # from .mpirun_ccmrun  import MPIRunCCMRun
      # from .mpirun_dplace  import MPIRunDPlace
      # from .mpirun_mpt     import MPIRun_MPT
      # from .mpirun_rsh     import MPIRunRSH
      # from .dplace         import DPlace
      # from .poe            import POE
      # from .runjob         import Runjob
      # from .mpirun_ccmrun  import MPIRunCCMRun
      # from .mpirun_dplace  import MPIRunDPlace
      # from .mpirun_mpt     import MPIRun_MPT
      # from .mpirun_rsh     import MPIRunRSH
      # from .dplace         import DPlace
      # from .poe            import POE
      # from .runjob         import Runjob

        try:
            impl = {
                LM_NAME_APRUN         : APRun,
                LM_NAME_CCMRUN        : CCMRun,
                LM_NAME_FORK          : Fork,
                LM_NAME_IBRUN         : IBRun,
                LM_NAME_MPIEXEC       : MPIExec,
                LM_NAME_MPIRUN        : MPIRun,
                LM_NAME_MPIRUN_CCMRUN : MPIRun,
                LM_NAME_MPIRUN_RSH    : MPIRun,
                LM_NAME_MPIRUN_MPT    : MPIRun,
                LM_NAME_MPIRUN_DPLACE : MPIRun,
                LM_NAME_JSRUN         : JSRUN,
                LM_NAME_PRTE          : PRTE,
                LM_NAME_FLUX          : Flux,
                LM_NAME_RSH           : RSH,
                LM_NAME_SSH           : SSH,
                LM_NAME_YARN          : Yarn,
                LM_NAME_SPARK         : Spark,
                LM_NAME_SRUN          : Srun,

              # # deprecated
              # LM_NAME_ORTE          : ORTE,
              # LM_NAME_ORTE_LIB      : ORTELib,
              # LM_NAME_DPLACE        : DPlace,
              # LM_NAME_POE           : POE,
              # LM_NAME_RUNJOB        : Runjob,
            }[name]
            return impl(name, cfg, session)

        except KeyError:
            session._log.exception('invalid lm %s' % name)
            raise ValueError('invalid lm %s' % name)

        except Exception:
            session._log.exception('unusable lm %s' % name)
            raise RuntimeError('unusable lm %s' % name)


    # --------------------------------------------------------------------------
    #
    @classmethod
<<<<<<< HEAD
    def lrms_config_hook(cls, name, cfg, lrms, logger, profiler):
        '''
=======
    def lrms_config_hook(cls, name, cfg, lrms, log, profiler):
        """
>>>>>>> 1c35e226
        This hook will allow the LRMS to perform launch methods specific
        configuration steps.  The LRMS layer MUST ensure that this hook is
        called exactly once (globally).  This will be a NOOP for LMs which do
        not overload this method.  Exceptions fall through to the LRMS.
        '''

        # Make sure that we are the base-class!
        if cls != LaunchMethod:
            raise TypeError("LM config hook only available to base class!")

        from .fork           import Fork
        from .prte           import PRTE
        from .flux           import Flux
        from .yarn           import Yarn
        from .spark          import Spark

        # # deprecated
        # from .orte           import ORTE

        impl = {
            LM_NAME_FORK          : Fork,
            LM_NAME_PRTE          : PRTE,
            LM_NAME_FLUX          : Flux,
            LM_NAME_YARN          : Yarn,
            LM_NAME_SPARK         : Spark

            # # deprecated
            # LM_NAME_ORTE          : ORTE,

        }.get(name)

        if not impl:
            log.info('no config hook defined for LaunchMethod %s' % name)
            return None

        log.info('LRMS config hook for LM %s: %s' % (name, impl))
        return impl.lrms_config_hook(name, cfg, lrms, log, profiler)


    # --------------------------------------------------------------------------
    #
    @classmethod
<<<<<<< HEAD
    def lrms_shutdown_hook(cls, name, cfg, lrms, lm_info, logger, profiler):
        '''
=======
    def lrms_shutdown_hook(cls, name, cfg, lrms, lm_info, log, profiler):
        """
>>>>>>> 1c35e226
        This hook is symmetric to the config hook above, and is called during
        shutdown sequence, for the sake of freeing allocated resources.
        '''

        # Make sure that we are the base-class!
        if cls != LaunchMethod:
            raise TypeError("LM shutdown hook only available to base class!")

        from .prte           import PRTE
        from .flux           import FLUX
        from .yarn           import Yarn
        from .spark          import Spark

        # # deprecated
        # from .orte           import ORTE

        impl = {
            LM_NAME_PRTE          : PRTE,
            LM_NAME_FLUX          : FLUX,
            LM_NAME_YARN          : Yarn,
            LM_NAME_SPARK         : Spark

            # # deprecated
            # LM_NAME_ORTE          : ORTE,
        }.get(name)

        if not impl:
            log.info('no shutdown hook defined for LaunchMethod %s' % name)
            return None

        log.info('LRMS shutdown hook for LM %s: %s' % (name, impl))
        return impl.lrms_shutdown_hook(name, cfg, lrms, lm_info, log, profiler)


    # --------------------------------------------------------------------------
    #
    def _configure(self):

        raise NotImplementedError("incomplete LM %s" % self.name)


    # --------------------------------------------------------------------------
    #
    def construct_command(self, cu, launch_script_hop):

        raise NotImplementedError("incomplete LM %s" % self.name)


    # --------------------------------------------------------------------------
    #
    @classmethod
    def _create_hostfile(cls, sandbox, uid, all_hosts, separator=' ',
                         impaired=False):

        # Open appropriately named temporary file
        # NOTE: we make an assumption about the unit sandbox here
        filename = '%s/%s.hosts' % (sandbox, uid)
        with open(filename, 'w') as fout:

            if not impaired:
                # Write "hostN x\nhostM y\n" entries
                # Create a {'host1': x, 'host2': y} dict
                counter = collections.Counter(all_hosts)

                # Convert it into an ordered dict,
                # which hopefully resembles the original ordering
                count_dict = collections.OrderedDict(sorted(counter.items(),
                                                     key=lambda t: t[0]))

                for (host, count) in count_dict.items():
                    fout.write('%s%s%d\n' % (host, separator, count))

            else:
                # Write "hostN\nhostM\n" entries
                for host in all_hosts:
                    fout.write('%s\n' % host)

        # Return the filename, caller is responsible for cleaning up
        return filename


    # --------------------------------------------------------------------------
    #
    @classmethod
    def _compress_hostlist(cls, all_hosts):

        # Return gcd of a list of numbers
        def gcd_list(l):
            return reduce(fractions.gcd, l)

        # Create a {'host1': x, 'host2': y} dict
        count_dict = dict(collections.Counter(all_hosts))
        # Find the gcd of the host counts
        host_gcd = gcd_list(set(count_dict.values()))

        # Divide the host counts by the gcd
        for host in count_dict:
            count_dict[host] /= host_gcd

        # Recreate a list of hosts based on the normalized dict
        hosts = list()
        for (host, count) in list(count_dict.items()):
            hosts.extend([host] * count)

        # sort the list for readbility
        hosts.sort()

        return hosts


    # --------------------------------------------------------------------------
    #
    def _create_arg_string(self, args):

        # unit Arguments (if any)
        arg_string = ''
        if args:
            for arg in args:
                if not arg:
                    # ignore empty args
                    continue

                if arg in ['>', '>>', '<', '<<', '|', '||', '&&', '&']:
                    # Don't quote shell direction arguments, etc.
                    arg_string += '%s ' % arg
                    continue

                if any([c in arg for c in ['?', '*']]):
                    # Don't quote arguments with wildcards
                    arg_string += '%s ' % arg
                    continue

                arg = arg.replace('"', '\\"')    # Escape all double quotes
                if arg[0] == arg[-1] == "'" :    # between outer single quotes?
                    arg_string += '%s ' % arg    # ... pass it as is.

                else:
                    arg_string += '"%s" ' % arg  # else return double quoted

        return arg_string


    # --------------------------------------------------------------------------
    #
    def _get_mpi_info(self, exe):
        '''
        returns version and flavor of MPI version.
        '''

        version = None
        flavor  = self.MPI_FLAVOR_UNKNOWN

        out, _, ret = ru.sh_callout('%s -v' % exe)

        if ret:
            out, _, ret = ru.sh_callout('%s --version' % exe)

        if ret:
            out, _, ret = ru.sh_callout('%s -info' % exe)

        if not ret:
            for line in out.splitlines():
                if 'hydra build details:' in line.lower():
                    version = line.split(':', 1)[1].strip()
                    flavor  = self.MPI_FLAVOR_HYDRA
                    break

                if 'mvapich2' in line.lower():
                    version = line
                    flavor  = self.MPI_FLAVOR_HYDRA
                    break

                if 'version:' in line.lower():
                    version = line.split(':', 1)[1].strip()
                    flavor  = self.MPI_FLAVOR_OMPI
                    break

                if '(open mpi)' in line.lower():
                    version = line.split(')', 1)[1].strip()
                    flavor  = self.MPI_FLAVOR_OMPI
                    break

        if not flavor:
            raise RuntimeError('cannot identify MPI flavor [%s]' % exe)

        self._log.debug('mpi version: %s [%s]', version, flavor)

        return version, flavor


# ------------------------------------------------------------------------------
<|MERGE_RESOLUTION|>--- conflicted
+++ resolved
@@ -182,13 +182,8 @@
     # --------------------------------------------------------------------------
     #
     @classmethod
-<<<<<<< HEAD
-    def lrms_config_hook(cls, name, cfg, lrms, logger, profiler):
-        '''
-=======
     def lrms_config_hook(cls, name, cfg, lrms, log, profiler):
-        """
->>>>>>> 1c35e226
+        '''
         This hook will allow the LRMS to perform launch methods specific
         configuration steps.  The LRMS layer MUST ensure that this hook is
         called exactly once (globally).  This will be a NOOP for LMs which do
@@ -231,13 +226,8 @@
     # --------------------------------------------------------------------------
     #
     @classmethod
-<<<<<<< HEAD
-    def lrms_shutdown_hook(cls, name, cfg, lrms, lm_info, logger, profiler):
-        '''
-=======
     def lrms_shutdown_hook(cls, name, cfg, lrms, lm_info, log, profiler):
-        """
->>>>>>> 1c35e226
+        '''
         This hook is symmetric to the config hook above, and is called during
         shutdown sequence, for the sake of freeing allocated resources.
         '''
