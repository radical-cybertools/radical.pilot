
__copyright__ = "Copyright 2016, http://radical.rutgers.edu"
__license__   = "MIT"


import os
import fractions
import tempfile
import collections

import radical.utils as ru


# 'enum' for launch method types
LM_NAME_APRUN         = 'APRUN'
LM_NAME_CCMRUN        = 'CCMRUN'
LM_NAME_DPLACE        = 'DPLACE'
LM_NAME_FORK          = 'FORK'
LM_NAME_IBRUN         = 'IBRUN'
LM_NAME_MPIEXEC       = 'MPIEXEC'
LM_NAME_MPIRUN        = 'MPIRUN'
LM_NAME_MPIRUN_CCMRUN = 'MPIRUN_CCMRUN'
LM_NAME_MPIRUN_DPLACE = 'MPIRUN_DPLACE'
LM_NAME_MPIRUN_RSH    = 'MPIRUN_RSH'
LM_NAME_ORTE          = 'ORTE'
LM_NAME_ORTE_LIB      = 'ORTE_LIB'
LM_NAME_POE           = 'POE'
LM_NAME_RUNJOB        = 'RUNJOB'
LM_NAME_RSH           = 'RSH'
LM_NAME_SSH           = 'SSH'
LM_NAME_YARN          = 'YARN'
LM_NAME_SPARK         = 'SPARK'


# ==============================================================================
#
class LaunchMethod(object):

    # List of environment variables that designated Launch Methods should export
    # FIXME: we should find out what env vars are changed or added by 
    #        cud.pre_exec, and then should also export those.  That would make
    #        our launch script ore complicated though...
    EXPORT_ENV_VARIABLES = [
<<<<<<< HEAD
                             # 'LD_LIBRARY_PATH',
                             # 'PATH',
                             # 'PYTHONPATH',
                             # 'PYTHON_DIR',
                               'RADICAL_PILOT_PROFILE',
                               'RP_PROF',
                               'RP_SESSION_ID',
                               'RP_PILOT_ID',
                               'RP_AGENT_ID',
                               'RP_SPAWNER_ID',
                               'RP_UNIT_ID',
                               'RP_GTOD',
                               'RP_TMP'
                           ]
=======
        'LD_LIBRARY_PATH',
        'PATH',
        'PYTHONPATH',
    ]
>>>>>>> 55abc181

    # --------------------------------------------------------------------------
    #
    def __init__(self, cfg, session):

        self.name     = type(self).__name__
        self._cfg     = cfg
        self._session = session
        self._log     = self._session._log
        self._log.debug('create LM: %s', type(self))

        # A per-launch_method list of environment to remove from the CU environment
        self.env_removables = []

        self.launch_command = None
        self.launch_version = None
        self._configure()
        # TODO: This doesn't make too much sense for LM's that use multiple
        #       commands, perhaps this needs to move to per LM __init__.
        if self.launch_command is None:
            raise RuntimeError("Launch command not found for LaunchMethod '%s'" % self.name)

        self._log.debug('launch_command: %s [%s]', self.launch_command,
                                                   self.launch_version)



    # --------------------------------------------------------------------------
    #
    # This class-method creates the appropriate sub-class for the Launch Method.
    #
    @classmethod
    def create(cls, name, cfg, session):

        # Make sure that we are the base-class!
        if cls != LaunchMethod:
            raise TypeError("LaunchMethod factory only available to base class!")

        # In case of undefined LM just return None
        if not name:
            return None

        from .aprun          import APRun
        from .ccmrun         import CCMRun
        from .dplace         import DPlace
        from .fork           import Fork
        from .ibrun          import IBRun
        from .mpiexec        import MPIExec
        from .mpirun         import MPIRun
        from .mpirun_ccmrun  import MPIRunCCMRun
        from .mpirun_dplace  import MPIRunDPlace
        from .mpirun_rsh     import MPIRunRSH
        from .orte           import ORTE
        from .orte_lib       import ORTELib
        from .poe            import POE
        from .runjob         import Runjob
        from .rsh            import RSH
        from .ssh            import SSH
        from .yarn           import Yarn
        from .spark          import Spark

        try:
            impl = {
                LM_NAME_APRUN         : APRun,
                LM_NAME_CCMRUN        : CCMRun,
                LM_NAME_DPLACE        : DPlace,
                LM_NAME_FORK          : Fork,
                LM_NAME_IBRUN         : IBRun,
                LM_NAME_MPIEXEC       : MPIExec,
                LM_NAME_MPIRUN        : MPIRun,
                LM_NAME_MPIRUN_CCMRUN : MPIRunCCMRun,
                LM_NAME_MPIRUN_DPLACE : MPIRunDPlace,
                LM_NAME_MPIRUN_RSH    : MPIRunRSH,
                LM_NAME_ORTE          : ORTE,
                LM_NAME_ORTE_LIB      : ORTELib,
                LM_NAME_POE           : POE,
                LM_NAME_RUNJOB        : Runjob,
                LM_NAME_RSH           : RSH,
                LM_NAME_SSH           : SSH,
                LM_NAME_YARN          : Yarn,
                LM_NAME_SPARK         : Spark
            }[name]
            return impl(cfg, session)

        except KeyError:
            session._log.exception("LaunchMethod '%s' unknown or defunct" % name)

        except Exception as e:
            session._log.exception("LaunchMethod cannot be used: %s!" % e)


    # --------------------------------------------------------------------------
    #
    @classmethod
    def lrms_config_hook(cls, name, cfg, lrms, logger, profiler):
        """
        This hook will allow the LRMS to perform launch methods specific
        configuration steps.  The LRMS layer MUST ensure that this hook is
        called exactly once (globally).  This will be a NOOP for LMs which do
        not overload this method.  Exceptions fall through to the LRMS.
        """

        # Make sure that we are the base-class!
        if cls != LaunchMethod:
            raise TypeError("LaunchMethod config hook only available to base class!")

        from .fork           import Fork
        from .orte           import ORTE
        from .yarn           import Yarn
        from .spark          import Spark

        impl = {
            LM_NAME_FORK          : Fork,
            LM_NAME_ORTE          : ORTE,
            LM_NAME_YARN          : Yarn,
            LM_NAME_SPARK         : Spark
        }.get(name)

        if not impl:
            logger.info('no LRMS config hook defined for LaunchMethod %s' % name)
            return None

        logger.info('call LRMS config hook for LaunchMethod %s: %s' % (name, impl))
        return impl.lrms_config_hook(name, cfg, lrms, logger, profiler)


    # --------------------------------------------------------------------------
    #
    @classmethod
    def lrms_shutdown_hook(cls, name, cfg, lrms, lm_info, logger, profiler):
        """
        This hook is symmetric to the config hook above, and is called during
        shutdown sequence, for the sake of freeing allocated resources.
        """

        # Make sure that we are the base-class!
        if cls != LaunchMethod:
            raise TypeError("LaunchMethod shutdown hook only available to base class!")

        from .orte           import ORTE
        from .yarn           import Yarn
        from .spark          import Spark

        impl = {
            LM_NAME_ORTE          : ORTE,
            LM_NAME_YARN          : Yarn,
            LM_NAME_SPARK         : Spark
        }.get(name)

        if not impl:
            logger.info('no LRMS shutdown hook defined for LaunchMethod %s' % name)
            return None

        logger.info('call LRMS shutdown hook for LaunchMethod %s: %s' % (name, impl))
        return impl.lrms_shutdown_hook(name, cfg, lrms, lm_info, logger, profiler)


    # --------------------------------------------------------------------------
    #
    def _configure(self):
        raise NotImplementedError("_configure() not implemented for LaunchMethod: %s." % self.name)


    # --------------------------------------------------------------------------
    #
    def construct_command(self, cu, launch_script_hop):
        raise NotImplementedError("construct_command() not implemented for LaunchMethod: %s." % self.name)


    # --------------------------------------------------------------------------
    #
    @classmethod
    def _find_executable(cls, names):
        """
        Takes a (list of) name(s) and looks for an executable in the path.  It
        will return the first match found, or `None` if none of the given names
        is found.
        """

        if not isinstance(names, list):
            names = [names]

        for name in names:
            ret = ru.which(name)
            if ret:
                return ret

        return None


    # --------------------------------------------------------------------------
    #
    @classmethod
    def _create_hostfile(cls, all_hosts, separator=' ', impaired=False):

        # Open appropriately named temporary file
        handle, filename = tempfile.mkstemp(prefix='rp_hostfile', dir=os.getcwd())

        if not impaired:
            #
            # Write "hostN x\nhostM y\n" entries
            #

            # Create a {'host1': x, 'host2': y} dict
            counter = collections.Counter(all_hosts)
            # Convert it into an ordered dict,
            # which hopefully resembles the original ordering
            count_dict = collections.OrderedDict(sorted(counter.items(), key=lambda t: t[0]))

            for (host, count) in count_dict.iteritems():
                os.write(handle, '%s%s%d\n' % (host, separator, count))

        else:
            #
            # Write "hostN\nhostM\n" entries
            #
            for host in all_hosts:
                os.write(handle, '%s\n' % host)

        # No longer need to write
        os.close(handle)

        # Return the filename, caller is responsible for cleaning up
        return filename


    # --------------------------------------------------------------------------
    #
    @classmethod
    def _compress_hostlist(cls, all_hosts):

        # Return gcd of a list of numbers
        def gcd_list(l):
            return reduce(fractions.gcd, l)

        # Create a {'host1': x, 'host2': y} dict
        count_dict = dict(collections.Counter(all_hosts))
        # Find the gcd of the host counts
        host_gcd = gcd_list(set(count_dict.values()))

        # Divide the host counts by the gcd
        for host in count_dict:
            count_dict[host] /= host_gcd

        # Recreate a list of hosts based on the normalized dict
        hosts = []
        [hosts.extend([host] * count)
                for (host, count) in count_dict.iteritems()]
        # Esthetically sort the list, as we lost ordering by moving to a dict/set
        hosts.sort()

        return hosts


    # --------------------------------------------------------------------------
    #
    def _create_arg_string(self, args):

        # unit Arguments (if any)
        arg_string = ''
        if args:
            for arg in args:
                if not arg:
                    # ignore empty args
                    continue

                if arg in ['>', '>>', '<', '<<', '|', '||', '&&', '&']:
                    # Don't quote shell direction arguments, etc.
                    arg_string += '%s ' % arg
                    continue

                if any([c in arg for c in ['?', '*']]):
                    # Don't quote arguments with wildcards
                    arg_string += '%s ' % arg
                    continue

                arg = arg.replace('"', '\\"')    # Escape all double quotes
                if arg[0] == arg[-1] == "'" :    # If a string is between outer single quotes,
                    arg_string += '%s ' % arg    # ... pass it as is.
                else:
                    arg_string += '"%s" ' % arg  # Otherwise return between double quotes.

        return arg_string


# ------------------------------------------------------------------------------
<|MERGE_RESOLUTION|>--- conflicted
+++ resolved
@@ -41,10 +41,9 @@
     #        cud.pre_exec, and then should also export those.  That would make
     #        our launch script ore complicated though...
     EXPORT_ENV_VARIABLES = [
-<<<<<<< HEAD
-                             # 'LD_LIBRARY_PATH',
-                             # 'PATH',
-                             # 'PYTHONPATH',
+                               'LD_LIBRARY_PATH',
+                               'PATH',
+                               'PYTHONPATH',
                              # 'PYTHON_DIR',
                                'RADICAL_PILOT_PROFILE',
                                'RP_PROF',
@@ -56,12 +55,7 @@
                                'RP_GTOD',
                                'RP_TMP'
                            ]
-=======
-        'LD_LIBRARY_PATH',
-        'PATH',
-        'PYTHONPATH',
-    ]
->>>>>>> 55abc181
+
 
     # --------------------------------------------------------------------------
     #
