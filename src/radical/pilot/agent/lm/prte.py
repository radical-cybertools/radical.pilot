
__copyright__ = "Copyright 2016, http://radical.rutgers.edu"
__license__   = "MIT"


import os
import time
import subprocess    as mp
import radical.utils as ru

from .base import LaunchMethod


# ==============================================================================
#
class PRTE(LaunchMethod):

    # --------------------------------------------------------------------------
    #
    def __init__(self, name, cfg, session):

        LaunchMethod.__init__(self, name, cfg, session)

        # We remove all PRUN related environment variables from the launcher
        # environment, so that we can use PRUN for both launch of the
        # (sub-)agent and CU execution.
        self.env_removables.extend(["OMPI_", "OPAL_", "PMIX_"])

        self._verbose = bool(os.environ.get('RADICAL_PILOT_PRUN_VERBOSE'))


    # --------------------------------------------------------------------------
    #
    @classmethod
    def lrms_config_hook(cls, name, cfg, lrms, logger, profiler):

        prte = ru.which('prte')
        if not prte:
            raise Exception("Couldn't find prte")

        # Now that we found the prte, get PRUN version
        out, _, _ = ru.sh_callout('prte_info | grep "Open RTE"', shell=True)
        prte_info = dict()
        for line in out.split('\n'):

            line = line.strip()

            if 'Open RTE:' in line:
                prte_info['version'] = line.split(':')[1].strip()

            elif  'Open RTE repo revision:' in line:
                prte_info['version_detail'] = line.split(':')[1].strip()

        logger.info("Found Open RTE: %s [%s]",
                    prte_info.get('version'), prte_info.get('version_detail'))


        # write hosts file
        furi    = '%s/prrte.uri'   % os.getcwd()
        fhosts  = '%s/prrte.hosts' % os.getcwd()
        vm_size = len(lrms.node_list)

        with open(fhosts, 'w') as fout:
            for node in lrms.node_list:
                fout.write('%s slots=%d\n' % (node[0],
                                              lrms.cores_per_node * lrms.smt))

        pre   = os.environ['PRRTE_PREFIX']
        prte += ' --prefix %s'     % pre
        prte += ' --report-uri %s' % furi
        prte += ' --hostfile %s'   % fhosts
<<<<<<< HEAD
        prte += ' --pmca orte_state_base_verbose 1'  # prte profiling


        # we apply two temporary tweaks on Summit which should not be needed in
        # the long run:
        #
        # avoid 64 node limit (ssh connection limit)
        prte += ' --pmca plm_rsh_no_tree_spawn 1'

        # ensure 1 ssh per dvm
        prte += ' --pmca plm_rsh_num_concurrent %d' % vm_size

=======

        if profiler.enabled:
            prte += ' --pmca orte_state_base_verbose 1'  # prte profiling


        # we apply two temporary tweaks on Summit which should not be needed in
        # the long run:
        #
        # avoid 64 node limit (ssh connection limit)
        prte += ' --pmca plm_rsh_no_tree_spawn 1'

        # ensure 1 ssh per dvm
        prte += ' --pmca plm_rsh_num_concurrent %d' % vm_size

>>>>>>> 3165d464
        # Use (g)stdbuf to disable buffering.  We need this to get the
        # "DVM ready" message to ensure DVM startup completion
        #
        # The command seems to be generally available on our Cray's,
        # if not, we can code some home-coooked pty stuff (TODO)
        stdbuf_cmd =  ru.which(['stdbuf', 'gstdbuf'])
        if not stdbuf_cmd:
            raise Exception("Couldn't find (g)stdbuf")
        stdbuf_arg = "-oL"

        # Base command = (g)stdbuf <args> + prte + prte-args + debug_args
        cmdline   = '%s %s %s ' % (stdbuf_cmd, stdbuf_arg, prte)
      # cmdline   = prte

        # Additional (debug) arguments to prte
        verbose = bool(os.environ.get('RADICAL_PILOT_PRUN_VERBOSE'))
        if verbose:
            debug_strings = [
                             '--debug-devel',
                             '--pmca odls_base_verbose 100',
                             '--pmca rml_base_verbose 100'
                            ]
        else:
            debug_strings = []

        # Split up the debug strings into args and add them to the cmdline
        cmdline += ' '.join(debug_strings)
        cmdline  = cmdline.strip()

        logger.info("Start prte on %d nodes [%s]", vm_size, cmdline)
        profiler.prof(event='dvm_start', uid=cfg['pilot_id'])

        dvm_uri     = None
        dvm_process = mp.Popen(cmdline.split(), stdout=mp.PIPE,
                               stderr=mp.STDOUT)

        # ----------------------------------------------------------------------
        def _watch_dvm():

            logger.info('starting prte watcher')

            retval = dvm_process.poll()
            while retval is None:
                line = dvm_process.stdout.readline().strip()
                if line:
                    logger.debug('prte output: %s', line)
                else:
                    time.sleep(1.0)

            if retval != 0:
                # send a kill signal to the main thread.
                # We know that Python and threading are likely not to play well
                # with signals - but this is an exceptional case, and not part
                # of the stadard termination sequence.  If the signal is
                # swallowed, the next `prun` call will trigger
                # termination anyway.
                os.kill(os.getpid())
                raise RuntimeError('PRTE DVM died')

            logger.info('prte stopped (%d)' % dvm_process.returncode)
        # ----------------------------------------------------------------------

        dvm_watcher = ru.Thread(target=_watch_dvm, name="DVMWatcher")
        dvm_watcher.start()

        for _ in range(100):

            time.sleep(0.5)
            try:
                with open(furi, 'r') as fin:
                    for line in fin.readlines():
                        if '://' in line:
                            dvm_uri = line.strip()
                            break

            except Exception as e:
                logger.debug('DVM check: uri file missing: %s...' % str(e)[:24])
                time.sleep(0.5)

            if dvm_uri:
                break

        if not dvm_uri:
            raise Exception("VMURI not found!")

        logger.info("prte startup successful: [%s]", dvm_uri)
<<<<<<< HEAD
        time.sleep(120)  # FIXME
=======
        time.sleep(30)  # FIXME
>>>>>>> 3165d464
        profiler.prof(event='dvm_ok', uid=cfg['pilot_id'])


        lm_info = {'dvm_uri'     : dvm_uri,
                   'version_info': prte_info}

        # we need to inform the actual LM instance about the prte URI.  So we
        # pass it back to the LRMS which will keep it in an 'lm_info', which
        # will then be passed as part of the slots via the scheduler
        return lm_info


    # --------------------------------------------------------------------------
    #
    @classmethod
    def lrms_shutdown_hook(cls, name, cfg, lrms, lm_info, logger, profiler):
        """
        This hook is symmetric to the config hook above, and is called during
        shutdown sequence, for the sake of freeing allocated resources.
        """

        if 'dvm_uri' in lm_info:
            try:
                logger.info('terminating prte')
                prun = ru.which('prun')
                if not prun:
                    raise Exception("Couldn't find prun")
                ru.sh_callout('%s --hnp %s --terminate'
                             % (prun, lm_info['dvm_uri']))
                profiler.prof(event='dvm_stop', uid=cfg['pilot_id'])

            except Exception as e:
                # use the same event name as for runtime failures - those are
                # not distinguishable at the moment from termination failures
                profiler.prof(event='dvm_fail', uid=cfg['pilot_id'], msg=e)
                logger.exception('prte termination failed')


    # --------------------------------------------------------------------------
    #
    def _configure(self):

        # ensure that `prun` is in the path (`which` will raise otherwise)
        ru.which('prun')
        self.launch_command = 'prun'


    # --------------------------------------------------------------------------
    #
    def construct_command(self, cu, launch_script_hop):

        import time
<<<<<<< HEAD
        time.sleep(0.1)
=======
        time.sleep(0.02)
>>>>>>> 3165d464

        slots        = cu['slots']
        cud          = cu['description']
        task_exec    = cud['executable']
        task_env     = cud.get('environment') or dict()
        task_args    = cud.get('arguments')   or list()
        task_argstr  = self._create_arg_string(task_args)

        n_threads = cu['description'].get('cpu_threads',   1)
        n_procs   = cu['description'].get('cpu_processes', 0) \
                  + cu['description'].get('gpu_processes', 0)

        if not n_procs  : n_procs   = 1
        if not n_threads: n_threads = 1

      # import pprint
        self._log.debug('prep %s', cu['uid'])

        if 'lm_info' not in slots:
            raise RuntimeError('No lm_info to launch via %s: %s'
                               % (self.name, slots))

        if not slots['lm_info']:
            raise RuntimeError('lm_info missing for %s: %s'
                               % (self.name, slots))

        if 'dvm_uri' not in slots['lm_info']:
            raise RuntimeError('dvm_uri not in lm_info for %s: %s'
                               % (self.name, slots))

        dvm_uri = slots['lm_info']['dvm_uri']

        if task_argstr: task_command = "%s %s" % (task_exec, task_argstr)
        else          : task_command = task_exec

        env_string = ''
        env_list   = self.EXPORT_ENV_VARIABLES + task_env.keys()
        if env_list:
            for var in env_list:
                env_string += '-x "%s" ' % var

        map_flag  = ' -np %d --cpus-per-proc %d' % (n_procs, n_threads)
        map_flag += ' --bind-to hwthread:overload-allowed --use-hwthread-cpus'
        map_flag += ' --oversubscribe'

        if 'nodes' not in slots:
            # this task is unscheduled - we leave it to PRRTE/PMI-X to
            # correctly place the task
            pass

        else:
            # FIXME: ensure correct binding for procs and threads via slotfile

            # enact the scheduler's host placement.  For now, we leave socket,
            # core and thread placement to the prted, and just add all cpu and
            # gpu process slots to the host list.
            hosts = ''

            for node in slots['nodes']:

                # for each cpu and gpu slot, add the respective node name
                for _ in node['core_map']: hosts += '%s,' % node['name']
                for _ in node['gpu_map' ]: hosts += '%s,' % node['name']

            # remove trailing ','
            map_flag += ' -host %s' % hosts.rstrip(',')

        # Additional (debug) arguments to prun
        debug_string = '-verbose'
        if self._verbose:
            debug_string += ' '.join([
<<<<<<< HEAD
                                      # '-display-devel-map',
                                      # '-display-allocation',
                                      # '--debug-devel',
                                        '--report-bindings',
                                     ])

      # env_string = ''  # FIXME
=======
                                        '-verbose',
                                      # '--debug-devel',
                                      # '-display-devel-map',
                                      # '-display-allocation',
                                        '--report-bindings',
                                     ])

        env_string = ''  # FIXME
>>>>>>> 3165d464
        command = '%s --hnp "%s" %s %s %s %s' % (self.launch_command,
                  dvm_uri, map_flag, debug_string, env_string, task_command)

        return command, None


# ------------------------------------------------------------------------------
<|MERGE_RESOLUTION|>--- conflicted
+++ resolved
@@ -69,8 +69,9 @@
         prte += ' --prefix %s'     % pre
         prte += ' --report-uri %s' % furi
         prte += ' --hostfile %s'   % fhosts
-<<<<<<< HEAD
-        prte += ' --pmca orte_state_base_verbose 1'  # prte profiling
+
+        if profiler.enabled:
+            prte += ' --pmca orte_state_base_verbose 1'  # prte profiling
 
 
         # we apply two temporary tweaks on Summit which should not be needed in
@@ -82,22 +83,6 @@
         # ensure 1 ssh per dvm
         prte += ' --pmca plm_rsh_num_concurrent %d' % vm_size
 
-=======
-
-        if profiler.enabled:
-            prte += ' --pmca orte_state_base_verbose 1'  # prte profiling
-
-
-        # we apply two temporary tweaks on Summit which should not be needed in
-        # the long run:
-        #
-        # avoid 64 node limit (ssh connection limit)
-        prte += ' --pmca plm_rsh_no_tree_spawn 1'
-
-        # ensure 1 ssh per dvm
-        prte += ' --pmca plm_rsh_num_concurrent %d' % vm_size
-
->>>>>>> 3165d464
         # Use (g)stdbuf to disable buffering.  We need this to get the
         # "DVM ready" message to ensure DVM startup completion
         #
@@ -184,11 +169,7 @@
             raise Exception("VMURI not found!")
 
         logger.info("prte startup successful: [%s]", dvm_uri)
-<<<<<<< HEAD
         time.sleep(120)  # FIXME
-=======
-        time.sleep(30)  # FIXME
->>>>>>> 3165d464
         profiler.prof(event='dvm_ok', uid=cfg['pilot_id'])
 
 
@@ -241,11 +222,7 @@
     def construct_command(self, cu, launch_script_hop):
 
         import time
-<<<<<<< HEAD
         time.sleep(0.1)
-=======
-        time.sleep(0.02)
->>>>>>> 3165d464
 
         slots        = cu['slots']
         cud          = cu['description']
@@ -314,18 +291,9 @@
             map_flag += ' -host %s' % hosts.rstrip(',')
 
         # Additional (debug) arguments to prun
-        debug_string = '-verbose'
+        debug_string = ''
         if self._verbose:
             debug_string += ' '.join([
-<<<<<<< HEAD
-                                      # '-display-devel-map',
-                                      # '-display-allocation',
-                                      # '--debug-devel',
-                                        '--report-bindings',
-                                     ])
-
-      # env_string = ''  # FIXME
-=======
                                         '-verbose',
                                       # '--debug-devel',
                                       # '-display-devel-map',
@@ -333,8 +301,7 @@
                                         '--report-bindings',
                                      ])
 
-        env_string = ''  # FIXME
->>>>>>> 3165d464
+      # env_string = ''  # FIXME
         command = '%s --hnp "%s" %s %s %s %s' % (self.launch_command,
                   dvm_uri, map_flag, debug_string, env_string, task_command)
 
