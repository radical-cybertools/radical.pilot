--- conflicted
+++ resolved
@@ -167,11 +167,7 @@
             raise Exception("VMURI not found!")
 
         logger.info("prte startup successful: [%s]", dvm_uri)
-<<<<<<< HEAD
-        time.sleep(30)  # FIXME
-=======
         time.sleep(120)  # FIXME
->>>>>>> fa4d6f30
         profiler.prof(event='dvm_ok', uid=cfg['pilot_id'])
 
 
@@ -224,11 +220,7 @@
     def construct_command(self, cu, launch_script_hop):
 
         import time
-<<<<<<< HEAD
-        time.sleep(0.1)
-=======
         time.sleep(0.04)
->>>>>>> fa4d6f30
 
         slots        = cu['slots']
         cud          = cu['description']
@@ -306,11 +298,7 @@
                                         '--report-bindings',
                                      ])
 
-<<<<<<< HEAD
-        env_string = ''  # FIXME
-=======
       # env_string = ''  # FIXME
->>>>>>> fa4d6f30
         command = '%s --hnp "%s" %s %s %s %s' % (self.launch_command,
                   dvm_uri, map_flag, debug_string, env_string, task_command)
 
