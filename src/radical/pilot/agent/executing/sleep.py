--- conflicted
+++ resolved
@@ -163,10 +163,5 @@
             # FIXME: clarify how to cancel tasks
             pass
 
-<<<<<<< HEAD
-        return True
-
-=======
->>>>>>> ef06deb3
 
 # ------------------------------------------------------------------------------
