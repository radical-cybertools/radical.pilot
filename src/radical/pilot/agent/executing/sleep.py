
__copyright__ = "Copyright 2013-2016, http://radical.rutgers.edu"
__license__   = "MIT"


import os
import time

import threading     as mt

import radical.utils as ru

from ...  import states    as rps
from ...  import constants as rpc

from .base import AgentExecutingComponent


# ------------------------------------------------------------------------------
#
class Sleep(AgentExecutingComponent) :

    # --------------------------------------------------------------------------
    #
    def __init__(self, cfg, session):

        AgentExecutingComponent.__init__ (self, cfg, session)


    # --------------------------------------------------------------------------
    #
    def initialize(self):

        self._pwd = os.getcwd()

        self.register_input(rps.AGENT_EXECUTING_PENDING,
                            rpc.AGENT_EXECUTING_QUEUE, self.work)

        self.register_output(rps.AGENT_STAGING_OUTPUT_PENDING,
                             rpc.AGENT_STAGING_OUTPUT_QUEUE)

        self.register_publisher(rpc.AGENT_UNSCHEDULE_PUBSUB)

        self._terminate  = mt.Event()
        self._tasks_lock = mt.RLock()
        self._tasks      = list()
        self._delay      = 1.0

        self._watcher = mt.Thread(target=self._collect)
        self._watcher.daemon = True
        self._watcher.start()


    # --------------------------------------------------------------------------
    #
    def finalize(self):

        self._terminate.set()
        self._watcher.join()


    # --------------------------------------------------------------------------
    #
    def work(self, tasks):

        self.advance(tasks, rps.AGENT_EXECUTING, publish=True, push=False)

        for task in tasks:

            try:
                self._prof.prof('task_start', uid=task['uid'])
                self._handle_task(task)

            except Exception:
                # append the startup error to the tasks stderr.  This is
                # not completely correct (as this text is not produced
                # by the task), but it seems the most intuitive way to
                # communicate that error to the application/user.
                self._log.exception("error running Task")
                if task['stderr'] is None:
                    task['stderr'] = ''
                task['stderr'] += '\nPilot cannot start task:\n'
                task['stderr'] += '\n'.join(ru.get_exception_trace())

                # can't rely on the executor base to free the task resources
                self._prof.prof('unschedule_start', uid=task['uid'])
                self.publish(rpc.AGENT_UNSCHEDULE_PUBSUB, task)

                self.advance(task, rps.FAILED, publish=True, push=False)

            finally:
                self._prof.prof('task_stop', uid=task['uid'])

        with self._tasks_lock:
            self._tasks.extend(tasks)


    # --------------------------------------------------------------------------
    #
    def _handle_task(self, task):

        now = time.time()

        # assert t['description']['executable'].endswith('sleep')
        task['to_finish'] = now + float(task['description']['arguments'][0])

        uid = task['uid']
        self._prof.prof('task_run_start', uid=uid)
        self._prof.prof('task_run_ok',    uid=uid)
        self._prof.prof('launch_start',   uid=uid)
        self._prof.prof('exec_start',     uid=uid)
        self._prof.prof('rank_start',      uid=uid)


    # --------------------------------------------------------------------------
    #
    def _timed(self):

        while not self._terminate.is_set():

            to_finish   = list()
            to_continue = list()
            now         = time.time()

            with self._tasks_lock:

                for task in self._tasks:
                    if task['deadline'] <= now: to_finish.append(task)
                    else                      : to_continue.append(task)

                self._tasks = to_continue

            if not to_finish:
                time.sleep(self._delay)
                continue

            for task in to_finish:
                uid = task['uid']
                task['target_state'] = 'DONE'
<<<<<<< HEAD

                self._prof.prof('app_stop',         uid=uid)
=======
                self._prof.prof('rank_stop',        uid=uid)
>>>>>>> 5a63a7f8
                self._prof.prof('exec_stop',        uid=uid)
                self._prof.prof('launch_stop',      uid=uid)
                self._prof.prof('task_run_stop',    uid=uid)
                self._prof.prof('unschedule_start', uid=uid)

            self._log.debug('collected                : %d', len(to_finish))

            self.publish(rpc.AGENT_UNSCHEDULE_PUBSUB, to_finish)
            self.advance(to_finish, rps.AGENT_STAGING_OUTPUT_PENDING,
                                    publish=True, push=True)


    # --------------------------------------------------------------------------
    #
    def command_cb(self, topic, msg):

        self._log.info('command_cb [%s]: %s', topic, msg)

        cmd = msg['cmd']

        if cmd == 'cancel_tasks':

            # FIXME: clarify how to cancel tasks
            pass

        return True


# ------------------------------------------------------------------------------
<|MERGE_RESOLUTION|>--- conflicted
+++ resolved
@@ -137,12 +137,8 @@
             for task in to_finish:
                 uid = task['uid']
                 task['target_state'] = 'DONE'
-<<<<<<< HEAD
 
-                self._prof.prof('app_stop',         uid=uid)
-=======
                 self._prof.prof('rank_stop',        uid=uid)
->>>>>>> 5a63a7f8
                 self._prof.prof('exec_stop',        uid=uid)
                 self._prof.prof('launch_stop',      uid=uid)
                 self._prof.prof('task_run_stop',    uid=uid)
