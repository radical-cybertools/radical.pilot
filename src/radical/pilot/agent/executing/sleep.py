--- conflicted
+++ resolved
@@ -65,16 +65,6 @@
 
         self.advance(tasks, rps.AGENT_EXECUTING, publish=True, push=False)
 
-<<<<<<< HEAD
-        now = time.time()
-        for t in tasks:
-            uid = t['uid']
-            self._prof.prof('exec_start',      uid=uid)
-            self._prof.prof('exec_ok',         uid=uid)
-            self._prof.prof('task_start',      uid=uid)
-            self._prof.prof('task_exec_start', uid=uid)
-            self._prof.prof('app_start',       uid=uid)
-=======
         for task in tasks:
 
             try:
@@ -96,11 +86,6 @@
                 self.publish(rpc.AGENT_UNSCHEDULE_PUBSUB, task)
 
                 self.advance(task, rps.FAILED, publish=True, push=False)
->>>>>>> dbc51e74
-
-            t['deadline'] = now + float(t['description']['arguments'][0])
-
-        self._log.debug('started new tasks        : %d', len(tasks))
 
         with self._tasks_lock:
             self._tasks.extend(tasks)
@@ -108,14 +93,10 @@
 
     # --------------------------------------------------------------------------
     #
-<<<<<<< HEAD
-    def _collect(self):
-=======
     def _handle_task(self, task):
 
         now = time.time()
 
-        # assert(t['description']['executable'].endswith('sleep'))
         task['to_finish'] = now + float(task['description']['arguments'][0])
 
         uid = task['uid']
@@ -129,16 +110,14 @@
     # --------------------------------------------------------------------------
     #
     def _timed(self):
->>>>>>> dbc51e74
 
         while not self._terminate.is_set():
 
+            to_finish   = list()
+            to_continue = list()
+            now         = time.time()
+
             with self._tasks_lock:
-
-<<<<<<< HEAD
-                to_finish   = list()
-                to_continue = list()
-                now         = time.time()
 
                 for task in self._tasks:
                     if task['deadline'] <= now: to_finish.append(task)
@@ -150,30 +129,19 @@
                 time.sleep(self._delay)
                 continue
 
-            uids = list()
-            for t in to_finish:
-                uid = t['uid']
-                uids.append(uid)
-                t['target_state'] = 'DONE'
-=======
             for task in to_finish:
                 uid = task['uid']
                 task['target_state'] = 'DONE'
->>>>>>> dbc51e74
+
                 self._prof.prof('app_stop',         uid=uid)
                 self._prof.prof('task_exec_stop',   uid=uid)
                 self._prof.prof('task_stop',        uid=uid)
                 self._prof.prof('exec_stop',        uid=uid)
                 self._prof.prof('unschedule_start', uid=uid)
-<<<<<<< HEAD
 
             self._log.debug('collected                : %d', len(to_finish))
 
             self.publish(rpc.AGENT_UNSCHEDULE_PUBSUB, to_finish)
-=======
-                self.publish(rpc.AGENT_UNSCHEDULE_PUBSUB, task)
->>>>>>> dbc51e74
-
             self.advance(to_finish, rps.AGENT_STAGING_OUTPUT_PENDING,
                                     publish=True, push=True)
 
