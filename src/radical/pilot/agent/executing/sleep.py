--- conflicted
+++ resolved
@@ -157,19 +157,11 @@
 
         cmd = msg['cmd']
 
-<<<<<<< HEAD
-=======
         # FIXME RPC: already handled in the component base class
->>>>>>> ef06deb3
         if cmd == 'cancel_tasks':
 
             # FIXME: clarify how to cancel tasks
             pass
 
-<<<<<<< HEAD
-        return True
-
-=======
->>>>>>> ef06deb3
 
 # ------------------------------------------------------------------------------
