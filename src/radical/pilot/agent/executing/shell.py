
__copyright__ = "Copyright 2013-2016, http://radical.rutgers.edu"
__license__   = "MIT"


import os
import threading
import traceback

import radical.utils as ru

from ... import agent     as rpa
from ... import states    as rps
from ... import constants as rpc

from .base import AgentExecutingComponent


# ------------------------------------------------------------------------------
#
class Shell(AgentExecutingComponent):


    # --------------------------------------------------------------------------
    #
    def __init__(self, cfg, session):

        AgentExecutingComponent.__init__ (self, cfg, session)


    # --------------------------------------------------------------------------
    #
    def initialize(self):

        self._pwd = os.getcwd()

        self.register_input(rps.EXECUTING_PENDING,
                            rpc.AGENT_EXECUTING_QUEUE, self.work)

        self.register_output(rps.AGENT_STAGING_OUTPUT_PENDING,
                             rpc.AGENT_STAGING_OUTPUT_QUEUE)

        self.register_publisher (rpc.AGENT_UNSCHEDULE_PUBSUB)
        self.register_subscriber(rpc.CONTROL_PUBSUB, self.command_cb)

        # Mimic what virtualenv's "deactivate" would do
        self._deactivate = "\n# deactivate pilot virtualenv\n"

        old_path  = os.environ.get('_OLD_VIRTUAL_PATH',       None)
        old_ppath = os.environ.get('_OLD_VIRTUAL_PYTHONPATH', None)
        old_home  = os.environ.get('_OLD_VIRTUAL_PYTHONHOME', None)
        old_ps1   = os.environ.get('_OLD_VIRTUAL_PS1',        None)

        if old_ppath: self._deactivate += 'export PATH="%s"\n'        % old_ppath
        if old_path : self._deactivate += 'export PYTHONPATH="%s"\n'  % old_path
        if old_home : self._deactivate += 'export PYTHON_HOME="%s"\n' % old_home
        if old_ps1  : self._deactivate += 'export PS1="%s"\n'         % old_ps1

        self._deactivate += 'unset VIRTUAL_ENV\n\n'

        # FIXME: we should not alter the environment of the running agent, but
        #        only make sure that the CU finds a pristine env.  That also
        #        holds for the unsetting below -- AM
        if old_path : os.environ['PATH']        = old_path
        if old_ppath: os.environ['PYTHONPATH']  = old_ppath
        if old_home : os.environ['PYTHON_HOME'] = old_home
        if old_ps1  : os.environ['PS1']         = old_ps1

        if 'VIRTUAL_ENV' in os.environ:
            del(os.environ['VIRTUAL_ENV'])

        # simplify shell startup / prompt detection
        os.environ['PS1'] = '$ '

        self._task_launcher = rpa.LaunchMethod.create(
                name    = self._cfg['task_launch_method'],
                cfg     = self._cfg,
                session = self._session)

        self._mpi_launcher = rpa.LaunchMethod.create(
                name    = self._cfg['mpi_launch_method'],
                cfg     = self._cfg,
                session = self._session)

        # TODO: test that this actually works
        # Remove the configured set of environment variables from the
        # environment that we pass to Popen.
        for e in list(os.environ.keys()):

            env_removables = list()

            if self._mpi_launcher:
                env_removables += self._mpi_launcher.env_removables

            if self._task_launcher:
                env_removables += self._task_launcher.env_removables

            for r in  env_removables:
                if e.startswith(r):
                    os.environ.pop(e, None)

        # if we need to transplant any original env into the CU, we dig the
        # respective keys from the dump made by bootstrap_0.sh
        self._env_cu_export = dict()
        if self._cfg.get('export_to_cu'):
            with open('env.orig', 'r') as f:
                for line in f.readlines():
                    if '=' in line:
                        k,v = line.split('=', 1)
                        key = k.strip()
                        val = v.strip()
                        if key in self._cfg['export_to_cu']:
                            self._env_cu_export[key] = val

        # the registry keeps track of units to watch, indexed by their shell
        # spawner process ID.  As the registry is shared between the spawner and
        # watcher thread, we use a lock while accessing it.
        self._registry      = dict()
        self._registry_lock = ru.RLock()

        self._cus_to_cancel  = list()
        self._cancel_lock    = ru.RLock()

        self._cached_events = list()  # keep monitoring events for pid's which
                                      # are not yet known

        # get some threads going -- those will do all the work.
        import radical.saga.utils.pty_shell as sups

        self.launcher_shell = sups.PTYShell("fork://localhost/")
        self.monitor_shell  = sups.PTYShell("fork://localhost/")

        # run the spawner on the shells
        # tmp = tempfile.gettempdir()
        # Moving back to shared file system again, until it reaches maturity,
        # as this breaks launch methods with a hop, e.g. ssh.
        # FIXME: see #658
        self._pid    = self._cfg['pid']
        self._spawner_tmp = "/%s/%s-%s" % (self._pwd, self._pid, self.uid)

        ret, out, _  = self.launcher_shell.run_sync \
                           ("/bin/sh %s/executing/shell_spawner.sh %s"
                           % (os.path.dirname (rpa.__file__), self._spawner_tmp))
        if  ret != 0:
            raise RuntimeError ("launcher bootstrap failed: (%s)(%s)", ret, out)

        ret, out, _  = self.monitor_shell.run_sync \
                           ("/bin/sh %s/executing/shell_spawner.sh %s"
                           % (os.path.dirname (rpa.__file__), self._spawner_tmp))
        if  ret != 0:
            raise RuntimeError ("monitor bootstrap failed: (%s)(%s)", ret, out)

        # run watcher thread
        self._terminate = threading.Event()
        self._watcher   = threading.Thread(target=self._watch, name="Watcher")
        self._watcher.daemon = True
        self._watcher.start ()

        self.gtod = "%s/gtod" % self._pwd


    # --------------------------------------------------------------------------
    #
    def command_cb(self, topic, msg):

        cmd = msg['cmd']
        arg = msg['arg']

        if cmd == 'cancel_units':

            self._log.info("cancel_units command (%s)" % arg)
            with self._cancel_lock:
                self._cus_to_cancel.append(arg['uids'])

        return True


    # --------------------------------------------------------------------------
    #
    def work(self, units):

        if not isinstance(units, list):
            units = [units]

        self.advance(units, rps.AGENT_EXECUTING, publish=True, push=False)

        for unit in units:

            self._handle_unit(unit)


    # --------------------------------------------------------------------------
    #
    def _handle_unit(self, cu):

        # check that we don't start any units which need cancelling
        if cu['uid'] in self._cus_to_cancel:

            with self._cancel_lock:
                self._cus_to_cancel.remove(cu['uid'])

            self.publish(rpc.AGENT_UNSCHEDULE_PUBSUB, cu)
            self.advance(cu, rps.CANCELED, publish=True, push=False)
            return True

        # otherwise, check if we have any active units to cancel
        # FIXME: this should probably go into a separate idle callback
        if self._cus_to_cancel:

            # NOTE: cu cancellation is costly: we keep a potentially long list
            # of cancel candidates, perform one inversion and n lookups on the
            # registry, and lock the registry for that complete time span...

            with self._registry_lock:
                # inverse registry for quick lookups:
                inv_registry = {v: k for k, v in list(self._registry.items())}

                for cu_uid in self._cus_to_cancel:
                    pid = inv_registry.get(cu_uid)
                    if pid:
                        # we own that cu, cancel it!
                        ret, out, _ = self.launcher_shell.run_sync(
                                                             'CANCEL %s\n', pid)
                        if  ret != 0:
                            self._log.error("unit cancel failed '%s': (%s)(%s)",
                                            cu_uid, ret, out)
                        # successful or not, we only try once
                        del(self._registry[pid])

                        with self._cancel_lock:
                            self._cus_to_cancel.remove(cu_uid)

            # The state advance will be managed by the watcher, which will pick
            # up the cancel notification.
            # FIXME: We could optimize a little by publishing the unschedule
            #        right here...

        try:
            if cu['description']['mpi']:
                launcher = self._mpi_launcher
            else:
                launcher = self._task_launcher

            if not launcher:
                raise RuntimeError("no launcher (mpi=%s)"
                                  % cu['description']['mpi'])

            self._log.debug("Launching unit with %s (%s).",
                            launcher.name, launcher.launch_command)

            assert(cu['slots'])

            # Start a new subprocess to launch the unit
            self.spawn(launcher=launcher, cu=cu)

        except Exception as e:
            # append the startup error to the units stderr.  This is
            # not completely correct (as this text is not produced
            # by the unit), but it seems the most intuitive way to
            # communicate that error to the application/user.
            self._log.exception("error running CU")
            cu['stderr'] += "\nPilot cannot start compute unit:\n%s\n%s" \
                            % (str(e), traceback.format_exc())

            # Free the Slots, Flee the Flots, Ree the Frots!
            if cu.get('slots'):
                self.publish(rpc.AGENT_UNSCHEDULE_PUBSUB, cu)

            self.advance(cu, rps.FAILED, publish=True, push=False)


    # --------------------------------------------------------------------------
    #
    def _cu_to_cmd (self, cu, launcher):

        env   = self._deactivate
        cwd   = ""
        pre   = ""
        post  = ""
        io    = ""
        cmd   = ""

        descr   = cu['description']
        sandbox = cu['unit_sandbox_path']

        env  += "# CU environment\n"
<<<<<<< HEAD
        env  += "export RP_SESSION_ID=%s\n"      % self._cfg['sid']
        env  += "export RP_PILOT_ID=%s\n"        % self._cfg['pid']
        env  += "export RP_AGENT_ID=%s\n"        % self._cfg['aid']
        env  += "export RP_SPAWNER_ID=%s\n"      % self.uid
        env  += "export RP_UNIT_ID=%s\n"         % cu['uid']
        env  += 'export RP_UNIT_NAME="%s"\n'     % cu['description'].get('name')
        env  += 'export RP_GTOD="%s"\n'          % cu['gtod']
        env  += 'export RP_PILOT_STAGING="%s"\n' % self._pwd
=======
        env  += "export RP_SESSION_ID=%s\n"     % self._cfg['sid']
        env  += "export RP_PILOT_ID=%s\n"       % self._cfg['pid']
        env  += "export RP_AGENT_ID=%s\n"       % self._cfg['aid']
        env  += "export RP_SPAWNER_ID=%s\n"     % self.uid
        env  += "export RP_UNIT_ID=%s\n"        % cu['uid']
        env  += 'export RP_UNIT_NAME="%s"\n'    % cu['description'].get('name')
        env  += 'export RP_GTOD="%s"\n'         % cu['gtod']
        env  += 'export RP_PILOT_STAGING="%s"\n' \
                                                % self._pwd
>>>>>>> a951b932
        if self._prof.enabled:
            env += 'export RP_PROF="%s/%s.prof"\n' % (sandbox, cu['uid'])
        env  += '''
prof(){
    if test -z "$RP_PROF"
    then
        return
    fi
    event=$1
    now=$($RP_GTOD)
    echo "$now,$event,unit_script,MainThread,$RP_UNIT_ID,AGENT_EXECUTING," >> $RP_PROF
}
'''

        # also add any env vars requested for export by the resource config
        for k,v in self._env_cu_export.items():
            env += "export %s=%s\n" % (k,v)

        # also add any env vars requested in hte unit description
        if descr['environment']:
            for e in descr['environment']:
                env += "export %s=%s\n"  %  (e, descr['environment'][e])
        env  += "\n"

        cwd  += "# CU sandbox\n"
        cwd  += "mkdir -p %s\n" % sandbox
        cwd  += "cd       %s\n" % sandbox
        cwd  += "\n"

        if  descr['pre_exec']:
            fail  = ' (echo "pre_exec failed"; false) || exit'
            pre  += "\n# CU pre-exec\n"
            pre  += 'prof cu_pre_start\n'
            for elem in descr['pre_exec']:
                pre += "%s || %s\n" % (elem, fail)
            pre  += "\n"
            pre  += 'prof cu_pre_stop\n'
            pre  += "\n"

        if  descr['post_exec']:
            fail  = ' (echo "post_exec failed"; false) || exit'
            post += "\n# CU post-exec\n"
            post += 'prof cu_post_start\n'
            for elem in descr['post_exec']:
                post += "%s || %s\n" % (elem, fail)
            post += 'prof cu_post_stop\n'
            post += "\n"

      # if  descr['stdin'] : io  += "<%s "  % descr['stdin']
      # else               : io  += "<%s "  % '/dev/null'
        if  descr['stdout']: io  += "1>%s " % descr['stdout']
        else               : io  += "1>%s " %       'STDOUT'
        if  descr['stderr']: io  += "2>%s " % descr['stderr']
        else               : io  += "2>%s " %       'STDERR'

        cmd, hop_cmd  = launcher.construct_command(cu,
                                        '/usr/bin/env RP_SPAWNER_HOP=TRUE "$0"')

        script  = '\n%s\n' % env
        script += 'prof cu_start\n'

        if hop_cmd :
            # the script will itself contain a remote callout which calls again
            # the script for the invokation of the real workload (cmd) -- we
            # thus introduce a guard for the first execution.  The hop_cmd MUST
            # set RP_SPAWNER_HOP to some value for the startup to work

            script += "\n# ------------------------------------------------------\n"
            script += '# perform one hop for the actual command launch\n'
            script += 'if test -z "$RP_SPAWNER_HOP"\n'
            script += 'then\n'
            script += '    %s\n' % hop_cmd
            script += '    exit\n'
            script += 'fi\n\n'

        script += "\n# ------------------------------------------------------\n"
        script += "%s"        %  cwd
        script += "%s"        %  pre
        script += "\n# CU execution\n"
        script += 'prof cu_exec_start\n'
        script += "%s %s\n\n" % (cmd, io)
        script += "RETVAL=$?\n"
        script += 'prof cu_exec_stop\n'
        script += "%s"        %  post
        script += "exit $RETVAL\n"
        script += "# ------------------------------------------------------\n\n"

      # self._log.debug ("execution script:\n%s\n", script)

        return script


    # --------------------------------------------------------------------------
    #
    def spawn(self, launcher, cu):

        sandbox = cu['sandbox']

        # prep stdout/err so that we can append w/o checking for None
        cu['stdout'] = ''
        cu['stderr'] = ''

        # we got an allocation: go off and launch the process.  we get
        # a multiline command, so use the wrapper's BULK/LRUN mode.
        cmd       = self._cu_to_cmd (cu, launcher)
        run_cmd   = "BULK\nLRUN\n%s\nLRUN_EOT\nBULK_RUN\n" % cmd

      # TODO: Remove this commented out block?
      # if  self.rm.target_is_macos :
      #     run_cmd = run_cmd.replace ("\\", "\\\\\\\\") # hello MacOS

        self._prof.prof('exec_start', uid=cu['uid'])
        ret, out, _ = self.launcher_shell.run_sync (run_cmd)

        if  ret != 0 :
            raise RuntimeError("failed to run unit '%s': (%s)(%s)" %
                               (run_cmd, ret, out))

        lines = [_f for _f in out.split ("\n") if _f]

        self._log.debug (lines)

        if  len (lines) < 2 :
            raise RuntimeError ("Failed to run unit (%s)", lines)

        if  lines[-2] != "OK" :
            raise RuntimeError ("Failed to run unit (%s)" % lines)

        # FIXME: verify format of returned pid (\d+)!
        pid       = lines[-1].strip ()
        cu['pid'] = pid

        # before we return, we need to clean the
        # 'BULK COMPLETED message from lrun
        ret, out = self.launcher_shell.find_prompt ()
        if  ret != 0 :
            self._prof.prof('exec_fail', uid=cu['uid'])
            raise RuntimeError ("failed to run unit '%s': (%s)(%s)"
                             % (run_cmd, ret, out))

        self._prof.prof('exec_ok', uid=cu['uid'])

        # for convenience, we link the ExecWorker job-cwd to the unit sandbox
        try:
            os.symlink("%s/%s" % (self._spawner_tmp, cu['pid']),
                       "%s/%s" % (sandbox, 'SHELL_SPAWNER_TMP'))
        except Exception as e:
            self._log.exception('shell cwd symlink failed: %s' % e)

        # FIXME: this is too late, there is already a race with the monitoring
        # thread for this CU execution.  We need to communicate the PIDs/CUs via
        # a queue again!
        with self._registry_lock :
            self._registry[pid] = cu


    # --------------------------------------------------------------------------
    #
    def _watch (self) :

        MONITOR_READ_TIMEOUT = 1.0   # check for stop signal now and then
        static_cnt           = 0

        try:

            self.monitor_shell.run_async ("MONITOR")

            while not self._terminate.is_set () :

                _, out = self.monitor_shell.find (['\n'],
                                                  timeout=MONITOR_READ_TIMEOUT)

                line = out.strip ()
              # self._log.debug ('monitor line: %s', line)

                if not line:

                    # just a read timeout, i.e. an opportunity to check for
                    # termination signals...
                    if  self._terminate.is_set() :
                        self._log.debug ("stop monitoring")
                        return

                    # ... and for health issues ...
                    if not self.monitor_shell.alive () :
                        self._log.warn ("monitoring channel died")
                        return

                    # ... and to handle cached events.
                    if not self._cached_events :
                        static_cnt += 1

                    else :
                        static_cnt += 1

                        if static_cnt == 10 :
                            # 10 times cache to check, dump it for debugging
                            static_cnt = 0

                        cache_copy          = self._cached_events[:]
                        self._cached_events = list()
                        events_to_handle    = list()
                        self._log.info ("monitoring channel checks cache (%d)",
                                        len(self._cached_events))

                        with self._registry_lock :

                            for pid, state, data in cache_copy :
                                cu = self._registry.get (pid, None)

                                if cu:
                                    events_to_handle.append(
                                                         [cu, pid, state, data])
                                else:
                                    self._cached_events.append(
                                                             [pid, state, data])

                        # FIXME: measure if using many locks in the loop below
                        # is really better than doing all ops in the locked loop
                        # above
                        for cu, pid, state, data in events_to_handle :
                            self._handle_event (cu, pid, state, data)

                    # all is well...
                  # self._log.info ("monitoring channel finish idle loop")
                    continue


                elif line == 'EXIT' or line == "Killed" :
                    self._log.error ("monitoring channel failed (%s)", line)
                    self._terminate.set()
                    return

                elif ':' not in line :
                    self._log.warn ("monitoring channel noise: %s", line)

                else :
                    elems = line.split (':', 2)
                    if len(elems) != 3:
                        raise ValueError("parse error for (%s)", line)
                    pid, state, data = elems

                    # we are not interested in non-final state information, at
                    # the moment
                    if state in ['RUNNING'] :
                        continue

                    self._log.info ("monitoring channel event: %s", line)
                    cu = None

                    with self._registry_lock :
                        cu = self._registry.get (pid, None)

                    if cu:
                        self._handle_event (cu, pid, state, data)
                    else:
                        self._cached_events.append ([pid, state, data])

        except Exception as e:

            self._log.exception("Exception in job monitoring thread: %s", e)
            self._terminate.set()


    # --------------------------------------------------------------------------
    #
    def _handle_event (self, cu, pid, state, data) :

        # got an explicit event to handle
        self._log.info ("monitoring handles event for %s: %s:%s:%s",
                        cu['uid'], pid, state, data)

        rp_state = {'DONE'     : rps.DONE,
                    'FAILED'   : rps.FAILED,
                    'CANCELED' : rps.CANCELED}[state]

        if rp_state not in [rps.DONE, rps.FAILED, rps.CANCELED]:
            # non-final state
            self._log.debug ("ignore shell level state transition (%s:%s:%s)",
                             pid, state, data)
            return

        self._prof.prof('exec_stop', uid=cu['uid'])

        # for final states, we can free the slots.
        self.publish(rpc.AGENT_UNSCHEDULE_PUBSUB, cu)

        if data : cu['exit_code'] = int(data)
        else    : cu['exit_code'] = None

        if rp_state in [rps.FAILED, rps.CANCELED] :
            # The unit failed - fail after staging output
            cu['target_state'] = rps.FAILED

        else:
            # The unit finished cleanly, see if we need to deal with
            # output data.  We always move to stageout, even if there are no
            # directives -- at the very least, we'll upload stdout/stderr
            cu['target_state'] = rps.DONE

        self.advance(cu, rps.AGENT_STAGING_OUTPUT_PENDING,
                         publish=True, push=True)

        # we don't need the cu in the registry anymore
        with self._registry_lock :
            if pid in self._registry :  # why wouldn't it be in there though?
                del(self._registry[pid])


# ------------------------------------------------------------------------------
<|MERGE_RESOLUTION|>--- conflicted
+++ resolved
@@ -284,7 +284,6 @@
         sandbox = cu['unit_sandbox_path']
 
         env  += "# CU environment\n"
-<<<<<<< HEAD
         env  += "export RP_SESSION_ID=%s\n"      % self._cfg['sid']
         env  += "export RP_PILOT_ID=%s\n"        % self._cfg['pid']
         env  += "export RP_AGENT_ID=%s\n"        % self._cfg['aid']
@@ -293,17 +292,7 @@
         env  += 'export RP_UNIT_NAME="%s"\n'     % cu['description'].get('name')
         env  += 'export RP_GTOD="%s"\n'          % cu['gtod']
         env  += 'export RP_PILOT_STAGING="%s"\n' % self._pwd
-=======
-        env  += "export RP_SESSION_ID=%s\n"     % self._cfg['sid']
-        env  += "export RP_PILOT_ID=%s\n"       % self._cfg['pid']
-        env  += "export RP_AGENT_ID=%s\n"       % self._cfg['aid']
-        env  += "export RP_SPAWNER_ID=%s\n"     % self.uid
-        env  += "export RP_UNIT_ID=%s\n"        % cu['uid']
-        env  += 'export RP_UNIT_NAME="%s"\n'    % cu['description'].get('name')
-        env  += 'export RP_GTOD="%s"\n'         % cu['gtod']
-        env  += 'export RP_PILOT_STAGING="%s"\n' \
-                                                % self._pwd
->>>>>>> a951b932
+
         if self._prof.enabled:
             env += 'export RP_PROF="%s/%s.prof"\n' % (sandbox, cu['uid'])
         env  += '''
