
__copyright__ = "Copyright 2013-2016, http://radical.rutgers.edu"
__license__   = "MIT"


import os
import threading
import traceback

import radical.utils as ru

from ... import agent     as rpa
from ... import states    as rps
from ... import constants as rpc

from .base import AgentExecutingComponent


# ------------------------------------------------------------------------------
#
class Shell(AgentExecutingComponent):


    # --------------------------------------------------------------------------
    #
    def __init__(self, cfg, session):

        AgentExecutingComponent.__init__ (self, cfg, session)


    # --------------------------------------------------------------------------
    #
    def initialize(self):

        self._pwd = os.getcwd()

        self.register_input(rps.EXECUTING_PENDING,
                            rpc.AGENT_EXECUTING_QUEUE, self.work)

        self.register_output(rps.AGENT_STAGING_OUTPUT_PENDING,
                             rpc.AGENT_STAGING_OUTPUT_QUEUE)

        self.register_publisher (rpc.AGENT_UNSCHEDULE_PUBSUB)
        self.register_subscriber(rpc.CONTROL_PUBSUB, self.command_cb)

        # Mimic what virtualenv's "deactivate" would do
        self._deactivate = "\n# deactivate pilot virtualenv\n"

        old_path  = os.environ.get('_OLD_VIRTUAL_PATH',       None)
        old_ppath = os.environ.get('_OLD_VIRTUAL_PYTHONPATH', None)
        old_home  = os.environ.get('_OLD_VIRTUAL_PYTHONHOME', None)
        old_ps1   = os.environ.get('_OLD_VIRTUAL_PS1',        None)

        if old_ppath: self._deactivate += 'export PATH="%s"\n'        % old_ppath
        if old_path : self._deactivate += 'export PYTHONPATH="%s"\n'  % old_path
        if old_home : self._deactivate += 'export PYTHON_HOME="%s"\n' % old_home
        if old_ps1  : self._deactivate += 'export PS1="%s"\n'         % old_ps1

        self._deactivate += 'unset VIRTUAL_ENV\n\n'

        # FIXME: we should not alter the environment of the running agent, but
        #        only make sure that the Task finds a pristine env.  That also
        #        holds for the unsetting below -- AM
        if old_path : os.environ['PATH']        = old_path
        if old_ppath: os.environ['PYTHONPATH']  = old_ppath
        if old_home : os.environ['PYTHON_HOME'] = old_home
        if old_ps1  : os.environ['PS1']         = old_ps1

        if 'VIRTUAL_ENV' in os.environ:
            del(os.environ['VIRTUAL_ENV'])

        # simplify shell startup / prompt detection
        os.environ['PS1'] = '$ '

        self._task_launcher = rpa.LaunchMethod.create(
                name    = self._cfg['task_launch_method'],
                cfg     = self._cfg,
                session = self._session)

        self._mpi_launcher = rpa.LaunchMethod.create(
                name    = self._cfg['mpi_launch_method'],
                cfg     = self._cfg,
                session = self._session)

        # TODO: test that this actually works
        # Remove the configured set of environment variables from the
        # environment that we pass to Popen.
        for e in list(os.environ.keys()):

            env_removables = list()

            if self._mpi_launcher:
                env_removables += self._mpi_launcher.env_removables

            if self._task_launcher:
                env_removables += self._task_launcher.env_removables

            for r in  env_removables:
                if e.startswith(r):
                    os.environ.pop(e, None)

        # if we need to transplant any original env into the Task, we dig the
        # respective keys from the dump made by bootstrap_0.sh
        self._env_cu_export = dict()
        if self._cfg.get('export_to_cu'):
            with open('env.orig', 'r') as f:
                for line in f.readlines():
                    if '=' in line:
                        k,v = line.split('=', 1)
                        key = k.strip()
                        val = v.strip()
                        if key in self._cfg['export_to_cu']:
                            self._env_cu_export[key] = val

        # the registry keeps track of tasks to watch, indexed by their shell
        # spawner process ID.  As the registry is shared between the spawner and
        # watcher thread, we use a lock while accessing it.
        self._registry      = dict()
        self._registry_lock = ru.RLock()

        self._cus_to_cancel  = list()
        self._cancel_lock    = ru.RLock()

        self._cached_events = list()  # keep monitoring events for pid's which
                                      # are not yet known

        # get some threads going -- those will do all the work.
        import radical.saga.utils.pty_shell as sups

        self.launcher_shell = sups.PTYShell("fork://localhost/")
        self.monitor_shell  = sups.PTYShell("fork://localhost/")

        # run the spawner on the shells
        # tmp = tempfile.gettempdir()
        # Moving back to shared file system again, until it reaches maturity,
        # as this breaks launch methods with a hop, e.g. ssh.
        # FIXME: see #658
        self._pid    = self._cfg['pid']
        self._spawner_tmp = "/%s/%s-%s" % (self._pwd, self._pid, self.uid)

        ret, out, _  = self.launcher_shell.run_sync \
                           ("/bin/sh %s/executing/shell_spawner.sh %s"
                           % (os.path.dirname (rpa.__file__), self._spawner_tmp))
        if  ret != 0:
            raise RuntimeError ("launcher bootstrap failed: (%s)(%s)", ret, out)

        ret, out, _  = self.monitor_shell.run_sync \
                           ("/bin/sh %s/executing/shell_spawner.sh %s"
                           % (os.path.dirname (rpa.__file__), self._spawner_tmp))
        if  ret != 0:
            raise RuntimeError ("monitor bootstrap failed: (%s)(%s)", ret, out)

        # run watcher thread
        self._terminate = threading.Event()
        self._watcher   = threading.Thread(target=self._watch, name="Watcher")
        self._watcher.daemon = True
        self._watcher.start ()

        self.gtod = "%s/gtod" % self._pwd


    # --------------------------------------------------------------------------
    #
    def command_cb(self, topic, msg):

        cmd = msg['cmd']
        arg = msg['arg']

        if cmd == 'cancel_tasks':

            self._log.info("cancel_tasks command (%s)" % arg)
            with self._cancel_lock:
                self._cus_to_cancel.append(arg['uids'])

        return True


    # --------------------------------------------------------------------------
    #
    def work(self, tasks):

        if not isinstance(tasks, list):
            tasks = [tasks]

        self.advance(tasks, rps.AGENT_EXECUTING, publish=True, push=False)

        for task in tasks:

            self._handle_task(task)


    # --------------------------------------------------------------------------
    #
    def _handle_task(self, t):

        # check that we don't start any tasks which need cancelling
        if t['uid'] in self._cus_to_cancel:

            with self._cancel_lock:
                self._cus_to_cancel.remove(t['uid'])

            self.publish(rpc.AGENT_UNSCHEDULE_PUBSUB, t)
            self.advance(t, rps.CANCELED, publish=True, push=False)
            return True

        # otherwise, check if we have any active tasks to cancel
        # FIXME: this should probably go into a separate idle callback
        if self._cus_to_cancel:

            # NOTE: t cancellation is costly: we keep a potentially long list
            # of cancel candidates, perform one inversion and n lookups on the
            # registry, and lock the registry for that complete time span...

            with self._registry_lock:
                # inverse registry for quick lookups:
                inv_registry = {v: k for k, v in list(self._registry.items())}

                for cu_uid in self._cus_to_cancel:
                    pid = inv_registry.get(cu_uid)
                    if pid:
                        # we own that t, cancel it!
                        ret, out, _ = self.launcher_shell.run_sync(
                                                             'CANCEL %s\n', pid)
                        if  ret != 0:
                            self._log.error("task cancel failed '%s': (%s)(%s)",
                                            cu_uid, ret, out)
                        # successful or not, we only try once
                        del(self._registry[pid])

                        with self._cancel_lock:
                            self._cus_to_cancel.remove(cu_uid)

            # The state advance will be managed by the watcher, which will pick
            # up the cancel notification.
            # FIXME: We could optimize a little by publishing the unschedule
            #        right here...

        try:
            cpt = t['description']['cpu_process_type']

            if cpt  == 'MPI': launcher = self._mpi_launcher
            else            : launcher = self._task_launcher

            if not launcher:
                raise RuntimeError("no launcher (process type = %s)" % cpt)

            self._log.debug("Launching task with %s (%s).",
                            launcher.name, launcher.launch_command)

            assert(t['slots'])

            # Start a new subprocess to launch the task
            self.spawn(launcher=launcher, t=t)

        except Exception as e:
            # append the startup error to the tasks stderr.  This is
            # not completely correct (as this text is not produced
            # by the task), but it seems the most intuitive way to
            # communicate that error to the application/user.
            self._log.exception("error running Task")
            t['stderr'] += "\nPilot cannot start task:\n%s\n%s" \
                            % (str(e), traceback.format_exc())

            # Free the Slots, Flee the Flots, Ree the Frots!
            if t.get('slots'):
                self.publish(rpc.AGENT_UNSCHEDULE_PUBSUB, t)

            self.advance(t, rps.FAILED, publish=True, push=False)


    # --------------------------------------------------------------------------
    #
    def _cu_to_cmd (self, t, launcher):

        env   = self._deactivate
        cwd   = ""
        pre   = ""
        post  = ""
        io    = ""
        cmd   = ""

        descr   = t['description']
        sandbox = t['task_sandbox_path']

<<<<<<< HEAD
        env  += "# Task environment\n"
        env  += "export RP_SESSION_ID=%s\n"     % self._cfg['sid']
        env  += "export RP_PILOT_ID=%s\n"       % self._cfg['pid']
        env  += "export RP_AGENT_ID=%s\n"       % self._cfg['aid']
        env  += "export RP_SPAWNER_ID=%s\n"     % self.uid
        env  += "export RP_TASK_ID=%s\n"        % t['uid']
        env  += 'export RP_TASK_NAME="%s"\n'    % t['description'].get('name')
        env  += 'export RP_GTOD="%s"\n'         % t['gtod']
        env  += 'export RP_PILOT_STAGING="%s/staging_area"\n' \
                                                % self._pwd
=======
        env  += "# CU environment\n"
        env  += "export RP_SESSION_ID=%s\n"      % self._cfg['sid']
        env  += "export RP_PILOT_ID=%s\n"        % self._cfg['pid']
        env  += "export RP_AGENT_ID=%s\n"        % self._cfg['aid']
        env  += "export RP_SPAWNER_ID=%s\n"      % self.uid
        env  += "export RP_UNIT_ID=%s\n"         % cu['uid']
        env  += 'export RP_UNIT_NAME="%s"\n'     % cu['description'].get('name')
        env  += 'export RP_GTOD="%s"\n'          % cu['gtod']
        env  += 'export RP_PILOT_STAGING="%s"\n' % self._pwd
>>>>>>> 7e295f0f
        if self._prof.enabled:
            env += 'export RP_PROF="%s/%s.prof"\n' % (sandbox, t['uid'])
        env  += '''
prof(){
    if test -z "$RP_PROF"
    then
        return
    fi
    event=$1
    now=$($RP_GTOD)
    echo "$now,$event,task_script,MainThread,$RP_TASK_ID,AGENT_EXECUTING," >> $RP_PROF
}
'''

        # also add any env vars requested for export by the resource config
        for k,v in self._env_cu_export.items():
            env += "export %s=%s\n" % (k,v)

        # also add any env vars requested in hte task description
        if descr['environment']:
            for e in descr['environment']:
                env += "export %s=%s\n"  %  (e, descr['environment'][e])
        env  += "\n"

        cwd  += "# Task sandbox\n"
        cwd  += "mkdir -p %s\n" % sandbox
        cwd  += "cd       %s\n" % sandbox
        cwd  += "\n"

        if  descr['pre_exec']:
            fail  = ' (echo "pre_exec failed"; false) || exit'
            pre  += "\n# Task pre-exec\n"
            pre  += 'prof cu_pre_start\n'
            for elem in descr['pre_exec']:
                pre += "%s || %s\n" % (elem, fail)
            pre  += "\n"
            pre  += 'prof cu_pre_stop\n'
            pre  += "\n"

        if  descr['post_exec']:
            fail  = ' (echo "post_exec failed"; false) || exit'
            post += "\n# Task post-exec\n"
            post += 'prof cu_post_start\n'
            for elem in descr['post_exec']:
                post += "%s || %s\n" % (elem, fail)
            post += 'prof cu_post_stop\n'
            post += "\n"

      # if  descr['stdin'] : io  += "<%s "  % descr['stdin']
      # else               : io  += "<%s "  % '/dev/null'
        if  descr['stdout']: io  += "1>%s " % descr['stdout']
        else               : io  += "1>%s " % '%s.out' % t['uid']
        if  descr['stderr']: io  += "2>%s " % descr['stderr']
        else               : io  += "2>%s " % '%s.err' % t['uid']

        cmd, hop_cmd  = launcher.construct_command(t,
                                        '/usr/bin/env RP_SPAWNER_HOP=TRUE "$0"')

        script  = '\n%s\n' % env
        script += 'prof cu_start\n'

        if hop_cmd :
            # the script will itself contain a remote callout which calls again
            # the script for the invokation of the real workload (cmd) -- we
            # thus introduce a guard for the first execution.  The hop_cmd MUST
            # set RP_SPAWNER_HOP to some value for the startup to work

            script += "\n# ------------------------------------------------------\n"
            script += '# perform one hop for the actual command launch\n'
            script += 'if test -z "$RP_SPAWNER_HOP"\n'
            script += 'then\n'
            script += '    %s\n' % hop_cmd
            script += '    exit\n'
            script += 'fi\n\n'

        script += "\n# ------------------------------------------------------\n"
        script += "%s"        %  cwd
        script += "%s"        %  pre
        script += "\n# Task execution\n"
        script += 'prof cu_exec_start\n'
        script += "%s %s\n\n" % (cmd, io)
        script += "RETVAL=$?\n"
        script += 'prof cu_exec_stop\n'
        script += "%s"        %  post
        script += "exit $RETVAL\n"
        script += "# ------------------------------------------------------\n\n"

      # self._log.debug ("execution script:\n%s\n", script)

        return script


    # --------------------------------------------------------------------------
    #
    def spawn(self, launcher, t):

        sandbox = t['sandbox']

        # prep stdout/err so that we can append w/o checking for None
        t['stdout'] = ''
        t['stderr'] = ''

        # we got an allocation: go off and launch the process.  we get
        # a multiline command, so use the wrapper's BULK/LRUN mode.
        cmd       = self._cu_to_cmd (t, launcher)
        run_cmd   = "BULK\nLRUN\n%s\nLRUN_EOT\nBULK_RUN\n" % cmd

      # TODO: Remove this commented out block?
      # if  self.rm.target_is_macos :
      #     run_cmd = run_cmd.replace ("\\", "\\\\\\\\") # hello MacOS

        self._prof.prof('exec_start', uid=t['uid'])
        ret, out, _ = self.launcher_shell.run_sync (run_cmd)

        if  ret != 0 :
            raise RuntimeError("failed to run task '%s': (%s)(%s)" %
                               (run_cmd, ret, out))

        lines = [_f for _f in out.split ("\n") if _f]

        self._log.debug (lines)

        if  len (lines) < 2 :
            raise RuntimeError ("Failed to run task (%s)", lines)

        if  lines[-2] != "OK" :
            raise RuntimeError ("Failed to run task (%s)" % lines)

        # FIXME: verify format of returned pid (\d+)!
        pid       = lines[-1].strip ()
        t['pid'] = pid

        # before we return, we need to clean the
        # 'BULK COMPLETED message from lrun
        ret, out = self.launcher_shell.find_prompt ()
        if  ret != 0 :
            self._prof.prof('exec_fail', uid=t['uid'])
            raise RuntimeError ("failed to run task '%s': (%s)(%s)"
                             % (run_cmd, ret, out))

        self._prof.prof('exec_ok', uid=t['uid'])

        # for convenience, we link the ExecWorker job-cwd to the task sandbox
        try:
            os.symlink("%s/%s" % (self._spawner_tmp, t['pid']),
                       "%s/%s" % (sandbox, 'SHELL_SPAWNER_TMP'))
        except Exception as e:
            self._log.exception('shell cwd symlink failed: %s' % e)

        # FIXME: this is too late, there is already a race with the monitoring
        # thread for this Task execution.  We need to communicate the PIDs/CUs via
        # a queue again!
        with self._registry_lock :
            self._registry[pid] = t


    # --------------------------------------------------------------------------
    #
    def _watch (self) :

        MONITOR_READ_TIMEOUT = 1.0   # check for stop signal now and then
        static_cnt           = 0

        try:

            self.monitor_shell.run_async ("MONITOR")

            while not self._terminate.is_set () :

                _, out = self.monitor_shell.find (['\n'],
                                                  timeout=MONITOR_READ_TIMEOUT)

                line = out.strip ()
              # self._log.debug ('monitor line: %s', line)

                if not line:

                    # just a read timeout, i.e. an opportunity to check for
                    # termination signals...
                    if  self._terminate.is_set() :
                        self._log.debug ("stop monitoring")
                        return

                    # ... and for health issues ...
                    if not self.monitor_shell.alive () :
                        self._log.warn ("monitoring channel died")
                        return

                    # ... and to handle cached events.
                    if not self._cached_events :
                        static_cnt += 1

                    else :
                        static_cnt += 1

                        if static_cnt == 10 :
                            # 10 times cache to check, dump it for debugging
                            static_cnt = 0

                        cache_copy          = self._cached_events[:]
                        self._cached_events = list()
                        events_to_handle    = list()
                        self._log.info ("monitoring channel checks cache (%d)",
                                        len(self._cached_events))

                        with self._registry_lock :

                            for pid, state, data in cache_copy :
                                t = self._registry.get (pid, None)

                                if t:
                                    events_to_handle.append(
                                                         [t, pid, state, data])
                                else:
                                    self._cached_events.append(
                                                             [pid, state, data])

                        # FIXME: measure if using many locks in the loop below
                        # is really better than doing all ops in the locked loop
                        # above
                        for t, pid, state, data in events_to_handle :
                            self._handle_event (t, pid, state, data)

                    # all is well...
                  # self._log.info ("monitoring channel finish idle loop")
                    continue


                elif line == 'EXIT' or line == "Killed" :
                    self._log.error ("monitoring channel failed (%s)", line)
                    self._terminate.set()
                    return

                elif ':' not in line :
                    self._log.warn ("monitoring channel noise: %s", line)

                else :
                    elems = line.split (':', 2)
                    if len(elems) != 3:
                        raise ValueError("parse error for (%s)", line)
                    pid, state, data = elems

                    # we are not interested in non-final state information, at
                    # the moment
                    if state in ['RUNNING'] :
                        continue

                    self._log.info ("monitoring channel event: %s", line)
                    t = None

                    with self._registry_lock :
                        t = self._registry.get (pid, None)

                    if t:
                        self._handle_event (t, pid, state, data)
                    else:
                        self._cached_events.append ([pid, state, data])

        except Exception as e:

            self._log.exception("Exception in job monitoring thread: %s", e)
            self._terminate.set()


    # --------------------------------------------------------------------------
    #
    def _handle_event (self, t, pid, state, data) :

        # got an explicit event to handle
        self._log.info ("monitoring handles event for %s: %s:%s:%s",
                        t['uid'], pid, state, data)

        rp_state = {'DONE'     : rps.DONE,
                    'FAILED'   : rps.FAILED,
                    'CANCELED' : rps.CANCELED}[state]

        if rp_state not in [rps.DONE, rps.FAILED, rps.CANCELED]:
            # non-final state
            self._log.debug ("ignore shell level state transition (%s:%s:%s)",
                             pid, state, data)
            return

        self._prof.prof('exec_stop', uid=t['uid'])

        # for final states, we can free the slots.
        self.publish(rpc.AGENT_UNSCHEDULE_PUBSUB, t)

        if data : t['exit_code'] = int(data)
        else    : t['exit_code'] = None

        if rp_state in [rps.FAILED, rps.CANCELED] :
            # The task failed - fail after staging output
            t['target_state'] = rps.FAILED

        else:
            # The task finished cleanly, see if we need to deal with
            # output data.  We always move to stageout, even if there are no
            # directives -- at the very least, we'll upload stdout/stderr
            t['target_state'] = rps.DONE

        self.advance(t, rps.AGENT_STAGING_OUTPUT_PENDING,
                         publish=True, push=True)

        # we don't need the t in the registry anymore
        with self._registry_lock :
            if pid in self._registry :  # why wouldn't it be in there though?
                del(self._registry[pid])


# ------------------------------------------------------------------------------
<|MERGE_RESOLUTION|>--- conflicted
+++ resolved
@@ -282,28 +282,15 @@
         descr   = t['description']
         sandbox = t['task_sandbox_path']
 
-<<<<<<< HEAD
         env  += "# Task environment\n"
-        env  += "export RP_SESSION_ID=%s\n"     % self._cfg['sid']
-        env  += "export RP_PILOT_ID=%s\n"       % self._cfg['pid']
-        env  += "export RP_AGENT_ID=%s\n"       % self._cfg['aid']
-        env  += "export RP_SPAWNER_ID=%s\n"     % self.uid
-        env  += "export RP_TASK_ID=%s\n"        % t['uid']
-        env  += 'export RP_TASK_NAME="%s"\n'    % t['description'].get('name')
-        env  += 'export RP_GTOD="%s"\n'         % t['gtod']
-        env  += 'export RP_PILOT_STAGING="%s/staging_area"\n' \
-                                                % self._pwd
-=======
-        env  += "# CU environment\n"
         env  += "export RP_SESSION_ID=%s\n"      % self._cfg['sid']
         env  += "export RP_PILOT_ID=%s\n"        % self._cfg['pid']
         env  += "export RP_AGENT_ID=%s\n"        % self._cfg['aid']
         env  += "export RP_SPAWNER_ID=%s\n"      % self.uid
-        env  += "export RP_UNIT_ID=%s\n"         % cu['uid']
-        env  += 'export RP_UNIT_NAME="%s"\n'     % cu['description'].get('name')
-        env  += 'export RP_GTOD="%s"\n'          % cu['gtod']
+        env  += "export RP_TASK_ID=%s\n"         % t['uid']
+        env  += 'export RP_TASK_NAME="%s"\n'     % t['description'].get('name')
+        env  += 'export RP_GTOD="%s"\n'          % t['gtod']
         env  += 'export RP_PILOT_STAGING="%s"\n' % self._pwd
->>>>>>> 7e295f0f
         if self._prof.enabled:
             env += 'export RP_PROF="%s/%s.prof"\n' % (sandbox, t['uid'])
         env  += '''
