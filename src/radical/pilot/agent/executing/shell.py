--- conflicted
+++ resolved
@@ -124,16 +124,9 @@
                                       # are not yet known
 
         # get some threads going -- those will do all the work.
-<<<<<<< HEAD
         import radical.saga.utils.pty_shell as rsups
         self.launcher_shell = rsups.PTYShell("fork://localhost/")
         self.monitor_shell  = rsups.PTYShell("fork://localhost/")
-=======
-        import radical.saga.utils.pty_shell as sups
-
-        self.launcher_shell = sups.PTYShell("fork://localhost/")
-        self.monitor_shell  = sups.PTYShell("fork://localhost/")
->>>>>>> ee91e4bd
 
         # run the spawner on the shells
         # tmp = tempfile.gettempdir()
