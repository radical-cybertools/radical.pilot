
__copyright__ = "Copyright 2013-2016, http://radical.rutgers.edu"
__license__   = "MIT"


import os
import time
import Queue
import tempfile
import threading
import traceback

import radical.utils as ru

from ... import utils     as rpu
from ... import states    as rps
from ... import constants as rpc

from .base import AgentExecutingComponent


# ==============================================================================
#
class Shell(AgentExecutingComponent):


    # --------------------------------------------------------------------------
    #
    def __init__(self, cfg, session):

        AgentExecutingComponent.__init__ (self, cfg, session)


    # --------------------------------------------------------------------------
    #
    def initialize_child(self):

        from .... import pilot as rp

        self._pwd = os.getcwd() 

        self.register_input(rps.EXECUTING_PENDING, 
                            rpc.AGENT_EXECUTING_QUEUE, self.work)

        self.register_output(rps.AGENT_STAGING_OUTPUT_PENDING,
                             rpc.AGENT_STAGING_OUTPUT_QUEUE)

        self.register_publisher (rpc.AGENT_UNSCHEDULE_PUBSUB)
        self.register_subscriber(rpc.CONTROL_PUBSUB, self.command_cb)

        # Mimic what virtualenv's "deactivate" would do
        self._deactivate = "# deactivate pilot virtualenv\n"

        old_path  = os.environ.get('_OLD_VIRTUAL_PATH',       None)
        old_ppath = os.environ.get('_OLD_VIRTUAL_PYTHONPATH', None)
        old_home  = os.environ.get('_OLD_VIRTUAL_PYTHONHOME', None)
        old_ps1   = os.environ.get('_OLD_VIRTUAL_PS1',        None)

        if old_ppath: self._deactivate += 'export PATH="%s"\n'        % old_ppath
        if old_path : self._deactivate += 'export PYTHONPATH="%s"\n'  % old_path
        if old_home : self._deactivate += 'export PYTHON_HOME="%s"\n' % old_home
        if old_ps1  : self._deactivate += 'export PS1="%s"\n'         % old_ps1

        self._deactivate += 'unset VIRTUAL_ENV\n\n'

        # FIXME: we should not alter the environment of the running agent, but
        #        only make sure that the CU finds a pristine env.  That also
        #        holds for the unsetting below -- AM
        if old_path : os.environ['PATH']        = old_path
        if old_ppath: os.environ['PYTHONPATH']  = old_ppath
        if old_home : os.environ['PYTHON_HOME'] = old_home
        if old_ps1  : os.environ['PS1']         = old_ps1

        if 'VIRTUAL_ENV' in os.environ :
            del(os.environ['VIRTUAL_ENV'])

        # simplify shell startup / prompt detection
        os.environ['PS1'] = '$ '

        # FIXME:
        #
        # The AgentExecutingComponent needs the LaunchMethods to construct
        # commands.  Those need the scheduler for some lookups and helper
        # methods, and the scheduler needs the LRMS.  The LRMS can in general
        # only initialized in the original agent environment -- which ultimately
        # limits our ability to place the CU execution on other nodes.
        #
        # As a temporary workaround we pass a None-Scheduler -- this will only
        # work for some launch methods, and specifically not for ORTE, DPLACE
        # and RUNJOB.
        #
        # The clean solution seems to be to make sure that, on 'allocating', the
        # scheduler derives all information needed to use the allocation and
        # attaches them to the CU, so that the launch methods don't need to look
        # them up again.  This will make the 'opaque_slots' more opaque -- but
        # that is the reason of their existence (and opaqueness) in the first
        # place...

        self._task_launcher = rp.agent.LM.create(
                name    = self._cfg['task_launch_method'],
                cfg     = self._cfg,
                session = self._session)

        self._mpi_launcher = rp.agent.LM.create(
                name    = self._cfg['mpi_launch_method'],
                cfg     = self._cfg,
                session = self._session)

        # TODO: test that this actually works
        # Remove the configured set of environment variables from the
        # environment that we pass to Popen.
        for e in os.environ.keys():
            env_removables = list()
            if self._mpi_launcher : env_removables += self._mpi_launcher.env_removables
            if self._task_launcher: env_removables += self._task_launcher.env_removables
            for r in  env_removables:
                if e.startswith(r):
                    os.environ.pop(e, None)

        # if we need to transplant any original env into the CU, we dig the
        # respective keys from the dump made by bootstrap_1.sh
        self._env_cu_export = dict()
        if self._cfg.get('export_to_cu'):
            with open('env.orig', 'r') as f:
                for line in f.readlines():
                    if '=' in line:
                        k,v = line.split('=', 1)
                        key = k.strip()
                        val = v.strip()
                        if key in self._cfg['export_to_cu']:
                            self._env_cu_export[key] = val

        # the registry keeps track of units to watch, indexed by their shell
        # spawner process ID.  As the registry is shared between the spawner and
        # watcher thread, we use a lock while accessing it.
        self._registry      = dict()
        self._registry_lock = threading.RLock()

        self._cus_to_cancel  = list()
        self._cancel_lock    = threading.RLock()

        self._cached_events = list() # keep monitoring events for pid's which
                                     # are not yet known

        # get some threads going -- those will do all the work.
        import saga.utils.pty_shell as sups
        self.launcher_shell = sups.PTYShell("fork://localhost/")
        self.monitor_shell  = sups.PTYShell("fork://localhost/")

        # run the spawner on the shells
        # tmp = tempfile.gettempdir()
        # Moving back to shared file system again, until it reaches maturity,
        # as this breaks launch methods with a hop, e.g. ssh.
        # FIXME: see #658
        self._pilot_id    = self._cfg['pilot_id']
        self._spawner_tmp = "/%s/%s-%s" % (self._pwd, self._pilot_id, self.uid)

        ret, out, _  = self.launcher_shell.run_sync \
                           ("/bin/sh %s/agent/executing/shell_spawner.sh %s" \
                           % (os.path.dirname (rp.__file__), self._spawner_tmp))
        if  ret != 0 :
            raise RuntimeError ("failed to bootstrap launcher: (%s)(%s)", ret, out)

        ret, out, _  = self.monitor_shell.run_sync \
                           ("/bin/sh %s/agent/executing/shell_spawner.sh %s" \
                           % (os.path.dirname (rp.__file__), self._spawner_tmp))
        if  ret != 0 :
            raise RuntimeError ("failed to bootstrap monitor: (%s)(%s)", ret, out)

        # run watcher thread
        self._terminate = threading.Event()
        self._watcher   = threading.Thread(target=self._watch, name="Watcher")
        self._watcher.daemon = True
        self._watcher.start ()

        self.gtod = "%s/gtod" % self._pwd

        self._prof.prof('run setup done', uid=self._pilot_id)


    # --------------------------------------------------------------------------
    #
    def command_cb(self, topic, msg):

        cmd = msg['cmd']
        arg = msg['arg']

        if cmd == 'cancel_unit':

            self._log.info("cancel unit command (%s)" % arg)
            with self._cancel_lock:
                self._cus_to_cancel.append(arg)


    # --------------------------------------------------------------------------
    #
    def work(self, units):

        if not isinstance(units, list):
            units = [units]

        self.advance(units, rps.AGENT_EXECUTING, publish=True, push=False)

        for unit in units:

            self._handle_unit(unit)


    # --------------------------------------------------------------------------
    #
    def _handle_unit(self, cu):

        # check that we don't start any units which need cancelling
        if cu['uid'] in self._cus_to_cancel:

            with self._cancel_lock:
                self._cus_to_cancel.remove(cu['uid'])

            self.publish(rpc.AGENT_UNSCHEDULE_PUBSUB, cu)
            self.advance(cu, rps.CANCELED, publish=True, push=False)
            return True

        # otherwise, check if we have any active units to cancel
        # FIXME: this should probably go into a separate idle callback
        if self._cus_to_cancel:

            # NOTE: cu cancellation is costly: we keep a potentially long list
            # of cancel candidates, perform one inversion and n lookups on the
            # registry, and lock the registry for that complete time span...

            with self._registry_lock :
                # inverse registry for quick lookups:
                inv_registry = {v: k for k, v in self._registry.items()}

                for cu_uid in self._cus_to_cancel:
                    pid = inv_registry.get(cu_uid)
                    if pid:
                        # we own that cu, cancel it!
                        ret, out, _ = self.launcher_shell.run_sync ('CANCEL %s\n', pid)
                        if  ret != 0 :
                            self._log.error("failed to cancel unit '%s': (%s)(%s)", \
                                            cu_uid, ret, out)
                        # successful or not, we only try once
                        del(self._registry[pid])

                        with self._cancel_lock:
                            self._cus_to_cancel.remove(cu_uid)

            # The state advance will be managed by the watcher, which will pick
            # up the cancel notification.
            # FIXME: We could optimize a little by publishing the unschedule
            #        right here...

        try:
            if cu['description']['mpi']:
                launcher = self._mpi_launcher
            else :
                launcher = self._task_launcher

            if not launcher:
                raise RuntimeError("no launcher (mpi=%s)" % cu['description']['mpi'])

            self._log.debug("Launching unit with %s (%s).", launcher.name, launcher.launch_command)

            assert(cu['opaque_slots']) # FIXME: no assert, but check
            self._prof.prof('exec', msg='unit launch', uid=cu['uid'])

            # Start a new subprocess to launch the unit
            self.spawn(launcher=launcher, cu=cu)

        except Exception as e:
            # append the startup error to the units stderr.  This is
            # not completely correct (as this text is not produced
            # by the unit), but it seems the most intuitive way to
            # communicate that error to the application/user.
            self._log.exception("error running CU")
            cu['stderr'] += "\nPilot cannot start compute unit:\n%s\n%s" \
                            % (str(e), traceback.format_exc())

            # Free the Slots, Flee the Flots, Ree the Frots!
            if cu['opaque_slots']:
                self.publish(rpc.AGENT_UNSCHEDULE_PUBSUB, cu)

            self.advance(cu, rps.FAILED, publish=True, push=False)


    # --------------------------------------------------------------------------
    #
    def _cu_to_cmd (self, cu, launcher) :

        # ----------------------------------------------------------------------
        def quote_args (args) :

            ret = list()
            for arg in args :

                if not arg:
                    continue

                # if string is between outer single quotes,
                #    pass it as is.
                # if string is between outer double quotes,
                #    pass it as is.
                # otherwise (if string is not quoted)
                #    escape all double quotes

                if  arg[0] == arg[-1]  == "'" :
                    ret.append (arg)
                elif arg[0] == arg[-1] == '"' :
                    ret.append (arg)
                else :
                    arg = arg.replace ('"', '\\"')
                    ret.append ('"%s"' % arg)

            return  ret

        # ----------------------------------------------------------------------

        args  = ""
        env   = self._deactivate
        cwd   = ""
        pre   = ""
        post  = ""
        io    = ""
        cmd   = ""
        descr = cu['description']

        # NOTE: see documentation of cu['sandbox'] semantics in the ComputeUnit
        #       class definition.
        sbox  = '%s/%s' % (self._pwd, cu['uid'])

        cwd  += "# CU sandbox\n"
        cwd  += "mkdir -p %s\n" % sbox
        # TODO: how do we align this timing with the mkdir with POPEN? (do we at all?)
        cwd  += "cd       %s\n" % sbox
        if 'RADICAL_PILOT_PROFILE' in os.environ:
            cwd  += "echo script after_cd `%s` >> %s/PROF\n" % (self.gtod, sbox)
        cwd  += "\n"

        env  += "# CU environment\n"
        if descr['environment']:
            for e in descr['environment'] :
                env += "export %s=%s\n"  %  (e, descr['environment'][e])
        env  += "export RP_SESSION_ID=%s\n" % self._cfg['session_id']
        env  += "export RP_PILOT_ID=%s\n"   % self._cfg['pilot_id']
        env  += "export RP_AGENT_ID=%s\n"   % self._cfg['agent_name']
<<<<<<< HEAD
        env  += "export RP_SPAWNER_ID=%s\n" % self.uid
        env  += "export RP_UNIT_ID=%s\n"    % cu['uid']
=======
        env  += "export RP_SPAWNER_ID=%s\n" % self.cname
        env  += "export RP_UNIT_ID=%s\n"    % cu['_id']

        # also add any env vars requested for export by the resource config
        for k,v in self._env_cu_export.iteritems():
            env += "export %s=%s\n" % (k,v)
>>>>>>> 7186a069
        env  += "\n"

        if  descr['pre_exec'] :
            pre  += "# CU pre-exec\n"
            if 'RADICAL_PILOT_PROFILE' in os.environ:
                pre  += "echo pre  start `%s` >> %s/PROF\n" % (self.gtod, sbox)
            pre  += '\n'.join(descr['pre_exec' ])
            pre  += "\n"
            if 'RADICAL_PILOT_PROFILE' in os.environ:
                pre  += "echo pre  stop  `%s` >> %s/PROF\n" % (self.gtod, sbox)
            pre  += "\n"

        if  descr['post_exec'] :
            post += "# CU post-exec\n"
            if 'RADICAL_PILOT_PROFILE' in os.environ:
                post += "echo post start `%s` >> %s/PROF\n" % (self.gtod, sbox)
            post += '\n'.join(descr['post_exec' ])
            post += "\n"
            if 'RADICAL_PILOT_PROFILE' in os.environ:
                post += "echo post stop  `%s` >> %s/PROF\n" % (self.gtod, sbox)
            post += "\n"

        if  descr['arguments']  :
            args  = ' ' .join (quote_args (descr['arguments']))

      # if  descr['stdin']  : io  += "<%s "  % descr['stdin']
      # else                : io  += "<%s "  % '/dev/null'
        if  descr['stdout'] : io  += "1>%s " % descr['stdout']
        else                : io  += "1>%s " %       'STDOUT'
        if  descr['stderr'] : io  += "2>%s " % descr['stderr']
        else                : io  += "2>%s " %       'STDERR'

        cmd, hop_cmd  = launcher.construct_command(cu, '/usr/bin/env RP_SPAWNER_HOP=TRUE "$0"')

        script = ''
        if 'RADICAL_PILOT_PROFILE' in os.environ:
            script += "echo script start_script `%s` >> %s/PROF\n" % (self.gtod, sbox)

        if hop_cmd :
            # the script will itself contain a remote callout which calls again
            # the script for the invokation of the real workload (cmd) -- we
            # thus introduce a guard for the first execution.  The hop_cmd MUST
            # set RP_SPAWNER_HOP to some value for the startup to work

            script += "# ------------------------------------------------------\n"
            script += '# perform one hop for the actual command launch\n'
            script += 'if test -z "$RP_SPAWNER_HOP"\n'
            script += 'then\n'
            script += '    %s\n' % hop_cmd
            script += '    exit\n'
            script += 'fi\n\n'

        script += "# ------------------------------------------------------\n"
        script += "%s"        %  cwd
        script += "%s"        %  env
        script += "%s"        %  pre
        script += "# CU execution\n"
        script += "%s %s\n\n" % (cmd, io)
        script += "RETVAL=$?\n"
        if 'RADICAL_PILOT_PROFILE' in os.environ:
            script += "echo script after_exec `%s` >> %s/PROF\n" % (self.gtod, sbox)
        script += "%s"        %  post
        script += "exit $RETVAL\n"
        script += "# ------------------------------------------------------\n\n"

      # self._log.debug ("execution script:\n%s\n" % script)

        return script


    # --------------------------------------------------------------------------
    #
    def spawn(self, launcher, cu):

        uid     = cu['uid']
        sandbox = '%s/%s' % (self._pwd, uid)

        self._prof.prof('spawn', msg='unit spawn', uid=uid)

        # prep stdout/err so that we can append w/o checking for None
        cu['stdout'] = ''
        cu['stderr'] = ''

        # we got an allocation: go off and launch the process.  we get
        # a multiline command, so use the wrapper's BULK/LRUN mode.
        cmd       = self._cu_to_cmd (cu, launcher)
        run_cmd   = "BULK\nLRUN\n%s\nLRUN_EOT\nBULK_RUN\n" % cmd

        self._prof.prof('control', msg='launch script constructed', uid=cu['uid'])

      # TODO: Remove this commented out block?
      # if  self.lrms.target_is_macos :
      #     run_cmd = run_cmd.replace ("\\", "\\\\\\\\") # hello MacOS

        ret, out, _ = self.launcher_shell.run_sync (run_cmd)

        if  ret != 0 :
            raise RuntimeError("failed to run unit '%s': (%s)(%s)" % \
                               (run_cmd, ret, out))

        lines = filter (None, out.split ("\n"))

        self._log.debug (lines)

        if  len (lines) < 2 :
            raise RuntimeError ("Failed to run unit (%s)", lines)

        if  lines[-2] != "OK" :
            raise RuntimeError ("Failed to run unit (%s)" % lines)

        # FIXME: verify format of returned pid (\d+)!
        pid       = lines[-1].strip ()
        cu['pid'] = pid

        # before we return, we need to clean the
        # 'BULK COMPLETED message from lrun
        ret, out = self.launcher_shell.find_prompt ()
        if  ret != 0 :
            raise RuntimeError ("failed to run unit '%s': (%s)(%s)" \
                             % (run_cmd, ret, out))

        self._prof.prof('spawn', msg='spawning passed to pty', uid=uid)

        # for convenience, we link the ExecWorker job-cwd to the unit sandbox
        try:
            os.symlink("%s/%s" % (self._spawner_tmp, cu['pid']),
                       "%s/%s" % (sandbox, 'SHELL_SPAWNER_TMP'))
        except Exception as e:
            self._log.exception('shell cwd symlink failed: %s' % e)

        # FIXME: this is too late, there is already a race with the monitoring
        # thread for this CU execution.  We need to communicate the PIDs/CUs via
        # a queue again!
        self._prof.prof('pass', msg="to watcher (%s)" % cu['state'], uid=cu['uid'])
        with self._registry_lock :
            self._registry[pid] = cu


    # --------------------------------------------------------------------------
    #
    def _watch (self) :

        MONITOR_READ_TIMEOUT = 1.0   # check for stop signal now and then
        static_cnt           = 0

        self._prof.prof('run', uid=self._pilot_id)
        try:

            self.monitor_shell.run_async ("MONITOR")

            while not self._terminate.is_set () :

                _, out = self.monitor_shell.find (['\n'], timeout=MONITOR_READ_TIMEOUT)

                line = out.strip ()
              # self._log.debug ('monitor line: %s' % line)

                if  not line :

                    # just a read timeout, i.e. an opportunity to check for
                    # termination signals...
                    if  self._terminate.is_set() :
                        self._log.debug ("stop monitoring")
                        return

                    # ... and for health issues ...
                    if not self.monitor_shell.alive () :
                        self._log.warn ("monitoring channel died")
                        return

                    # ... and to handle cached events.
                    if not self._cached_events :
                        static_cnt += 1

                    else :
                        self._log.info ("monitoring channel checks cache (%d)", len(self._cached_events))
                        static_cnt += 1

                        if static_cnt == 10 :
                            # 10 times cache to check, dump it for debugging
                            static_cnt = 0

                        cache_copy          = self._cached_events[:]
                        self._cached_events = list()
                        events_to_handle    = list()

                        with self._registry_lock :

                            for pid, state, data in cache_copy :
                                cu = self._registry.get (pid, None)

                                if cu : events_to_handle.append ([cu, pid, state, data])
                                else  : self._cached_events.append ([pid, state, data])

                        # FIXME: measure if using many locks in the loop below
                        # is really better than doing all ops in the locked loop
                        # above
                        for cu, pid, state, data in events_to_handle :
                            self._handle_event (cu, pid, state, data)

                    # all is well...
                  # self._log.info ("monitoring channel finish idle loop")
                    continue


                elif line == 'EXIT' or line == "Killed" :
                    self._log.error ("monitoring channel failed (%s)", line)
                    self._terminate.set()
                    return

                elif not ':' in line :
                    self._log.warn ("monitoring channel noise: %s", line)

                else :
                    elems = line.split (':', 2)
                    if len(elems) != 3:
                        raise ValueError("parse error for (%s)", line)
                    pid, state, data = elems

                    # we are not interested in non-final state information, at
                    # the moment
                    if state in ['RUNNING'] :
                        continue

                    self._log.info ("monitoring channel event: %s", line)
                    cu = None

                    with self._registry_lock :
                        cu = self._registry.get (pid, None)

                    if cu:
                        self._prof.prof('passed', msg="ExecWatcher picked up unit",
                                state=cu['state'], uid=cu['uid'])
                        self._handle_event (cu, pid, state, data)
                    else:
                        self._cached_events.append ([pid, state, data])

        except Exception as e:

            self._log.exception("Exception in job monitoring thread: %s", e)
            self._terminate.set()


    # --------------------------------------------------------------------------
    #
    def _handle_event (self, cu, pid, state, data) :

        # got an explicit event to handle
        self._log.info ("monitoring handles event for %s: %s:%s:%s", cu['uid'], pid, state, data)

        rp_state = {'DONE'     : rps.DONE,
                    'FAILED'   : rps.FAILED,
                    'CANCELED' : rps.CANCELED}[state]

        if rp_state not in [rps.DONE, rps.FAILED, rps.CANCELED]:
            # non-final state
            self._log.debug ("ignore shell level state transition (%s:%s:%s)",
                             pid, state, data)
            return

        self._prof.prof('exec', msg='execution complete', uid=cu['uid'])

        # for final states, we can free the slots.
        self.publish(rpc.AGENT_UNSCHEDULE_PUBSUB, cu)

        if data : cu['exit_code'] = int(data)
        else    : cu['exit_code'] = None

        if rp_state in [rps.FAILED, rps.CANCELED] :
            # The unit failed - fail after staging output
            self._prof.prof('final', msg="execution failed", uid=cu['uid'])
            cu['target_state'] = rps.FAILED

        else:
            # The unit finished cleanly, see if we need to deal with
            # output data.  We always move to stageout, even if there are no
            # directives -- at the very least, we'll upload stdout/stderr
            self._prof.prof('final', msg="execution succeeded", uid=cu['uid'])
            cu['target_state'] = rps.DONE

        self.advance(cu, rps.AGENT_STAGING_OUTPUT_PENDING, publish=True, push=True)

        # we don't need the cu in the registry anymore
        with self._registry_lock :
            if pid in self._registry :  # why wouldn't it be in there though?
                del(self._registry[pid])


<|MERGE_RESOLUTION|>--- conflicted
+++ resolved
@@ -338,23 +338,18 @@
         cwd  += "\n"
 
         env  += "# CU environment\n"
+        env  += "export RP_SESSION_ID=%s\n" % self._cfg['session_id']
+        env  += "export RP_PILOT_ID=%s\n"   % self._cfg['pilot_id']
+        env  += "export RP_AGENT_ID=%s\n"   % self._cfg['agent_name']
+        env  += "export RP_SPAWNER_ID=%s\n" % self.uid
+        env  += "export RP_UNIT_ID=%s\n"    % cu['uid']
+
+        # also add any env vars requested for export by the resource config
+        for k,v in self._env_cu_export.iteritems():
+            env += "export %s=%s\n" % (k,v)
         if descr['environment']:
             for e in descr['environment'] :
                 env += "export %s=%s\n"  %  (e, descr['environment'][e])
-        env  += "export RP_SESSION_ID=%s\n" % self._cfg['session_id']
-        env  += "export RP_PILOT_ID=%s\n"   % self._cfg['pilot_id']
-        env  += "export RP_AGENT_ID=%s\n"   % self._cfg['agent_name']
-<<<<<<< HEAD
-        env  += "export RP_SPAWNER_ID=%s\n" % self.uid
-        env  += "export RP_UNIT_ID=%s\n"    % cu['uid']
-=======
-        env  += "export RP_SPAWNER_ID=%s\n" % self.cname
-        env  += "export RP_UNIT_ID=%s\n"    % cu['_id']
-
-        # also add any env vars requested for export by the resource config
-        for k,v in self._env_cu_export.iteritems():
-            env += "export %s=%s\n" % (k,v)
->>>>>>> 7186a069
         env  += "\n"
 
         if  descr['pre_exec'] :
