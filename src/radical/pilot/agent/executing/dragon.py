
__copyright__ = 'Copyright 2024, The RADICAL-Cybertools Team'
__license__   = 'MIT'


import os
<<<<<<< HEAD

from typing import List

from rc.process import Process
=======
import time
>>>>>>> 8c601e46

from typing import List

from rc.process import Process

import threading     as mt

import radical.utils as ru

from ...  import states    as rps
from ...  import constants as rpc

from .popen import Popen


# ------------------------------------------------------------------------------
#
class Dragon(Popen):

    # --------------------------------------------------------------------------
    #
    def initialize(self):
        '''
        This method is called by the base class during component
        initialization.

        It will start the dragon executor. The executor will communicate the endpoint
        URLs back to us. We will then use those endpoints to communicate with the dragon
        process.
        '''

        super().initialize()

<<<<<<< HEAD
        if not Process:
            raise RuntimeError('dragon executor not available')

        self._url_in    = None
        self._url_out   = None
        self._start_evt = mt.Event()

        # ----------------------------------------------------------------------
        #
        def line_cb(proc: Process, lines : List[str]) -> None:
            for line in lines:
                self._log.info('line: %s', line)
                if line.startswith('ZMQ_ENDPOINTS '):
                    _, self._url_out, self._url_in = line.split()
                    self._start_evt.set()
                    break

        def state_cb(proc: Process, state: str):
            self._log.debug('process state: %s' % state)
            if state == 'failed':
                self._log.error('dragon executor failed')
                self._log.error('stdout: %s', proc.stdout)
                self._log.error('stderr: %s', proc.stderr)
                self._start_evt.set()
        # ----------------------------------------------------------------------

        dragon = 'dragon -l DEBUG -N 2 '
        cmd    = dragon + 'radical-pilot-dragon-executor.py %s' % os.getcwd()
        self._log.debug('cmd: %s', cmd)

        p = Process(cmd)
        p.register_cb(p.CB_OUT_LINE, line_cb)
        p.register_cb(p.CB_STATE, state_cb)
        p.polldelay = 0.1
        p.start()

        self._start_evt.wait()

        self._log.debug('dragon eps: %s - %s', self._url_in, self._url_out)

        assert self._url_in
        assert self._url_out

        self._pipe_out = ru.zmq.Pipe(ru.zmq.MODE_PUSH, self._url_out)

        # run watcher thread
        self._watcher = mt.Thread(target=self._dragon_watch, args=[self._url_in])
        self._watcher.daemon = True
        self._watcher.start()
=======
        self._url_in    = None
        self._url_out   = None
        self._start_evt = mt.Event()

        # ----------------------------------------------------------------------
        #
        def line_cb(proc: Process, lines : List[str]) -> None:
            for line in lines:
                self._log.info('line: %s', line)
                if line.startswith('ZMQ_ENDPOINTS '):
                    _, self._url_out, self._url_in = line.split()
                    self._start_evt.set()
                    break

        def state_cb(proc: Process, state: str):
            self._log.debug('process state: %s' % state)
            if state == 'failed':
                self._log.error('dragon executor failed')
                self._log.error('stdout: %s', proc.stdout)
                self._log.error('stderr: %s', proc.stderr)
                self._start_evt.set()
        # ----------------------------------------------------------------------

        n_nodes = len(self._rm.info.node_list)
        n_slots = self._rm.info.cores_per_node * n_nodes
        cmd  = 'dragon-config '
        cmd += '-a "ofi-runtime-lib=/opt/cray/libfabric/1.22.0/lib64"; '
        cmd += 'dragon -N %d ' % n_nodes
        cmd += '-l ERROR '
        cmd += 'radical-pilot-dragon-executor.py %d' % n_slots

        self._log.debug('=== cmd: %s', cmd)

        p = Process(cmd, shell=True)
        p.register_cb(p.CB_OUT_LINE, line_cb)
        p.register_cb(p.CB_STATE, state_cb)
        p.polldelay = 0.1
        p.start()

        self._pwatcher = ru.PWatcher(uid='%s.pw' % self._uid, log=self._log)
        self._pwatcher.watch(os.getpid())
        self._pwatcher.watch(p.pid)

        self._start_evt.wait()

        self._log.debug('dragon eps: %s - %s', self._url_in, self._url_out)

        assert self._url_in
        assert self._url_out

        self._pipe_out = ru.zmq.Pipe(ru.zmq.MODE_PUSH, self._url_out)

        # run watcher thread
        self._watcher = mt.Thread(target=self._dragon_watch, args=[self._url_in])
        self._watcher.daemon = True
        self._watcher.start()


    # --------------------------------------------------------------------------
    #
    def _handle_task(self, task):

        # before we start handling the task, check if it should run in a named
        # env.  If so, inject the activation of that env in the task's pre_exec
        # directives.
        tid  = task['uid']
        td   = task['description']
        sbox = task['task_sandbox_path']

        # prepare stdout/stderr
        task['stdout'] = ''
        task['stderr'] = ''

        stdout_file    = td.get('stdout') or '%s.out' % tid
        stderr_file    = td.get('stderr') or '%s.err' % tid

        if stdout_file[0] != '/':
            task['stdout_file']       = '%s/%s' % (sbox, stdout_file)
            task['stdout_file_short'] = '$RP_TASK_SANDBOX/%s' % stdout_file
        else:
            task['stdout_file']       = stdout_file
            task['stdout_file_short'] = stdout_file

        if stderr_file[0] != '/':
            task['stderr_file']       = '%s/%s' % (sbox, stderr_file)
            task['stderr_file_short'] = '$RP_TASK_SANDBOX/%s' % stderr_file
        else:
            task['stderr_file']       = stderr_file
            task['stderr_file_short'] = stderr_file

        launcher, lname = self._rm.find_launcher(task)
>>>>>>> 8c601e46

        if not launcher:
            raise RuntimeError('no launcher found for %s' % task)

        task['launcher_name'] = lname

        _, exec_fullpath = self._create_exec_script(launcher, task)
        task['exec_path']   = exec_fullpath

        # send task to dragon
        self._log.debug('launch task %s', task['uid'])

        if False:
            task['target_state'] = rps.DONE
            task['exit_code']    = 0

            self._prof.prof('unschedule_start', uid=tid)

            self.publish(rpc.AGENT_UNSCHEDULE_PUBSUB, [task])

            self.advance([task], rps.AGENT_STAGING_OUTPUT_PENDING,
                                 publish=True, push=True)

        else:
            self._pipe_out.put({'cmd': 'run', 'task': task})
            self._log.debug('sent task %s', task['uid'])

        # handle task timeout if needed
        self.handle_timeout(task)


    # --------------------------------------------------------------------------
    #
    def cancel_task(self, task):
        '''
        This method is called by the base class to actually
        cancel the task.
        '''

        # send cancel request to dragon
        self._pipe_out.put({'cmd': 'cancel', 'uid': task['uid']})


    # --------------------------------------------------------------------------
    #
    def _dragon_watch(self, url_in):
        '''
        This method watches the dragon endpoint for task completion messages.

        :param url_in:  the dragon endpoint to watch
        '''

        self._log.debug('dragon watch: %s', url_in)

        pipe_in  = ru.zmq.Pipe(ru.zmq.MODE_PULL, url_in)
        self._log.debug('pipe_in  PUll created: %s - %s',
                            ru.as_string(pipe_in.url), ru.get_hostname())
        time.sleep(0.5)

        try:
            while not self._term.is_set():

              # self._log.debug('pipe_in  receive')
                msg = pipe_in.get_nowait(5.1)

                if not msg:
                  # self._log.info('pipe_in  no msg')
                    continue

                cmd = msg.get('cmd')

                self._log.debug('pipe_in  receive [%s]', cmd)

                if cmd == 'hello':
                    self._log.info('pipe_in  hello pipe')
                    continue

                if cmd != 'done':
                    raise ValueError('unsupported command %s' % cmd)

                task = msg['task']
                tid  = task['uid']

                self._prof.prof('unschedule_start', uid=tid)
                self._log.debug('dragon watch: %s : %s', cmd, tid)

                self.publish(rpc.AGENT_UNSCHEDULE_PUBSUB, [task])

                self.advance([task], rps.AGENT_STAGING_OUTPUT_PENDING,
                                     publish=True, push=True)

        except Exception as e:
            self._log.exception('Error in ExecWorker watch loop (%s)' % e)
            self.stop()


# ------------------------------------------------------------------------------
<|MERGE_RESOLUTION|>--- conflicted
+++ resolved
@@ -4,14 +4,7 @@
 
 
 import os
-<<<<<<< HEAD
-
-from typing import List
-
-from rc.process import Process
-=======
 import time
->>>>>>> 8c601e46
 
 from typing import List
 
@@ -44,10 +37,6 @@
         '''
 
         super().initialize()
-
-<<<<<<< HEAD
-        if not Process:
-            raise RuntimeError('dragon executor not available')
 
         self._url_in    = None
         self._url_out   = None
@@ -72,53 +61,6 @@
                 self._start_evt.set()
         # ----------------------------------------------------------------------
 
-        dragon = 'dragon -l DEBUG -N 2 '
-        cmd    = dragon + 'radical-pilot-dragon-executor.py %s' % os.getcwd()
-        self._log.debug('cmd: %s', cmd)
-
-        p = Process(cmd)
-        p.register_cb(p.CB_OUT_LINE, line_cb)
-        p.register_cb(p.CB_STATE, state_cb)
-        p.polldelay = 0.1
-        p.start()
-
-        self._start_evt.wait()
-
-        self._log.debug('dragon eps: %s - %s', self._url_in, self._url_out)
-
-        assert self._url_in
-        assert self._url_out
-
-        self._pipe_out = ru.zmq.Pipe(ru.zmq.MODE_PUSH, self._url_out)
-
-        # run watcher thread
-        self._watcher = mt.Thread(target=self._dragon_watch, args=[self._url_in])
-        self._watcher.daemon = True
-        self._watcher.start()
-=======
-        self._url_in    = None
-        self._url_out   = None
-        self._start_evt = mt.Event()
-
-        # ----------------------------------------------------------------------
-        #
-        def line_cb(proc: Process, lines : List[str]) -> None:
-            for line in lines:
-                self._log.info('line: %s', line)
-                if line.startswith('ZMQ_ENDPOINTS '):
-                    _, self._url_out, self._url_in = line.split()
-                    self._start_evt.set()
-                    break
-
-        def state_cb(proc: Process, state: str):
-            self._log.debug('process state: %s' % state)
-            if state == 'failed':
-                self._log.error('dragon executor failed')
-                self._log.error('stdout: %s', proc.stdout)
-                self._log.error('stderr: %s', proc.stderr)
-                self._start_evt.set()
-        # ----------------------------------------------------------------------
-
         n_nodes = len(self._rm.info.node_list)
         n_slots = self._rm.info.cores_per_node * n_nodes
         cmd  = 'dragon-config '
@@ -187,7 +129,6 @@
             task['stderr_file_short'] = stderr_file
 
         launcher, lname = self._rm.find_launcher(task)
->>>>>>> 8c601e46
 
         if not launcher:
             raise RuntimeError('no launcher found for %s' % task)
