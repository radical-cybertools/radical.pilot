--- conflicted
+++ resolved
@@ -12,17 +12,9 @@
 
 # ------------------------------------------------------------------------------
 # 'enum' for RP's spawner types
-<<<<<<< HEAD
-EXECUTING_NAME_POPEN    = 'POPEN'
-EXECUTING_NAME_FLUX     = 'FLUX'
-EXECUTING_NAME_SLEEP    = 'SLEEP'
-EXECUTING_NAME_FUNCS    = 'FUNCS'
-EXECUTING_NAME_MPIFUNCS = "MPIFUNCS"
-=======
 EXECUTING_NAME_POPEN   = 'POPEN'
 EXECUTING_NAME_FLUX    = 'FLUX'
 EXECUTING_NAME_SLEEP   = 'SLEEP'
->>>>>>> 3d2e2710
 
 
 # ------------------------------------------------------------------------------
@@ -55,20 +47,6 @@
 
         name = cfg['spawner']
 
-<<<<<<< HEAD
-        from .popen      import Popen
-        from .flux       import Flux
-        from .funcs      import FUNCS
-        from .funcs_mpi  import MPIFUNCS
-        from .sleep      import Sleep
-
-        impl = {
-            EXECUTING_NAME_POPEN    : Popen,
-            EXECUTING_NAME_FLUX     : Flux,
-            EXECUTING_NAME_SLEEP    : Sleep,
-            EXECUTING_NAME_FUNCS    : FUNCS,
-            EXECUTING_NAME_MPIFUNCS : FUNCS,
-=======
         from .popen    import Popen
         from .flux     import Flux
         from .sleep    import Sleep
@@ -77,7 +55,6 @@
             EXECUTING_NAME_POPEN  : Popen,
             EXECUTING_NAME_FLUX   : Flux,
             EXECUTING_NAME_SLEEP  : Sleep,
->>>>>>> 3d2e2710
         }
 
         if name not in impl:
