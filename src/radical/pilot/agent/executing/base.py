--- conflicted
+++ resolved
@@ -107,8 +107,6 @@
 
         self.register_publisher (rpc.AGENT_UNSCHEDULE_PUBSUB)
         self.register_subscriber(rpc.CONTROL_PUBSUB, self.command_cb)
-<<<<<<< HEAD
-=======
 
 
     # --------------------------------------------------------------------------
@@ -123,7 +121,6 @@
     def command_cb(self, topic, msg):
 
         raise NotImplementedError('work is not implemented')
->>>>>>> 205af480
 
 
 # ------------------------------------------------------------------------------
