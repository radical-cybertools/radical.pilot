--- conflicted
+++ resolved
@@ -15,15 +15,11 @@
 EXECUTING_NAME_SHELL   = "SHELL"
 EXECUTING_NAME_SHELLFS = "SHELLFS"
 EXECUTING_NAME_ABDS    = "ABDS"
-<<<<<<< HEAD
+EXECUTING_NAME_FUNCS   = "FUNCS"
 
 # archived
 #
 # EXECUTING_NAME_ORTE    = "ORTE"
-=======
-EXECUTING_NAME_ORTE    = "ORTE"
-EXECUTING_NAME_FUNCS   = "FUNCS"
->>>>>>> de914215
 
 
 # ==============================================================================
@@ -74,12 +70,8 @@
         elif name == EXECUTING_NAME_SHELL  : impl = Shell  (cfg, session)
         elif name == EXECUTING_NAME_SHELLFS: impl = ShellFS(cfg, session)
         elif name == EXECUTING_NAME_ABDS   : impl = ABDS   (cfg, session)
-<<<<<<< HEAD
+        elif name == EXECUTING_NAME_FUNCS  : impl = FUNCS  (cfg, session)
       # elif name == EXECUTING_NAME_ORTE   : impl = ORTE   (cfg, session)
-=======
-        elif name == EXECUTING_NAME_ORTE   : impl = ORTE   (cfg, session)
-        elif name == EXECUTING_NAME_FUNCS  : impl = FUNCS  (cfg, session)
->>>>>>> de914215
         else: raise ValueError("invalid AgentExecutingComponent '%s'" % name)
 
         return impl
