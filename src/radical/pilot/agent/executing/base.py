--- conflicted
+++ resolved
@@ -12,25 +12,11 @@
 
 # ------------------------------------------------------------------------------
 # 'enum' for RP's spawner types
-<<<<<<< HEAD
-EXECUTING_NAME_POPEN     = "POPEN"
-EXECUTING_NAME_SHELL     = "SHELL"
-EXECUTING_NAME_SHELLFS   = "SHELLFS"
-EXECUTING_NAME_FLUX      = "FLUX"
-EXECUTING_NAME_SLEEP     = "SLEEP"
-EXECUTING_NAME_FUNCS     = "FUNCS"
-EXECUTING_NAME_MPIFUNCS  = "MPIFUNCS"
-
-# archived
-#
-# EXECUTING_NAME_ABDS    = "ABDS"
-# EXECUTING_NAME_ORTE    = "ORTE"
-=======
-EXECUTING_NAME_POPEN   = 'POPEN'
-EXECUTING_NAME_FLUX    = 'FLUX'
-EXECUTING_NAME_SLEEP   = 'SLEEP'
-EXECUTING_NAME_FUNCS   = 'FUNCS'
->>>>>>> 205af480
+EXECUTING_NAME_POPEN    = 'POPEN'
+EXECUTING_NAME_FLUX     = 'FLUX'
+EXECUTING_NAME_SLEEP    = 'SLEEP'
+EXECUTING_NAME_FUNCS    = 'FUNCS'
+EXECUTING_NAME_MPIFUNCS = "MPIFUNCS"
 
 
 # ------------------------------------------------------------------------------
@@ -63,54 +49,24 @@
 
         name = cfg['spawner']
 
-<<<<<<< HEAD
         from .popen      import Popen
-        from .shell      import Shell
-        from .shell_fs   import ShellFS
         from .flux       import Flux
         from .funcs      import FUNCS
         from .funcs_mpi  import MPIFUNCS
         from .sleep      import Sleep
 
-      # from .abds     import ABDS
-      # from .orte     import ORTE
-
-        try:
-            impl = {
-                EXECUTING_NAME_POPEN    : Popen,
-                EXECUTING_NAME_SHELL    : Shell,
-                EXECUTING_NAME_SHELLFS  : ShellFS,
-                EXECUTING_NAME_FLUX     : Flux,
-                EXECUTING_NAME_SLEEP    : Sleep,
-                EXECUTING_NAME_FUNCS    : FUNCS,
-                EXECUTING_NAME_MPIFUNCS : MPIFUNCS
-                
-              # EXECUTING_NAME_ABDS   : ABDS,
-              # EXECUTING_NAME_ORTE   : ORTE,
-            }[name]
-            return impl(cfg, session)
-
-        except KeyError as e:
-            raise RuntimeError("AgentExecutingComponent '%s' unknown" % name) \
-                from e
-=======
-        from .popen    import Popen
-        from .flux     import Flux
-        from .funcs    import FUNCS
-        from .sleep    import Sleep
-
         impl = {
-            EXECUTING_NAME_POPEN  : Popen,
-            EXECUTING_NAME_FLUX   : Flux,
-            EXECUTING_NAME_SLEEP  : Sleep,
-            EXECUTING_NAME_FUNCS  : FUNCS,
+            EXECUTING_NAME_POPEN    : Popen,
+            EXECUTING_NAME_FLUX     : Flux,
+            EXECUTING_NAME_SLEEP    : Sleep,
+            EXECUTING_NAME_FUNCS    : FUNCS,
+            EXECUTING_NAME_MPIFUNCS : FUNCS,
         }
 
         if name not in impl:
             raise ValueError('AgentExecutingComponent %s unknown' % name)
 
         return impl[name](cfg, session)
-
 
 
     # --------------------------------------------------------------------------
@@ -167,7 +123,6 @@
     def command_cb(self, topic, msg):
 
         raise NotImplementedError('work is not implemented')
->>>>>>> 205af480
 
 
 # ------------------------------------------------------------------------------
