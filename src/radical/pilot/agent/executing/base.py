
__copyright__ = 'Copyright 2013-2021, The RADICAL-Cybertools Team'
__license__   = 'MIT'

import os
import stat
import time

import threading          as mt

import radical.utils      as ru

from ... import states    as rps
from ... import agent     as rpa
from ... import constants as rpc
from ... import utils     as rpu


# ------------------------------------------------------------------------------
# 'enum' for RP's spawner types
EXECUTING_NAME_POPEN   = 'POPEN'
EXECUTING_NAME_FLUX    = 'FLUX'
EXECUTING_NAME_SLEEP   = 'SLEEP'
EXECUTING_NAME_DRAGON  = 'DRAGON'


# ------------------------------------------------------------------------------
#
class AgentExecutingComponent(rpu.AgentComponent):
    '''
    Manage the creation of Task processes, and watch them until they are
    completed (one way or the other).  The spawner thus moves the task from
    PendingExecution to Executing, and then to a final state (or PendingStageOut
    of course).
    '''
    _shell     = ru.which('bash') or '/bin/sh'
    _header    = '#!%s\n' % _shell
    _separator = '\n# ' + '-' * 78 + '\n'


    # --------------------------------------------------------------------------
    #
    # This class-method creates the appropriate sub-class for the Spawner
    #
    @classmethod
    def create(cls, cfg, session):

        # Make sure that we are the base-class!
        if cls != AgentExecutingComponent:
            raise TypeError('Factory only available to base class!')

        name = session.rcfg.agent_spawner

        from .popen    import Popen
        from .flux     import Flux
        from .sleep    import Sleep
        from .dragon   import Dragon

        impl = {
            EXECUTING_NAME_POPEN : Popen,
            EXECUTING_NAME_FLUX  : Flux,
            EXECUTING_NAME_SLEEP : Sleep,
            EXECUTING_NAME_DRAGON: Dragon,
        }

        if name not in impl:
            raise ValueError('AgentExecutingComponent %s unknown' % name)

        return impl[name](cfg, session)


    # --------------------------------------------------------------------------
    #
    def initialize(self):

        rm_name  = self.session.rcfg.resource_manager
        self._rm = rpa.ResourceManager.create(rm_name,
                                              self.session.cfg,
                                              self.session.rcfg,
                                              self._log, self._prof)

        self._pwd      = os.path.realpath(os.getcwd())
        self.sid       = self.session.uid
        self.pid       = self.session.cfg.pid
        self.resource  = self.session.cfg.resource
        self.rsbox     = self.session.cfg.resource_sandbox
        self.ssbox     = self.session.cfg.session_sandbox
        self.psbox     = self.session.cfg.pilot_sandbox
        self.gtod      = '$RP_PILOT_SANDBOX/gtod'
        self.prof      = '$RP_PILOT_SANDBOX/prof'
        self.rp_ctrl   = ru.which('radical-pilot-control')

        assert self.rp_ctrl, 'radical-pilot-control not found'

        # if so configured, let the tasks know what to use as tmp dir
        self.tmpdir    = os.environ.get('TMPDIR', '/tmp') + '/' + self.sid
        ru.rec_makedir(self.tmpdir)

        self._task_tmp = self.session.rcfg.get('task_tmp', self.tmpdir)

        if self.psbox.startswith(self.ssbox):
            self.psbox = '$RP_SESSION_SANDBOX%s'  % self.psbox[len(self.ssbox):]
        if self.ssbox.startswith(self.rsbox):
            self.ssbox = '$RP_RESOURCE_SANDBOX%s' % self.ssbox[len(self.rsbox):]
        if self.ssbox.endswith(self.sid):
            self.ssbox = '%s$RP_SESSION_ID/'      % self.ssbox[:-len(self.sid)]

        self.register_input(rps.AGENT_EXECUTING_PENDING,
                            rpc.AGENT_EXECUTING_QUEUE, self.work)

        self.register_output(rps.AGENT_STAGING_OUTPUT_PENDING,
                             rpc.AGENT_STAGING_OUTPUT_QUEUE)

        self.register_publisher(rpc.AGENT_UNSCHEDULE_PUBSUB)

        self._to_tasks  = list()
        self._to_lock   = mt.Lock()
        self._to_thread = mt.Thread(target=self._to_watcher)
        self._to_thread.daemon = True
        self._to_thread.start()


    # --------------------------------------------------------------------------
    #
    def work(self, tasks):

        raise NotImplementedError('work is not implemented')


    # --------------------------------------------------------------------------
    #
    def control_cb(self, topic, msg):

        self._log.info('command_cb [%s]: %s', topic, msg)

        cmd = msg.get('cmd')
        arg = msg.get('arg')

        # FIXME RPC: already handled in the component base class
        if cmd == 'cancel_tasks':

            self._log.info('cancel_tasks command (%s)', arg)
            for tid in arg['uids']:
                task = self.get_task(tid)
                if task:
                    self.cancel_task(task)

        elif cmd == 'task_startup_done':

            self._log.info('task_startup_done command (%s)', arg)
            task = self.get_task(arg['uid'])
            if task:
                # if execution timeout is 0., then we will reset cancellation
                cancel_time = task['description'].get('timeout', 0.)
                if cancel_time:
                    cancel_time += time.time()
                with self._to_lock:
                    self._to_tasks.append([task, cancel_time, True])


    # --------------------------------------------------------------------------
    #
    def get_task(self, tid):

        raise NotImplementedError('get_task is not implemented')


    # --------------------------------------------------------------------------
    #
    def cancel_task(self, task):

        raise NotImplementedError('cancel_task is not implemented')


    # --------------------------------------------------------------------------
    #
    def _to_watcher(self):
        '''
        watch the set of tasks for which timeouts are defined.  If the timeout
        passes and the tasks are still active, kill the task via
        `self._cancel_task(task)`.  That has to be implemented by al executors.
        '''

        # tasks to watch for timeout
        to_tasks = dict()

        while not self._term.is_set():

            # collect new tasks to watch
            with self._to_lock:

                for task, cancel_time, has_started in self._to_tasks:
                    tid = task['uid']
                    if has_started or tid not in to_tasks:
                        to_tasks[task['uid']] = [task, cancel_time]

                self._to_tasks = list()

            # avoid busy wait
            if not to_tasks:
                time.sleep(1)
                continue

            # list of pairs <task, timeout> sorted by timeout, smallest first
            to_list = sorted(to_tasks.values(), key=lambda x: x[1])
            # cancel all tasks which have timed out
            for task, cancel_time in to_list:
                now = time.time()
                if now > cancel_time:
                    if cancel_time:
                        self._prof.prof('task_timeout', uid=task['uid'])
                        self.cancel_task(task=task)
                    del to_tasks[task['uid']]
                else:
                    break


    # --------------------------------------------------------------------------
    #
    def handle_timeout(self, task):

        startup_to = task['description'].get('startup_timeout', 0.)
        exec_to    = task['description'].get('timeout',         0.)

        if startup_to or exec_to:
            with self._to_lock:
                cancel_time = time.time() + (startup_to or exec_to)
                has_started = not bool(startup_to)
                self._to_tasks.append([task, cancel_time, has_started])


    # --------------------------------------------------------------------------
    #
    def advance_tasks(self, tasks, state, publish, push, ts=None):
        '''
        sort tasks into different buckets, depending on their origin.
        That origin will determine where tasks which completed execution
        and end up here will be routed to:

          - client: state update to update worker
          - raptor: state update to `STATE_PUBSUB`
          - agent : state update to `STATE_PUBSUB`

        a fallback is not in place to enforce the specification of the
        `origin` attributes for tasks.
        '''


        buckets = {'client': list(),
                   'raptor': list(),
                   'agent' : list()}

        for task in ru.as_list(tasks):
            buckets[task['origin']].append(task)

        # we want any task which has a `raptor_id` set to show up in raptor's
        # result callbacks
        if state != rps.AGENT_EXECUTING:
            for task in ru.as_list(tasks):
                if task['description'].get('raptor_id'):
                    if task not in buckets['raptor']:
                        buckets['raptor'].append(task)

        if buckets['client']:
            self.advance(buckets['client'], state=state,
                                            publish=publish, push=push, ts=ts)

        if buckets['raptor']:
            self.advance(buckets['raptor'], state=state,
                                            publish=publish, push=False, ts=ts)
            self.publish(rpc.STATE_PUBSUB, {'cmd': 'raptor_state_update',
                                            'arg': buckets['raptor']})

        if buckets['agent']:
            self.advance(buckets['agent'], state=state,
                                            publish=publish, push=False, ts=ts)


    # --------------------------------------------------------------------------
    #
    # methods to prepare task exec scripts
    #
    def _create_exec_script(self, launcher, task):

        tid  = task['uid']
        td   = task['description']
        sbox = task['task_sandbox_path']

        env_sbox      = '$RP_TASK_SANDBOX'
        exec_script   = '%s.exec.sh' % tid
        exec_path     = '%s/%s' % (env_sbox, exec_script)
        exec_fullpath = '%s/%s' % (sbox, exec_script)

        # make sure the sandbox exists
        self._prof.prof('task_mkdir', uid=tid)
        ru.rec_makedir(sbox)
        self._prof.prof('task_mkdir_done', uid=tid)

        # the exec shell script runs the same set of commands for all ranks.
        # However, if the ranks need different GPU's assigned, or if either pre-
        # or post-exec directives contain per-rank dictionaries, then we switch
        # per-rank in the script for all sections between pre- and post-exec.

        n_ranks = td['ranks']
        slots   = task.setdefault('slots', {})

        self._extend_pre_exec(td, slots)

        tmp  = ''
        tmp += self._header
        tmp += self._separator
        tmp += self._get_rp_env(task)
        tmp += self._get_rp_funcs()
        tmp += self._separator
        tmp += '# rank ID\n'
        tmp += self._get_rank_ids(n_ranks, launcher)

        if td.get('startup_timeout'):
            tmp += self._separator
<<<<<<< HEAD
            tmp += self._get_prof('exec_stop')
            tmp += 'exit $RP_RET\n'

            fout.write(tmp)

        # make sure scripts are executable
        st_e = os.stat(exec_fullpath)
        os.chmod(exec_fullpath, st_e.st_mode | stat.S_IEXEC)

        # need to set `DEBUG_5` or higher to get slot debug logs
        if self._log._debug_level >= 5:
            ru.write_json(slots, '%s/%s.sl' % (sbox, tid))
=======
            tmp += '# startup completed\n'
            tmp += 'test "$RP_RANK" == "0" && $RP_CTRL '\
                   '$RP_SESSION_ID task_startup_done uid=$RP_TASK_ID\n'

        tmp += self._separator
        tmp += self._get_prof('exec_start')

        tmp += self._get_task_env(task, launcher)

        tmp += self._separator
        tmp += '# pre-exec commands\n'
        tmp += self._get_prof('exec_pre')
        tmp += self._get_prep_exec(task, n_ranks, sig='pre_exec')

        tmp += self._separator
        tmp += '# output file detection (i)\n'
        tmp += "ls | sort | grep -ve '^%s\\.' > %s/%s.files\n" \
                % (tid, env_sbox, tid)

        tmp += self._separator
        tmp += '# execute rank\n'
        tmp += self._get_prof('rank_start')
        tmp += self._get_exec(task, launcher)
        tmp += self._get_prof('rank_stop',
                              msg='RP_EXEC_PID=$RP_EXEC_PID:'
                                  'RP_RANK_PID=$RP_RANK_PID')

        tmp += self._separator
        tmp += '# output file detection (ii)\n'
        tmp += 'ls | sort | comm -23 - ' \
               "%s/%s.files | grep -ve '^%s\\.' > %s/%s.ofiles\n" \
                       % (env_sbox, tid, tid, env_sbox, tid)

        tmp += self._separator
        tmp += '# post-exec commands\n'
        tmp += self._get_prof('exec_post')
        tmp += self._get_prep_exec(task, n_ranks, sig='post_exec')

        tmp += self._separator
        tmp += self._get_prof('exec_stop')
        tmp += 'exit $RP_RET\n'

        fh = os.open(path=exec_fullpath,
                     mode=0o755,
                     flags=(
                             os.O_WRONLY|   # access mode: write only
                             os.O_CREAT |   # create if not exists
                             os.O_TRUNC ))  # truncate the file to zero

        os.write(fh, tmp.encode('utf-8'))
        os.close(fh)

      # with ru.ru_open(exec_fullpath, 'w') as fout:
      #     fout.write(tmp)

      # # make sure scripts are executable
      # st_e = os.stat(exec_fullpath)
      # os.chmod(exec_fullpath, st_e.st_mode | stat.S_IEXEC)

      # # need to set `DEBUG_5` or higher to get slot debug logs
      # if self._log._debug_level >= 5:
      #     ru.write_json(slots, '%s/%s.sl' % (sbox, tid))
>>>>>>> 01ede9a7

        return exec_path, exec_fullpath


    # --------------------------------------------------------------------------
    #
    def _get_task_env(self, task, launcher):

        ret = ''
        td  = task['description']

        # named_env's are prepared by the launcher
        if td['named_env']:
            ret += '\n# named environment\n'
            ret += '. %s\n' % launcher.get_task_named_env(td['named_env'])

        # also add any env vars requested in the task description
        if td['environment']:
            ret += '\n# task env settings\n'
            for key, val in td['environment'].items():
                ret += 'export %s="%s"\n' % (key, val)

        return ret


    # --------------------------------------------------------------------------
    #
    def _get_rank_ids(self, n_ranks, launcher):

        ret  = ''
        ret += 'export RP_RANKS=%s\n' % n_ranks
        ret += launcher.get_rank_cmd()

        if n_ranks > 1:

            # make sure that RP_RANK is known (otherwise task fails silently)
            if 'export RP_RANK=' not in ret:
                raise RuntimeError('launch method does not export RP_RANK')

        # also define a method to sync all ranks on certain events
        ret += '\nrp_sync_ranks() {\n'
        ret += '    sig=$1\n'
        ret += '    echo $RP_RANK >> $sig.sig\n'
        ret += '    while test $(cat $sig.sig | wc -l) -lt $RP_RANKS; do\n'
        ret += '        sleep 1\n'
        ret += '    done\n'
        ret += '}\n'

        return ret


    # --------------------------------------------------------------------------
    #
    def _extend_pre_exec(self, td, slots=None):

        # FIXME: this assumes that the rank has a `gpu_maps` and `core_maps`
        #        with exactly one entry, corresponding to the rank process to be
        #        started.

        # FIXME: need to distinguish between logical and physical IDs

        if td['threading_type'] == rpc.OpenMP:
            # for future updates: if task slots are heterogeneous in terms of
            #                     number of threads, then the following string
            #                     should be converted into dictionary (per rank)
            num_threads = td.get('cores_per_rank', 1)
            td['pre_exec'].append('export OMP_NUM_THREADS=%d' % num_threads)

        if td['gpus_per_rank'] and td['gpu_type'] == rpc.CUDA and slots:
            # equivalent to the 'physical' value for original `cvd_id_mode`
            rank_env = {}
            for rank_id,slot in enumerate(slots):
                rank_env[str(rank_id)] = \
                    'export CUDA_VISIBLE_DEVICES=%s' % \
                    ','.join([str(g['index']) for g in slot['gpus']])
            td['pre_exec'].append(rank_env)

        # pre-defined `pre_exec` per platform configuration
        tmp = self.session.rcfg.get('task_pre_exec')
        if tmp:
            td['pre_exec'].extend(ru.as_list(tmp))


    # --------------------------------------------------------------------------
    #
    def _get_prep_exec(self, task, n_ranks, sig):

        ret = ''
        td  = task['description']

        if sig not in td:
            return ret

        entries         = ru.as_list(td[sig])
        switch_per_rank = any([isinstance(x, dict) for x in entries])
        cmd_template    = '%s || rp_error %s\n'

        sync_ranks_cmd = ''
        if sig == 'pre_exec' and td['pre_exec_sync']:
            sync_ranks_cmd = 'rp_sync_ranks %s\n' % sig

        if not switch_per_rank:
            return ''.join([cmd_template % (x, sig) for x in entries]) + \
                   sync_ranks_cmd

        ret += 'case "$RP_RANK" in\n'
        for rank_id in range(n_ranks):

            ret += '    %d)\n' % rank_id

            for entry in entries:

                if isinstance(entry, str):
                    entry = {str(rank_id): entry}

                for cmd in ru.as_list(entry.get(str(rank_id))):
                    ret += '        ' + cmd_template % (cmd, sig)

            ret += '        ;;\n'

        ret += 'esac\n' + sync_ranks_cmd

        return ret


    # --------------------------------------------------------------------------
    #
    def _get_exec(self, task, launcher):

        # FIXME: core pinning goes here

        ret  = '%s &\n' % launcher.get_exec(task)

        # collect PIDs for exec-script and executable
        ret += '\nRP_EXEC_PID=$$\nRP_RANK_PID=$!\n\n'
        ret += 'wait $RP_RANK_PID\n'

        # set output
        ret += 'RP_RET=$?\n'

        return ret



    # --------------------------------------------------------------------------
    #
    # methods to prepare task launch scripts
    #
    def _create_launch_script(self, launcher, task, exec_path):

        tid  = task['uid']
        sbox = task['task_sandbox_path']

        if not launcher:
            raise RuntimeError('no launcher found for task %s' % tid)

        self._log.debug('Launching task with %s', launcher.name)

        launch_script   = '%s.launch.sh' % tid
        launch_path     = '$RP_TASK_SANDBOX/%s' % launch_script
        launch_fullpath = '%s/%s' % (sbox, launch_script)

        ru.rec_makedir(sbox)

        with ru.ru_open(launch_fullpath, 'w') as fout:

            tmp  = ''
            tmp += self._header
            tmp += self._separator
            tmp += self._get_rp_env(task)
            tmp += self._get_rp_funcs()
            tmp += self._separator
            tmp += self._get_prof('launch_start')

            tmp += self._separator
            tmp += '# change to task sandbox\n'
            tmp += 'cd $RP_TASK_SANDBOX\n'

            tmp += self._separator
            tmp += '# prepare launcher env\n'
            tmp += self._get_launch_env(launcher)

            tmp += self._separator
            tmp += '# pre-launch commands\n'
            tmp += self._get_prof('launch_pre')
            tmp += self._get_prep_launch(task, sig='pre_launch')

            tmp += self._separator
            tmp += '# launch commands\n'
            tmp += self._get_prof('launch_submit')
            tmp += self._get_launch(task, launcher, exec_path)
            tmp += self._get_prof('launch_collect',
                                  msg='RP_LAUNCH_PID=$RP_LAUNCH_PID')

            tmp += self._separator
            tmp += '# post-launch commands\n'
            tmp += self._get_prof('launch_post')
            tmp += self._get_prep_launch(task, sig='post_launch')

            tmp += self._separator
            tmp += self._get_prof('launch_stop')
            tmp += 'exit $RP_RET\n'

            tmp += self._separator
            tmp += '\n'

            fout.write(tmp)


        st_l = os.stat(launch_fullpath)
        os.chmod(launch_fullpath, st_l.st_mode | stat.S_IEXEC)

        return launch_path, launch_fullpath


    # --------------------------------------------------------------------------
    #
    def _get_launch(self, task, launcher, exec_path):

        ret  = '( \\\n'

        for cmd in ru.as_list(launcher.get_launch_cmds(task, exec_path)):
            ret += '  %s \\\n' % cmd

        ret += ') 1> %s \\\n  2> %s\n' % (task['stdout_file_short'],
                                          task['stderr_file_short'])
        # collect PID for launch-script
        ret += 'RP_RET=$?\n'
        ret += 'RP_LAUNCH_PID=$$\n'

        return ret


    # --------------------------------------------------------------------------
    #
    # launcher
    #
    def _get_launch_env(self, launcher):

        ret  = ''

        for cmd in launcher.get_launcher_env():
            ret += '%s || rp_error launcher_env\n' % cmd

        return ret


    # --------------------------------------------------------------------------
    #
    def _get_prep_launch(self, task, sig):

        ret = ''
        td = task['description']

        if sig not in td:
            return ret

        for cmd in ru.as_list(task['description'][sig]):
            ret += '%s || rp_error %s\n' % (cmd, sig)

        return ret


    # --------------------------------------------------------------------------
    #
    # methods to prepare task launch and exec scripts
    #
    def _get_rp_env(self, task):

        tid  = task['uid']
        td   = task['description']
        name = task.get('name') or tid
        sbox = os.path.realpath(task['task_sandbox_path'])

        if sbox.startswith(self._pwd):
            sbox = '$RP_PILOT_SANDBOX%s' % sbox[len(self._pwd):]

        gpr = td['gpus_per_rank']
        if int(gpr) == gpr: gpr = '%d' % gpr
        else              : gpr = '%f' % gpr

        ctrl_pub_addr = self._reg['bridges.control_pubsub']['addr_pub']
        ctrl_sub_addr = self._reg['bridges.control_pubsub']['addr_pub']

        ret  = '\n'
        ret += 'export RP_TASK_ID="%s"\n'           % tid
        ret += 'export RP_TASK_NAME="%s"\n'         % name
        ret += 'export RP_PILOT_ID="%s"\n'          % self.pid
        ret += 'export RP_SESSION_ID="%s"\n'        % self.sid
        ret += 'export RP_RESOURCE="%s"\n'          % self.resource
        ret += 'export RP_RESOURCE_SANDBOX="%s"\n'  % self.rsbox
        ret += 'export RP_SESSION_SANDBOX="%s"\n'   % self.ssbox
        ret += 'export RP_PILOT_SANDBOX="%s"\n'     % self.psbox
        ret += 'export RP_TASK_SANDBOX="%s"\n'      % sbox
        ret += 'export RP_REGISTRY_ADDRESS="%s"\n'  % self.session.reg_addr
        ret += 'export RP_CONTROL_PUB_ADDRESS=%s\n' % ctrl_pub_addr
        ret += 'export RP_CONTROL_SUB_ADDRESS=%s\n' % ctrl_sub_addr
        ret += 'export RP_CORES_PER_RANK=%d\n'      % td['cores_per_rank']
        ret += 'export RP_GPUS_PER_RANK=%s\n'       % gpr

        services = td.get('services') or list()
        for service in services:
            info = self._reg['services.%s' % service] or ''
            sid  = service.replace('.', '_').upper()
            ret += 'export RP_INFO_%s="%s"\n' % (sid, str(info))

        # FIXME AM
      # ret += 'export RP_LFS="%s"\n'              % self.lfs
        ret += 'export RP_GTOD="%s"\n'             % self.gtod
        ret += 'export RP_PROF="%s"\n'             % self.prof
        ret += 'export RP_CTRL="%s"\n'             % self.rp_ctrl

        if self._prof.enabled:
            ret += 'export RP_PROF_TGT="%s/%s.prof"\n' % (sbox, tid)
        else:
            ret += 'unset  RP_PROF_TGT\n'

        return ret


    # --------------------------------------------------------------------------
    #
    def _get_rp_funcs(self):

        # define helper functions
        ret  = '\nrp_error() {\n'
        ret += '    echo "$1 failed" 1>&2\n'
        ret += '    exit 1\n'
        ret += '}\n'

        return ret


    # --------------------------------------------------------------------------
    #
    def _get_prof(self, event, msg=''):

        return '$RP_PROF %s "%s"\n' % (event, msg)



# ------------------------------------------------------------------------------
<|MERGE_RESOLUTION|>--- conflicted
+++ resolved
@@ -317,20 +317,6 @@
 
         if td.get('startup_timeout'):
             tmp += self._separator
-<<<<<<< HEAD
-            tmp += self._get_prof('exec_stop')
-            tmp += 'exit $RP_RET\n'
-
-            fout.write(tmp)
-
-        # make sure scripts are executable
-        st_e = os.stat(exec_fullpath)
-        os.chmod(exec_fullpath, st_e.st_mode | stat.S_IEXEC)
-
-        # need to set `DEBUG_5` or higher to get slot debug logs
-        if self._log._debug_level >= 5:
-            ru.write_json(slots, '%s/%s.sl' % (sbox, tid))
-=======
             tmp += '# startup completed\n'
             tmp += 'test "$RP_RANK" == "0" && $RP_CTRL '\
                    '$RP_SESSION_ID task_startup_done uid=$RP_TASK_ID\n'
@@ -393,7 +379,6 @@
       # # need to set `DEBUG_5` or higher to get slot debug logs
       # if self._log._debug_level >= 5:
       #     ru.write_json(slots, '%s/%s.sl' % (sbox, tid))
->>>>>>> 01ede9a7
 
         return exec_path, exec_fullpath
 
