--- conflicted
+++ resolved
@@ -289,13 +289,8 @@
 
         env_sbox      = '$RP_TASK_SANDBOX'
         exec_script   = '%s.exec.sh' % tid
-<<<<<<< HEAD
         exec_path     = '$RP_TASK_RUNDIR/%s' % exec_script
         exec_fullpath = '%s/%s' % (rdir, exec_script)
-=======
-        exec_path     = '%s/%s' % (env_sbox, exec_script)
-        exec_fullpath = '%s/%s' % (sbox, exec_script)
->>>>>>> 363262e1
 
         # make sure both rundir and sandbox dir exists
         self._prof.prof('task_mkdir', uid=tid)
@@ -343,14 +338,8 @@
 
             tmp += self._separator
             tmp += '# output file detection (i)\n'
-<<<<<<< HEAD
             tmp += "ls | sort | grep -ve '^%s\\.' > $RP_TASK_RUNDIR/%s.files\n"\
                                                                     % (tid, tid)
-=======
-            tmp += "ls | sort | grep -ve '^%s\\.' > %s/%s.files\n" \
-                    % (tid, env_sbox, tid)
->>>>>>> 363262e1
-
             tmp += self._separator
             tmp += '# execute rank\n'
             tmp += self._get_prof('rank_start')
@@ -362,13 +351,8 @@
             tmp += self._separator
             tmp += '# output file detection (ii)\n'
             tmp += 'ls | sort | comm -23 - ' \
-<<<<<<< HEAD
                    "%s.files | grep -ve '^%s\\.' > $RP_TASK_RUNDIR/%s.ofiles\n"\
                                                                % (tid, tid, tid)
-=======
-                   "%s/%s.files | grep -ve '^%s\\.' > %s/%s.ofiles\n" \
-                           % (env_sbox, tid, tid, env_sbox, tid)
->>>>>>> 363262e1
 
             tmp += self._separator
             tmp += '# post-exec commands\n'
