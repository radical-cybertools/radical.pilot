--- conflicted
+++ resolved
@@ -14,11 +14,7 @@
 EXECUTING_NAME_POPEN   = "POPEN"
 EXECUTING_NAME_SHELL   = "SHELL"
 EXECUTING_NAME_SHELLFS = "SHELLFS"
-<<<<<<< HEAD
 EXECUTING_NAME_FLUX    = "FLUX"
-EXECUTING_NAME_ABDS    = "ABDS"
-=======
->>>>>>> 1c35e226
 EXECUTING_NAME_SLEEP   = "SLEEP"
 EXECUTING_NAME_FUNCS   = "FUNCS"
 
@@ -67,11 +63,7 @@
         from .popen    import Popen
         from .shell    import Shell
         from .shell_fs import ShellFS
-<<<<<<< HEAD
         from .flux     import Flux
-        from .abds     import ABDS
-=======
->>>>>>> 1c35e226
         from .funcs    import FUNCS
         from .sleep    import Sleep
 
@@ -83,11 +75,7 @@
                     EXECUTING_NAME_POPEN  : Popen,
                     EXECUTING_NAME_SHELL  : Shell,
                     EXECUTING_NAME_SHELLFS: ShellFS,
-<<<<<<< HEAD
                     EXECUTING_NAME_FLUX   : Flux,
-                    EXECUTING_NAME_ABDS   : ABDS,
-=======
->>>>>>> 1c35e226
                     EXECUTING_NAME_SLEEP  : Sleep,
                     EXECUTING_NAME_FUNCS  : FUNCS,
                   # EXECUTING_NAME_ABDS   : ABDS,
