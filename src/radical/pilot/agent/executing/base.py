
__copyright__ = 'Copyright 2013-2021, The RADICAL-Cybertools Team'
__license__   = 'MIT'

import os
import stat
import time

from typing import List

import threading          as mt

import radical.utils      as ru

from ... import states    as rps
from ... import agent     as rpa
from ... import constants as rpc
from ... import utils     as rpu


# ------------------------------------------------------------------------------
# 'enum' for RP's spawner types
EXECUTING_NAME_POPEN   = 'POPEN'
EXECUTING_NAME_FLUX    = 'FLUX'
EXECUTING_NAME_SLEEP   = 'SLEEP'
EXECUTING_NAME_DRAGON  = 'DRAGON'


# ------------------------------------------------------------------------------
#
class AgentExecutingComponent(rpu.AgentComponent):
    '''
    Manage the creation of Task processes, and watch them until they are
    completed (one way or the other).  The spawner thus moves the task from
    PendingExecution to Executing, and then to a final state (or PendingStageOut
    of course).
    '''
    _shell     = ru.which('bash') or '/bin/sh'
    _header    = '#!%s\n' % _shell
    _separator = '\n# ' + '-' * 78 + '\n'


    # --------------------------------------------------------------------------
    #
    # This class-method creates the appropriate sub-class for the Spawner
    #
    @classmethod
    def create(cls, cfg, session):

        # Make sure that we are the base-class!
        if cls != AgentExecutingComponent:
            raise TypeError('Factory only available to base class!')

        name = session.rcfg.agent_spawner

        from .popen    import Popen
        from .flux     import Flux
        from .sleep    import Sleep
        from .dragon   import Dragon

        impl = {
            EXECUTING_NAME_POPEN : Popen,
            EXECUTING_NAME_FLUX  : Flux,
            EXECUTING_NAME_SLEEP : Sleep,
            EXECUTING_NAME_DRAGON: Dragon,
        }

        if name not in impl:
            raise ValueError('AgentExecutingComponent %s unknown' % name)

        return impl[name](cfg, session)


    # --------------------------------------------------------------------------
    #
    def initialize(self):


        rm_name  = self.session.rcfg.resource_manager
        self._rm = rpa.ResourceManager.create(rm_name,
                                              self.session.cfg,
                                              self.session.rcfg,
                                              self._log, self._prof)

        self._pwd      = os.path.realpath(os.getcwd())
        self.sid       = self.session.uid
        self.pid       = self.session.cfg.pid
        self.resource  = self.session.cfg.resource
        self.rsbox     = self.session.cfg.resource_sandbox
        self.ssbox     = self.session.cfg.session_sandbox
        self.psbox     = self.session.cfg.pilot_sandbox
        self.gtod      = '$RP_PILOT_SANDBOX/gtod'
        self.prof      = '$RP_PILOT_SANDBOX/prof'

        # if so configured, let the tasks know what to use as tmp dir
        self._task_tmp = self.session.rcfg.get('task_tmp',
                                               os.environ.get('TMP', '/tmp'))

        if self.psbox.startswith(self.ssbox):
            self.psbox = '$RP_SESSION_SANDBOX%s'  % self.psbox[len(self.ssbox):]
        if self.ssbox.startswith(self.rsbox):
            self.ssbox = '$RP_RESOURCE_SANDBOX%s' % self.ssbox[len(self.rsbox):]
        if self.ssbox.endswith(self.sid):
            self.ssbox = '%s$RP_SESSION_ID/'      % self.ssbox[:-len(self.sid)]

        self.register_input(rps.AGENT_EXECUTING_PENDING,
                            rpc.AGENT_EXECUTING_QUEUE, self.work)

        self.register_output(rps.AGENT_STAGING_OUTPUT_PENDING,
                             rpc.AGENT_STAGING_OUTPUT_QUEUE)

        self.register_publisher (rpc.AGENT_UNSCHEDULE_PUBSUB)

        self._to_tasks  = list()
        self._to_lock   = mt.Lock()
        self._to_thread = mt.Thread(target=self._to_watcher)
        self._to_thread.daemon = True
        self._to_thread.start()


    # --------------------------------------------------------------------------
    #
    def work(self, tasks):

        raise NotImplementedError('work is not implemented')


    # --------------------------------------------------------------------------
    #
    def control_cb(self, topic, msg):

        self._log.info('command_cb [%s]: %s', topic, msg)

        cmd = msg.get('cmd')
        arg = msg.get('arg')


<<<<<<< HEAD
    # --------------------------------------------------------------------------
    #
    def _cancel_tasks(self, uids: List[str]) -> List[str]:

        self._log.info('cancel_tasks %s', uids)
        for uid in uids:
            self.cancel_task(uid)

        # add *all* uids to the cancel watch list as the exewcutor
        # implementation does not report back what tasks got actually killed.
        return uids
=======
            self._log.info('cancel_tasks command (%s)', arg)
            for tid in arg['uids']:
                task = self.get_task(tid)
                if task:
                    self.cancel_task(task)
>>>>>>> 4e301462


    # --------------------------------------------------------------------------
    #
    def cancel_task(self, task):

        raise NotImplementedError('cancel_task is not implemented')


    # --------------------------------------------------------------------------
    #
    def _to_watcher(self):
        '''
        watch the set of tasks for which timeouts are defined.  If the timeout
        passes and the tasks are still active, kill the task via
        `self._cancel_task(task)`.  That has to be implemented by al executors.
        '''

        # tasks to watch for timeout, sorted by absolut timeout timestamp
        to_list = list()

        while not self._term.is_set():

            # collect new tasks to watch
            with self._to_lock:

                for task, cancel_time in self._to_tasks:
                    to_list.append([task, cancel_time])

                self._to_tasks = list()

            # avoid busy wait
            if not to_list:
                time.sleep(1)
                continue

            # sort by timeout, smallest first
            to_list.sort(key=lambda x: x[1])

            # cancel all tasks which have timed out
            offset = 0
            for task, cancel_time in to_list:
                now = time.time()
                if now > cancel_time:
                    self._prof.prof('task_timeout', uid=task['uid'])
                    self.cancel_task(task=task)
                    offset += 1
                else:
                    break
            # skip canceled tasks (reset the list)
            to_list = to_list[offset:]


    # --------------------------------------------------------------------------
    #
    def handle_timeout(self, task):

        to = task['description'].get('timeout', 0.0)

        if to > 0.0:
            with self._to_lock:
                cancel_time = time.time() + to
                self._to_tasks.append([task, cancel_time])


    # --------------------------------------------------------------------------
    #
    def advance_tasks(self, tasks, state, publish, push, ts=None):
        '''
        sort tasks into different buckets, depending on their origin.
        That origin will determine where tasks which completed execution
        and end up here will be routed to:

          - client: state update to update worker
          - raptor: state update to `STATE_PUBSUB`
          - agent : state update to `STATE_PUBSUB`

        a fallback is not in place to enforce the specification of the
        `origin` attributes for tasks.
        '''


        buckets = {'client': list(),
                   'raptor': list(),
                   'agent' : list()}

        for task in ru.as_list(tasks):
            buckets[task['origin']].append(task)

        # we want any task which has a `raptor_id` set to show up in raptor's
        # result callbacks
        if state != rps.AGENT_EXECUTING:
            for task in ru.as_list(tasks):
                if task['description'].get('raptor_id'):
                    if task not in buckets['raptor']:
                        buckets['raptor'].append(task)

        if buckets['client']:
            self.advance(buckets['client'], state=state, fwd=True,
                                            publish=publish, push=push, ts=ts)

        if buckets['raptor']:
            self.advance(buckets['raptor'], state=state,
                                            publish=publish, push=False, ts=ts)
            self.publish(rpc.STATE_PUBSUB, {'cmd': 'raptor_state_update',
                                            'arg': buckets['raptor']})

        if buckets['agent']:
            self.advance(buckets['agent'], state=state,
                                            publish=publish, push=False, ts=ts)


    # --------------------------------------------------------------------------
    #
    # methods to prepare task exec scripts
    #
    def _create_exec_script(self, launcher, task):

        tid  = task['uid']
        td   = task['description']
        sbox = task['task_sandbox_path']

        exec_script   = '%s.exec.sh' % tid
        exec_path     = '$RP_TASK_SANDBOX/%s' % exec_script
        exec_fullpath = '%s/%s' % (sbox, exec_script)

        # make sure the sandbox exists
        self._prof.prof('task_mkdir', uid=tid)
        ru.rec_makedir(sbox)
        self._prof.prof('task_mkdir_done', uid=tid)

        # the exec shell script runs the same set of commands for all ranks.
        # However, if the ranks need different GPU's assigned, or if either pre-
        # or post-exec directives contain per-rank dictionaries, then we switch
        # per-rank in the script for all sections between pre- and post-exec.

        n_ranks = td['ranks']
        slots   = task.setdefault('slots', {})

        self._extend_pre_exec(td, slots)

        with ru.ru_open(exec_fullpath, 'w') as fout:

            tmp  = ''
            tmp += self._header
            tmp += self._separator
            tmp += self._get_rp_env(task)
            tmp += self._get_rp_funcs()
            tmp += self._separator
            tmp += '# rank ID\n'
            tmp += self._get_rank_ids(n_ranks, launcher)
            tmp += self._separator
            tmp += self._get_prof('exec_start')

            tmp += self._get_task_env(task, launcher)

            tmp += self._separator
            tmp += '# pre-exec commands\n'
            tmp += self._get_prof('exec_pre')
            tmp += self._get_prep_exec(task, n_ranks, sig='pre_exec')

            tmp += self._separator
            tmp += '# output file detection (i)\n'
            tmp += "ls | sort | grep -ve '^%s\\.' > %s.files\n" % (tid, tid)

            tmp += self._separator
            tmp += '# execute rank\n'
            tmp += self._get_prof('rank_start')
            tmp += self._get_exec(task, launcher)
            tmp += self._get_prof('rank_stop',
                                  msg='RP_EXEC_PID=$RP_EXEC_PID:'
                                      'RP_RANK_PID=$RP_RANK_PID')

            tmp += self._separator
            tmp += '# output file detection (ii)\n'
            tmp += 'ls | sort | comm -23 - ' \
                   "%s.files | grep -ve '^%s\\.' > %s.ofiles\n" % (tid, tid, tid)

            tmp += self._separator
            tmp += '# post-exec commands\n'
            tmp += self._get_prof('exec_post')
            tmp += self._get_prep_exec(task, n_ranks, sig='post_exec')

            tmp += self._separator
            tmp += self._get_prof('exec_stop')
            tmp += 'exit $RP_RET\n'

            tmp += self._separator
            tmp += '\n'

            fout.write(tmp)

        # make sure scripts are executable
        st_e = os.stat(exec_fullpath)
        os.chmod(exec_fullpath, st_e.st_mode | stat.S_IEXEC)

        # need to set `DEBUG_5` or higher to get slot debug logs
        if self._log._debug_level >= 5:
            ru.write_json(slots, '%s/%s.sl' % (sbox, tid))

        return exec_path, exec_fullpath


    # --------------------------------------------------------------------------
    #
    def _get_task_env(self, task, launcher):

        ret = ''
        td  = task['description']

        # named_env's are prepared by the launcher
        if td['named_env']:
            ret += '\n# named environment\n'
            ret += '. %s\n' % launcher.get_task_named_env(td['named_env'])

        # also add any env vars requested in the task description
        if td['environment']:
            ret += '\n# task env settings\n'
            for key, val in td['environment'].items():
                ret += 'export %s="%s"\n' % (key, val)

        return ret


    # --------------------------------------------------------------------------
    #
    def _get_rank_ids(self, n_ranks, launcher):

        ret  = ''
        ret += 'export RP_RANKS=%s\n' % n_ranks
        ret += launcher.get_rank_cmd()

        if n_ranks > 1:

            # make sure that RP_RANK is known (otherwise task fails silently)
            if 'export RP_RANK=' not in ret:
                raise RuntimeError('launch method does not export RP_RANK')

        # also define a method to sync all ranks on certain events
        ret += '\nrp_sync_ranks() {\n'
        ret += '    sig=$1\n'
        ret += '    echo $RP_RANK >> $sig.sig\n'
        ret += '    while test $(cat $sig.sig | wc -l) -lt $RP_RANKS; do\n'
        ret += '        sleep 1\n'
        ret += '    done\n'
        ret += '}\n'

        return ret


    # --------------------------------------------------------------------------
    #
    def _extend_pre_exec(self, td, slots=None):

        # FIXME: this assumes that the rank has a `gpu_maps` and `core_maps`
        #        with exactly one entry, corresponding to the rank process to be
        #        started.

        # FIXME: need to distinguish between logical and physical IDs

        if td['threading_type'] == rpc.OpenMP:
            # for future updates: if task slots are heterogeneous in terms of
            #                     number of threads, then the following string
            #                     should be converted into dictionary (per rank)
            num_threads = td.get('cores_per_rank', 1)
            td['pre_exec'].append('export OMP_NUM_THREADS=%d' % num_threads)

        if td['gpus_per_rank'] and td['gpu_type'] == rpc.CUDA and slots:
            # equivalent to the 'physical' value for original `cvd_id_mode`
            rank_env = {}
            for rank_id,slot in enumerate(slots):
                rank_env[str(rank_id)] = \
                    'export CUDA_VISIBLE_DEVICES=%s' % \
                    ','.join([str(g['index']) for g in slot['gpus']])
            td['pre_exec'].append(rank_env)

        # pre-defined `pre_exec` per platform configuration
        td['pre_exec'].extend(ru.as_list(self.session.rcfg.get('task_pre_exec')))


    # --------------------------------------------------------------------------
    #
    def _get_prep_exec(self, task, n_ranks, sig):

        ret = ''
        td  = task['description']

        if sig not in td:
            return ret

        entries         = ru.as_list(td[sig])
        switch_per_rank = any([isinstance(x, dict) for x in entries])
        cmd_template    = '%s || rp_error %s\n'

        sync_ranks_cmd = ''
        if sig == 'pre_exec' and td['pre_exec_sync']:
            sync_ranks_cmd = 'rp_sync_ranks %s\n' % sig

        if not switch_per_rank:
            return ''.join([cmd_template % (x, sig) for x in entries]) + \
                   sync_ranks_cmd

        ret += 'case "$RP_RANK" in\n'
        for rank_id in range(n_ranks):

            ret += '    %d)\n' % rank_id

            for entry in entries:

                if isinstance(entry, str):
                    entry = {str(rank_id): entry}

                for cmd in ru.as_list(entry.get(str(rank_id))):
                    ret += '        ' + cmd_template % (cmd, sig)

            ret += '        ;;\n'

        ret += 'esac\n' + sync_ranks_cmd

        return ret


    # --------------------------------------------------------------------------
    #
    def _get_exec(self, task, launcher):

        # FIXME: core pinning goes here

        ret  = '%s &\n' % launcher.get_exec(task)

        # collect PIDs for exec-script and executable
        ret += '\nRP_EXEC_PID=$$\nRP_RANK_PID=$!\n\n'
        ret += 'wait $RP_RANK_PID\n'

        # set output
        ret += 'RP_RET=$?\n'

        return ret



    # --------------------------------------------------------------------------
    #
    # methods to prepare task launch scripts
    #
    def _create_launch_script(self, launcher, task, exec_path):

        tid  = task['uid']
        sbox = task['task_sandbox_path']

        if not launcher:
            raise RuntimeError('no launcher found for task %s' % tid)

        self._log.debug('Launching task with %s', launcher.name)

        launch_script   = '%s.launch.sh' % tid
        launch_path     = '$RP_TASK_SANDBOX/%s' % launch_script
        launch_fullpath = '%s/%s' % (sbox, launch_script)

        ru.rec_makedir(sbox)

        with ru.ru_open(launch_fullpath, 'w') as fout:

            tmp  = ''
            tmp += self._header
            tmp += self._separator
            tmp += self._get_rp_env(task)
            tmp += self._get_rp_funcs()
            tmp += self._separator
            tmp += self._get_prof('launch_start')

            tmp += self._separator
            tmp += '# change to task sandbox\n'
            tmp += 'cd $RP_TASK_SANDBOX\n'

            tmp += self._separator
            tmp += '# prepare launcher env\n'
            tmp += self._get_launch_env(launcher)

            tmp += self._separator
            tmp += '# pre-launch commands\n'
            tmp += self._get_prof('launch_pre')
            tmp += self._get_prep_launch(task, sig='pre_launch')

            tmp += self._separator
            tmp += '# launch commands\n'
            tmp += self._get_prof('launch_submit')
            tmp += self._get_launch(task, launcher, exec_path)
            tmp += self._get_prof('launch_collect',
                                  msg='RP_LAUNCH_PID=$RP_LAUNCH_PID')

            tmp += self._separator
            tmp += '# post-launch commands\n'
            tmp += self._get_prof('launch_post')
            tmp += self._get_prep_launch(task, sig='post_launch')

            tmp += self._separator
            tmp += self._get_prof('launch_stop')
            tmp += 'exit $RP_RET\n'

            tmp += self._separator
            tmp += '\n'

            fout.write(tmp)


        st_l = os.stat(launch_fullpath)
        os.chmod(launch_fullpath, st_l.st_mode | stat.S_IEXEC)

        return launch_path, launch_fullpath


    # --------------------------------------------------------------------------
    #
    def _get_launch(self, task, launcher, exec_path):

        ret  = '( \\\n'

        for cmd in ru.as_list(launcher.get_launch_cmds(task, exec_path)):
            ret += '  %s \\\n' % cmd

        ret += ') 1> %s \\\n  2> %s\n' % (task['stdout_file_short'],
                                          task['stderr_file_short'])
        # collect PID for launch-script
        ret += 'RP_RET=$?\n'
        ret += 'RP_LAUNCH_PID=$$\n'

        return ret


    # --------------------------------------------------------------------------
    #
    # launcher
    #
    def _get_launch_env(self, launcher):

        ret  = ''

        for cmd in launcher.get_launcher_env():
            ret += '%s || rp_error launcher_env\n' % cmd

        return ret


    # --------------------------------------------------------------------------
    #
    def _get_prep_launch(self, task, sig):

        ret = ''
        td = task['description']

        if sig not in td:
            return ret

        for cmd in ru.as_list(task['description'][sig]):
            ret += '%s || rp_error %s\n' % (cmd, sig)

        return ret


    # --------------------------------------------------------------------------
    #
    # methods to prepare task launch and exec scripts
    #
    def _get_rp_env(self, task):

        tid  = task['uid']
        td   = task['description']
        name = task.get('name') or tid
        sbox = os.path.realpath(task['task_sandbox_path'])

        if sbox.startswith(self._pwd):
            sbox = '$RP_PILOT_SANDBOX%s' % sbox[len(self._pwd):]

        gpr = td['gpus_per_rank']
        if int(gpr) == gpr: gpr = '%d' % gpr
        else              : gpr = '%f' % gpr

        ctrl_pub_addr = self._reg['bridges.control_pubsub']['addr_pub']
        ctrl_sub_addr = self._reg['bridges.control_pubsub']['addr_pub']

        ret  = '\n'
        ret += 'export RP_TASK_ID="%s"\n'           % tid
        ret += 'export RP_TASK_NAME="%s"\n'         % name
        ret += 'export RP_PILOT_ID="%s"\n'          % self.pid
        ret += 'export RP_SESSION_ID="%s"\n'        % self.sid
        ret += 'export RP_RESOURCE="%s"\n'          % self.resource
        ret += 'export RP_RESOURCE_SANDBOX="%s"\n'  % self.rsbox
        ret += 'export RP_SESSION_SANDBOX="%s"\n'   % self.ssbox
        ret += 'export RP_PILOT_SANDBOX="%s"\n'     % self.psbox
        ret += 'export RP_TASK_SANDBOX="%s"\n'      % sbox
        ret += 'export RP_REGISTRY_ADDRESS="%s"\n'  % self.session.reg_addr
        ret += 'export RP_CONTROL_PUB_ADDRESS=%s\n' % ctrl_pub_addr
        ret += 'export RP_CONTROL_SUB_ADDRESS=%s\n' % ctrl_sub_addr
        ret += 'export RP_CORES_PER_RANK=%d\n'      % td['cores_per_rank']
        ret += 'export RP_GPUS_PER_RANK=%s\n'       % gpr

        services = td.get('services') or list()
        for service in services:
            info = self._reg['services.%s' % service] or ''
            sid  = service.replace('.', '_').upper()
            ret += 'export RP_INFO_%s="%s"\n' % (sid, str(info))

        # FIXME AM
      # ret += 'export RP_LFS="%s"\n'              % self.lfs
        ret += 'export RP_GTOD="%s"\n'             % self.gtod
        ret += 'export RP_PROF="%s"\n'             % self.prof

        if self._prof.enabled:
            ret += 'export RP_PROF_TGT="%s/%s.prof"\n' % (sbox, tid)
        else:
            ret += 'unset  RP_PROF_TGT\n'

        return ret


    # --------------------------------------------------------------------------
    #
    def _get_rp_funcs(self):

        # define helper functions
        ret  = '\nrp_error() {\n'
        ret += '    echo "$1 failed" 1>&2\n'
        ret += '    exit 1\n'
        ret += '}\n'

        return ret


    # --------------------------------------------------------------------------
    #
    def _get_prof(self, event, msg=''):

        return '$RP_PROF %s "%s"\n' % (event, msg)



# ------------------------------------------------------------------------------
<|MERGE_RESOLUTION|>--- conflicted
+++ resolved
@@ -135,7 +135,6 @@
         arg = msg.get('arg')
 
 
-<<<<<<< HEAD
     # --------------------------------------------------------------------------
     #
     def _cancel_tasks(self, uids: List[str]) -> List[str]:
@@ -147,13 +146,6 @@
         # add *all* uids to the cancel watch list as the exewcutor
         # implementation does not report back what tasks got actually killed.
         return uids
-=======
-            self._log.info('cancel_tasks command (%s)', arg)
-            for tid in arg['uids']:
-                task = self.get_task(tid)
-                if task:
-                    self.cancel_task(task)
->>>>>>> 4e301462
 
 
     # --------------------------------------------------------------------------
