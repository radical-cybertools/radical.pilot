--- conflicted
+++ resolved
@@ -248,17 +248,14 @@
         # # now do the very same stuff for the `post_exec` directive
         # ...
 
-<<<<<<< HEAD
-        launcher = self._rm.find_launcher(task)
-        exec_path, exec_fullpath = self._create_exec_script(launcher, task)
-=======
         launcher, lname = self._rm.find_launcher(task)
 
         if not launcher:
             raise RuntimeError('no launcher found for %s' % task)
 
         task['launcher_name'] = lname
->>>>>>> 4e301462
+
+        exec_path, exec_fullpath = self._create_exec_script(launcher, task)
 
         launch_script = td.get('launch_script')
         if launch_script:
