# pylint: disable=subprocess-popen-preexec-fn
# FIXME: review pylint directive - https://github.com/PyCQA/pylint/pull/2087
#        (https://docs.python.org/3/library/subprocess.html#popen-constructor)

__copyright__ = "Copyright 2013-2016, http://radical.rutgers.edu"
__license__   = "MIT"


import os
import stat
import time
import queue
import atexit
import pprint
import signal
import tempfile
import threading as mt
import traceback
import subprocess

import radical.utils as ru

from ...  import agent     as rpa
from ...  import utils     as rpu
from ...  import states    as rps
from ...  import constants as rpc

from .base import AgentExecutingComponent


# ------------------------------------------------------------------------------
# ensure tasks are killed on termination
_pids = list()


def _kill():
    for pid in _pids:
        os.killpg(pid, signal.SIGTERM)


atexit.register(_kill)
# ------------------------------------------------------------------------------


# ------------------------------------------------------------------------------
#
class Popen(AgentExecutingComponent) :

    # --------------------------------------------------------------------------
    #
    def __init__(self, cfg, session):

        self._watcher   = None
        self._terminate = mt.Event()

        AgentExecutingComponent.__init__ (self, cfg, session)


    # --------------------------------------------------------------------------
    #
    def initialize(self):

        self._pwd = os.getcwd()

        self.register_input(rps.AGENT_EXECUTING_PENDING,
                            rpc.AGENT_EXECUTING_QUEUE, self.work)

        self.register_output(rps.AGENT_STAGING_OUTPUT_PENDING,
                             rpc.AGENT_STAGING_OUTPUT_QUEUE)

        self.register_publisher (rpc.AGENT_UNSCHEDULE_PUBSUB)
        self.register_subscriber(rpc.CONTROL_PUBSUB, self.command_cb)

        self._cancel_lock    = ru.RLock()
        self._cus_to_cancel  = list()
        self._cus_to_watch   = list()
        self._watch_queue    = queue.Queue ()

        self._pid = self._cfg['pid']

        # run watcher thread
        self._watcher = mt.Thread(target=self._watch)
      # self._watcher.daemon = True
        self._watcher.start()

        # The AgentExecutingComponent needs the LaunchMethod to construct
        # commands.
        self._task_launcher = rpa.LaunchMethod.create(
                name    = self._cfg.get('task_launch_method'),
                cfg     = self._cfg,
                session = self._session)

        self._mpi_launcher = rpa.LaunchMethod.create(
                name    = self._cfg.get('mpi_launch_method'),
                cfg     = self._cfg,
                session = self._session)

        self.gtod   = "%s/gtod" % self._pwd
        self.prof   = "%s/prof" % self._pwd
        self.tmpdir = tempfile.gettempdir()

        with open(self.prof, 'w') as fout:
            fout.write('''#!/bin/sh
test -z "$RP_PROF_TGT" && return
echo "$($RP_GTOD),$1,unit_script,MainThread,$RP_UNIT_ID,AGENT_EXECUTING,$2" >> $RP_PROF_TGT
''')
        st = os.stat(self.prof)
        os.chmod(self.prof, st.st_mode | stat.S_IEXEC)



    # --------------------------------------------------------------------------
    #
    def command_cb(self, topic, msg):

        self._log.info('command_cb [%s]: %s', topic, msg)

        cmd = msg['cmd']
        arg = msg['arg']

        if cmd == 'cancel_units':

            self._log.info("cancel_units command (%s)" % arg)
            with self._cancel_lock:
                self._cus_to_cancel.extend(arg['uids'])

        return True


    # --------------------------------------------------------------------------
    #
    def work(self, units):

        if not isinstance(units, list):
            units = [units]

        self.advance(units, rps.AGENT_EXECUTING, publish=True, push=False)

        for unit in units:
            self._handle_unit(unit)


    # --------------------------------------------------------------------------
    #
    def _handle_unit(self, cu):

        try:
            # prep stdout/err so that we can append w/o checking for None
            cu['stdout'] = ''
            cu['stderr'] = ''

            cpt = cu['description']['cpu_process_type']
          # gpt = cu['description']['gpu_process_type']  # FIXME: use

            # FIXME: this switch is insufficient for mixed units (MPI/OpenMP)
            if cpt == 'MPI': launcher = self._mpi_launcher
            else           : launcher = self._task_launcher

            if not launcher:
                raise RuntimeError("no launcher (process type = %s)" % cpt)

            self._log.debug("Launching unit with %s (%s).",
                            launcher.name, launcher.launch_command)

            # Start a new subprocess to launch the unit
            self.spawn(launcher=launcher, cu=cu)

        except Exception as e:
            # append the startup error to the units stderr.  This is
            # not completely correct (as this text is not produced
            # by the unit), but it seems the most intuitive way to
            # communicate that error to the application/user.
            self._log.exception("error running CU")
            if cu.get('stderr') is None:
                cu['stderr'] = ''
            cu['stderr'] += "\nPilot cannot start compute unit:\n%s\n%s" \
                            % (str(e), traceback.format_exc())

            # Free the Slots, Flee the Flots, Ree the Frots!
            self._prof.prof('unschedule_start', uid=cu['uid'])
            self.publish(rpc.AGENT_UNSCHEDULE_PUBSUB, cu)

            self.advance(cu, rps.FAILED, publish=True, push=False)


    # --------------------------------------------------------------------------
    #
    def spawn(self, launcher, cu):

        descr   = cu['description']
        sandbox = cu['unit_sandbox_path']

        # make sure the sandbox exists
        self._prof.prof('exec_mkdir', uid=cu['uid'])
        rpu.rec_makedir(sandbox)
        self._prof.prof('exec_mkdir_done', uid=cu['uid'])

        launch_script_name = '%s/%s.sh' % (sandbox, cu['uid'])
        slots_fname        = '%s/%s.sl' % (sandbox, cu['uid'])

        self._log.debug("Created launch_script: %s", launch_script_name)

        # prep stdout/err so that we can append w/o checking for None
        cu['stdout'] = ''
        cu['stderr'] = ''

        with open(slots_fname, "w") as launch_script:
            launch_script.write('\n%s\n\n' % pprint.pformat(cu['slots']))

        with open(launch_script_name, "w") as launch_script:
            launch_script.write('#!/bin/sh\n\n')

            # Create string for environment variable setting
            env_string = ''
          # env_string += '. %s/env.orig\n'                % self._pwd
            env_string += 'export RADICAL_BASE="%s"\n'     % self._pwd
            env_string += 'export RP_SESSION_ID="%s"\n'    % self._cfg['sid']
            env_string += 'export RP_PILOT_ID="%s"\n'      % self._cfg['pid']
            env_string += 'export RP_AGENT_ID="%s"\n'      % self._cfg['aid']
            env_string += 'export RP_SPAWNER_ID="%s"\n'    % self.uid
            env_string += 'export RP_UNIT_ID="%s"\n'       % cu['uid']
            env_string += 'export RP_UNIT_NAME="%s"\n'     % cu['description'].get('name')
            env_string += 'export RP_GTOD="%s"\n'          % self.gtod
            env_string += 'export RP_PROF="%s"\n'          % self.prof
            env_string += 'export RP_TMP="%s"\n'           % self._cu_tmp
            env_string += 'export RP_UNIT_SANDBOX="%s"\n'  % sandbox
            env_string += 'export RP_PILOT_SANDBOX="%s"\n' % self._pwd
            env_string += 'export RP_PILOT_STAGING="%s/staging_area"\n' \
                                                           % self._pwd
            if self._prof.enabled:
                env_string += 'export RP_PROF_TGT="%s/%s.prof"\n' % (sandbox, cu['uid'])

            else:
                env_string += 'unset  RP_PROF_TGT\n'

            if 'RP_APP_TUNNEL' in os.environ:
                env_string += 'export RP_APP_TUNNEL="%s"\n' % os.environ['RP_APP_TUNNEL']

            env_string += '''
prof(){
    if test -z "$RP_PROF"
    then
        return
    fi
    event=$1
    msg=$2
    now=$($RP_GTOD)
    echo "$now,$event,unit_script,MainThread,$RP_UNIT_ID,AGENT_EXECUTING,$msg" >> $RP_PROF
}
'''

            # FIXME: this should be set by an LaunchMethod filter or something (GPU)
            env_string += 'export OMP_NUM_THREADS="%s"\n' % descr['cpu_threads']

            # The actual command line, constructed per launch-method
            try:
                launch_command, hop_cmd = launcher.construct_command(cu, launch_script_name)

                if hop_cmd : cmdline = hop_cmd
                else       : cmdline = launch_script_name

            except Exception as e:
                msg = "Error in spawner (%s)" % e
                self._log.exception(msg)
                raise RuntimeError (msg) from e

            # also add any env vars requested in the unit description
            if descr['environment']:
                for key,val in descr['environment'].items():
                    env_string += 'export "%s=%s"\n' % (key, val)

            launch_script.write('\n# Environment variables\n%s\n' % env_string)
            launch_script.write('$RP_PROF cu_start\n')
            launch_script.write('\n# Change to unit sandbox\ncd %s\n' % sandbox)
<<<<<<< HEAD
            launch_script.write('$RP_PROF cu_cd_done\n')
=======
>>>>>>> 28f7cab0

            # Before the Big Bang there was nothing
            if self._cfg.get('cu_pre_exec'):
                for val in self._cfg['cu_pre_exec']:
                    launch_script.write("%s\n"  % val)

            if descr['pre_exec']:
                fail = ' (echo "pre_exec failed"; false) || exit'
                pre  = ''
                for elem in descr['pre_exec']:
                    pre += "%s || %s\n" % (elem, fail)
                # Note: extra spaces below are for visual alignment
                launch_script.write("\n# Pre-exec commands\n")
                launch_script.write('$RP_PROF cu_pre_start\n')
                launch_script.write(pre)
                launch_script.write('$RP_PROF cu_pre_stop\n')

            launch_script.write("\n# The command to run\n")
            launch_script.write('$RP_PROF cu_exec_start\n')
            launch_script.write('%s\n' % launch_command)
            launch_script.write('RETVAL=$?\n')
            launch_script.write('$RP_PROF cu_exec_stop\n')

            # After the universe dies the infrared death, there will be nothing
            if descr['post_exec']:
                fail = ' (echo "post_exec failed"; false) || exit'
                post = ''
                for elem in descr['post_exec']:
                    post += "%s || %s\n" % (elem, fail)
                launch_script.write("\n# Post-exec commands\n")
                launch_script.write('$RP_PROF cu_post_start\n')
                launch_script.write('%s\n' % post)
                launch_script.write('$RP_PROF cu_post_stop "$ret=RETVAL"\n')

            launch_script.write("\n# Exit the script with the return code from the command\n")
            launch_script.write("$RP_PROF cu_stop\n")
            launch_script.write("exit $RETVAL\n")

        # done writing to launch script, get it ready for execution.
        st = os.stat(launch_script_name)
        os.chmod(launch_script_name, st.st_mode | stat.S_IEXEC)

        # prepare stdout/stderr
        stdout_file = descr.get('stdout') or 'STDOUT'
        stderr_file = descr.get('stderr') or 'STDERR'

        cu['stdout_file'] = os.path.join(sandbox, stdout_file)
        cu['stderr_file'] = os.path.join(sandbox, stderr_file)

        _stdout_file_h = open(cu['stdout_file'], "w")
        _stderr_file_h = open(cu['stderr_file'], "w")

        self._log.info("Launching unit %s via %s in %s", cu['uid'], cmdline, sandbox)

        self._prof.prof('exec_start', uid=cu['uid'])
        cu['proc'] = subprocess.Popen(args       = cmdline,
                                      executable = None,
                                      stdin      = None,
                                      stdout     = _stdout_file_h,
                                      stderr     = _stderr_file_h,
                                      preexec_fn = os.setsid,
                                      close_fds  = True,
                                      shell      = True,
                                      cwd        = sandbox)
        self._prof.prof('exec_ok', uid=cu['uid'])

        # store pid for last-effort termination
        _pids.append(cu['proc'].pid)

        self._watch_queue.put(cu)


    # --------------------------------------------------------------------------
    #
    def _watch(self):

        try:
            while not self._terminate.is_set():

                cus = list()
                try:
                    # we don't want to only wait for one CU -- then we would
                    # pull CU state too frequently.  OTOH, we also don't want to
                    # learn about CUs until all slots are filled, because then
                    # we may not be able to catch finishing CUs in time -- so
                    # there is a fine balance here.  Balance means 100 (FIXME).
                    MAX_QUEUE_BULKSIZE = 100
                    while len(cus) < MAX_QUEUE_BULKSIZE :
                        cus.append (self._watch_queue.get_nowait())

                except queue.Empty:
                    # nothing found -- no problem, see if any CUs finished
                    pass

                # add all cus we found to the watchlist
                for cu in cus :
                    self._cus_to_watch.append (cu)

                # check on the known cus.
                action = self._check_running()

                if not action and not cus :
                    # nothing happened at all!  Zzz for a bit.
                    # FIXME: make configurable
                    time.sleep(0.1)

        except Exception as e:
            self._log.exception("Error in ExecWorker watch loop (%s)" % e)
            # FIXME: this should signal the ExecWorker for shutdown...


    # --------------------------------------------------------------------------
    # Iterate over all running tasks, check their status, and decide on the
    # next step.  Also check for a requested cancellation for the tasks.
    def _check_running(self):

        action = 0
        for cu in self._cus_to_watch:

            # poll subprocess object
            exit_code = cu['proc'].poll()
            uid       = cu['uid']

            if exit_code is None:
                # Process is still running

                if cu['uid'] in self._cus_to_cancel:

                    # FIXME: there is a race condition between the state poll
                    # above and the kill command below.  We probably should pull
                    # state after kill again?

                    self._prof.prof('exec_cancel_start', uid=uid)

                    # We got a request to cancel this cu - send SIGTERM to the
                    # process group (which should include the actual launch
                    # method)
                  # cu['proc'].kill()
                    action += 1
                    try:
                        os.killpg(cu['proc'].pid, signal.SIGTERM)
                    except OSError:
                        # unit is already gone, we ignore this
                        pass
                    cu['proc'].wait()  # make sure proc is collected

                    with self._cancel_lock:
                        self._cus_to_cancel.remove(uid)

                    self._prof.prof('exec_cancel_stop', uid=uid)

                    del(cu['proc'])  # proc is not json serializable
                    self._prof.prof('unschedule_start', uid=cu['uid'])
                    self.publish(rpc.AGENT_UNSCHEDULE_PUBSUB, cu)
                    self.advance(cu, rps.CANCELED, publish=True, push=False)

                    # we don't need to watch canceled CUs
                    self._cus_to_watch.remove(cu)

            else:

                self._prof.prof('exec_stop', uid=uid)

                # make sure proc is collected
                cu['proc'].wait()

                # we have a valid return code -- unit is final
                action += 1
                self._log.info("Unit %s has return code %s.", uid, exit_code)

                cu['exit_code'] = exit_code

                # Free the Slots, Flee the Flots, Ree the Frots!
                self._cus_to_watch.remove(cu)
                del(cu['proc'])  # proc is not json serializable
                self._prof.prof('unschedule_start', uid=cu['uid'])
                self.publish(rpc.AGENT_UNSCHEDULE_PUBSUB, cu)

                if exit_code != 0:
                    # The unit failed - fail after staging output
                    cu['target_state'] = rps.FAILED

                else:
                    # The unit finished cleanly, see if we need to deal with
                    # output data.  We always move to stageout, even if there are no
                    # directives -- at the very least, we'll upload stdout/stderr
                    cu['target_state'] = rps.DONE

                self.advance(cu, rps.AGENT_STAGING_OUTPUT_PENDING, publish=True, push=True)

        return action


# ------------------------------------------------------------------------------
<|MERGE_RESOLUTION|>--- conflicted
+++ resolved
@@ -272,10 +272,6 @@
             launch_script.write('\n# Environment variables\n%s\n' % env_string)
             launch_script.write('$RP_PROF cu_start\n')
             launch_script.write('\n# Change to unit sandbox\ncd %s\n' % sandbox)
-<<<<<<< HEAD
-            launch_script.write('$RP_PROF cu_cd_done\n')
-=======
->>>>>>> 28f7cab0
 
             # Before the Big Bang there was nothing
             if self._cfg.get('cu_pre_exec'):
