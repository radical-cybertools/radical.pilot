# pylint: disable=subprocess-popen-preexec-fn
# FIXME: review pylint directive - https://github.com/PyCQA/pylint/pull/2087
#        (https://docs.python.org/3/library/subprocess.html#popen-constructor)

__copyright__ = "Copyright 2013-2016, http://radical.rutgers.edu"
__license__   = "MIT"


import os
import stat
import time
import queue
import atexit
import pprint
import signal
import tempfile
import threading as mt
<<<<<<< HEAD
import traceback
# import subprocess
=======
import subprocess
>>>>>>> dbc51e74

import radical.utils as ru

from ...  import agent     as rpa
from ...  import utils     as rpu
from ...  import states    as rps
from ...  import constants as rpc

from .base import AgentExecutingComponent


# ------------------------------------------------------------------------------
# ensure tasks are killed on termination
_pids = list()


def _kill():
    for pid in _pids:
        try   : os.killpg(pid, signal.SIGTERM)
        except: pass


atexit.register(_kill)
# ------------------------------------------------------------------------------


# ------------------------------------------------------------------------------
#
class Popen(AgentExecutingComponent) :

    # --------------------------------------------------------------------------
    #
    def __init__(self, cfg, session):

        self._watcher   = None
        self._terminate = mt.Event()

        AgentExecutingComponent.__init__ (self, cfg, session)


    # --------------------------------------------------------------------------
    #
    def initialize(self):

        self._pwd = os.getcwd()

        self.register_input(rps.AGENT_EXECUTING_PENDING,
                            rpc.AGENT_EXECUTING_QUEUE, self.work)

        self.register_output(rps.AGENT_STAGING_OUTPUT_PENDING,
                             rpc.AGENT_STAGING_OUTPUT_QUEUE)

        self.register_publisher (rpc.AGENT_UNSCHEDULE_PUBSUB)
        self.register_subscriber(rpc.CONTROL_PUBSUB, self.command_cb)

        self._cancel_lock        = ru.RLock()
        self._tasks_to_cancel    = list()
        self._tasks_to_terminate = list()
        self._tasks_to_watch     = list()
        self._watch_queue        = queue.Queue()

        self._pid = self._cfg['pid']

        # run watcher thread
        self._watcher = mt.Thread(target=self._watch)
      # self._watcher.daemon = True
        self._watcher.start()

        # The AgentExecutingComponent needs the LaunchMethod to construct
        # commands.
        self._task_launcher = rpa.LaunchMethod.create(
                name    = self._cfg.get('task_launch_method'),
                cfg     = self._cfg,
                session = self._session)

        self._mpi_launcher = rpa.LaunchMethod.create(
                name    = self._cfg.get('mpi_launch_method'),
                cfg     = self._cfg,
                session = self._session)

        self.gtod   = "%s/gtod" % self._pwd
        self.tmpdir = tempfile.gettempdir()


    # --------------------------------------------------------------------------
    #
    def command_cb(self, topic, msg):

        self._log.info('command_cb [%s]: %s', topic, msg)

        cmd = msg['cmd']
        arg = msg['arg']

        if cmd == 'cancel_tasks':

            self._log.info("cancel_tasks command (%s)" % arg)
            with self._cancel_lock:
                self._tasks_to_cancel.extend(arg['uids'])

        return True


    # --------------------------------------------------------------------------
    #
    def work(self, tasks):

        self.advance(tasks, rps.AGENT_EXECUTING, publish=True, push=False)

        for task in tasks:

            try:
                self._handle_task(task)

            except Exception:
                # append the startup error to the tasks stderr.  This is
                # not completely correct (as this text is not produced
                # by the task), but it seems the most intuitive way to
                # communicate that error to the application/user.
                self._log.exception("error running Task")
                if task['stderr'] is None:
                    task['stderr'] = ''
                task['stderr'] += '\nPilot cannot start task:\n'
                task['stderr'] += '\n'.join(ru.get_exception_trace())

                # can't rely on the executor base to free the task resources
                self._prof.prof('unschedule_start', uid=task['uid'])
                self.publish(rpc.AGENT_UNSCHEDULE_PUBSUB, task)

                self.advance(task, rps.FAILED, publish=True, push=False)


    # --------------------------------------------------------------------------
    #
    def _handle_task(self, task):

        descr = task['description']

        # ensure that the named env exists
        env = descr.get('named_env')
        if env:
            if not os.path.isdir('%s/%s' % (self._pwd, env)):
                raise ValueError('invalid named env %s for task %s'
                                % (env, task['uid']))
            pre = ru.as_list(descr.get('pre_exec'))
            pre.insert(0, '. %s/%s/bin/activate' % (self._pwd, env))
            pre.insert(0, '. %s/deactivate'      % (self._pwd))
            descr['pre_exec'] = pre


        # prep stdout/err so that we can append w/o checking for None
        task['stdout'] = ''
        task['stderr'] = ''

        cpt = descr['cpu_process_type']
      # gpt = descr['gpu_process_type']  # FIXME: use

        # FIXME: this switch is insufficient for mixed tasks (MPI/OpenMP)
        if cpt == 'MPI': launcher = self._mpi_launcher
        else           : launcher = self._task_launcher

        if not launcher:
            raise RuntimeError("no launcher (process type = %s)" % cpt)

        self._log.debug("Launching task with %s (%s).",
                        launcher.name, launcher.launch_command)

        # Start a new subprocess to launch the task
        self.spawn(launcher=launcher, task=task)


    # --------------------------------------------------------------------------
    #
    def spawn(self, launcher, task):

        descr   = task['description']
        sandbox = task['task_sandbox_path']

        # make sure the sandbox exists
        self._prof.prof('exec_mkdir', uid=task['uid'])
        rpu.rec_makedir(sandbox)
        self._prof.prof('exec_mkdir_done', uid=task['uid'])

        launch_script_name = '%s/%s.sh' % (sandbox, task['uid'])
        slots_fname        = '%s/%s.sl' % (sandbox, task['uid'])

        self._log.debug("Created launch_script: %s", launch_script_name)

        # prep stdout/err so that we can append w/o checking for None
        task['stdout'] = ''
        task['stderr'] = ''

        with open(slots_fname, "w") as launch_script:
            launch_script.write('\n%s\n\n' % pprint.pformat(task['slots']))

        with open(launch_script_name, "w") as launch_script:
            launch_script.write('#!/bin/sh\n\n')

            # Create string for environment variable setting
            env_string = ''
          # env_string += '. %s/env.orig\n'                % self._pwd
            env_string += 'env > env\n'
            env_string += '. %s/env.task\n'                % self._pwd
            env_string += 'export RADICAL_BASE="%s"\n'     % self._pwd
            env_string += 'export RP_SESSION_ID="%s"\n'    % self._cfg['sid']
            env_string += 'export RP_PILOT_ID="%s"\n'      % self._cfg['pid']
            env_string += 'export RP_AGENT_ID="%s"\n'      % self._cfg['aid']
            env_string += 'export RP_SPAWNER_ID="%s"\n'    % self.uid
            env_string += 'export RP_TASK_ID="%s"\n'       % task['uid']
            env_string += 'export RP_TASK_NAME="%s"\n'     % descr.get('name')
            env_string += 'export RP_GTOD="%s"\n'          % self.gtod
            env_string += 'export RP_TMP="%s"\n'           % self._task_tmp
            env_string += 'export RP_PILOT_SANDBOX="%s"\n' % self._pwd
            env_string += 'export RP_PILOT_STAGING="%s"\n' % self._pwd
            if self._prof.enabled:
                env_string += 'export RP_PROF="%s/%s.prof"\n' % (sandbox, task['uid'])

            else:
                env_string += 'unset  RP_PROF\n'

            if 'RP_APP_TUNNEL' in os.environ:
                env_string += 'export RP_APP_TUNNEL="%s"\n' % os.environ['RP_APP_TUNNEL']

            env_string += '''
prof(){
    if test -z "$RP_PROF"
    then
        return
    fi
    event=$1
    msg=$2
    now=$($RP_GTOD)
    echo "$now,$event,task_script,MainThread,$RP_TASK_ID,AGENT_EXECUTING,$msg" >> $RP_PROF
}
'''

            # FIXME: this should be set by an LaunchMethod filter or something (GPU)
            env_string += 'export OMP_NUM_THREADS="%s"\n' % descr['cpu_threads']

            # The actual command line, constructed per launch-method
            try:
                launch_command, hop_cmd = launcher.construct_command(task, launch_script_name)

                if hop_cmd : cmdline = hop_cmd
                else       : cmdline = launch_script_name

            except Exception as e:
                msg = "Error in spawner (%s)" % e
                self._log.exception(msg)
                raise RuntimeError (msg) from e

            # also add any env vars requested in the task description
            if descr['environment']:
                for key, val in descr['environment'].items():
                    env_string += 'export %s="%s"\n' % (key, val)

            launch_script.write('\n# Environment variables\n%s\n' % env_string)
            launch_script.write('prof task_start\n')
            launch_script.write('\n# Change to task sandbox\ncd %s\n' % sandbox)

            # FIXME: task_pre_exec should be LM specific
            if self._cfg.get('task_pre_exec'):
                for val in self._cfg['task_pre_exec']:
                    launch_script.write("%s\n"  % val)

            if descr['pre_exec']:
                fail = ' (echo "pre_exec failed"; false) || exit'
                pre  = ''
                for elem in descr['pre_exec']:
                    pre += "%s || %s\n" % (elem, fail)
                # Note: extra spaces below are for visual alignment
                launch_script.write("\n# Pre-exec commands\n")
                launch_script.write('prof task_pre_start\n')
                launch_script.write(pre)
                launch_script.write('prof task_pre_stop\n')

            # prepare stdout/stderr
            stdout_file = descr.get('stdout') or '%s.out' % task['uid']
            stderr_file = descr.get('stderr') or '%s.err' % task['uid']

            task['stdout_file'] = os.path.join(sandbox, stdout_file)
            task['stderr_file'] = os.path.join(sandbox, stderr_file)

            # cu_exec launch command
            launch_script.write("\n# The command to run\n")
            launch_script.write('prof task_exec_start\n')
            launch_script.write(
                '%s 1> %s 2> %s\n' %
                (launch_command, task['stdout_file'], task['stderr_file']))
            launch_script.write('RETVAL=$?\n')
            launch_script.write('prof task_exec_stop\n')

            # After the universe dies the infrared death, there will be nothing
            if descr['post_exec']:
                fail = ' (echo "post_exec failed"; false) || exit'
                post = ''
                for elem in descr['post_exec']:
                    post += "%s || %s\n" % (elem, fail)
                launch_script.write("\n# Post-exec commands\n")
                launch_script.write('prof task_post_start\n')
                launch_script.write('%s\n' % post)
                launch_script.write('prof task_post_stop "$ret=RETVAL"\n')

            launch_script.write("\n# Exit the script with the return code from the command\n")
            launch_script.write("prof task_stop\n")
            launch_script.write("echo $RETVAL > ../run_done/$RP_TASK_ID\n")

        # done writing to launch script, get it ready for execution.
        st = os.stat(launch_script_name)
        os.chmod(launch_script_name, st.st_mode | stat.S_IEXEC)

        # prepare stdout/stderr
      # _stdout_file_h = open(task['stdout_file'], 'a')
      # _stderr_file_h = open(task['stderr_file'], 'a')

        self._log.info("Launching task %s via %s in %s", task['uid'], cmdline, sandbox)

        self._prof.prof('exec_start', uid=task['uid'])
        os.system('cp %s run_queue/' % launch_script_name)
        task['proc'] = 0
      # cu['proc'] = subprocess.Popen(args       = cmdline,
      #                               executable = None,
      #                               stdin      = None,
      #                               stdout     = _stdout_file_h,
      #                               stderr     = _stderr_file_h,
      #                               preexec_fn = os.setsid,
      #                               close_fds  = True,
      #                               shell      = True,
      #                               cwd        = sandbox)
        self._prof.prof('exec_ok', uid=task['uid'])

        # store pid for last-effort termination
      # _pids.append(task['proc'].pid)

        self._watch_queue.put(task)


    # --------------------------------------------------------------------------
    #
    def _watch(self):

        try:
            while not self._terminate.is_set():

                tasks = list()
                try:
                    # we don't want to only wait for one Task -- then we would
                    # pull Task state too frequently.  OTOH, we also don't want to
                    # learn about tasks until all slots are filled, because then
                    # we may not be able to catch finishing tasks in time -- so
                    # there is a fine balance here.  Balance means 100 (FIXME).
                    MAX_QUEUE_BULKSIZE = 100
                    while len(tasks) < MAX_QUEUE_BULKSIZE :
                        tasks.append (self._watch_queue.get_nowait())

                except queue.Empty:
                    # nothing found -- no problem, see if any tasks finished
                    pass

                # add all tasks we found to the watchlist
                for task in tasks :
                    self._tasks_to_watch.append (task)

                # check on the known tasks.
                action = self._check_running()

                if not action and not tasks :
                    # nothing happened at all!  Zzz for a bit.
                    # FIXME: make configurable
                    time.sleep(0.1)

        except Exception as e:
            self._log.exception("Error in ExecWorker watch loop (%s)" % e)
            # FIXME: this should signal the ExecWorker for shutdown...


    # --------------------------------------------------------------------------
    # Iterate over all running tasks, check their status, and decide on the
    # next step.  Also check for a requested cancellation for the tasks.
    def _check_running(self):

        action = 0
        for task in self._tasks_to_watch:

            uid   = task['uid']
            descr = task['description']

            try:
                if not os.path.exists('run_done/%s' % uid):
                    if uid in self._tasks_to_terminate:
                        exit_code = -1
                    else:
                        stderr_file = '%s/%s' % \
                            (uid, descr.get('stderr') or '%s.err' % uid)
                        out, _, _ = ru.sh_callout('tail -n5 %s' % stderr_file)
                        if 'Caught signal Terminated' in out:
                            exit_code = -1
                            self._tasks_to_terminate.extend(
                                [x['uid'] for x in self._tasks_to_watch])
                        else:
                            continue
                else:
                    os.system('mv run_done/%s run_final/%s' % (uid, uid))
                    with open('run_final/%s' % uid, 'r') as fin:
                        exit_code = int(fin.read().strip())
            except Exception as e:
                self._log.exception('ERROR during the state check: %s' % e)
                continue

            if exit_code is None:
                # Process is still running

                if task['uid'] in self._tasks_to_cancel:

                    # FIXME: there is a race condition between the state poll
                    # above and the kill command below.  We probably should pull
                    # state after kill again?

                    self._prof.prof('exec_cancel_start', uid=uid)

                    # We got a request to cancel this task - send SIGTERM to the
                    # process group (which should include the actual launch
                    # method)
                  # task['proc'].kill()
                    action += 1
                  # try:
                  #     os.killpg(task['proc'].pid, signal.SIGTERM)
                  # except OSError:
                        # unit is already gone, we ignore this
                  #     pass
                  # task['proc'].wait()  # make sure proc is collected

                    with self._cancel_lock:
                        self._tasks_to_cancel.remove(uid)

                    self._prof.prof('exec_cancel_stop', uid=uid)

                 #  del(task['proc'])  # proc is not json serializable
                    self._prof.prof('unschedule_start', uid=task['uid'])
                    self.publish(rpc.AGENT_UNSCHEDULE_PUBSUB, task)
                    self.advance(task, rps.CANCELED, publish=True, push=False)

                    # we don't need to watch canceled tasks
                    self._tasks_to_watch.remove(task)

            else:

                self._prof.prof('exec_stop', uid=uid)

                # make sure proc is collected
              # task['proc'].wait()

                # we have a valid return code -- task is final
                action += 1
                self._log.info("Task %s has return code %s.", uid, exit_code)

                task['exit_code'] = exit_code

                # Free the Slots, Flee the Flots, Ree the Frots!
                self._tasks_to_watch.remove(task)
              # del(task['proc'])  # proc is not json serializable
                self._prof.prof('unschedule_start', uid=task['uid'])
                self.publish(rpc.AGENT_UNSCHEDULE_PUBSUB, task)

                if exit_code != 0:
                    # The task failed - fail after staging output
                    task['target_state'] = rps.FAILED

                else:
                    # The task finished cleanly, see if we need to deal with
                    # output data.  We always move to stageout, even if there are no
                    # directives -- at the very least, we'll upload stdout/stderr
                    task['target_state'] = rps.DONE

                self.advance(task, rps.AGENT_STAGING_OUTPUT_PENDING, publish=True, push=True)

        return action


# ------------------------------------------------------------------------------
<|MERGE_RESOLUTION|>--- conflicted
+++ resolved
@@ -15,12 +15,7 @@
 import signal
 import tempfile
 import threading as mt
-<<<<<<< HEAD
-import traceback
 # import subprocess
-=======
-import subprocess
->>>>>>> dbc51e74
 
 import radical.utils as ru
 
