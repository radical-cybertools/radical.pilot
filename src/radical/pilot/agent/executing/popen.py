# pylint: disable=unused-argument

__copyright__ = 'Copyright 2013-2022, The RADICAL-Cybertools Team'
__license__   = 'MIT'

import os
import stat
import time
import queue
import atexit
import pprint
import signal
import threading as mt
import subprocess

import radical.utils as ru

from ...  import states    as rps
from ...  import constants as rpc

from .base import AgentExecutingComponent


# ------------------------------------------------------------------------------
# ensure tasks are killed on termination
_pids = list()


# pylint: disable=unused-argument
def _kill(*args, **kwargs):

    for pid in _pids:

        # skip test mocks
        if not isinstance(pid, int):
            continue

        try   : os.killpg(pid, signal.SIGTERM)
        except: pass


atexit.register(_kill)
signal.signal(signal.SIGTERM, _kill)
signal.signal(signal.SIGINT,  _kill)
# ------------------------------------------------------------------------------


# ------------------------------------------------------------------------------
#
class Popen(AgentExecutingComponent):

    _header    = '#!/bin/sh\n'
    _separator = '\n# ' + '-' * 78 + '\n'

    # --------------------------------------------------------------------------
    #
    def initialize(self):

      # self._log.debug('popen initialize start')
        AgentExecutingComponent.initialize(self)

        self._cancel_lock     = mt.RLock()
        self._tasks_to_cancel = list()
        self._tasks_to_watch  = list()
        self._watch_queue     = queue.Queue()

        self._pid = self._cfg['pid']

        # run watcher thread
        self._watcher = mt.Thread(target=self._watch)
      # self._watcher.daemon = True
        self._watcher.start()

      # self._log.debug('popen initialize stop')

    # --------------------------------------------------------------------------
    #
    def command_cb(self, topic, msg):

        self._log.info('command_cb [%s]: %s', topic, msg)

        cmd = msg['cmd']
        arg = msg['arg']

        if cmd == 'cancel_tasks':

            self._log.info('cancel_tasks command (%s)' % arg)
            with self._cancel_lock:
                self._tasks_to_cancel.extend(arg['uids'])

        return True

    # --------------------------------------------------------------------------
    #
    def work(self, tasks):

        self.advance(tasks, rps.AGENT_EXECUTING, publish=True, push=False)

        for task in tasks:

            try:
                self._prof.prof('task_start', uid=task['uid'])
                self._handle_task(task)

            except Exception:
                # append the startup error to the tasks stderr.  This is
                # not completely correct (as this text is not produced
                # by the task), but it seems the most intuitive way to
                # communicate that error to the application/user.
                self._log.exception("error running Task")
                if task['stderr'] is None:
                    task['stderr'] = ''
                task['stderr'] += '\nPilot cannot start task:\n'
                task['stderr'] += '\n'.join(ru.get_exception_trace())

                # can't rely on the executor base to free the task resources
                self._prof.prof('unschedule_start', uid=task['uid'])
                self.publish(rpc.AGENT_UNSCHEDULE_PUBSUB, task)

                task['control'] = 'tmgr_pending'
                task['$all']    = True
                self.advance(task, rps.FAILED, publish=True, push=False)

            finally:
                self._prof.prof('task_stop', uid=task['uid'])


    # --------------------------------------------------------------------------
    #
    def _handle_task(self, task):

        # before we start handling the task, check if it should run in a named
        # env.  If so, inject the activation of that env in the task's pre_exec
        # directives.
        tid  = task['uid']
        td   = task['description']
        sbox = task['task_sandbox_path']

        # prepare stdout/stderr
        task['stdout'] = ''
        task['stderr'] = ''

        stdout_file    = td.get('stdout') or '%s.out' % tid
        stderr_file    = td.get('stderr') or '%s.err' % tid

        if stdout_file[0] != '/':
            task['stdout_file']       = '%s/%s' % (sbox, stdout_file)
            task['stdout_file_short'] = '$RP_TASK_SANDBOX/%s' % stdout_file
        else:
            task['stdout_file']       = stdout_file
            task['stdout_file_short'] = stdout_file

        if stderr_file[0] != '/':
            task['stderr_file']       = '%s/%s' % (sbox, stderr_file)
            task['stderr_file_short'] = '$RP_TASK_SANDBOX/%s' % stderr_file
        else:
            task['stderr_file']       = stderr_file
            task['stderr_file_short'] = stderr_file

        # create two shell scripts: a launcher script (task.launch.sh) which
        # sets the launcher environment, performs pre_launch commands, and then
        # launches the second script which executes the task.
        #
        # The second script (`task.exec.sh`) is instantiated once per task rank.
        # It first resets the environment created by the launcher, then prepares
        # the environment for the tasks.  Next it runs the `pre_exec` directives
        # for all ranks and per rank (if commands for particular rank are
        # defined) are executed, and then, after all ranks are synchronized,
        # finally the task ranks begin to run.
        #
        # The scripts thus show the following approximate structure:
        #
        # Launcher Script (`task.000000.launch.sh`):
        # ----------------------------------------------------------------------
        # #!/bin/sh
        #
        # # `pre_launch` commands
        # date > data.input
        #
        # # launcher specific environment setup
        # module load openmpi
        #
        # # launch the task script
        # mpirun -n 4 ./task.000000.exec.sh
        # ----------------------------------------------------------------------
        #
        # Task Script (`task.000000.exec.sh`)
        # ----------------------------------------------------------------------
        # #!/bin/sh
        #
        # # clean launch environment
        # module unload mpi
        #
        # # task environment setup (`pre_exec`)
        # module load gromacs
        #
        # # rank specific setup
        # touch task.000000.ranks
        # if test "$MPI_RANK" = 0; then
        #   export CUDA_VISIBLE_DEVICES=0
        #   export OMP_NUM_THREADS=2
        #   export RANK_0_VAR=foo
        #   echo 0 >> task.000000.ranks
        # fi
        #
        # if test "$MPI_RANK" = 1; then
        #   export CUDA_VISIBLE_DEVICES=1
        #   export OMP_NUM_THREADS=4
        #   export RANK_1_VAR=bar
        #   echo 1 >> task.000000.ranks
        # fi
        #
        # # synchronize ranks
        # while $(cat task.000000.ranks | wc -l) != $MPI_RANKS; do
        #   sleep 1
        # done
        #
        # # run the task
        # mdrun -i ... -o ... -foo ... 1> task.000000.$MPI_RANK.out \
        #                              2> task.000000.$MPI_RANK.err
        #
        # # now do the very same stuff for the `post_exec` directive
        # ...
        #
        # ----------------------------------------------------------------------
        #
        # NOTE: MongoDB only accepts string keys, and thus the rank IDs in
        #       pre_exec and post_exec dictionaries are rendered as strings.
        #       This should be changed to more intuitive integers once MongoDB
        #       is phased out.
        #

        launcher = self._rm.find_launcher(task)

        if not launcher:
            raise RuntimeError('no launcher found for task %s' % tid)

        self._log.debug('Launching task with %s', launcher.name)

        launch_script = '%s.launch.sh'        % tid
        exec_script   = '%s.exec.sh'          % tid
        exec_path     = '$RP_TASK_SANDBOX/%s' % exec_script

        ru.rec_makedir(sbox)

        with ru.ru_open('%s/%s' % (sbox, launch_script), 'w') as fout:

            tmp  = ''
            tmp += self._header
            tmp += self._separator
            tmp += self._get_rp_env(task)
            tmp += self._get_rp_funcs()
            tmp += self._separator
            tmp += self._get_prof('launch_start', tid)

            tmp += self._separator
            tmp += '# change to task sandbox\n'
            tmp += 'cd $RP_TASK_SANDBOX\n'

            tmp += self._separator
            tmp += '# prepare launcher env\n'
            tmp += self._get_launch_env(launcher)

            tmp += self._separator
            tmp += '# pre-launch commands\n'
            tmp += self._get_prof('launch_pre', tid)
            tmp += self._get_prep_launch(task, sig='pre_launch')

            tmp += self._separator
            tmp += '# launch commands\n'
            tmp += self._get_prof('launch_submit', tid)
            tmp += self._get_launch(task, launcher, exec_path)
            tmp += self._get_prof('launch_collect', tid)

            tmp += self._separator
            tmp += '# post-launch commands\n'
            tmp += self._get_prof('launch_post', tid)
            tmp += self._get_prep_launch(task, sig='post_launch')

            tmp += self._separator
            tmp += self._get_prof('launch_stop', tid)
            tmp += 'exit $RP_RET\n'

            tmp += self._separator
            tmp += '\n'

            fout.write(tmp)

        # the exec shell script runs the same set of commands for all ranks.
        # However, if the ranks need different GPU's assigned, or if either pre-
        # or post-exec directives contain per-rank dictionaries, then we switch
        # per-rank in the script for all sections between pre- and post-exec.

        n_ranks = td['ranks']
        slots   = task.setdefault('slots', {})

        self._extend_pre_exec(td, slots.get('ranks'))

        with ru.ru_open('%s/%s' % (sbox, exec_script), 'w') as fout:

            tmp  = ''
            tmp += self._header
            tmp += self._separator
            tmp += self._get_rp_env(task)
            tmp += self._get_rp_funcs()
            tmp += self._separator
            tmp += '# rank ID\n'
            tmp += self._get_rank_ids(n_ranks, launcher)
            tmp += self._separator
            tmp += self._get_prof('exec_start', tid)

            tmp += self._get_task_env(task, launcher)

            tmp += self._separator
            tmp += '# pre-exec commands\n'
            tmp += self._get_prof('exec_pre', tid)
            tmp += self._get_prep_exec(task, n_ranks, sig='pre_exec')

            tmp += self._separator
            tmp += '# execute rank\n'
            tmp += self._get_prof('rank_start', tid)
            tmp += self._get_exec(task, launcher)
            tmp += self._get_prof('rank_stop', tid)

            tmp += self._separator
            tmp += '# post-exec commands\n'
            tmp += self._get_prof('exec_post', tid)
            tmp += self._get_prep_exec(task, n_ranks, sig='post_exec')

            tmp += self._separator
            tmp += self._get_prof('exec_stop', tid)
            tmp += 'exit $RP_RET\n'

            tmp += self._separator
            tmp += '\n'

            fout.write(tmp)


        # make sure scripts are executable
        st_l = os.stat('%s/%s' % (sbox, launch_script))
        st_e = os.stat('%s/%s' % (sbox, exec_script))
        os.chmod('%s/%s' % (sbox, launch_script), st_l.st_mode | stat.S_IEXEC)
        os.chmod('%s/%s' % (sbox, exec_script),   st_e.st_mode | stat.S_IEXEC)

        # make sure the sandbox exists
        slots_fname = '%s/%s.sl' % (sbox, tid)

        with ru.ru_open(slots_fname, 'w') as fout:
            fout.write('\n%s\n\n' % pprint.pformat(slots))

        # make sure the sandbox exists
        self._prof.prof('task_mkdir', uid=tid)
        ru.rec_makedir(sbox)
        self._prof.prof('task_mkdir_done', uid=tid)

        # launch and exec script are done, get ready for execution.
        cmdline = '/bin/sh %s' % launch_script

        self._log.info('Launching task %s via %s in %s', tid, cmdline, sbox)

        _launch_out_h = ru.ru_open('%s/%s.launch.out' % (sbox, tid), 'w')

        self._prof.prof('task_run_start', uid=tid)
        task['proc'] = subprocess.Popen(args       = cmdline,
                                        executable = None,
                                        stdin      = None,
                                        stdout     = _launch_out_h,
                                        stderr     = subprocess.STDOUT,
                                        close_fds  = True,
                                        shell      = True,
                                        cwd        = sbox)
        # decoupling from parent process group is disabled,
        # in case of enabling it, one of the following options should be added:
        #    `preexec_fn=os.setsid` OR `start_new_session=True`
        self._prof.prof('task_run_ok', uid=tid)

        # store pid for last-effort termination
        _pids.append(task['proc'].pid)

        # handle task timeout if needed
        self.handle_timeout(task)

        # watch task for completion
        self._watch_queue.put(task)


    # --------------------------------------------------------------------------
    #
    def _watch(self):

        try:
            while not self._term.is_set():

                tasks = list()
                try:

                    # FIXME: we don't want to only wait for one Task -- then we
                    #        would pull Task state too frequently.  OTOH, we
                    #        also don't want to learn about tasks until all
                    #        slots are filled, because then we may not be able
                    #        to catch finishing tasks in time -- so there is
                    #        a fine balance here.  Balance means 100.
                    MAX_QUEUE_BULKSIZE = 100

                    while len(tasks) < MAX_QUEUE_BULKSIZE :
                        tasks.append (self._watch_queue.get_nowait())

                except queue.Empty:
                    # nothing found -- no problem, see if any tasks finished
                    pass

                # add all tasks we found to the watchlist
                for task in tasks :
                    self._tasks_to_watch.append (task)

                # check on the known tasks.
                action = self._check_running()

                if not action and not tasks :
                    # nothing happened at all!  Zzz for a bit.
                    # FIXME: make configurable
                    time.sleep(0.1)

        except Exception as e:
            self._log.exception('Error in ExecWorker watch loop (%s)' % e)
            # FIXME: this should signal the ExecWorker for shutdown...


    # --------------------------------------------------------------------------
    # Iterate over all running tasks, check their status, and decide on the
    # next step.  Also check for a requested cancellation for the tasks.
    def _check_running(self):

        action = 0
        for task in self._tasks_to_watch:

            # poll subprocess object
            exit_code = task['proc'].poll()
            tid       = task['uid']

            if exit_code is None:
                # Process is still running

                with self._cancel_lock:
                    if tid in self._tasks_to_cancel:
                        action += 1
                        self.cancel_task(task)
                        self._tasks_to_cancel.remove(tid)

            else:

                self._prof.prof('task_run_stop', uid=tid)

                # make sure proc is collected
                task['proc'].wait()

                # we have a valid return code -- task is final
                action += 1
                self._log.info("Task %s has return code %s.", tid, exit_code)

                task['exit_code'] = exit_code

                # Free the Slots, Flee the Flots, Ree the Frots!
                self._tasks_to_watch.remove(task)
                del task['proc']  # proc is not json serializable
                self._prof.prof('unschedule_start', uid=tid)
                self.publish(rpc.AGENT_UNSCHEDULE_PUBSUB, task)

                if exit_code != 0:
                    # The task failed - fail after staging output
                    task['target_state'] = rps.FAILED

                else:
                    # The task finished cleanly, see if we need to deal with
                    # output data.  We always move to stageout, even if there
                    # are no directives -- at the very least, we'll upload
                    # stdout/stderr
                    task['target_state'] = rps.DONE

                self.advance(task, rps.AGENT_STAGING_OUTPUT_PENDING,
                                   publish=True, push=True)

        return action

    # --------------------------------------------------------------------------
    #
    def cancel_task(self, task):

        if task not in self._tasks_to_watch:
            # task completed meanwhile
            return

        tid = task['uid']

        # FIXME: there is a race condition between the state poll
        # above and the kill command below.  We probably should pull
        # state after kill again?

        self._prof.prof('task_run_cancel_start', uid=tid)

        # We got a request to cancel this task - send SIGTERM to the
        # process group (which should include the actual launch
        # method)
        task['proc'].kill()
        try:
            os.killpg(task['proc'].pid, signal.SIGTERM)
        except OSError:
            # task is already gone, we ignore this
            pass
        task['proc'].wait()  # make sure proc is collected

        self._prof.prof('task_run_cancel_stop', uid=tid)

        del task['proc']  # proc is not json serializable
        self._prof.prof('unschedule_start', uid=tid)
        self.publish(rpc.AGENT_UNSCHEDULE_PUBSUB, task)
        self.advance(task, rps.CANCELED, publish=True, push=False)

        # we don't need to watch canceled tasks
        # FIXME: list action should be locked
        self._tasks_to_watch.remove(task)


    # --------------------------------------------------------------------------
    #
<<<<<<< HEAD
    # pylint: disable=unused-argument
=======
>>>>>>> 47632249
    def _get_prof(self, event, tid, msg=''):

        return '$RP_PROF %s\n' % event


    # --------------------------------------------------------------------------
    #
    def _get_rp_funcs(self):

        # define helper functions
        ret  = '\nrp_error() {\n'
        ret += '    echo "$1 failed" 1>&2\n'
        ret += '    exit 1\n'
        ret += '}\n'

        return ret


    # --------------------------------------------------------------------------
    #
    def _get_rp_env(self, task):

        tid  = task['uid']
        name = task.get('name') or tid
        sbox = os.path.realpath(task['task_sandbox_path'])

        if sbox.startswith(self._pwd):
            sbox = '$RP_PILOT_SANDBOX%s' % sbox[len(self._pwd):]

        ret  = '\n'
        ret += 'export RP_TASK_ID="%s"\n'          % tid
        ret += 'export RP_TASK_NAME="%s"\n'        % name
        ret += 'export RP_PILOT_ID="%s"\n'         % self._pid
        ret += 'export RP_SESSION_ID="%s"\n'       % self.sid
        ret += 'export RP_RESOURCE="%s"\n'         % self.resource
        ret += 'export RP_RESOURCE_SANDBOX="%s"\n' % self.rsbox
        ret += 'export RP_SESSION_SANDBOX="%s"\n'  % self.ssbox
        ret += 'export RP_PILOT_SANDBOX="%s"\n'    % self.psbox
        ret += 'export RP_TASK_SANDBOX="%s"\n'     % sbox
        # FIXME AM
      # ret += 'export RP_LFS="%s"\n'              % self.lfs
        ret += 'export RP_GTOD="%s"\n'             % self.gtod
        ret += 'export RP_PROF="%s"\n'             % self.prof

        if self._prof.enabled:
            ret += 'export RP_PROF_TGT="%s/%s.prof"\n' % (sbox, tid)
        else:
            ret += 'unset  RP_PROF_TGT\n'

        return ret


    # --------------------------------------------------------------------------
    #
    # launcher
    #
    def _get_launch_env(self, launcher):

        ret  = ''

        for cmd in launcher.get_launcher_env():
            ret += '%s || rp_error launcher_env\n' % cmd

        return ret


    # --------------------------------------------------------------------------
    #
    def _get_prep_launch(self, task, sig):

        ret = ''
        td = task['description']

        if sig not in td:
            return ret

        for cmd in ru.as_list(task['description'][sig]):
            ret += '%s || rp_error %s\n' % (cmd, sig)

        return ret


    # --------------------------------------------------------------------------
    #
    def _get_launch(self, task, launcher, exec_path):

        ret  = '( \\\n'

        for cmd in ru.as_list(launcher.get_launch_cmds(task, exec_path)):
            ret += '  %s \\\n' % cmd

        ret += ') 1> %s \\\n  2> %s\n' % (task['stdout_file_short'],
                                          task['stderr_file_short'])
        ret += 'RP_RET=$?\n'

        return ret


    # --------------------------------------------------------------------------
    #
    # exec
    #
    def _get_task_env(self, task, launcher):

        ret = ''
        td  = task['description']

        # named_env's are prepared by the launcher
        if td['named_env']:
            ret += '\n# named environment\n'
            ret += '. %s\n' % launcher.get_task_named_env(td['named_env'])

        # also add any env vars requested in the task description
        if td['environment']:
            ret += '\n# task env settings\n'
            for key, val in td['environment'].items():
                ret += 'export %s="%s"\n' % (key, val)

        return ret


    # --------------------------------------------------------------------------
    #
    def _get_rank_ids(self, n_ranks, launcher):

        ret  = ''
        ret += 'export RP_RANKS=%s\n' % n_ranks
        ret += launcher.get_rank_cmd()

        if n_ranks > 1:

            # make sure that RP_RANK is known (otherwise task fails silently)
            ret += 'test -z "$RP_RANK" && echo "Cannot determine rank"\n'
            ret += 'test -z "$RP_RANK" && exit 1\n'

        else:
            ret += 'test -z "$RP_RANK" && export RP_RANK=0\n'

        # also define a method to sync all ranks on certain events
        ret += '\nrp_sync_ranks() {\n'
        ret += '    sig=$1\n'
        ret += '    echo $RP_RANK >> $sig.sig\n'
        ret += '    while test $(cat $sig.sig | wc -l) -lt $RP_RANKS; do\n'
        ret += '        sleep 1\n'
        ret += '    done\n'
        ret += '}\n'

        return ret


    # --------------------------------------------------------------------------
    #
    def _extend_pre_exec(self, td, ranks=None):

        # FIXME: this assumes that the rank has a `gpu_maps` and `core_maps`
        #        with exactly one entry, corresponding to the rank process to be
        #        started.

        # FIXME: need to distinguish between logical and physical IDs

        if td['threading_type'] == rpc.OpenMP:
            # for future updates: if task ranks are heterogeneous in terms of
            #                     number of threads, then the following string
            #                     should be converted into dictionary (per rank)
            num_threads = td.get('cores_per_rank', 1)
            td['pre_exec'].append('export OMP_NUM_THREADS=%d' % num_threads)

        if td['gpus_per_rank'] and td['gpu_type'] == rpc.CUDA and ranks:
            # equivalent to the 'physical' value for original `cvd_id_mode`
            td['pre_exec'].append(
                {str(rank_id): 'export CUDA_VISIBLE_DEVICES=%s' %
                               ','.join([str(gm[0]) for gm in rank['gpu_map']])
                 for rank_id, rank in enumerate(ranks)})


    # --------------------------------------------------------------------------
    #
    def _get_prep_exec(self, task, n_ranks, sig):

        ret = ''
        td  = task['description']

        if sig not in td:
            return ret

        entries         = ru.as_list(td[sig])
        switch_per_rank = any([isinstance(x, dict) for x in entries])
        cmd_template    = '%s || rp_error %s\n'

        sync_ranks_cmd = ''
        if sig == 'pre_exec' and td['pre_exec_sync']:
            sync_ranks_cmd = 'rp_sync_ranks %s\n' % sig

        if not switch_per_rank:
            return ''.join([cmd_template % (x, sig) for x in entries]) + \
                   sync_ranks_cmd

        ret += 'case "$RP_RANK" in\n'
        for rank_id in range(n_ranks):

            ret += '    %d)\n' % rank_id

            for entry in entries:

                if isinstance(entry, str):
                    entry = {str(rank_id): entry}

                for cmd in ru.as_list(entry.get(str(rank_id))):
                    ret += '        ' + cmd_template % (cmd, sig)

            ret += '        ;;\n'

        ret += 'esac\n' + sync_ranks_cmd

        return ret


    # --------------------------------------------------------------------------
    #
    def _get_exec(self, task, launcher):

        # FIXME: core pinning goes here

        ret  = ''

        for cmd in ru.as_list(launcher.get_exec(task)):
            ret += '%s\n' % cmd
        ret += 'RP_RET=$?\n'

        return ret


# ------------------------------------------------------------------------------
<|MERGE_RESOLUTION|>--- conflicted
+++ resolved
@@ -524,10 +524,7 @@
 
     # --------------------------------------------------------------------------
     #
-<<<<<<< HEAD
     # pylint: disable=unused-argument
-=======
->>>>>>> 47632249
     def _get_prof(self, event, tid, msg=''):
 
         return '$RP_PROF %s\n' % event
