--- conflicted
+++ resolved
@@ -309,41 +309,23 @@
             tmp += self._separator
             tmp += self._get_prof('exec_start', tid)
 
-<<<<<<< HEAD
-            tmp += self._separator
-            tmp += '# task environment\n'
-=======
->>>>>>> 47632249
             tmp += self._get_task_env(task, launcher)
 
             tmp += self._separator
             tmp += '# pre-exec commands\n'
             tmp += self._get_prof('exec_pre', tid)
-<<<<<<< HEAD
-            tmp += self._get_pre_exec(task)
-
-            tmp += self._separator
-            tmp += '# execute rank(s)\n'
-=======
             tmp += self._get_prep_exec(task, n_ranks, sig='pre_exec')
 
             tmp += self._separator
             tmp += '# execute rank\n'
->>>>>>> 47632249
             tmp += self._get_prof('rank_start', tid)
             tmp += self._get_exec(task, launcher)
             tmp += self._get_prof('rank_stop', tid)
 
             tmp += self._separator
-<<<<<<< HEAD
-            tmp += '# post exec commands\n'
-            tmp += self._get_prof('exec_post', tid)
-            tmp += self._get_post_exec(task)
-=======
             tmp += '# post-exec commands\n'
             tmp += self._get_prof('exec_post', tid)
             tmp += self._get_prep_exec(task, n_ranks, sig='post_exec')
->>>>>>> 47632249
 
             tmp += self._separator
             tmp += self._get_prof('exec_stop', tid)
@@ -527,16 +509,6 @@
 
     # --------------------------------------------------------------------------
     #
-<<<<<<< HEAD
-    def _get_check(self, event):
-
-        return '\\\n        || (echo "%s failed"; false) || exit 1\n' % event
-
-
-    # --------------------------------------------------------------------------
-    #
-=======
->>>>>>> 47632249
     def _get_prof(self, event, tid, msg=''):
 
         return '$RP_PROF %s\n' % event
@@ -544,58 +516,7 @@
 
     # --------------------------------------------------------------------------
     #
-<<<<<<< HEAD
-    def _get_rp_env(self, task):
-
-        tid  = task['uid']
-        name = task.get('name') or tid
-        sbox = os.path.realpath(task['task_sandbox_path'])
-
-        if sbox.startswith(self._pwd):
-            sbox = '$RP_PILOT_SANDBOX%s' % sbox[len(self._pwd):]
-
-        ret  = ''
-        ret += 'export RP_TASK_ID="%s"\n'          % tid
-        ret += 'export RP_TASK_NAME="%s"\n'        % name
-        ret += 'export RP_PILOT_ID="%s"\n'         % self._pid
-        ret += 'export RP_SESSION_ID="%s"\n'       % self.sid
-        ret += 'export RP_RESOURCE="%s"\n'         % self.resource
-        ret += 'export RP_RESOURCE_SANDBOX="%s"\n' % self.rsbox
-        ret += 'export RP_SESSION_SANDBOX="%s"\n'  % self.ssbox
-        ret += 'export RP_PILOT_SANDBOX="%s"\n'    % self.psbox
-        ret += 'export RP_TASK_SANDBOX="%s"\n'     % sbox
-        # FIXME AM
-      # ret += 'export RP_LFS="%s"\n'              % self.lfs
-        ret += 'export RP_GTOD="%s"\n'             % self.gtod
-        ret += 'export RP_PROF="%s"\n'             % self.prof
-
-        if self._prof.enabled:
-            ret += 'export RP_PROF_TGT="%s/%s.prof"\n' % (sbox, tid)
-        else:
-            ret += 'unset  RP_PROF_TGT'
-
-        return ret
-
-
-    # --------------------------------------------------------------------------
-    #
-    # launcher
-    #
-    def _get_launch_env(self, task, launcher):
-
-        ret  = ''
-        cmds = launcher.get_launcher_env()
-        for cmd in cmds:
-            ret += '%s %s' % (cmd, self._get_check('launcher env'))
-        return ret
-
-
-    # --------------------------------------------------------------------------
-    #
-    def _get_pre_launch(self, task):
-=======
     def _get_rp_funcs(self):
->>>>>>> 47632249
 
         # define helper functions
         ret  = '\nrp_error() {\n'
@@ -608,17 +529,6 @@
 
     # --------------------------------------------------------------------------
     #
-<<<<<<< HEAD
-    def _get_launch_cmds(self, task, launcher, exec_path):
-
-        ret  = '( \\\n'
-        cmds = ru.as_list(launcher.get_launch_cmds(task, exec_path))
-        for cmd in cmds:
-            ret += '  %s \\\n' % cmd
-
-        ret += ') 1> %s \\\n  2> %s' % (task['stdout_file_short'],
-                                        task['stderr_file_short'])
-=======
     def _get_rp_env(self, task):
 
         tid  = task['uid']
@@ -648,20 +558,11 @@
         else:
             ret += 'unset  RP_PROF_TGT\n'
 
->>>>>>> 47632249
-        return ret
-
-
-    # --------------------------------------------------------------------------
-    #
-<<<<<<< HEAD
-    def _get_post_launch(self, task):
-
-        ret  = ''
-        cmds = task['description']['post_launch']
-        for cmd in cmds:
-            ret += '%s %s' % (cmd, self._get_check('post_launch'))
-=======
+        return ret
+
+
+    # --------------------------------------------------------------------------
+    #
     # launcher
     #
     def _get_launch_env(self, launcher):
@@ -702,7 +603,6 @@
         ret += ') 1> %s \\\n  2> %s\n' % (task['stdout_file_short'],
                                           task['stderr_file_short'])
         ret += 'RP_RET=$?\n'
->>>>>>> 47632249
 
         return ret
 
@@ -761,64 +661,12 @@
 
     # --------------------------------------------------------------------------
     #
-<<<<<<< HEAD
-    def _get_exec_ranks(self, ranks, sig):
-
-        ret = 'case "$RP_RANK" in\n'
-        for rank_id, cmds in ranks.items():
-            ret += '    %d)\n' % int(rank_id)
-            cmds = ru.as_list(cmds)
-            for cmd in cmds:
-                # FIXME: exit on error, but don't stall other ranks on sync
-                ret += '        %s' % cmd
-                if sig == 'pre_exec':
-                    ret += '\n'
-                else:
-                    ret += ' %s' % self._get_check(sig)
-            ret += '        ;;\n'
-        ret += 'esac\n'
-
-        ret += self._get_rank_sync(sig, len(ranks))
-        return ret
-
-    # --------------------------------------------------------------------------
-    #
-    def _get_pre_exec(self, task):
-
-        ret = ''
-        pre_exec = task['description']['pre_exec']
-
-        if pre_exec:
-            for cmd in pre_exec:
-                if isinstance(cmd, str):
-                    ret += '%s %s' % (cmd, self._get_check('pre_exec'))
-                elif isinstance(cmd, dict):
-                    ret += self._get_exec_ranks(cmd, 'pre_exec')
-
-        return ret
-=======
     def _extend_pre_exec(self, td, ranks=None):
->>>>>>> 47632249
 
         # FIXME: this assumes that the rank has a `gpu_maps` and `core_maps`
         #        with exactly one entry, corresponding to the rank process to be
         #        started.
 
-<<<<<<< HEAD
-    # --------------------------------------------------------------------------
-    #
-    def _get_post_exec(self, task):
-
-        ret  = ''
-        post_exec = task['description']['post_exec']
-
-        if post_exec:
-            for cmd in post_exec:
-                if isinstance(cmd, str):
-                    ret += '%s %s' % (cmd, self._get_check('post_exec'))
-                elif isinstance(cmd, dict):
-                    ret += self._get_exec_ranks(cmd, 'post_exec')
-=======
         # FIXME: need to distinguish between logical and physical IDs
 
         if td['threading_type'] == rpc.OpenMP:
@@ -827,7 +675,6 @@
             #                     should be converted into dictionary (per rank)
             num_threads = td.get('cores_per_rank', 1)
             td['pre_exec'].append('export OMP_NUM_THREADS=%d' % num_threads)
->>>>>>> 47632249
 
         if td['gpus_per_rank'] and td['gpu_type'] == rpc.CUDA and ranks:
             # equivalent to the 'physical' value for original `cvd_id_mode`
@@ -839,13 +686,7 @@
 
     # --------------------------------------------------------------------------
     #
-<<<<<<< HEAD
-    # rank
-    #
-    def _get_rank_sync(self, sig, ranks):
-=======
     def _get_prep_exec(self, task, n_ranks, sig):
->>>>>>> 47632249
 
         ret = ''
         td  = task['description']
@@ -870,28 +711,6 @@
 
             ret += '    %d)\n' % rank_id
 
-<<<<<<< HEAD
-        ret = ''
-        td  = task['description']
-
-        # FIXME: need to distinguish between logical and physical IDs
-        gmap = rank['gpu_map']
-        if gmap:
-            # equivalent to the 'physical' value for original `cvd_id_mode`
-            gpus = ','.join([str(gpu_set[0]) for gpu_set in gmap])
-            if td['gpu_process_type'] == rpc.CUDA:
-                ret += '        export CUDA_VISIBLE_DEVICES=%s\n' % gpus
-
-        cmap = rank['core_map'][0]
-        if td['cpu_thread_type'] == rpc.OpenMP:
-            ret += '        export OMP_NUM_THREADS="%d"\n' % len(cmap)
-
-        # FIXME: core pinning goes here
-
-        cmds = ru.as_list(launcher.get_rank_exec(task, rank_id, rank))
-        for cmd in cmds:
-            ret += '        %s\n' % cmd
-=======
             for entry in entries:
 
                 if isinstance(entry, str):
@@ -903,13 +722,10 @@
             ret += '        ;;\n'
 
         ret += 'esac\n' + sync_ranks_cmd
->>>>>>> 47632249
-
-        return ret
-
-
-<<<<<<< HEAD
-=======
+
+        return ret
+
+
     # --------------------------------------------------------------------------
     #
     def _get_exec(self, task, launcher):
@@ -925,5 +741,4 @@
         return ret
 
 
->>>>>>> 47632249
 # ------------------------------------------------------------------------------
