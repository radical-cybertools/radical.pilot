# pylint: disable=unused-argument

__copyright__ = 'Copyright 2013-2022, The RADICAL-Cybertools Team'
__license__   = 'MIT'

import os
import time
import queue
import atexit
import signal
import threading  as mt
import subprocess as sp

import radical.utils as ru

from ...  import states    as rps
from ...  import constants as rpc

from .base import AgentExecutingComponent


# ------------------------------------------------------------------------------
# ensure tasks are killed on termination
_pids = list()


# pylint: disable=unused-argument
def _kill(*args, **kwargs):

    for pid in _pids:

        # skip test mocks
        if not isinstance(pid, int):
            continue

        try   : os.killpg(pid, signal.SIGTERM)
        except: pass


atexit.register(_kill)
signal.signal(signal.SIGTERM, _kill)
signal.signal(signal.SIGINT,  _kill)
# ------------------------------------------------------------------------------


# ------------------------------------------------------------------------------
#
class Popen(AgentExecutingComponent):

    # flags for the watcher queue
    TO_WATCH  = 0
    TO_CANCEL = 1

    # --------------------------------------------------------------------------
    #
    def initialize(self):

      # self._log.debug('popen initialize start')
        super().initialize()

        self._watch_queue = queue.Queue()

        # run watcher thread
        self._watcher = mt.Thread(target=self._watch)
        self._watcher.daemon = True
        self._watcher.start()


    # --------------------------------------------------------------------------
    #
    def cancel_task(self, uid):

        self._log.debug('request cancel task %s', uid)
        self._watch_queue.put([self.TO_CANCEL, uid])


    # --------------------------------------------------------------------------
    #
    def work(self, tasks):

        self.advance_tasks(tasks, rps.AGENT_EXECUTING, publish=True, push=False)

        for task in tasks:

            try:
                self._prof.prof('task_start', uid=task['uid'])
                self._handle_task(task)

            except Exception as e:
                self._log.exception("error running Task")
                task['exception']        = repr(e)
                task['exception_detail'] = '\n'.join(ru.get_exception_trace())

                # can't rely on the executor base to free the task resources
                self._prof.prof('unschedule_start', uid=task['uid'])
                self.publish(rpc.AGENT_UNSCHEDULE_PUBSUB, task)

                self.advance_tasks(task, rps.FAILED, publish=True, push=False)


    # --------------------------------------------------------------------------
    #
    def _handle_task(self, task):

        # before we start handling the task, check if it should run in a named
        # env.  If so, inject the activation of that env in the task's pre_exec
        # directives.
        tid  = task['uid']
        td   = task['description']
        sbox = task['task_sandbox_path']

        # prepare stdout/stderr
        task['stdout'] = ''
        task['stderr'] = ''

        stdout_file    = td.get('stdout') or '%s.out' % tid
        stderr_file    = td.get('stderr') or '%s.err' % tid

        if stdout_file[0] != '/':
            task['stdout_file']       = '%s/%s' % (sbox, stdout_file)
            task['stdout_file_short'] = '$RP_TASK_SANDBOX/%s' % stdout_file
        else:
            task['stdout_file']       = stdout_file
            task['stdout_file_short'] = stdout_file

        if stderr_file[0] != '/':
            task['stderr_file']       = '%s/%s' % (sbox, stderr_file)
            task['stderr_file_short'] = '$RP_TASK_SANDBOX/%s' % stderr_file
        else:
            task['stderr_file']       = stderr_file
            task['stderr_file_short'] = stderr_file

        # create two shell scripts: a launcher script (task.launch.sh) which
        # sets the launcher environment, performs pre_launch commands, and then
        # launches the second script which executes the task.
        #
        # The second script (`task.exec.sh`) is instantiated once per task rank.
        # It first resets the environment created by the launcher, then prepares
        # the environment for the tasks.  Next it runs the `pre_exec` directives
        # for all ranks and per rank (if commands for particular rank are
        # defined) are executed, and then, after all ranks are synchronized,
        # finally the task ranks begin to run.
        #
        # The scripts thus show the following approximate structure:
        #
        # Launcher Script (`task.000000.launch.sh`):
        # ----------------------------------------------------------------------
        # #!/bin/sh
        #
        # # `pre_launch` commands
        # date > data.input
        #
        # # launcher specific environment setup
        # module load openmpi
        #
        # # launch the task script
        # mpirun -n 4 ./task.000000.exec.sh
        # ----------------------------------------------------------------------
        #
        # Task Script (`task.000000.exec.sh`)
        # ----------------------------------------------------------------------
        # #!/bin/sh
        #
        # # clean launch environment
        # module unload mpi
        #
        # # task environment setup (`pre_exec`)
        # module load gromacs
        #
        # # rank specific setup
        # touch task.000000.ranks
        # if test "$MPI_RANK" = 0; then
        #   export CUDA_VISIBLE_DEVICES=0
        #   export OMP_NUM_THREADS=2
        #   export RANK_0_VAR=foo
        #   echo 0 >> task.000000.ranks
        # fi
        #
        # if test "$MPI_RANK" = 1; then
        #   export CUDA_VISIBLE_DEVICES=1
        #   export OMP_NUM_THREADS=4
        #   export RANK_1_VAR=bar
        #   echo 1 >> task.000000.ranks
        # fi
        #
        # # synchronize ranks
        # while $(cat task.000000.ranks | wc -l) != $MPI_RANKS; do
        #   sleep 1
        # done
        #
        # # run the task
        # mdrun -i ... -o ... -foo ... 1> task.000000.$MPI_RANK.out \
        #                              2> task.000000.$MPI_RANK.err
        #
        # # now do the very same stuff for the `post_exec` directive
        # ...

        launcher = self._rm.find_launcher(task)

        exec_path  , _ = self._create_exec_script(launcher, task)
        _, launch_path = self._create_launch_script(launcher, task, exec_path)

        tid  = task['uid']
        sbox = task['task_sandbox_path']

        # launch and exec script are done, get ready for execution.
        self._log.info('Launching task %s via %s in %s', tid, launch_path, sbox)

        _launch_out_h = ru.ru_open('%s/%s.launch.out' % (sbox, tid), 'w')


        # `start_new_session=True` is default, which enables decoupling
        # from the parent process group (part of the task cancellation)
        _start_new_session = self.session.rcfg.new_session_per_task or False

        self._prof.prof('task_run_start', uid=tid)
        task['proc'] = sp.Popen(args              = launch_path,
                                executable        = None,
                                shell             = False,
                                stdin             = None,
                                stdout            = _launch_out_h,
                                stderr            = sp.STDOUT,
                                start_new_session = _start_new_session,
                                close_fds         = True,
                                cwd               = sbox)
        self._prof.prof('task_run_ok', uid=tid)

        # store pid for last-effort termination
        _pids.append(task['proc'].pid)

        # handle task timeout if needed
        self.handle_timeout(task)

        # watch task for completion
        self._watch_queue.put([self.TO_WATCH, task])


    # --------------------------------------------------------------------------
    #
    def _watch(self):

        to_watch  = list()  # contains task dicts
        to_cancel = set()   # contains task IDs

        try:
            while not self._term.is_set():

                # FIXME: we don't want to only wait for one Task -- then we
                #        would pull Task state too frequently.  OTOH, we
                #        also don't want to learn about tasks until all
                #        slots are filled, because then we may not be able
                #        to catch finishing tasks in time -- so there is
                #        a fine balance here.  Balance means 100.
                MAX_QUEUE_BULKSIZE = 100
                count = 0

                try:
                    while count < MAX_QUEUE_BULKSIZE:

                        flag, thing = self._watch_queue.get_nowait()
                        count += 1

                        # NOTE: `thing` can be task id or task dict, depending
                        #       on the flag value
                        if   flag == self.TO_WATCH : to_watch.append(thing)
                        elif flag == self.TO_CANCEL: to_cancel.add(thing)
                        else: raise RuntimeError('unknown flag %s' % flag)

                except queue.Empty:
                    # nothing found -- no problem, see if any tasks finished
                    pass

                # check on the known tasks.
                action = self._check_running(to_watch, to_cancel)

                # FIXME: remove uids from lists after completion

                if not action and not count:
                    # nothing happened at all!  Zzz for a bit.
                    # FIXME: make configurable
                    time.sleep(0.1)

        except Exception as e:
            self._log.exception('Error in ExecWorker watch loop (%s)' % e)
            # FIXME: this should signal the ExecWorker for shutdown...


    # --------------------------------------------------------------------------
    # Iterate over all running tasks, check their status, and decide on the
    # next step.  Also check for a requested cancellation for the tasks.
    def _check_running(self, to_watch, to_cancel):

        action = False

        # `to_watch.remove()` in the loop requires copy to iterate over the list
        for task in list(to_watch):

            tid = task['uid']

            # poll subprocess object
            exit_code = task['proc'].poll()

            tasks_to_advance = list()
            tasks_to_cancel  = list()

            if exit_code is None:

                # process is still running - cancel if needed
                if tid in to_cancel:

                    self._log.debug('cancel %s', tid)

                    action = True
                    self._prof.prof('task_run_cancel_start', uid=tid)

                    # got a request to cancel this task - send SIGTERM to the
                    # process group (which should include the actual launch
                    # method)
                    try:
<<<<<<< HEAD
                        # kill the whole process group
                        pid  = task['proc'].pid

                        # NOTE: when `Popen` is used with `preexec_fn=os.setsid`
                        #       then we should kill `pgrp` ID instead of the pid
                      # pgrp = os.getpgid(pid)

                        os.killpg(pid, signal.SIGKILL)
=======
                        # kill the whole process group.
                        # Try SIGINT first to allow signal handlers, then
                        # SIGTERM to allow clean termination, then SIGKILL to
                        # enforce termination.
                        pgrp = os.getpgid(task['proc'].pid)
                        os.killpg(pgrp, signal.SIGINT)
                        time.sleep(0.1)
                        os.killpg(pgrp, signal.SIGTERM)
                        time.sleep(0.1)
                        os.killpg(pgrp, signal.SIGKILL)

>>>>>>> 0fcc5903
                    except OSError:
                        # lost race: task is already gone, we ignore this
                        # FIXME: collect and move to DONE/FAILED
                        pass

                    task['proc'].wait()  # make sure proc is collected

                    to_cancel.remove(tid)
                    to_watch.remove(task)
                    del task['proc']  # proc is not json serializable

                    self._prof.prof('task_run_cancel_stop', uid=tid)
                    self._prof.prof('unschedule_start',     uid=tid)
                    tasks_to_cancel.append(task)

            else:

                action = True
                self._prof.prof('task_run_stop', uid=tid)

                # make sure proc is collected
                task['proc'].wait()

                # we have a valid return code -- task is final
                self._log.info("Task %s has return code %s.", tid, exit_code)

                task['exit_code'] = exit_code

                # Free the Slots, Flee the Flots, Ree the Frots!
                to_watch.remove(task)
                if tid in to_cancel:
                    to_cancel.remove(tid)
                del task['proc']  # proc is not json serializable
                tasks_to_advance.append(task)

                self._prof.prof('unschedule_start', uid=tid)

                if exit_code != 0:
                    # task failed - fail after staging output
                    task['exception']        = 'RuntimeError("task failed")'
                    task['exception_detail'] = 'exit code: %s' % exit_code
                    task['target_state'    ] = rps.FAILED

                else:
                    # The task finished cleanly, see if we need to deal with
                    # output data.  We always move to stageout, even if there
                    # are no directives -- at the very least, we'll upload
                    # stdout/stderr
                    task['target_state'] = rps.DONE

            self.publish(rpc.AGENT_UNSCHEDULE_PUBSUB,
                         tasks_to_cancel + tasks_to_advance)

            if tasks_to_cancel:
                self.advance(tasks_to_cancel, rps.CANCELED,
                             publish=True, push=False, fwd=True)
            if tasks_to_advance:
                self.advance(tasks_to_advance, rps.AGENT_STAGING_OUTPUT_PENDING,
                             publish=True, push=True)

        return action


# ------------------------------------------------------------------------------
<|MERGE_RESOLUTION|>--- conflicted
+++ resolved
@@ -317,17 +317,12 @@
                     # process group (which should include the actual launch
                     # method)
                     try:
-<<<<<<< HEAD
-                        # kill the whole process group
-                        pid  = task['proc'].pid
-
+                        # kill the whole process group.
+                        #
                         # NOTE: when `Popen` is used with `preexec_fn=os.setsid`
                         #       then we should kill `pgrp` ID instead of the pid
-                      # pgrp = os.getpgid(pid)
-
-                        os.killpg(pid, signal.SIGKILL)
-=======
-                        # kill the whole process group.
+                        #       pgrp = os.getpgid(pid)
+                        #
                         # Try SIGINT first to allow signal handlers, then
                         # SIGTERM to allow clean termination, then SIGKILL to
                         # enforce termination.
@@ -338,7 +333,6 @@
                         time.sleep(0.1)
                         os.killpg(pgrp, signal.SIGKILL)
 
->>>>>>> 0fcc5903
                     except OSError:
                         # lost race: task is already gone, we ignore this
                         # FIXME: collect and move to DONE/FAILED
