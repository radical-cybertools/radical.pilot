

__copyright__ = 'Copyright 2013-2016, http://radical.rutgers.edu'
__license__   = 'MIT'


import os
import stat
import time
import queue
import atexit
import pprint
import signal
import threading as mt
import subprocess

import radical.utils as ru

from ...  import states    as rps
from ...  import constants as rpc

from .base import AgentExecutingComponent


# ------------------------------------------------------------------------------
# ensure tasks are killed on termination
_pids = list()


<<<<<<< HEAD
=======
# pylint: disable=unused-argument
>>>>>>> 4a826c6d
def _kill(*args, **kwargs):

    for pid in _pids:

        # skip test mocks
        if not isinstance(pid, int):
            continue

        try   : os.killpg(pid, signal.SIGTERM)
        except: pass


atexit.register(_kill)
signal.signal(signal.SIGTERM, _kill)
signal.signal(signal.SIGINT,  _kill)
# ------------------------------------------------------------------------------


# ------------------------------------------------------------------------------
#
class Popen(AgentExecutingComponent):

    _header    = '#!/bin/sh\n'
    _separator = '\n# ' + '-' * 78 + '\n'


    # --------------------------------------------------------------------------
    #
    def __init__(self, cfg, session):

      # session._log.debug('popen init start')
        AgentExecutingComponent.__init__(self, cfg, session)

        self._proc_term = mt.Event()
      # session._log.debug('popen init stop')


    # --------------------------------------------------------------------------
    #
    def initialize(self):

      # self._log.debug('popen initialize start')
        AgentExecutingComponent.initialize(self)

        self._cancel_lock     = mt.RLock()
        self._tasks_to_cancel = list()
        self._tasks_to_watch  = list()
        self._watch_queue     = queue.Queue()

        self._pid = self._cfg['pid']

        # run watcher thread
        self._watcher = mt.Thread(target=self._watch)
      # self._watcher.daemon = True
        self._watcher.start()

      # self._log.debug('popen initialize stop')

    # --------------------------------------------------------------------------
    #
    def finalize(self):

        # FIXME: should be moved to base class `AgentExecutingComponent`?
        self._proc_term.set()

    # --------------------------------------------------------------------------
    #
    def command_cb(self, topic, msg):

        self._log.info('command_cb [%s]: %s', topic, msg)

        cmd = msg['cmd']
        arg = msg['arg']

        if cmd == 'cancel_tasks':

            self._log.info('cancel_tasks command (%s)' % arg)
            with self._cancel_lock:
                self._tasks_to_cancel.extend(arg['uids'])

        return True

    # --------------------------------------------------------------------------
    #
    def work(self, tasks):

        self.advance(tasks, rps.AGENT_EXECUTING, publish=True, push=False)

        for task in tasks:

            try:
                self._handle_task(task)

            except Exception:
                # append the startup error to the tasks stderr.  This is
                # not completely correct (as this text is not produced
                # by the task), but it seems the most intuitive way to
                # communicate that error to the application/user.
                self._log.exception("error running Task")
                if task['stderr'] is None:
                    task['stderr'] = ''
                task['stderr'] += '\nPilot cannot start task:\n'
                task['stderr'] += '\n'.join(ru.get_exception_trace())

                # can't rely on the executor base to free the task resources
                self._prof.prof('unschedule_start', uid=task['uid'])
                self.publish(rpc.AGENT_UNSCHEDULE_PUBSUB, task)

                task['control'] = 'tmgr_pending'
                task['$all']    = True
                self.advance(task, rps.FAILED, publish=True, push=False)


    # --------------------------------------------------------------------------
    #
    def _handle_task(self, task):

        # before we start handling the task, check if it should run in a named
        # env.  If so, inject the activation of that env in the task's pre_exec
        # directives.
        tid  = task['uid']
        td   = task['description']
        sbox = task['task_sandbox_path']

        # prepare stdout/stderr
        task['stdout'] = ''
        task['stderr'] = ''

        stdout_file    = td.get('stdout') or '%s.out' % (tid)
        stderr_file    = td.get('stderr') or '%s.err' % (tid)

        if stdout_file[0] != '/':
            task['stdout_file']       = '%s/%s' % (sbox, stdout_file)
            task['stdout_file_short'] = '$RP_TASK_SANDBOX/%s' % (stdout_file)
        else:
            task['stdout_file']       = stdout_file
            task['stdout_file_short'] = stdout_file

        if stderr_file[0] != '/':
            task['stderr_file']       = '%s/%s' % (sbox, stderr_file)
            task['stderr_file_short'] = '$RP_TASK_SANDBOX/%s' % (stderr_file)
        else:
            task['stderr_file']       = stderr_file
            task['stderr_file_short'] = stderr_file

        # create two shell scripts: a launcher script (task.launch.sh) which
        # sets the launcher environment, performs pre_launch commands, and then
        # launches the second script which executes the task.
        #
        # The second script (`task.exec.sh`) is instantiated once per task rank.
        # It first resets the environment created by the launcher, then prepares
        # the environment for the tasks.  Next it runs the `pre_exec` directives
        # for all ranks, then the individual `pre_rank` directives are executed,
        # and then, after all ranks are synchronized, finally the task ranks
        # begin to run.
        #
        # The scripts thus show the following structure:
        #
        # Launcher Script (`task.000000.launch.sh`):
        # ----------------------------------------------------------------------
        # #!/bin/sh
        #
        # # `pre_launch` commands
        # date > data.input
        #
        # # launcher specific environment setup
        # module load openmpi
        #
        # # launch the task script
        # mpirun -n 4 ./task.000000.exec.sh
        # ----------------------------------------------------------------------
        #
        # Task Script (`task.000000.exec.sh`)
        # ----------------------------------------------------------------------
        # #!/bin/sh
        #
        # # clean launch environment
        # module unload mpi
        #
        # # task environment setup (`pre_exec`)
        # module load gromacs
        #
        # # rank specific setup (`pre_rank`)
        # touch task.000000.ranks
        # if test "$MPI_RANK" = 0; then
        #   export CUDA_VISIBLE_DEVICES=0
        #   export OENMP_NUM_THREADS=2
        #   export RANK_0_VAR=foo
        #   echo 0 >> task.000000.ranks
        # fi
        #
        # if test "$MPI_RANK" = 1; then
        #   export CUDA_VISIBLE_DEVICES=1
        #   export OENMP_NUM_THREADS=4
        #   export RANK_1_VAR=bar
        #   echo 1 >> task.000000.ranks
        # fi
        #
        # # synchronize ranks
        # while $(cat task.000000.ranks | wc -l) != $MPI_RANKS; do
        #   sleep 1
        # done
        #
        # # run the task
        # mdrun -i ... -o ... -foo ... 1> task.000000.$MPI_RANK.out \
        #                              2> task.000000.$MPI_RANK.err
        #
        # # now do the very same stuff for the `post_rank` and `post_exec`
        # # directives
        # ...
        #
        # ----------------------------------------------------------------------
        #
        # NOTE: MongoDB only accepts string keys, and thus the rank IDs in
        #       pre_rank and post_rank dictionaries are rendered as strings.
        #       This should be changed to more intuitive integers once MongoDB
        #       is phased out.
        #
        # prep stdout/err so that we can append w/o checking for None
        task['stdout'] = ''
        task['stderr'] = ''

        launcher = self._rm.find_launcher(task)

        if not launcher:
            raise RuntimeError('no launcher found for task %s' % tid)

        self._log.debug('Launching task with %s', launcher.name)

        launch_script = '%s.launch.sh'        % tid
        exec_script   = '%s.exec.sh'          % tid
        exec_path     = '$RP_TASK_SANDBOX/%s' % exec_script

        ru.rec_makedir(sbox)

        with ru.ru_open('%s/%s' % (sbox, launch_script), 'w') as fout:

            tmp  = ''
            tmp += self._header
            tmp += self._separator
            tmp += self._get_rp_env(task)
            tmp += self._separator
            tmp += self._get_prof('launch_start', tid)

            tmp += self._separator
            tmp += '# change to task sandbox\n'
            tmp += 'cd $RP_TASK_SANDBOX\n'

            tmp += self._separator
            tmp += '# prepare launcher env\n'
            tmp += self._get_launch_env(task, launcher)

            tmp += self._separator
            tmp += '# pre-launch commands\n'
            tmp += self._get_prof('launch_pre', tid)
            tmp += self._get_pre_launch(task)

            tmp += self._separator
            tmp += '# launch commands\n'
            tmp += self._get_prof('launch_submit', tid)
            tmp += '%s\n' % self._get_launch_cmds(task, launcher, exec_path)
            tmp += 'RP_RET=$?\n'
            tmp += self._get_prof('launch_collect', tid)

            tmp += self._separator
            tmp += '# post-launch commands\n'
            tmp += self._get_prof('launch_post', tid)
            tmp += self._get_post_launch(task)

            tmp += self._separator
            tmp += self._get_prof('launch_stop', tid)
            tmp += 'exit $RP_RET\n'

            tmp += self._separator
            tmp += '\n'

            fout.write(tmp)


        ranks   = task['slots']['ranks']
        n_ranks = len(ranks)

        with ru.ru_open('%s/%s' % (sbox, exec_script), 'w') as fout:

            tmp  = ''
            tmp += self._header
            tmp += self._separator
            tmp += '# rank ID\n'
            tmp += self._get_rank_ids(n_ranks, launcher)

            tmp += self._separator
            tmp += self._get_rp_env(task)
            tmp += self._separator
            tmp += self._get_prof('exec_start', tid)

            tmp += '# task environment\n'
            tmp += self._get_task_env(task, launcher)

            tmp += self._separator
            tmp += '# pre-exec commands\n'
            tmp += self._get_prof('exec_pre', tid)
            tmp += self._get_pre_exec(task)

            # pre_rank list is applied to rank 0, dict to the ranks listed
            pre_rank = td['pre_rank']
            if isinstance(pre_rank, list): pre_rank = {'0': pre_rank}

            if pre_rank:
                tmp += self._separator
                tmp += self._get_prof('rank_pre', tid)
                tmp += '# pre-rank commands\n'
                tmp += 'case "$RP_RANK" in\n'
                for rank_id, cmds in pre_rank.items():
                    rank_id = int(rank_id)
                    tmp += '    %d)\n' % rank_id
                    tmp += self._get_pre_rank(cmds)
                    tmp += '        ;;\n'
                tmp += 'esac\n\n'

                tmp += self._get_rank_sync('pre_rank', n_ranks)

            tmp += self._separator
            tmp += '# execute ranks\n'
            tmp += self._get_prof('rank_start', tid)
            tmp += 'case "$RP_RANK" in\n'
            for rank_id, rank in enumerate(ranks):
                tmp += '    %d)\n' % rank_id
                tmp += self._get_rank_exec(task, rank_id, rank, launcher)
                tmp += '        ;;\n'
            tmp += 'esac\n'
            tmp += 'RP_RET=$?\n'
            tmp += self._get_prof('rank_stop', tid)

            # post_rank list is applied to rank 0, dict to the ranks listed
            post_rank = td['post_rank']
            if isinstance(post_rank, list): post_rank = {'0': post_rank}

            if post_rank:
                tmp += self._separator
                tmp += self._get_prof('rank_post', tid)
                tmp += self._get_rank_sync('post_rank', n_ranks)

                tmp += '\n# post-rank commands\n'
                tmp += 'case "$RP_RANK" in\n'
                for rank_id, cmds in post_rank.items():
                    rank_id = int(rank_id)
                    tmp += '    %d)\n' % rank_id
                    tmp += self._get_post_rank(cmds)
                    tmp += '        ;;\n'
                tmp += 'esac\n\n'

            tmp += self._separator
            tmp += self._get_prof('exec_post', tid)
            tmp += '# post exec commands\n'
            tmp += self._get_post_exec(task)

            tmp += self._separator
            tmp += self._get_prof('exec_stop', tid)
            tmp += 'exit $RP_RET\n'

            tmp += self._separator
            tmp += '\n'

            fout.write(tmp)


        # make sure scripts are executable
        st_l = os.stat('%s/%s' % (sbox, launch_script))
        st_e = os.stat('%s/%s' % (sbox, exec_script))
        os.chmod('%s/%s' % (sbox, launch_script), st_l.st_mode | stat.S_IEXEC)
        os.chmod('%s/%s' % (sbox, exec_script),   st_e.st_mode | stat.S_IEXEC)

        # make sure the sandbox exists
        slots_fname = '%s/%s.sl' % (sbox, tid)

        with ru.ru_open(slots_fname, 'w') as fout:
            fout.write('\n%s\n\n' % pprint.pformat(task['slots']))

        # make sure the sandbox exists
        self._prof.prof('exec_mkdir', uid=tid)
        ru.rec_makedir(sbox)
        self._prof.prof('exec_mkdir_done', uid=tid)

        # launch and exec script are done, get ready for execution.
        cmdline = '/bin/sh %s' % launch_script

        self._log.info('Launching task %s via %s in %s', tid, cmdline, sbox)

        _launch_out_h = ru.ru_open('%s/%s.launch.out' % (sbox, tid), 'w')

        self._prof.prof('exec_start', uid=tid)
        task['proc'] = subprocess.Popen(args       = cmdline,
                                        executable = None,
                                        stdin      = None,
                                        stdout     = _launch_out_h,
                                        stderr     = subprocess.STDOUT,
                                        close_fds  = True,
                                        shell      = True,
                                        cwd        = sbox)
        # decoupling from parent process group is disabled,
        # in case of enabling it, one of the following options should be added:
        #    `preexec_fn=os.setsid` OR `start_new_session=True`
        self._prof.prof('exec_ok', uid=tid)

        # store pid for last-effort termination
        _pids.append(task['proc'].pid)

        self._watch_queue.put(task)


    # --------------------------------------------------------------------------
    #
    def _watch(self):

        try:
            while not self._proc_term.is_set():

                tasks = list()
                try:

                    # FIXME: we don't want to only wait for one Task -- then we
                    #        would pull Task state too frequently.  OTOH, we
                    #        also don't want to learn about tasks until all
                    #        slots are filled, because then we may not be able
                    #        to catch finishing tasks in time -- so there is
                    #        a fine balance here.  Balance means 100.
                    MAX_QUEUE_BULKSIZE = 100

                    while len(tasks) < MAX_QUEUE_BULKSIZE :
                        tasks.append (self._watch_queue.get_nowait())

                except queue.Empty:
                    # nothing found -- no problem, see if any tasks finished
                    pass

                # add all tasks we found to the watchlist
                for task in tasks :
                    self._tasks_to_watch.append (task)

                # check on the known tasks.
                action = self._check_running()

                if not action and not tasks :
                    # nothing happened at all!  Zzz for a bit.
                    # FIXME: make configurable
                    time.sleep(0.1)

        except Exception as e:
            self._log.exception('Error in ExecWorker watch loop (%s)' % e)
            # FIXME: this should signal the ExecWorker for shutdown...


    # --------------------------------------------------------------------------
    # Iterate over all running tasks, check their status, and decide on the
    # next step.  Also check for a requested cancellation for the tasks.
    def _check_running(self):

        action = 0
        for task in self._tasks_to_watch:

            # poll subprocess object
            exit_code = task['proc'].poll()
            tid       = task['uid']

            if exit_code is None:
                # Process is still running

                if tid in self._tasks_to_cancel:

                    # FIXME: there is a race condition between the state poll
                    # above and the kill command below.  We probably should pull
                    # state after kill again?

                    self._prof.prof('exec_cancel_start', uid=tid)

                    # We got a request to cancel this task - send SIGTERM to the
                    # process group (which should include the actual launch
                    # method)
                  # task['proc'].kill()
                    action += 1
                    try:
                        os.killpg(task['proc'].pid, signal.SIGTERM)
                    except OSError:
                        # task is already gone, we ignore this
                        pass
                    task['proc'].wait()  # make sure proc is collected

                    with self._cancel_lock:
                        self._tasks_to_cancel.remove(tid)

                    self._prof.prof('exec_cancel_stop', uid=tid)

                    del(task['proc'])  # proc is not json serializable
                    self._prof.prof('unschedule_start', uid=tid)
                    self.publish(rpc.AGENT_UNSCHEDULE_PUBSUB, task)
                    self.advance(task, rps.CANCELED, publish=True, push=False)

                    # we don't need to watch canceled tasks
                    self._tasks_to_watch.remove(task)

            else:

                self._prof.prof('exec_stop', uid=tid)

                # make sure proc is collected
                task['proc'].wait()

                # we have a valid return code -- task is final
                action += 1
                self._log.info("Task %s has return code %s.", tid, exit_code)

                task['exit_code'] = exit_code

                # Free the Slots, Flee the Flots, Ree the Frots!
                self._tasks_to_watch.remove(task)
                del(task['proc'])  # proc is not json serializable
                self._prof.prof('unschedule_start', uid=tid)
                self.publish(rpc.AGENT_UNSCHEDULE_PUBSUB, task)

                if exit_code != 0:
                    # The task failed - fail after staging output
                    task['target_state'] = rps.FAILED

                else:
                    # The task finished cleanly, see if we need to deal with
                    # output data.  We always move to stageout, even if there
                    # are no directives -- at the very least, we'll upload
                    # stdout/stderr
                    task['target_state'] = rps.DONE

                self.advance(task, rps.AGENT_STAGING_OUTPUT_PENDING,
                                   publish=True, push=True)

        return action


    # --------------------------------------------------------------------------
    def _get_check(self, event):

        return '\\\n        || (echo "%s failed"; false) || exit 1\n' % event


    # --------------------------------------------------------------------------
    #
    # launcher
    #
# pylint: disable=unused-argument
    def _get_prof(self, event, tid, msg=''):

        return '$RP_PROF %s\n' % event


    # --------------------------------------------------------------------------
    #
    # launcher
    #
    def _get_launch_env(self, task, launcher):

        ret  = ''
        cmds = launcher.get_launcher_env()
        for cmd in cmds:
            ret += '%s %s' % (cmd, self._get_check('launcher env'))
        return ret


    # --------------------------------------------------------------------------
    #
    def _get_pre_launch(self, task):

        ret  = ''
        cmds = task['description']['pre_launch']
        for cmd in cmds:
            ret += '%s %s' % (cmd, self._get_check('pre_launch'))

        return ret


    # --------------------------------------------------------------------------
    #
    def _get_launch_cmds(self, task, launcher, exec_path):

        ret  = '( \\\n'
        cmds = ru.as_list(launcher.get_launch_cmds(task, exec_path))
        for cmd in cmds:
            ret += '  %s \\\n' % cmd

        ret += ') 1> %s \\\n  2> %s' % (task['stdout_file_short'],
                                        task['stderr_file_short'])
        return ret


    # --------------------------------------------------------------------------
    #
    def _get_post_launch(self, task):

        ret  = ''
        cmds = task['description']['post_launch']
        for cmd in cmds:
            ret += '%s %s' % (cmd, self._get_check('post_launch'))

        return ret


    # --------------------------------------------------------------------------
    # exec
    #
    def _get_rp_env(self, task):

        tid  = task['uid']
        name = task.get('name') or tid
        sbox = os.path.realpath(task['task_sandbox_path'])

        if sbox.startswith(self._pwd):
            sbox = '$RP_PILOT_SANDBOX%s' % sbox[len(self._pwd):]

        ret  = ''
        ret += 'export RP_TASK_ID="%s"\n'          % tid
        ret += 'export RP_TASK_NAME="%s"\n'        % name
        ret += 'export RP_PILOT_ID="%s"\n'         % self._pid
        ret += 'export RP_SESSION_ID="%s"\n'       % self.sid
        ret += 'export RP_RESOURCE="%s"\n'         % self.resource
        ret += 'export RP_RESOURCE_SANDBOX="%s"\n' % self.rsbox
        ret += 'export RP_SESSION_SANDBOX="%s"\n'  % self.ssbox
        ret += 'export RP_PILOT_SANDBOX="%s"\n'    % self.psbox
        ret += 'export RP_TASK_SANDBOX="%s"\n'     % sbox
        # FIXME AM
      # ret += 'export RP_LFS="%s"\n'              % self.lfs
        ret += 'export RP_GTOD="%s"\n'             % self.gtod
        ret += 'export RP_PROF="%s"\n'             % self.prof

        if self._prof.enabled:
            ret += 'export RP_PROF_TGT="%s/%s.prof"\n' % (sbox, tid)
        else:
            ret += 'unset  RP_PROF_TGT'

        return ret


    # --------------------------------------------------------------------------
    # exec
    #
    def _get_task_env(self, task, launcher):

        ret = ''
        td  = task['description']

        # named_env's are prepared by the launcher
        if td['named_env']:
            ret += '\n# named environment\n'
            ret += '. %s\n' % launcher.get_task_named_env(td['named_env'])

        # also add any env vars requested in the task description
        if td['environment']:
            ret += '\n# task env settings\n'
            for key,val in td['environment'].items():
                ret += 'export %s="%s"\n' % (key, val)

        return ret


    # --------------------------------------------------------------------------
    #
    def _get_pre_exec(self, task):

        ret  = ''

        cmds = task['description']['pre_exec']
        for cmd in cmds:
            ret += '%s %s' % (cmd, self._get_check('pre_exec'))

        return ret


    # --------------------------------------------------------------------------
    #
    def _get_rank_ids(self, n_ranks, launcher):

        ret  = ''
        ret += 'export RP_RANKS=%s\n' % n_ranks
        ret += launcher.get_rank_cmd()

        if n_ranks > 1:

            # make sure that RP_RANK is known (otherwise task fails silently)
            ret += 'test -z "$RP_RANK" && echo "Cannot determine rank"\n'
            ret += 'test -z "$RP_RANK" && exit 1\n'

        else:
            ret += 'test -z "$RP_RANK" && export RP_RANK=0\n'

        return ret


    # --------------------------------------------------------------------------
    #
    def _get_post_exec(self, task):

        ret  = ''
        cmds = task['description']['post_exec']
        for cmd in cmds:
            ret += '%s %s' % (cmd, self._get_check('post_exec'))

        return ret


    # --------------------------------------------------------------------------
    #
    # rank
    #
    def _get_pre_rank(self, cmds=None):

        ret = ''
        cmds = cmds or []
        for cmd in cmds:
            # FIXME: exit on error, but don't stall other ranks on sync
            ret += '        %s\n' % cmd

        return ret


    # --------------------------------------------------------------------------
    #
    def _get_rank_sync(self, sig, ranks):

        # FIXME: only sync if LM needs it (`if lm._ranks_need_sync`)

        if ranks == 1:
            return ''

        # FIXME: make sure that all ranks are alive
        ret  = '# sync ranks before %s commands\n' % sig
        ret += 'echo $RP_RANK >> %s.sig\n\n' % sig
        ret += 'while test $(cat %s.sig | wc -l) -lt $RP_RANKS; do\n' % sig
        ret += '    sleep 1\n'
        ret += 'done\n\n'

        return ret


    # --------------------------------------------------------------------------
    #
    def _get_rank_exec(self, task, rank_id, rank, launcher):

        # FIXME: this assumes that the rank has a `gpu_maps` and `core_maps`
        #        with exactly one entry, corresponding to the rank process to be
        #        started.

        ret  = ''
        gmap = rank['gpu_map']

        # FIXME: need to distinguish between logical and physical IDs
        if gmap:
            # equivalent to the 'physical' value for original `cvd_id_mode`
            gpus = ','.join([str(gpu_set[0]) for gpu_set in gmap])
            ret += '        export CUDA_VISIBLE_DEVICES=%s\n' % gpus

        cmap = rank['core_map'][0]
        ret += '        export OMP_NUM_THREADS="%d"\n' % len(cmap)

        # FIXME: core pinning goes here


        cmds = ru.as_list(launcher.get_rank_exec(task, rank_id, rank))
        for cmd in cmds:
            ret += '        %s\n' % cmd

        return ret


    # --------------------------------------------------------------------------
    #
    def _get_post_rank(self, cmds=None):

        ret = ''
        cmds = cmds or []
        for cmd in cmds:
            ret += '        %s %s' % (cmd, self._get_check('post_rank'))

        return ret


# ------------------------------------------------------------------------------
<|MERGE_RESOLUTION|>--- conflicted
+++ resolved
@@ -27,10 +27,7 @@
 _pids = list()
 
 
-<<<<<<< HEAD
-=======
 # pylint: disable=unused-argument
->>>>>>> 4a826c6d
 def _kill(*args, **kwargs):
 
     for pid in _pids:
