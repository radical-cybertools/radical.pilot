--- conflicted
+++ resolved
@@ -18,8 +18,6 @@
 from ...  import constants as rpc
 
 from .base import AgentExecutingComponent
-
-from ...task_description import RAPTOR_MASTER, RAPTOR_WORKER
 
 
 # ------------------------------------------------------------------------------
@@ -469,13 +467,7 @@
                     self._prof.prof('task_run_cancel_stop', uid=tid)
 
                     self._prof.prof('unschedule_start', uid=tid)
-<<<<<<< HEAD
                     to_cancel.append(task)
-=======
-                    self.publish(rpc.AGENT_UNSCHEDULE_PUBSUB, task)
-                    self.advance_tasks(task, rps.CANCELED, publish=True,
-                                                           push=False)
->>>>>>> 935b509f
 
             else:
 
@@ -512,16 +504,12 @@
                     # stdout/stderr
                     task['target_state'] = rps.DONE
 
-<<<<<<< HEAD
             self.publish(rpc.AGENT_UNSCHEDULE_PUBSUB, to_cancel + to_advance)
             if to_cancel:
                 self.advance(to_cancel, rps.CANCELED,
                                         publish=True, push=False)
             if to_advance:
                 self.advance(to_advance, rps.AGENT_STAGING_OUTPUT_PENDING,
-=======
-                self.advance_tasks(task, rps.AGENT_STAGING_OUTPUT_PENDING,
->>>>>>> 935b509f
                                          publish=True, push=True)
 
         return action
