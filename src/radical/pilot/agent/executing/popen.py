
__copyright__ = "Copyright 2013-2016, http://radical.rutgers.edu"
__license__   = "MIT"


import os
import copy
import stat
import time
import Queue
import tempfile
import threading
import traceback
import subprocess

import radical.utils as ru

from .... import pilot     as rp
from ...  import utils     as rpu
from ...  import states    as rps
from ...  import constants as rpc

from .base import AgentExecutingComponent


# ==============================================================================
#
class Popen(AgentExecutingComponent) :

    # --------------------------------------------------------------------------
    #
    def __init__(self, cfg, session):

        AgentExecutingComponent.__init__ (self, cfg, session)

        self._watcher   = None
        self._terminate = threading.Event()


    # --------------------------------------------------------------------------
    #
    def initialize_child(self):

        self._pwd = os.getcwd()

        self.register_input(rps.AGENT_EXECUTING_PENDING,
                            rpc.AGENT_EXECUTING_QUEUE, self.work)

        self.register_output(rps.AGENT_STAGING_OUTPUT_PENDING,
                             rpc.AGENT_STAGING_OUTPUT_QUEUE)

        self.register_publisher (rpc.AGENT_UNSCHEDULE_PUBSUB)
        self.register_subscriber(rpc.CONTROL_PUBSUB, self.command_cb)

        self._cancel_lock    = threading.RLock()
        self._cus_to_cancel  = list()
        self._cus_to_watch   = list()
        self._watch_queue    = Queue.Queue ()

        self._pilot_id = self._cfg['pilot_id']

        # run watcher thread
        self._watcher = threading.Thread(target=self._watch, name="Watcher")
        self._watcher.daemon = True
        self._watcher.start ()

        # The AgentExecutingComponent needs the LaunchMethods to construct
        # commands.
        self._task_launcher = rp.agent.LM.create(
                name    = self._cfg.get('task_launch_method'),
                cfg     = self._cfg,
                session = self._session)

        self._mpi_launcher = rp.agent.LM.create(
                name    = self._cfg.get('mpi_launch_method'),
                cfg     = self._cfg,
                session = self._session)

        self._cu_environment = self._populate_cu_environment()

        self.gtod   = "%s/gtod" % self._pwd
        self.tmpdir = tempfile.gettempdir()

        # if we need to transplant any original env into the CU, we dig the
        # respective keys from the dump made by bootstrap_1.sh
        self._env_cu_export = dict()
        if self._cfg.get('export_to_cu'):
            with open('env.orig', 'r') as f:
                for line in f.readlines():
                    if '=' in line:
                        k,v = line.split('=', 1)
                        key = k.strip()
                        val = v.strip()
                        if key in self._cfg['export_to_cu']:
                            self._env_cu_export[key] = val


    # --------------------------------------------------------------------------
    #
    def command_cb(self, topic, msg):

        self._log.info('command_cb [%s]: %s', topic, msg)

        cmd = msg['cmd']
        arg = msg['arg']

        if cmd == 'cancel_unit':

            self._log.info("cancel unit command (%s)" % arg)
            with self._cancel_lock:
                self._cus_to_cancel.append(arg)


    # --------------------------------------------------------------------------
    #
    def _populate_cu_environment(self):
        """Derive the environment for the cu's from our own environment."""

        # Get the environment of the agent
        new_env = copy.deepcopy(os.environ)

        #
        # Mimic what virtualenv's "deactivate" would do
        #
        old_path = new_env.pop('_OLD_VIRTUAL_PATH', None)
        if old_path:
            new_env['PATH'] = old_path

        old_ppath = new_env.pop('_OLD_VIRTUAL_PYTHONPATH', None)
        if old_ppath:
            new_env['PYTHONPATH'] = old_ppath

        old_home = new_env.pop('_OLD_VIRTUAL_PYTHONHOME', None)
        if old_home:
            new_env['PYTHON_HOME'] = old_home

        old_ps = new_env.pop('_OLD_VIRTUAL_PS1', None)
        if old_ps:
            new_env['PS1'] = old_ps

        new_env.pop('VIRTUAL_ENV', None)

        # Remove the configured set of environment variables from the
        # environment that we pass to Popen.
        for e in new_env.keys():
            env_removables = list()
            if self._mpi_launcher : env_removables += self._mpi_launcher.env_removables
            if self._task_launcher: env_removables += self._task_launcher.env_removables
            for r in  env_removables:
                if e.startswith(r):
                    new_env.pop(e, None)

        return new_env


    # --------------------------------------------------------------------------
    #
    def work(self, units):

        if not isinstance(units, list):
            units = [units]

        self.advance(units, rps.AGENT_EXECUTING, publish=True, push=False)

        ru.raise_on('work bulk')

        for unit in units:
            self._handle_unit(unit)


    # --------------------------------------------------------------------------
    #
    def _handle_unit(self, cu):

        ru.raise_on('work unit')

        try:
            if cu['description']['mpi']:
                launcher = self._mpi_launcher
            else :
                launcher = self._task_launcher

            if not launcher:
                raise RuntimeError("no launcher (mpi=%s)" % cu['description']['mpi'])

            self._log.debug("Launching unit with %s (%s).", launcher.name, launcher.launch_command)

            assert(cu['opaque_slots']) # FIXME: no assert, but check
            self._prof.prof('exec', msg='unit launch', uid=cu['uid'])

            # Start a new subprocess to launch the unit
            self.spawn(launcher=launcher, cu=cu)

        except Exception as e:
            # append the startup error to the units stderr.  This is
            # not completely correct (as this text is not produced
            # by the unit), but it seems the most intuitive way to
            # communicate that error to the application/user.
            self._log.exception("error running CU")
            cu['stderr'] += "\nPilot cannot start compute unit:\n%s\n%s" \
                            % (str(e), traceback.format_exc())

            # Free the Slots, Flee the Flots, Ree the Frots!
            if cu['opaque_slots']:
                self.publish(rpc.AGENT_UNSCHEDULE_PUBSUB, cu)

            self.advance(cu, rps.FAILED, publish=True, push=False)


    # --------------------------------------------------------------------------
    #
    def spawn(self, launcher, cu):

        self._prof.prof('spawn', msg='unit spawn', uid=cu['uid'])

        # NOTE: see documentation of cu['sandbox'] semantics in the ComputeUnit
        #       class definition.
        sandbox = '%s/%s' % (self._pwd, cu['uid'])

        # make sure the sandbox exists
        rpu.rec_makedir(sandbox)
        launch_script_name = '%s/radical_pilot_cu_launch_script.sh' % sandbox

        # prep stdout/err so that we can append w/o checking for None
        cu['stdout'] = ''
        cu['stderr'] = ''

        self._log.debug("Created launch_script: %s", launch_script_name)

        with open(launch_script_name, "w") as launch_script:
            launch_script.write('#!/bin/sh\n\n')

            # Create string for environment variable setting
            env_string = ''
<<<<<<< HEAD
            env_string += "export RP_SESSION_ID=%s\n" % self._cfg['session_id']
            env_string += "export RP_PILOT_ID=%s\n"   % self._cfg['pilot_id']
            env_string += "export RP_AGENT_ID=%s\n"   % self._cfg['agent_name']
            env_string += "export RP_SPAWNER_ID=%s\n" % self.uid
            env_string += "export RP_UNIT_ID=%s\n"    % cu['uid']
            env_string += "export RP_TMP=%s\n"        % self._cu_tmp
=======
            env_string += 'export RP_SESSION_ID="%s"\n' % self._cfg['session_id']
            env_string += 'export RP_PILOT_ID="%s"\n'   % self._cfg['pilot_id']
            env_string += 'export RP_AGENT_ID="%s"\n'   % self._cfg['agent_name']
            env_string += 'export RP_SPAWNER_ID="%s"\n' % self.uid
            env_string += 'export RP_UNIT_ID="%s"\n'    % cu['uid']
            env_string += 'export RP_GTOD="%s"\n'       % cu['gtod']
            env_string += 'export RP_PROF="%s/PROF"\n'  % sandbox
>>>>>>> 3ee2f3c2

            # also add any env vars requested for export by the resource config
            for k,v in self._env_cu_export.iteritems():
                env_string += "export %s=%s\n" % (k,v)

<<<<<<< HEAD
            # also add any env vars requested in the unit description
=======
            # also add any env vars requested by the unit description
>>>>>>> 3ee2f3c2
            if cu['description']['environment']:
                for key,val in cu['description']['environment'].iteritems():
                    env_string += 'export "%s=%s"\n' % (key, val)

            launch_script.write('\n# Environment variables\n%s\n' % env_string)
            launch_script.write('\ntouch $RP_PROF\n')

            if 'RADICAL_PILOT_PROFILE' in os.environ:
                launch_script.write('echo "`$RP_GTOD`,unit_script,%s,%s,start_script," >> $RP_PROF\n' %  \
                                    (cu['uid'], rps.EXECUTING))

            launch_script.write('\n# Change to unit sandbox\ncd %s\n' % sandbox)
            if 'RADICAL_PILOT_PROFILE' in os.environ:
                launch_script.write('echo "`$RP_GTOD`,unit_script,%s,%s,after_cd," >> $RP_PROF\n' %  \
                                    (cu['uid'], rps.EXECUTING))

            # Before the Big Bang there was nothing
            if self._cfg.get('cu_pre_exec'):
                for val in self._cfg['cu_pre_exec']:
                    launch_script.write("%s\n"  % val)

            if cu['description']['pre_exec']:
                pre_exec_string = ''
                if isinstance(cu['description']['pre_exec'], list):
                    for elem in cu['description']['pre_exec']:
                        pre_exec_string += "%s\n" % elem
                else:
                    pre_exec_string += "%s\n" % cu['description']['pre_exec']
                # Note: extra spaces below are for visual alignment
                launch_script.write("\n# Pre-exec commands\n")
                if 'RADICAL_PILOT_PROFILE' in os.environ:
                    launch_script.write('echo "`$RP_GTOD`,unit_script,%s,%s,pre_start," >> $RP_PROF\n' %  \
                                        (cu['uid'], rps.EXECUTING))
                launch_script.write(pre_exec_string)
                if 'RADICAL_PILOT_PROFILE' in os.environ:
                    launch_script.write('echo "`$RP_GTOD`,unit_script,%s,%s,pre_stop," >> $RP_PROF\n' %  \
                                        (cu['uid'], rps.EXECUTING))

            # The actual command line, constructed per launch-method
            try:
                launch_command, hop_cmd = launcher.construct_command(cu, launch_script_name)

                if hop_cmd : cmdline = hop_cmd
                else       : cmdline = launch_script_name

            except Exception as e:
                msg = "Error in spawner (%s)" % e
                self._log.exception(msg)
                raise RuntimeError(msg)

            launch_script.write("\n# The command to run\n")
            launch_script.write("%s\n" % launch_command)
            launch_script.write("RETVAL=$?\n")
            if 'RADICAL_PILOT_PROFILE' in os.environ:
                launch_script.write('echo "`$RP_GTOD`,unit_script,%s,%s,after_exec," >> $RP_PROF\n' %  \
                                    (cu['uid'], rps.EXECUTING))

            # After the universe dies the infrared death, there will be nothing
            if cu['description']['post_exec']:
                post_exec_string = ''
                if isinstance(cu['description']['post_exec'], list):
                    for elem in cu['description']['post_exec']:
                        post_exec_string += "%s\n" % elem
                else:
                    post_exec_string += "%s\n" % cu['description']['post_exec']
                launch_script.write("\n# Post-exec commands\n")
                if 'RADICAL_PILOT_PROFILE' in os.environ:
                    launch_script.write('echo "`$RP_GTOD`,unit_script,%s,%s,post_start," >> $RP_PROF\n' %  \
                                        (cu['uid'], rps.EXECUTING))
                launch_script.write('%s\n' % post_exec_string)
                if 'RADICAL_PILOT_PROFILE' in os.environ:
                    launch_script.write('echo "`$RP_GTOD`,unit_script,%s,%s,post_stop," >> $RP_PROF\n' %  \
                                        (cu['uid'], rps.EXECUTING))

            launch_script.write("\n# Exit the script with the return code from the command\n")
            launch_script.write("exit $RETVAL\n")

        # done writing to launch script, get it ready for execution.
        st = os.stat(launch_script_name)
        os.chmod(launch_script_name, st.st_mode | stat.S_IEXEC)
        self._prof.prof('command', msg='launch script constructed', uid=cu['uid'])

        # prepare stdout/stderr
        stdout_file = cu['description'].get('stdout') or 'STDOUT'
        stderr_file = cu['description'].get('stderr') or 'STDERR'

        cu['stdout_file'] = os.path.join(sandbox, stdout_file)
        cu['stderr_file'] = os.path.join(sandbox, stderr_file)

        _stdout_file_h = open(cu['stdout_file'], "w")
        _stderr_file_h = open(cu['stderr_file'], "w")
        self._prof.prof('command', msg='stdout and stderr files created', uid=cu['uid'])

        self._log.info("Launching unit %s via %s in %s", cu['uid'], cmdline, sandbox)

        cu['proc'] = subprocess.Popen(args               = cmdline,
                                      bufsize            = 0,
                                      executable         = None,
                                      stdin              = None,
                                      stdout             = _stdout_file_h,
                                      stderr             = _stderr_file_h,
                                      preexec_fn         = None,
                                      close_fds          = True,
                                      shell              = True,
                                      cwd                = sandbox,
                                    # env                = self._cu_environment,
                                      universal_newlines = False,
                                      startupinfo        = None,
                                      creationflags      = 0)

        self._prof.prof('spawn', msg='spawning passed to popen', uid=cu['uid'])
        self._watch_queue.put(cu)


    # --------------------------------------------------------------------------
    #
    def _watch(self):

        self._prof.prof('run', uid=self._pilot_id)
        try:

            while not self._terminate.is_set():

                cus = list()

                try:

                    # we don't want to only wait for one CU -- then we would
                    # pull CU state too frequently.  OTOH, we also don't want to
                    # learn about CUs until all slots are filled, because then
                    # we may not be able to catch finishing CUs in time -- so
                    # there is a fine balance here.  Balance means 100 (FIXME).
                  # self._prof.prof('ExecWorker popen watcher pull cu from queue')
                    MAX_QUEUE_BULKSIZE = 100
                    while len(cus) < MAX_QUEUE_BULKSIZE :
                        cus.append (self._watch_queue.get_nowait())

                except Queue.Empty:

                    # nothing found -- no problem, see if any CUs finished
                    pass

                # add all cus we found to the watchlist
                for cu in cus :

                    self._prof.prof('passed', msg="ExecWatcher picked up unit", uid=cu['uid'])
                    self._cus_to_watch.append (cu)

                # check on the known cus.
                action = self._check_running()

                if not action and not cus :
                    # nothing happened at all!  Zzz for a bit.
                    time.sleep(self._cfg['db_poll_sleeptime'])

        except Exception as e:
            self._log.exception("Error in ExecWorker watch loop (%s)" % e)
            # FIXME: this should signal the ExecWorker for shutdown...


    # --------------------------------------------------------------------------
    # Iterate over all running tasks, check their status, and decide on the
    # next step.  Also check for a requested cancellation for the tasks.
    def _check_running(self):

        action = 0

        for cu in self._cus_to_watch:

            # poll subprocess object
            exit_code = cu['proc'].poll()
            now       = time.time()

            if exit_code is None:
                # Process is still running

                if cu['uid'] in self._cus_to_cancel:

                    # FIXME: there is a race condition between the state poll
                    # above and the kill command below.  We probably should pull
                    # state after kill again?

                    # We got a request to cancel this cu
                    action += 1
                    cu['proc'].kill()
                    cu['proc'].wait() # make sure proc is collected

                    with self._cancel_lock:
                        self._cus_to_cancel.remove(cu['uid'])

                    self._prof.prof('final', msg="execution canceled", uid=cu['uid'])

                    del(cu['proc'])  # proc is not json serializable
                    self.publish(rpc.AGENT_UNSCHEDULE_PUBSUB, cu)
                    self.advance(cu, rps.CANCELED, publish=True, push=False)

                    # we don't need to watch canceled CUs
                    self._cus_to_watch.remove(cu)

            else:
                self._prof.prof('exec', msg='execution complete', uid=cu['uid'])

                # make sure proc is collected
                cu['proc'].wait()

                # we have a valid return code -- unit is final
                action += 1
                self._log.info("Unit %s has return code %s.", cu['uid'], exit_code)

                cu['exit_code'] = exit_code

                # Free the Slots, Flee the Flots, Ree the Frots!
                self._cus_to_watch.remove(cu)
                del(cu['proc'])  # proc is not json serializable
                self.publish(rpc.AGENT_UNSCHEDULE_PUBSUB, cu)

                if exit_code != 0:
                    # The unit failed - fail after staging output
                    self._prof.prof('final', msg="execution failed", uid=cu['uid'])
                    cu['target_state'] = rps.FAILED

                else:
                    # The unit finished cleanly, see if we need to deal with
                    # output data.  We always move to stageout, even if there are no
                    # directives -- at the very least, we'll upload stdout/stderr
                    self._prof.prof('final', msg="execution succeeded", uid=cu['uid'])
                    cu['target_state'] = rps.DONE

                self.advance(cu, rps.AGENT_STAGING_OUTPUT_PENDING, publish=True, push=True)

        return action

<|MERGE_RESOLUTION|>--- conflicted
+++ resolved
@@ -232,14 +232,6 @@
 
             # Create string for environment variable setting
             env_string = ''
-<<<<<<< HEAD
-            env_string += "export RP_SESSION_ID=%s\n" % self._cfg['session_id']
-            env_string += "export RP_PILOT_ID=%s\n"   % self._cfg['pilot_id']
-            env_string += "export RP_AGENT_ID=%s\n"   % self._cfg['agent_name']
-            env_string += "export RP_SPAWNER_ID=%s\n" % self.uid
-            env_string += "export RP_UNIT_ID=%s\n"    % cu['uid']
-            env_string += "export RP_TMP=%s\n"        % self._cu_tmp
-=======
             env_string += 'export RP_SESSION_ID="%s"\n' % self._cfg['session_id']
             env_string += 'export RP_PILOT_ID="%s"\n'   % self._cfg['pilot_id']
             env_string += 'export RP_AGENT_ID="%s"\n'   % self._cfg['agent_name']
@@ -247,17 +239,13 @@
             env_string += 'export RP_UNIT_ID="%s"\n'    % cu['uid']
             env_string += 'export RP_GTOD="%s"\n'       % cu['gtod']
             env_string += 'export RP_PROF="%s/PROF"\n'  % sandbox
->>>>>>> 3ee2f3c2
+            env_string += 'export RP_TMP="%s"\n'        % self._cu_tmp
 
             # also add any env vars requested for export by the resource config
             for k,v in self._env_cu_export.iteritems():
                 env_string += "export %s=%s\n" % (k,v)
 
-<<<<<<< HEAD
             # also add any env vars requested in the unit description
-=======
-            # also add any env vars requested by the unit description
->>>>>>> 3ee2f3c2
             if cu['description']['environment']:
                 for key,val in cu['description']['environment'].iteritems():
                     env_string += 'export "%s=%s"\n' % (key, val)
