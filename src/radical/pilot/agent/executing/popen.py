--- conflicted
+++ resolved
@@ -143,11 +143,7 @@
             if env:
                 if not os.path.isdir('%s/%s' % (self._pwd, env)):
                     raise ValueError('invalid named env %s for task %s'
-<<<<<<< HEAD
                                     % (env, t['uid']))
-=======
-                                    % (env, cu['uid']))
->>>>>>> fdd62c0d
                 pre = ru.as_list(descr.get('pre_exec'))
                 pre.insert(0, '. %s/%s/bin/activate' % (self._pwd, env))
                 pre.insert(0, '. %s/deactivate'      % (self._pwd))
