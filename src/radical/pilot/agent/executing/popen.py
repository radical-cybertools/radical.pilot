
__copyright__ = "Copyright 2013-2016, http://radical.rutgers.edu"
__license__   = "MIT"


import os
import copy
import stat
import time
import Queue
import tempfile
import threading
import traceback
import subprocess

import radical.utils as ru

from .... import pilot     as rp
from ...  import utils     as rpu
from ...  import states    as rps
from ...  import constants as rpc

from .base import AgentExecutingComponent


# ==============================================================================
#
class Popen(AgentExecutingComponent) :

    # --------------------------------------------------------------------------
    #
    def __init__(self, cfg, session):

        AgentExecutingComponent.__init__ (self, cfg, session)

        self._watcher   = None
        self._terminate = threading.Event()


    # --------------------------------------------------------------------------
    #
    def initialize_child(self):

        self._pwd = os.getcwd()

        self.register_input(rps.AGENT_EXECUTING_PENDING,
                            rpc.AGENT_EXECUTING_QUEUE, self.work)

        self.register_output(rps.AGENT_STAGING_OUTPUT_PENDING,
                             rpc.AGENT_STAGING_OUTPUT_QUEUE)

        self.register_publisher (rpc.AGENT_UNSCHEDULE_PUBSUB)
        self.register_subscriber(rpc.CONTROL_PUBSUB, self.command_cb)

        self._cancel_lock    = threading.RLock()
        self._cus_to_cancel  = list()
        self._cus_to_watch   = list()
        self._watch_queue    = Queue.Queue ()

        self._pilot_id = self._cfg['pilot_id']

        # run watcher thread
        self._watcher = ru.Thread(target=self._watch, name="Watcher")
        self._watcher.start()

        # The AgentExecutingComponent needs the LaunchMethods to construct
        # commands.
        self._task_launcher = rp.agent.LM.create(
                name    = self._cfg.get('task_launch_method'),
                cfg     = self._cfg,
                session = self._session)

        self._mpi_launcher = rp.agent.LM.create(
                name    = self._cfg.get('mpi_launch_method'),
                cfg     = self._cfg,
                session = self._session)

        self._cu_environment = self._populate_cu_environment()

        self.gtod   = "%s/gtod" % self._pwd
        self.tmpdir = tempfile.gettempdir()

        # if we need to transplant any original env into the CU, we dig the
        # respective keys from the dump made by bootstrap_1.sh
        self._env_cu_export = dict()
        if self._cfg.get('export_to_cu'):
            with open('env.orig', 'r') as f:
                for line in f.readlines():
                    if '=' in line:
                        k,v = line.split('=', 1)
                        key = k.strip()
                        val = v.strip()
                        if key in self._cfg['export_to_cu']:
                            self._env_cu_export[key] = val


    # --------------------------------------------------------------------------
    #
    def command_cb(self, topic, msg):

        self._log.info('command_cb [%s]: %s', topic, msg)

        cmd = msg['cmd']
        arg = msg['arg']

        if cmd == 'cancel_unit':

            self._log.info("cancel unit command (%s)" % arg)
            with self._cancel_lock:
                self._cus_to_cancel.append(arg)

        return True


    # --------------------------------------------------------------------------
    #
    def _populate_cu_environment(self):
        """Derive the environment for the cu's from our own environment."""

        # Get the environment of the agent
        new_env = copy.deepcopy(os.environ)

        #
        # Mimic what virtualenv's "deactivate" would do
        #
        old_path = new_env.pop('_OLD_VIRTUAL_PATH', None)
        if old_path:
            new_env['PATH'] = old_path

        old_ppath = new_env.pop('_OLD_VIRTUAL_PYTHONPATH', None)
        if old_ppath:
            new_env['PYTHONPATH'] = old_ppath

        old_home = new_env.pop('_OLD_VIRTUAL_PYTHONHOME', None)
        if old_home:
            new_env['PYTHON_HOME'] = old_home

        old_ps = new_env.pop('_OLD_VIRTUAL_PS1', None)
        if old_ps:
            new_env['PS1'] = old_ps

        new_env.pop('VIRTUAL_ENV', None)

        # Remove the configured set of environment variables from the
        # environment that we pass to Popen.
        for e in new_env.keys():
            env_removables = list()
            if self._mpi_launcher : env_removables += self._mpi_launcher.env_removables
            if self._task_launcher: env_removables += self._task_launcher.env_removables
            for r in  env_removables:
                if e.startswith(r):
                    new_env.pop(e, None)

        return new_env


    # --------------------------------------------------------------------------
    #
    def work(self, units):

        if not isinstance(units, list):
            units = [units]

        self.advance(units, rps.AGENT_EXECUTING, publish=True, push=False)

        ru.raise_on('work bulk')

        for unit in units:
            self._handle_unit(unit)


    # --------------------------------------------------------------------------
    #
    def _handle_unit(self, cu):

        ru.raise_on('work unit')

        try:
            if cu['description']['mpi']:
                launcher = self._mpi_launcher
            else :
                launcher = self._task_launcher

            if not launcher:
                raise RuntimeError("no launcher (mpi=%s)" % cu['description']['mpi'])

            self._log.debug("Launching unit with %s (%s).", launcher.name, launcher.launch_command)

            assert(cu['slots'])

            # Start a new subprocess to launch the unit
            self.spawn(launcher=launcher, cu=cu)

        except Exception as e:
            # append the startup error to the units stderr.  This is
            # not completely correct (as this text is not produced
            # by the unit), but it seems the most intuitive way to
            # communicate that error to the application/user.
            self._log.exception("error running CU")
            cu['stderr'] += "\nPilot cannot start compute unit:\n%s\n%s" \
                            % (str(e), traceback.format_exc())

            # Free the Slots, Flee the Flots, Ree the Frots!
            if cu.get('slots'):
                self.publish(rpc.AGENT_UNSCHEDULE_PUBSUB, cu)

            self.advance(cu, rps.FAILED, publish=True, push=False)


    # --------------------------------------------------------------------------
    #
    def spawn(self, launcher, cu):

        # NOTE: see documentation of cu['sandbox'] semantics in the ComputeUnit
        #       class definition.
        sandbox = '%s/%s' % (self._pwd, cu['uid'])

        # make sure the sandbox exists
        rpu.rec_makedir(sandbox)
        launch_script_name = '%s/radical_pilot_cu_launch_script.sh' % sandbox

        # prep stdout/err so that we can append w/o checking for None
        cu['stdout'] = ''
        cu['stderr'] = ''

        self._log.debug("Created launch_script: %s", launch_script_name)

        with open(launch_script_name, "w") as launch_script:
            launch_script.write('#!/bin/sh\n\n')

            # Create string for environment variable setting
            env_string = ''
            env_string += 'export RP_SESSION_ID="%s"\n' % self._cfg['session_id']
            env_string += 'export RP_PILOT_ID="%s"\n'   % self._cfg['pilot_id']
            env_string += 'export RP_AGENT_ID="%s"\n'   % self._cfg['agent_name']
            env_string += 'export RP_SPAWNER_ID="%s"\n' % self.uid
            env_string += 'export RP_UNIT_ID="%s"\n'    % cu['uid']
            env_string += 'export RP_GTOD="%s"\n'       % self.gtod
            env_string += 'export RP_PROF="%s/PROF"\n'  % sandbox
            env_string += 'export RP_TMP="%s"\n'        % self._cu_tmp

            # also add any env vars requested for export by the resource config
            for k,v in self._env_cu_export.iteritems():
                env_string += "export %s=%s\n" % (k,v)

            descr = cu['description']

            # also add any env vars requested in the unit description
            if descr['environment']:
                for key,val in descr['environment'].iteritems():
                    env_string += 'export "%s=%s"\n' % (key, val)

            launch_script.write('\n# Environment variables\n%s\n' % env_string)
            launch_script.write('\ntouch $RP_PROF\n')

            if 'RADICAL_PILOT_PROFILE' in os.environ:
                launch_script.write('echo "`$RP_GTOD`,unit_script,%s,%s,start_script," >> $RP_PROF\n' %  \
                                    (cu['uid'], rps.AGENT_EXECUTING))

            launch_script.write('\n# Change to unit sandbox\ncd %s\n' % sandbox)
            if 'RADICAL_PILOT_PROFILE' in os.environ:
                launch_script.write('echo "`$RP_GTOD`,unit_script,%s,%s,after_cd," >> $RP_PROF\n' %  \
                                    (cu['uid'], rps.AGENT_EXECUTING))

            # Before the Big Bang there was nothing
            if self._cfg.get('cu_pre_exec'):
                for val in self._cfg['cu_pre_exec']:
                    launch_script.write("%s\n"  % val)

            if descr['pre_exec']:
                fail = ' (echo "pre_exec failed"; false) || exit'
                pre  = ''
                for elem in descr['pre_exec']:
                    pre += "%s || %s\n" % (elem, fail)
                # Note: extra spaces below are for visual alignment
                launch_script.write("\n# Pre-exec commands\n")
                if 'RADICAL_PILOT_PROFILE' in os.environ:
                    launch_script.write('echo "`$RP_GTOD`,unit_script,%s,%s,pre_start," >> $RP_PROF\n' %  \
                                        (cu['uid'], rps.AGENT_EXECUTING))
                launch_script.write(pre)
                if 'RADICAL_PILOT_PROFILE' in os.environ:
                    launch_script.write('echo "`$RP_GTOD`,unit_script,%s,%s,pre_stop," >> $RP_PROF\n' %  \
                                        (cu['uid'], rps.AGENT_EXECUTING))

            # The actual command line, constructed per launch-method
            try:
                launch_command, hop_cmd = launcher.construct_command(cu, launch_script_name)

                if hop_cmd : cmdline = hop_cmd
                else       : cmdline = launch_script_name

            except Exception as e:
                msg = "Error in spawner (%s)" % e
                self._log.exception(msg)
                raise RuntimeError(msg)

            launch_script.write("\n# The command to run\n")
            launch_script.write("%s\n" % launch_command)
            launch_script.write("RETVAL=$?\n")
            if 'RADICAL_PILOT_PROFILE' in os.environ:
                launch_script.write('echo "`$RP_GTOD`,unit_script,%s,%s,after_exec," >> $RP_PROF\n' %  \
                                    (cu['uid'], rps.AGENT_EXECUTING))

            # After the universe dies the infrared death, there will be nothing
            if descr['post_exec']:
                fail = ' (echo "post_exec failed"; false) || exit'
                post = ''
                for elem in descr['post_exec']:
                    post += "%s || %s\n" % (elem, fail)
                launch_script.write("\n# Post-exec commands\n")
                if 'RADICAL_PILOT_PROFILE' in os.environ:
                    launch_script.write('echo "`$RP_GTOD`,unit_script,%s,%s,post_start," >> $RP_PROF\n' %  \
                                        (cu['uid'], rps.AGENT_EXECUTING))
                launch_script.write('%s\n' % post)
                if 'RADICAL_PILOT_PROFILE' in os.environ:
                    launch_script.write('echo "`$RP_GTOD`,unit_script,%s,%s,post_stop," >> $RP_PROF\n' %  \
                                        (cu['uid'], rps.AGENT_EXECUTING))

            launch_script.write("\n# Exit the script with the return code from the command\n")
            launch_script.write("exit $RETVAL\n")

        # done writing to launch script, get it ready for execution.
        st = os.stat(launch_script_name)
        os.chmod(launch_script_name, st.st_mode | stat.S_IEXEC)

        # prepare stdout/stderr
        stdout_file = descr.get('stdout') or 'STDOUT'
        stderr_file = descr.get('stderr') or 'STDERR'

        cu['stdout_file'] = os.path.join(sandbox, stdout_file)
        cu['stderr_file'] = os.path.join(sandbox, stderr_file)

        _stdout_file_h = open(cu['stdout_file'], "w")
        _stderr_file_h = open(cu['stderr_file'], "w")

        self._log.info("Launching unit %s via %s in %s", cu['uid'], cmdline, sandbox)

        self._prof.prof('exec_start', uid=cu['uid'])
        cu['proc'] = subprocess.Popen(args               = cmdline,
                                      executable         = None,
                                      stdin              = None,
                                      stdout             = _stdout_file_h,
                                      stderr             = _stderr_file_h,
                                      close_fds          = True,
                                      shell              = True,
                                      cwd                = sandbox,
                                    # This env is the aprun env, not the CU env
                                    # env                = self._cu_environment,
<<<<<<< HEAD
                                      universal_newlines = False,
                                      startupinfo        = None,
                                      creationflags      = 0)
        self._prof.prof('exec_ok', uid=cu['uid'])
=======
                                     )
>>>>>>> f082d959

        self._watch_queue.put(cu)


    # --------------------------------------------------------------------------
    #
    def _watch(self):

        try:

            while not self._terminate.is_set():

                cus = list()

                try:
                    # we don't want to only wait for one CU -- then we would
                    # pull CU state too frequently.  OTOH, we also don't want to
                    # learn about CUs until all slots are filled, because then
                    # we may not be able to catch finishing CUs in time -- so
                    # there is a fine balance here.  Balance means 100 (FIXME).
                    MAX_QUEUE_BULKSIZE = 100
                    while len(cus) < MAX_QUEUE_BULKSIZE :
                        cus.append (self._watch_queue.get_nowait())

                except Queue.Empty:
                    # nothing found -- no problem, see if any CUs finished
                    pass

                # add all cus we found to the watchlist
                for cu in cus :
                    self._cus_to_watch.append (cu)

                # check on the known cus.
                action = self._check_running()

                if not action and not cus :
                    # nothing happened at all!  Zzz for a bit.
                    time.sleep(self._cfg['db_poll_sleeptime'])

        except Exception as e:
            self._log.exception("Error in ExecWorker watch loop (%s)" % e)
            # FIXME: this should signal the ExecWorker for shutdown...


    # --------------------------------------------------------------------------
    # Iterate over all running tasks, check their status, and decide on the
    # next step.  Also check for a requested cancellation for the tasks.
    def _check_running(self):

        action = 0

        for cu in self._cus_to_watch:

            # poll subprocess object
            exit_code = cu['proc'].poll()
            now       = time.time()

            if exit_code is None:
                # Process is still running

                if cu['uid'] in self._cus_to_cancel:

                    # FIXME: there is a race condition between the state poll
                    # above and the kill command below.  We probably should pull
                    # state after kill again?

                    self._prof.prof('exec_cancel_start', uid=cu['uid'])

                    # We got a request to cancel this cu
                    action += 1
                    cu['proc'].kill()
                    cu['proc'].wait() # make sure proc is collected

                    with self._cancel_lock:
                        self._cus_to_cancel.remove(cu['uid'])

                    self._prof.prof('exec_cancel_stop', uid=cu['uid'])

                    del(cu['proc'])  # proc is not json serializable
                    self.publish(rpc.AGENT_UNSCHEDULE_PUBSUB, cu)
                    self.advance(cu, rps.CANCELED, publish=True, push=False)

                    # we don't need to watch canceled CUs
                    self._cus_to_watch.remove(cu)

            else:

                self._prof.prof('exec_stop', uid=cu['uid'])

                # make sure proc is collected
                cu['proc'].wait()

                # we have a valid return code -- unit is final
                action += 1
                self._log.info("Unit %s has return code %s.", cu['uid'], exit_code)

                cu['exit_code'] = exit_code

                # Free the Slots, Flee the Flots, Ree the Frots!
                self._cus_to_watch.remove(cu)
                del(cu['proc'])  # proc is not json serializable
                self.publish(rpc.AGENT_UNSCHEDULE_PUBSUB, cu)

                if exit_code != 0:
                    # The unit failed - fail after staging output
                    cu['target_state'] = rps.FAILED

                else:
                    # The unit finished cleanly, see if we need to deal with
                    # output data.  We always move to stageout, even if there are no
                    # directives -- at the very least, we'll upload stdout/stderr
                    cu['target_state'] = rps.DONE

                self.advance(cu, rps.AGENT_STAGING_OUTPUT_PENDING, publish=True, push=True)

        return action

<|MERGE_RESOLUTION|>--- conflicted
+++ resolved
@@ -345,15 +345,9 @@
                                       shell              = True,
                                       cwd                = sandbox,
                                     # This env is the aprun env, not the CU env
-                                    # env                = self._cu_environment,
-<<<<<<< HEAD
-                                      universal_newlines = False,
-                                      startupinfo        = None,
-                                      creationflags      = 0)
+                                    # env                = self._cu_environment
+                                     )
         self._prof.prof('exec_ok', uid=cu['uid'])
-=======
-                                     )
->>>>>>> f082d959
 
         self._watch_queue.put(cu)
 
