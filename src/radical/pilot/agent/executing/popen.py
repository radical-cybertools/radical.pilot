

__copyright__ = 'Copyright 2013-2016, http://radical.rutgers.edu'
__license__   = 'MIT'


import os
import stat
import time
import queue
import atexit
import pprint
import signal
import threading as mt
import subprocess

import radical.utils as ru

from ...  import states    as rps
from ...  import constants as rpc

from .base import AgentExecutingComponent


# ------------------------------------------------------------------------------
# ensure tasks are killed on termination
_pids = list()


# pylint: disable=unused-argument
def _kill(*args, **kwargs):

    for pid in _pids:

        # skip test mocks
        if not isinstance(pid, int):
            continue

        try   : os.killpg(pid, signal.SIGTERM)
        except: pass


atexit.register(_kill)
signal.signal(signal.SIGTERM, _kill)
signal.signal(signal.SIGINT,  _kill)
# ------------------------------------------------------------------------------


# ------------------------------------------------------------------------------
#
class Popen(AgentExecutingComponent):

    _header    = '#!/bin/sh\n'
    _separator = '\n# ' + '-' * 78 + '\n'


    # --------------------------------------------------------------------------
    #
    def __init__(self, cfg, session):

      # session._log.debug('popen init start')
        AgentExecutingComponent.__init__(self, cfg, session)

        self._proc_term = mt.Event()
      # session._log.debug('popen init stop')


    # --------------------------------------------------------------------------
    #
    def initialize(self):

      # self._log.debug('popen initialize start')
        AgentExecutingComponent.initialize(self)

        self._cancel_lock     = mt.RLock()
        self._tasks_to_cancel = list()
        self._tasks_to_watch  = list()
        self._watch_queue     = queue.Queue()

        self._pid = self._cfg['pid']

        # run watcher thread
        self._watcher = mt.Thread(target=self._watch)
      # self._watcher.daemon = True
        self._watcher.start()

      # self._log.debug('popen initialize stop')

    # --------------------------------------------------------------------------
    #
    def finalize(self):

        # FIXME: should be moved to base class `AgentExecutingComponent`?
        self._proc_term.set()

    # --------------------------------------------------------------------------
    #
    def command_cb(self, topic, msg):

        self._log.info('command_cb [%s]: %s', topic, msg)

        cmd = msg['cmd']
        arg = msg['arg']

        if cmd == 'cancel_tasks':

            self._log.info('cancel_tasks command (%s)' % arg)
            with self._cancel_lock:
                self._tasks_to_cancel.extend(arg['uids'])

        return True

    # --------------------------------------------------------------------------
    #
    def work(self, tasks):

        self.advance(tasks, rps.AGENT_EXECUTING, publish=True, push=False)

        for task in tasks:

            try:
                self._prof.prof('task_start', uid=task['uid'])
                self._handle_task(task)

            except Exception:
                # append the startup error to the tasks stderr.  This is
                # not completely correct (as this text is not produced
                # by the task), but it seems the most intuitive way to
                # communicate that error to the application/user.
                self._log.exception("error running Task")
                if task['stderr'] is None:
                    task['stderr'] = ''
                task['stderr'] += '\nPilot cannot start task:\n'
                task['stderr'] += '\n'.join(ru.get_exception_trace())

                # can't rely on the executor base to free the task resources
                self._prof.prof('unschedule_start', uid=task['uid'])
                self.publish(rpc.AGENT_UNSCHEDULE_PUBSUB, task)

                task['control'] = 'tmgr_pending'
                task['$all']    = True
                self.advance(task, rps.FAILED, publish=True, push=False)

            finally:
                self._prof.prof('task_stop', uid=task['uid'])


    # --------------------------------------------------------------------------
    #
    def _handle_task(self, task):

        # before we start handling the task, check if it should run in a named
        # env.  If so, inject the activation of that env in the task's pre_exec
        # directives.
        tid  = task['uid']
        td   = task['description']
        sbox = task['task_sandbox_path']

        # prepare stdout/stderr
        task['stdout'] = ''
        task['stderr'] = ''

        stdout_file    = td.get('stdout') or '%s.out' % (tid)
        stderr_file    = td.get('stderr') or '%s.err' % (tid)

        if stdout_file[0] != '/':
            task['stdout_file']       = '%s/%s' % (sbox, stdout_file)
            task['stdout_file_short'] = '$RP_TASK_SANDBOX/%s' % (stdout_file)
        else:
            task['stdout_file']       = stdout_file
            task['stdout_file_short'] = stdout_file

        if stderr_file[0] != '/':
            task['stderr_file']       = '%s/%s' % (sbox, stderr_file)
            task['stderr_file_short'] = '$RP_TASK_SANDBOX/%s' % (stderr_file)
        else:
            task['stderr_file']       = stderr_file
            task['stderr_file_short'] = stderr_file

        # create two shell scripts: a launcher script (task.launch.sh) which
        # sets the launcher environment, performs pre_launch commands, and then
        # launches the second script which executes the task.
        #
        # The second script (`task.exec.sh`) is instantiated once per task rank.
        # It first resets the environment created by the launcher, then prepares
        # the environment for the tasks.  Next it runs the `pre_exec` directives
        # for all ranks, then the individual `pre_rank` directives are executed,
        # and then, after all ranks are synchronized, finally the task ranks
        # begin to run.
        #
        # The scripts thus show the following structure:
        #
        # Launcher Script (`task.000000.launch.sh`):
        # ----------------------------------------------------------------------
        # #!/bin/sh
        #
        # # `pre_launch` commands
        # date > data.input
        #
        # # launcher specific environment setup
        # module load openmpi
        #
        # # launch the task script
        # mpirun -n 4 ./task.000000.exec.sh
        # ----------------------------------------------------------------------
        #
        # Task Script (`task.000000.exec.sh`)
        # ----------------------------------------------------------------------
        # #!/bin/sh
        #
        # # clean launch environment
        # module unload mpi
        #
        # # task environment setup (`pre_exec`)
        # module load gromacs
        #
        # # rank specific setup (`pre_rank`)
        # touch task.000000.ranks
        # if test "$MPI_RANK" = 0; then
        #   export CUDA_VISIBLE_DEVICES=0
        #   export OENMP_NUM_THREADS=2
        #   export RANK_0_VAR=foo
        #   echo 0 >> task.000000.ranks
        # fi
        #
        # if test "$MPI_RANK" = 1; then
        #   export CUDA_VISIBLE_DEVICES=1
        #   export OENMP_NUM_THREADS=4
        #   export RANK_1_VAR=bar
        #   echo 1 >> task.000000.ranks
        # fi
        #
        # # synchronize ranks
        # while $(cat task.000000.ranks | wc -l) != $MPI_RANKS; do
        #   sleep 1
        # done
        #
        # # run the task
        # mdrun -i ... -o ... -foo ... 1> task.000000.$MPI_RANK.out \
        #                              2> task.000000.$MPI_RANK.err
        #
        # # now do the very same stuff for the `post_rank` and `post_exec`
        # # directives
        # ...
        #
        # ----------------------------------------------------------------------
        #
        # NOTE: MongoDB only accepts string keys, and thus the rank IDs in
        #       pre_rank and post_rank dictionaries are rendered as strings.
        #       This should be changed to more intuitive integers once MongoDB
        #       is phased out.
        #
        # prep stdout/err so that we can append w/o checking for None
        task['stdout'] = ''
        task['stderr'] = ''

        launcher = self._rm.find_launcher(task)

        if not launcher:
            raise RuntimeError('no launcher found for task %s' % tid)

        self._log.debug('Launching task with %s', launcher.name)

        launch_script = '%s.launch.sh'        % tid
        exec_script   = '%s.exec.sh'          % tid
        exec_path     = '$RP_TASK_SANDBOX/%s' % exec_script

        ru.rec_makedir(sbox)

        with ru.ru_open('%s/%s' % (sbox, launch_script), 'w') as fout:

            tmp  = ''
            tmp += self._header
            tmp += self._separator
            tmp += self._get_rp_env(task)
            tmp += self._separator
            tmp += self._get_prof('launch_start', tid)

            tmp += self._separator
            tmp += '# change to task sandbox\n'
            tmp += 'cd $RP_TASK_SANDBOX\n'

            tmp += self._separator
            tmp += '# prepare launcher env\n'
            tmp += self._get_launch_env(task, launcher)

            tmp += self._separator
            tmp += '# pre-launch commands\n'
            tmp += self._get_prof('launch_pre', tid)
            tmp += self._get_pre_launch(task)

            tmp += self._separator
            tmp += '# launch commands\n'
            tmp += self._get_prof('launch_submit', tid)
            tmp += '%s\n' % self._get_launch_cmds(task, launcher, exec_path)
            tmp += 'RP_RET=$?\n'
            tmp += self._get_prof('launch_collect', tid)

            tmp += self._separator
            tmp += '# post-launch commands\n'
            tmp += self._get_prof('launch_post', tid)
            tmp += self._get_post_launch(task)

            tmp += self._separator
            tmp += self._get_prof('launch_stop', tid)
            tmp += 'exit $RP_RET\n'

            tmp += self._separator
            tmp += '\n'

            fout.write(tmp)


        ranks   = task['slots']['ranks']
        n_ranks = len(ranks)

        with ru.ru_open('%s/%s' % (sbox, exec_script), 'w') as fout:

            tmp  = ''
            tmp += self._header
            tmp += self._separator
            tmp += '# rank ID\n'
            tmp += self._get_rank_ids(n_ranks, launcher)

            tmp += self._separator
            tmp += self._get_rp_env(task)
            tmp += self._separator
            tmp += self._get_prof('exec_start', tid)

            tmp += '# task environment\n'
            tmp += self._get_task_env(task, launcher)

            tmp += self._separator
            tmp += '# pre-exec commands\n'
            tmp += self._get_prof('exec_pre', tid)
            tmp += self._get_pre_exec(task)

            # pre_rank list is applied to rank 0, dict to the ranks listed
            pre_rank = td['pre_rank']
            if isinstance(pre_rank, list): pre_rank = {'0': pre_rank}

            if pre_rank:
                tmp += self._separator
                tmp += self._get_prof('rank_pre', tid)
                tmp += '# pre-rank commands\n'
                tmp += 'case "$RP_RANK" in\n'
                for rank_id, cmds in pre_rank.items():
                    rank_id = int(rank_id)
                    tmp += '    %d)\n' % rank_id
                    tmp += self._get_pre_rank(cmds)
                    tmp += '        ;;\n'
                tmp += 'esac\n\n'

                tmp += self._get_rank_sync('pre_rank', n_ranks)

            tmp += self._separator
            tmp += '# execute ranks\n'
            tmp += self._get_prof('rank_start', tid)
            tmp += 'case "$RP_RANK" in\n'
            for rank_id, rank in enumerate(ranks):
                tmp += '    %d)\n' % rank_id
                tmp += self._get_rank_exec(task, rank_id, rank, launcher)
                tmp += '        ;;\n'
            tmp += 'esac\n'
            tmp += 'RP_RET=$?\n'
            tmp += self._get_prof('rank_stop', tid)

            # post_rank list is applied to rank 0, dict to the ranks listed
            post_rank = td['post_rank']
            if isinstance(post_rank, list): post_rank = {'0': post_rank}

            if post_rank:
                tmp += self._separator
                tmp += self._get_prof('rank_post', tid)
                tmp += self._get_rank_sync('post_rank', n_ranks)

                tmp += '\n# post-rank commands\n'
                tmp += 'case "$RP_RANK" in\n'
                for rank_id, cmds in post_rank.items():
                    rank_id = int(rank_id)
                    tmp += '    %d)\n' % rank_id
                    tmp += self._get_post_rank(cmds)
                    tmp += '        ;;\n'
                tmp += 'esac\n\n'

            tmp += self._separator
            tmp += self._get_prof('exec_post', tid)
            tmp += '# post exec commands\n'
            tmp += self._get_post_exec(task)

            tmp += self._separator
            tmp += self._get_prof('exec_stop', tid)
            tmp += 'exit $RP_RET\n'

            tmp += self._separator
            tmp += '\n'

            fout.write(tmp)


        # make sure scripts are executable
        st_l = os.stat('%s/%s' % (sbox, launch_script))
        st_e = os.stat('%s/%s' % (sbox, exec_script))
        os.chmod('%s/%s' % (sbox, launch_script), st_l.st_mode | stat.S_IEXEC)
        os.chmod('%s/%s' % (sbox, exec_script),   st_e.st_mode | stat.S_IEXEC)

        # make sure the sandbox exists
        slots_fname = '%s/%s.sl' % (sbox, tid)

        with ru.ru_open(slots_fname, 'w') as fout:
            fout.write('\n%s\n\n' % pprint.pformat(task['slots']))

        # make sure the sandbox exists
        self._prof.prof('task_mkdir', uid=tid)
        ru.rec_makedir(sbox)
        self._prof.prof('task_mkdir_done', uid=tid)

        # launch and exec script are done, get ready for execution.
        cmdline = '/bin/sh %s' % launch_script

        self._log.info('Launching task %s via %s in %s', tid, cmdline, sbox)

        _launch_out_h = ru.ru_open('%s/%s.launch.out' % (sbox, tid), 'w')

        self._prof.prof('task_run_start', uid=tid)
        task['proc'] = subprocess.Popen(args       = cmdline,
                                        executable = None,
                                        stdin      = None,
                                        stdout     = _launch_out_h,
                                        stderr     = subprocess.STDOUT,
                                        close_fds  = True,
                                        shell      = True,
                                        cwd        = sbox)
        # decoupling from parent process group is disabled,
        # in case of enabling it, one of the following options should be added:
        #    `preexec_fn=os.setsid` OR `start_new_session=True`
        self._prof.prof('task_run_ok', uid=tid)

        # store pid for last-effort termination
        _pids.append(task['proc'].pid)

        self._watch_queue.put(task)


    # --------------------------------------------------------------------------
    #
    def _watch(self):

        try:
            while not self._proc_term.is_set():

                tasks = list()
                try:

                    # FIXME: we don't want to only wait for one Task -- then we
                    #        would pull Task state too frequently.  OTOH, we
                    #        also don't want to learn about tasks until all
                    #        slots are filled, because then we may not be able
                    #        to catch finishing tasks in time -- so there is
                    #        a fine balance here.  Balance means 100.
                    MAX_QUEUE_BULKSIZE = 100

                    while len(tasks) < MAX_QUEUE_BULKSIZE :
                        tasks.append (self._watch_queue.get_nowait())

                except queue.Empty:
                    # nothing found -- no problem, see if any tasks finished
                    pass

                # add all tasks we found to the watchlist
                for task in tasks :
                    self._tasks_to_watch.append (task)

                # check on the known tasks.
                action = self._check_running()

                if not action and not tasks :
                    # nothing happened at all!  Zzz for a bit.
                    # FIXME: make configurable
                    time.sleep(0.1)

        except Exception as e:
            self._log.exception('Error in ExecWorker watch loop (%s)' % e)
            # FIXME: this should signal the ExecWorker for shutdown...


    # --------------------------------------------------------------------------
    # Iterate over all running tasks, check their status, and decide on the
    # next step.  Also check for a requested cancellation for the tasks.
    def _check_running(self):

        action = 0
        for task in self._tasks_to_watch:

            # poll subprocess object
            exit_code = task['proc'].poll()
            tid       = task['uid']

            to_advance    = list()
            to_cancel     = list()

            if exit_code is None:
                # Process is still running

                if tid in self._tasks_to_cancel:

                    # FIXME: there is a race condition between the state poll
                    # above and the kill command below.  We probably should pull
                    # state after kill again?

                    self._prof.prof('task_run_cancel_start', uid=tid)

                    # We got a request to cancel this task - send SIGTERM to the
                    # process group (which should include the actual launch
                    # method)
                  # task['proc'].kill()
                    action += 1
                    try:
                        os.killpg(task['proc'].pid, signal.SIGTERM)
                    except OSError:
                        # task is already gone, we ignore this
                        pass
                    task['proc'].wait()  # make sure proc is collected

                    with self._cancel_lock:
                        self._tasks_to_cancel.remove(tid)

                    self._prof.prof('task_run_cancel_stop', uid=tid)

                    del task['proc']  # proc is not json serializable
                    self._prof.prof('unschedule_start', uid=tid)
                    to_cancel.append(task)

                    # we don't need to watch canceled tasks
                    self._tasks_to_watch.remove(task)

            else:

                self._prof.prof('task_run_stop', uid=tid)

                # make sure proc is collected
                task['proc'].wait()

                # we have a valid return code -- task is final
                action += 1
                self._log.info("Task %s has return code %s.", tid, exit_code)

                task['exit_code'] = exit_code

                # Free the Slots, Flee the Flots, Ree the Frots!
                self._tasks_to_watch.remove(task)
<<<<<<< HEAD
                del(task['proc'])  # proc is not json serializable
                to_advance.append(task)
=======
                del task['proc']  # proc is not json serializable
>>>>>>> 56044d87
                self._prof.prof('unschedule_start', uid=tid)

                if exit_code != 0:
                    # The task failed - fail after staging output
                    task['target_state'] = rps.FAILED

                else:
                    # The task finished cleanly, see if we need to deal with
                    # output data.  We always move to stageout, even if there
                    # are no directives -- at the very least, we'll upload
                    # stdout/stderr
                    task['target_state'] = rps.DONE

            self.publish(rpc.AGENT_UNSCHEDULE_PUBSUB, to_cancel + to_advance)
            if to_cancel:
                self.advance(to_cancel, rps.CANCELED,
                                        publish=True, push=False)
            if to_advance:
                self.advance(to_advance, rps.AGENT_STAGING_OUTPUT_PENDING,
                                         publish=True, push=True)

        return action


    # --------------------------------------------------------------------------
    def _get_check(self, event):

        return '\\\n        || (echo "%s failed"; false) || exit 1\n' % event


    # --------------------------------------------------------------------------
    #
    # launcher
    #
# pylint: disable=unused-argument
    def _get_prof(self, event, tid, msg=''):

        return '$RP_PROF %s\n' % event


    # --------------------------------------------------------------------------
    #
    # launcher
    #
    def _get_launch_env(self, task, launcher):

        ret  = ''
        cmds = launcher.get_launcher_env()
        for cmd in cmds:
            ret += '%s %s' % (cmd, self._get_check('launcher env'))
        return ret


    # --------------------------------------------------------------------------
    #
    def _get_pre_launch(self, task):

        ret  = ''
        cmds = task['description']['pre_launch']
        for cmd in cmds:
            ret += '%s %s' % (cmd, self._get_check('pre_launch'))

        return ret


    # --------------------------------------------------------------------------
    #
    def _get_launch_cmds(self, task, launcher, exec_path):

        ret  = '( \\\n'
        cmds = ru.as_list(launcher.get_launch_cmds(task, exec_path))
        for cmd in cmds:
            ret += '  %s \\\n' % cmd

        ret += ') 1> %s \\\n  2> %s' % (task['stdout_file_short'],
                                        task['stderr_file_short'])
        return ret


    # --------------------------------------------------------------------------
    #
    def _get_post_launch(self, task):

        ret  = ''
        cmds = task['description']['post_launch']
        for cmd in cmds:
            ret += '%s %s' % (cmd, self._get_check('post_launch'))

        return ret


    # --------------------------------------------------------------------------
    # exec
    #
    def _get_rp_env(self, task):

        tid  = task['uid']
        name = task.get('name') or tid
        sbox = os.path.realpath(task['task_sandbox_path'])

        if sbox.startswith(self._pwd):
            sbox = '$RP_PILOT_SANDBOX%s' % sbox[len(self._pwd):]

        ret  = ''
        ret += 'export RP_TASK_ID="%s"\n'          % tid
        ret += 'export RP_TASK_NAME="%s"\n'        % name
        ret += 'export RP_PILOT_ID="%s"\n'         % self._pid
        ret += 'export RP_SESSION_ID="%s"\n'       % self.sid
        ret += 'export RP_RESOURCE="%s"\n'         % self.resource
        ret += 'export RP_RESOURCE_SANDBOX="%s"\n' % self.rsbox
        ret += 'export RP_SESSION_SANDBOX="%s"\n'  % self.ssbox
        ret += 'export RP_PILOT_SANDBOX="%s"\n'    % self.psbox
        ret += 'export RP_TASK_SANDBOX="%s"\n'     % sbox
        # FIXME AM
      # ret += 'export RP_LFS="%s"\n'              % self.lfs
        ret += 'export RP_GTOD="%s"\n'             % self.gtod
        ret += 'export RP_PROF="%s"\n'             % self.prof

        if self._prof.enabled:
            ret += 'export RP_PROF_TGT="%s/%s.prof"\n' % (sbox, tid)
        else:
            ret += 'unset  RP_PROF_TGT'

        return ret


    # --------------------------------------------------------------------------
    # exec
    #
    def _get_task_env(self, task, launcher):

        ret = ''
        td  = task['description']

        # named_env's are prepared by the launcher
        if td['named_env']:
            ret += '\n# named environment\n'
            ret += '. %s\n' % launcher.get_task_named_env(td['named_env'])

        # also add any env vars requested in the task description
        if td['environment']:
            ret += '\n# task env settings\n'
            for key,val in td['environment'].items():
                ret += 'export %s="%s"\n' % (key, val)

        return ret


    # --------------------------------------------------------------------------
    #
    def _get_pre_exec(self, task):

        ret  = ''

        cmds = task['description']['pre_exec']
        for cmd in cmds:
            ret += '%s %s' % (cmd, self._get_check('pre_exec'))

        return ret


    # --------------------------------------------------------------------------
    #
    def _get_rank_ids(self, n_ranks, launcher):

        ret  = ''
        ret += 'export RP_RANKS=%s\n' % n_ranks
        ret += launcher.get_rank_cmd()

        if n_ranks > 1:

            # make sure that RP_RANK is known (otherwise task fails silently)
            ret += 'test -z "$RP_RANK" && echo "Cannot determine rank"\n'
            ret += 'test -z "$RP_RANK" && exit 1\n'

        else:
            ret += 'test -z "$RP_RANK" && export RP_RANK=0\n'

        return ret


    # --------------------------------------------------------------------------
    #
    def _get_post_exec(self, task):

        ret  = ''
        cmds = task['description']['post_exec']
        for cmd in cmds:
            ret += '%s %s' % (cmd, self._get_check('post_exec'))

        return ret


    # --------------------------------------------------------------------------
    #
    # rank
    #
    def _get_pre_rank(self, cmds=None):

        ret = ''
        cmds = cmds or []
        for cmd in cmds:
            # FIXME: exit on error, but don't stall other ranks on sync
            ret += '        %s\n' % cmd

        return ret


    # --------------------------------------------------------------------------
    #
    def _get_rank_sync(self, sig, ranks):

        # FIXME: only sync if LM needs it (`if lm._ranks_need_sync`)

        if ranks == 1:
            return ''

        # FIXME: make sure that all ranks are alive
        ret  = '# sync ranks before %s commands\n' % sig
        ret += 'echo $RP_RANK >> %s.sig\n\n' % sig
        ret += 'while test $(cat %s.sig | wc -l) -lt $RP_RANKS; do\n' % sig
        ret += '    sleep 1\n'
        ret += 'done\n\n'

        return ret


    # --------------------------------------------------------------------------
    #
    def _get_rank_exec(self, task, rank_id, rank, launcher):

        # FIXME: this assumes that the rank has a `gpu_maps` and `core_maps`
        #        with exactly one entry, corresponding to the rank process to be
        #        started.

        ret  = ''
        gmap = rank['gpu_map']

        # FIXME: need to distinguish between logical and physical IDs
        if gmap:
            # equivalent to the 'physical' value for original `cvd_id_mode`
            gpus = ','.join([str(gpu_set[0]) for gpu_set in gmap])
            ret += '        export CUDA_VISIBLE_DEVICES=%s\n' % gpus

        cmap = rank['core_map'][0]
        ret += '        export OMP_NUM_THREADS="%d"\n' % len(cmap)

        # FIXME: core pinning goes here


        cmds = ru.as_list(launcher.get_rank_exec(task, rank_id, rank))
        for cmd in cmds:
            ret += '        %s\n' % cmd

        return ret


    # --------------------------------------------------------------------------
    #
    def _get_post_rank(self, cmds=None):

        ret = ''
        cmds = cmds or []
        for cmd in cmds:
            ret += '        %s %s' % (cmd, self._get_check('post_rank'))

        return ret


# ------------------------------------------------------------------------------
<|MERGE_RESOLUTION|>--- conflicted
+++ resolved
@@ -549,12 +549,8 @@
 
                 # Free the Slots, Flee the Flots, Ree the Frots!
                 self._tasks_to_watch.remove(task)
-<<<<<<< HEAD
-                del(task['proc'])  # proc is not json serializable
+                del task['proc']  # proc is not json serializable
                 to_advance.append(task)
-=======
-                del task['proc']  # proc is not json serializable
->>>>>>> 56044d87
                 self._prof.prof('unschedule_start', uid=tid)
 
                 if exit_code != 0:
