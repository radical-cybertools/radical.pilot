--- conflicted
+++ resolved
@@ -201,11 +201,6 @@
 
             # Create string for environment variable setting
             env_string = ''
-
-<<<<<<< HEAD
-          # env_string += '. %s/env.orig\n'                % self._pwd
-=======
->>>>>>> fb254afa
             env_string += 'export RP_SESSION_ID="%s"\n'    % self._cfg['sid']
             env_string += 'export RP_PILOT_ID="%s"\n'      % self._cfg['pid']
             env_string += 'export RP_AGENT_ID="%s"\n'      % self._cfg['aid']
@@ -217,11 +212,7 @@
             env_string += 'export RP_PILOT_SANDBOX="%s"\n' % self._pwd
             env_string += 'export RP_PILOT_STAGING="%s"\n' % self._pwd
           # env_string += 'export RP_PILOT_STAGING="%s/staging_area"\n' \
-<<<<<<< HEAD
           #                                                % self._pwd
-=======
-          #                                               % self._pwd
->>>>>>> fb254afa
 
             if self._prof.enabled:
                 env_string += 'export RP_PROF="%s/%s.prof"\n' % (sandbox, cu['uid'])
