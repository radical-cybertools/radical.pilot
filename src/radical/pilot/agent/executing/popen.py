--- conflicted
+++ resolved
@@ -72,18 +72,11 @@
         self.register_publisher (rpc.AGENT_UNSCHEDULE_PUBSUB)
         self.register_subscriber(rpc.CONTROL_PUBSUB, self.command_cb)
 
-<<<<<<< HEAD
-        self._cancel_lock      = ru.RLock()
-        self._cus_to_cancel    = list()
-        self._cus_to_terminate = list()
-        self._cus_to_watch     = list()
-        self._watch_queue      = queue.Queue()
-=======
-        self._cancel_lock     = ru.RLock()
-        self._tasks_to_cancel = list()
-        self._tasks_to_watch  = list()
-        self._watch_queue     = queue.Queue ()
->>>>>>> 19ca2039
+        self._cancel_lock        = ru.RLock()
+        self._tasks_to_cancel    = list()
+        self._tasks_to_terminate = list()
+        self._tasks_to_watch     = list()
+        self._watch_queue        = queue.Queue()
 
         self._pid = self._cfg['pid']
 
@@ -227,19 +220,14 @@
             env_string = ''
           # env_string += '. %s/env.orig\n'                % self._pwd
             env_string += 'env > env\n'
-            env_string += '. %s/env.cu\n'                  % self._pwd
+            env_string += '. %s/env.task\n'                % self._pwd
             env_string += 'export RADICAL_BASE="%s"\n'     % self._pwd
             env_string += 'export RP_SESSION_ID="%s"\n'    % self._cfg['sid']
             env_string += 'export RP_PILOT_ID="%s"\n'      % self._cfg['pid']
             env_string += 'export RP_AGENT_ID="%s"\n'      % self._cfg['aid']
             env_string += 'export RP_SPAWNER_ID="%s"\n'    % self.uid
-<<<<<<< HEAD
-            env_string += 'export RP_UNIT_ID="%s"\n'       % cu['uid']
-            env_string += 'export RP_UNIT_NAME="%s"\n'     % descr.get('name')
-=======
             env_string += 'export RP_TASK_ID="%s"\n'       % task['uid']
-            env_string += 'export RP_TASK_NAME="%s"\n'     % task['description'].get('name')
->>>>>>> 19ca2039
+            env_string += 'export RP_TASK_NAME="%s"\n'     % descr.get('name')
             env_string += 'export RP_GTOD="%s"\n'          % self.gtod
             env_string += 'export RP_TMP="%s"\n'           % self._task_tmp
             env_string += 'export RP_PILOT_SANDBOX="%s"\n' % self._pwd
@@ -307,23 +295,18 @@
                 launch_script.write('prof task_pre_stop\n')
 
             # prepare stdout/stderr
-            stdout_file = descr.get('stdout') or '%s.out' % cu['uid']
-            stderr_file = descr.get('stderr') or '%s.err' % cu['uid']
-
-            cu['stdout_file'] = os.path.join(sandbox, stdout_file)
-            cu['stderr_file'] = os.path.join(sandbox, stderr_file)
+            stdout_file = descr.get('stdout') or '%s.out' % task['uid']
+            stderr_file = descr.get('stderr') or '%s.err' % task['uid']
+
+            task['stdout_file'] = os.path.join(sandbox, stdout_file)
+            task['stderr_file'] = os.path.join(sandbox, stderr_file)
 
             # cu_exec launch command
             launch_script.write("\n# The command to run\n")
-<<<<<<< HEAD
-            launch_script.write('prof cu_exec_start\n')
+            launch_script.write('prof task_exec_start\n')
             launch_script.write(
-                '%s > %s 2> %s\n' %
-                (launch_command, cu['stdout_file'], cu['stderr_file']))
-=======
-            launch_script.write('prof task_exec_start\n')
-            launch_script.write('%s\n' % launch_command)
->>>>>>> 19ca2039
+                '%s 1> %s 2> %s\n' %
+                (launch_command, task['stdout_file'], task['stderr_file']))
             launch_script.write('RETVAL=$?\n')
             launch_script.write('prof task_exec_stop\n')
 
@@ -339,39 +322,22 @@
                 launch_script.write('prof task_post_stop "$ret=RETVAL"\n')
 
             launch_script.write("\n# Exit the script with the return code from the command\n")
-<<<<<<< HEAD
-            launch_script.write("prof cu_stop\n")
+            launch_script.write("prof task_stop\n")
             launch_script.write("echo $RETVAL > ../run_done/$RP_UNIT_ID\n")
-=======
-            launch_script.write("prof task_stop\n")
->>>>>>> 19ca2039
-            launch_script.write("exit $RETVAL\n")
 
         # done writing to launch script, get it ready for execution.
         st = os.stat(launch_script_name)
         os.chmod(launch_script_name, st.st_mode | stat.S_IEXEC)
 
-<<<<<<< HEAD
-      # _stdout_file_h = open(cu['stdout_file'], 'a')
-      # _stderr_file_h = open(cu['stderr_file'], 'a')
-=======
         # prepare stdout/stderr
-        stdout_file = descr.get('stdout') or '%s.out' % task['uid']
-        stderr_file = descr.get('stderr') or '%s.err' % task['uid']
-
-        task['stdout_file'] = os.path.join(sandbox, stdout_file)
-        task['stderr_file'] = os.path.join(sandbox, stderr_file)
-
-        _stdout_file_h = open(task['stdout_file'], 'a')
-        _stderr_file_h = open(task['stderr_file'], 'a')
->>>>>>> 19ca2039
+      # _stdout_file_h = open(task['stdout_file'], 'a')
+      # _stderr_file_h = open(task['stderr_file'], 'a')
 
         self._log.info("Launching task %s via %s in %s", task['uid'], cmdline, sandbox)
 
-<<<<<<< HEAD
-        self._prof.prof('exec_start', uid=cu['uid'])
+        self._prof.prof('exec_start', uid=task['uid'])
         os.system('cp %s run_queue/' % launch_script_name)
-        cu['proc'] = 0
+        task['proc'] = 0
       # cu['proc'] = subprocess.Popen(args       = cmdline,
       #                               executable = None,
       #                               stdin      = None,
@@ -381,26 +347,10 @@
       #                               close_fds  = True,
       #                               shell      = True,
       #                               cwd        = sandbox)
-        self._prof.prof('exec_ok', uid=cu['uid'])
+        self._prof.prof('exec_ok', uid=task['uid'])
 
         # store pid for last-effort termination
-      # _pids.append(cu['proc'].pid)
-=======
-        self._prof.prof('exec_start', uid=task['uid'])
-        task['proc'] = subprocess.Popen(args       = cmdline,
-                                      executable = None,
-                                      stdin      = None,
-                                      stdout     = _stdout_file_h,
-                                      stderr     = _stderr_file_h,
-                                      preexec_fn = os.setsid,
-                                      close_fds  = True,
-                                      shell      = True,
-                                      cwd        = sandbox)
-        self._prof.prof('exec_ok', uid=task['uid'])
-
-        # store pid for last-effort termination
-        _pids.append(task['proc'].pid)
->>>>>>> 19ca2039
+      # _pids.append(task['proc'].pid)
 
         self._watch_queue.put(task)
 
@@ -452,13 +402,12 @@
         action = 0
         for task in self._tasks_to_watch:
 
-<<<<<<< HEAD
-            uid   = cu['uid']
-            descr = cu['description']
+            uid   = task['uid']
+            descr = task['description']
 
             try:
                 if not os.path.exists('run_done/%s' % uid):
-                    if uid in self._cus_to_terminate:
+                    if uid in self._tasks_to_terminate:
                         exit_code = -1
                     else:
                         stderr_file = '%s/%s' % \
@@ -466,8 +415,8 @@
                         out, _, _ = ru.sh_callout('tail -n5 %s' % stderr_file)
                         if 'Caught signal Terminated' in out:
                             exit_code = -1
-                            self._cus_to_terminate.extend(
-                                [x['uid'] for x in self._cus_to_watch])
+                            self._tasks_to_terminate.extend(
+                                [x['uid'] for x in self._tasks_to_watch])
                         else:
                             continue
                 else:
@@ -477,11 +426,6 @@
             except Exception as e:
                 self._log.exception('ERROR during the state check: %s' % e)
                 continue
-=======
-            # poll subprocess object
-            exit_code = task['proc'].poll()
-            uid       = task['uid']
->>>>>>> 19ca2039
 
             if exit_code is None:
                 # Process is still running
@@ -499,38 +443,22 @@
                     # method)
                   # task['proc'].kill()
                     action += 1
-<<<<<<< HEAD
                   # try:
-                  #     os.killpg(cu['proc'].pid, signal.SIGTERM)
+                  #     os.killpg(task['proc'].pid, signal.SIGTERM)
                   # except OSError:
                         # unit is already gone, we ignore this
                   #     pass
-                  # cu['proc'].wait()  # make sure proc is collected
-=======
-                    try:
-                        os.killpg(task['proc'].pid, signal.SIGTERM)
-                    except OSError:
-                        # task is already gone, we ignore this
-                        pass
-                    task['proc'].wait()  # make sure proc is collected
->>>>>>> 19ca2039
+                  # task['proc'].wait()  # make sure proc is collected
 
                     with self._cancel_lock:
                         self._tasks_to_cancel.remove(uid)
 
                     self._prof.prof('exec_cancel_stop', uid=uid)
 
-<<<<<<< HEAD
-                 #  del(cu['proc'])  # proc is not json serializable
-                    self._prof.prof('unschedule_start', uid=cu['uid'])
-                    self.publish(rpc.AGENT_UNSCHEDULE_PUBSUB, cu)
-                    self.advance(cu, rps.CANCELED, publish=True, push=False)
-=======
-                    del(task['proc'])  # proc is not json serializable
+                 #  del(task['proc'])  # proc is not json serializable
                     self._prof.prof('unschedule_start', uid=task['uid'])
                     self.publish(rpc.AGENT_UNSCHEDULE_PUBSUB, task)
                     self.advance(task, rps.CANCELED, publish=True, push=False)
->>>>>>> 19ca2039
 
                     # we don't need to watch canceled tasks
                     self._tasks_to_watch.remove(task)
@@ -540,11 +468,7 @@
                 self._prof.prof('exec_stop', uid=uid)
 
                 # make sure proc is collected
-<<<<<<< HEAD
-              # cu['proc'].wait()
-=======
-                task['proc'].wait()
->>>>>>> 19ca2039
+              # task['proc'].wait()
 
                 # we have a valid return code -- task is final
                 action += 1
@@ -553,17 +477,10 @@
                 task['exit_code'] = exit_code
 
                 # Free the Slots, Flee the Flots, Ree the Frots!
-<<<<<<< HEAD
-                self._cus_to_watch.remove(cu)
-              # del(cu['proc'])  # proc is not json serializable
-                self._prof.prof('unschedule_start', uid=cu['uid'])
-                self.publish(rpc.AGENT_UNSCHEDULE_PUBSUB, cu)
-=======
                 self._tasks_to_watch.remove(task)
-                del(task['proc'])  # proc is not json serializable
+              # del(task['proc'])  # proc is not json serializable
                 self._prof.prof('unschedule_start', uid=task['uid'])
                 self.publish(rpc.AGENT_UNSCHEDULE_PUBSUB, task)
->>>>>>> 19ca2039
 
                 if exit_code != 0:
                     # The task failed - fail after staging output
