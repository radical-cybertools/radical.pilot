--- conflicted
+++ resolved
@@ -47,14 +47,8 @@
 class Popen(AgentExecutingComponent):
 
     _header    = '#!/bin/sh\n'
-<<<<<<< HEAD
-    _separator = """
-# ------------------------------------------------------------------------------
-"""
-=======
     _separator = '# ' + '-' * 78
 
->>>>>>> 205af480
 
     # --------------------------------------------------------------------------
     #
@@ -265,11 +259,7 @@
 
         ru.rec_makedir(sbox)
 
-<<<<<<< HEAD
-        with open('%s/%s' % (sbox, launch_script), 'w') as fout:
-=======
         with ru.ru_open('%s/%s' % (sbox, launch_script), 'w') as fout:
->>>>>>> 205af480
 
             tmp  = ''
             tmp += self._header
@@ -316,11 +306,7 @@
         ranks   = task['slots']['ranks']
         n_ranks = len(ranks)
 
-<<<<<<< HEAD
-        with open('%s/%s' % (sbox, exec_script), 'w') as fout:
-=======
         with ru.ru_open('%s/%s' % (sbox, exec_script), 'w') as fout:
->>>>>>> 205af480
 
             tmp  = ''
             tmp += self._header
@@ -424,11 +410,7 @@
         # make sure the sandbox exists
         slots_fname = '%s/%s.sl' % (sbox, tid)
 
-<<<<<<< HEAD
-        with open(slots_fname, 'w') as fout:
-=======
         with ru.ru_open(slots_fname, 'w') as fout:
->>>>>>> 205af480
             fout.write('\n%s\n\n' % pprint.pformat(task['slots']))
 
         # make sure the sandbox exists
@@ -441,11 +423,7 @@
 
         self._log.info('Launching task %s via %s in %s', tid, cmdline, sbox)
 
-<<<<<<< HEAD
-        _launch_out_h = open('%s/%s.launch.out' % (sbox, tid), 'w')
-=======
         _launch_out_h = ru.ru_open('%s/%s.launch.out' % (sbox, tid), 'w')
->>>>>>> 205af480
 
         self._prof.prof('exec_start', uid=tid)
         task['proc'] = subprocess.Popen(args       = cmdline,
