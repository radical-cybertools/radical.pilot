--- conflicted
+++ resolved
@@ -181,27 +181,8 @@
         self._log.debug("Launching task with %s (%s).",
                         launcher.name, launcher.launch_command)
 
-<<<<<<< HEAD
-        except Exception as e:
-            # append the startup error to the tasks stderr.  This is
-            # not completely correct (as this text is not produced
-            # by the task), but it seems the most intuitive way to
-            # communicate that error to the application/user.
-            self._log.exception("error running Task")
-            if task.get('stderr') is None:
-                task['stderr'] = ''
-            task['stderr'] += "\nPilot cannot start task:\n%s\n%s" \
-                            % (str(e), traceback.format_exc())
-
-            # Free the Slots, Flee the Flots, Ree the Frots!
-            self._prof.prof('unschedule_start', uid=task['uid'])
-            self.publish(rpc.AGENT_UNSCHEDULE_PUBSUB, [task])
-
-            self.advance(task, rps.FAILED, publish=True, push=False)
-=======
         # Start a new subprocess to launch the task
         self.spawn(launcher=launcher, task=task)
->>>>>>> dbc51e74
 
 
     # --------------------------------------------------------------------------
