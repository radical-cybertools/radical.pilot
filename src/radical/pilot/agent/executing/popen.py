--- conflicted
+++ resolved
@@ -351,50 +351,6 @@
             exit_code = task_proc.poll()
             if exit_code is not None:
 
-<<<<<<< HEAD
-                    action = True
-                    self._prof.prof('task_run_cancel_start', uid=tid)
-
-                    # got a request to cancel this task - send SIGTERM to the
-                    # process group (which should include the actual launch
-                    # method)
-                    try:
-                        # kill the whole process group.
-                        #
-                        # NOTE: when `Popen` is used with `preexec_fn=os.setsid`
-                        #       then we should kill `pgrp` ID instead of the pid
-                        #       pgrp = os.getpgid(pid)
-                        #
-                        # Try SIGINT first to allow signal handlers, then
-                        # SIGTERM to allow clean termination, then SIGKILL to
-                        # enforce termination.
-                        pgrp = os.getpgid(task['proc'].pid)
-                        os.killpg(pgrp, signal.SIGINT)
-                        time.sleep(0.1)
-                        os.killpg(pgrp, signal.SIGTERM)
-                        time.sleep(0.1)
-                        os.killpg(pgrp, signal.SIGKILL)
-
-                    except OSError:
-                        # lost race: task is already gone, we ignore this
-                        # FIXME: collect and move to DONE/FAILED
-                        pass
-
-                    task['proc'].wait()  # make sure proc is collected
-
-                    to_cancel.remove(tid)
-                    to_watch.remove(task)
-                    del task['proc']  # proc is not json serializable
-
-                    self._prof.prof('task_run_cancel_stop', uid=tid)
-                    self._prof.prof('unschedule_start',     uid=tid)
-                    tasks_to_cancel.append(task)
-
-            else:
-
-                action = True
-=======
->>>>>>> 4e301462
                 self._prof.prof('task_run_stop', uid=tid)
 
                 # make sure proc is collected
@@ -440,16 +396,7 @@
                     task['exception_detail'] = 'exit code: %s' % exit_code
                     task['target_state']     = rps.FAILED
 
-<<<<<<< HEAD
-            if tasks_to_cancel:
-                self.advance(tasks_to_cancel, rps.CANCELED,
-                             publish=True, push=False, fwd=True)
-            if tasks_to_advance:
-                self.advance(tasks_to_advance, rps.AGENT_STAGING_OUTPUT_PENDING,
-                             publish=True, push=True)
-=======
         self.publish(rpc.AGENT_UNSCHEDULE_PUBSUB, tasks_to_advance)
->>>>>>> 4e301462
 
         if tasks_to_advance:
             self.advance(tasks_to_advance, rps.AGENT_STAGING_OUTPUT_PENDING,
