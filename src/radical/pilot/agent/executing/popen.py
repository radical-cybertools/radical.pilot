# pylint: disable=subprocess-popen-preexec-fn
# FIXME: review pylint directive - https://github.com/PyCQA/pylint/pull/2087
#        (https://docs.python.org/3/library/subprocess.html#popen-constructor)

__copyright__ = "Copyright 2013-2016, http://radical.rutgers.edu"
__license__   = "MIT"


import os
import stat
import time
import queue
import atexit
import pprint
import signal
import tempfile
import threading as mt
import traceback
import subprocess

import radical.utils as ru

from ...  import agent     as rpa
from ...  import utils     as rpu
from ...  import states    as rps
from ...  import constants as rpc

from .base import AgentExecutingComponent


# ------------------------------------------------------------------------------
# ensure tasks are killed on termination
_pids = list()


def _kill():
    for pid in _pids:
        try   : os.killpg(pid, signal.SIGTERM)
        except: pass


atexit.register(_kill)
# ------------------------------------------------------------------------------


# ------------------------------------------------------------------------------
#
class Popen(AgentExecutingComponent) :

    # --------------------------------------------------------------------------
    #
    def __init__(self, cfg, session):

        self._watcher   = None
        self._terminate = mt.Event()

        AgentExecutingComponent.__init__ (self, cfg, session)


    # --------------------------------------------------------------------------
    #
    def initialize(self):

        self._pwd = os.getcwd()

        self.register_input(rps.AGENT_EXECUTING_PENDING,
                            rpc.AGENT_EXECUTING_QUEUE, self.work)

        self.register_output(rps.AGENT_STAGING_OUTPUT_PENDING,
                             rpc.AGENT_STAGING_OUTPUT_QUEUE)

        self.register_publisher (rpc.AGENT_UNSCHEDULE_PUBSUB)
        self.register_subscriber(rpc.CONTROL_PUBSUB, self.command_cb)

        self._cancel_lock     = ru.RLock()
        self._tasks_to_cancel = list()
        self._tasks_to_watch  = list()
        self._watch_queue     = queue.Queue ()

        self._pid = self._cfg['pid']

        # run watcher thread
        self._watcher = mt.Thread(target=self._watch)
      # self._watcher.daemon = True
        self._watcher.start()

        # The AgentExecutingComponent needs the LaunchMethod to construct
        # commands.
        self._task_launcher = rpa.LaunchMethod.create(
                name    = self._cfg.get('task_launch_method'),
                cfg     = self._cfg,
                session = self._session)

        self._mpi_launcher = rpa.LaunchMethod.create(
                name    = self._cfg.get('mpi_launch_method'),
                cfg     = self._cfg,
                session = self._session)

        self.gtod   = ru.which('radical-gtod')
        self.tmpdir = tempfile.gettempdir()


    # --------------------------------------------------------------------------
    #
    def command_cb(self, topic, msg):

        self._log.info('command_cb [%s]: %s', topic, msg)

        cmd = msg['cmd']
        arg = msg['arg']

        if cmd == 'cancel_tasks':

            self._log.info("cancel_tasks command (%s)" % arg)
            with self._cancel_lock:
                self._tasks_to_cancel.extend(arg['uids'])

        return True


    # --------------------------------------------------------------------------
    #
    def work(self, tasks):

        if not isinstance(tasks, list):
            tasks = [tasks]

        self.advance(tasks, rps.AGENT_EXECUTING, publish=True, push=False)

        for task in tasks:
            self._handle_task(task)


    # --------------------------------------------------------------------------
    #
    def _handle_task(self, task):

        try:
            descr = task['description']

            # ensure that the named env exists
            env = descr.get('named_env')
            if env:
                if not os.path.isdir('%s/%s' % (self._pwd, env)):
                    raise ValueError('invalid named env %s for task %s'
                                    % (env, task['uid']))
                pre = ru.as_list(descr.get('pre_exec'))
                pre.insert(0, '. %s/%s/bin/activate' % (self._pwd, env))
                pre.insert(0, '. %s/deactivate'      % (self._pwd))
                descr['pre_exec'] = pre


            # prep stdout/err so that we can append w/o checking for None
            task['stdout'] = ''
            task['stderr'] = ''

            cpt = descr['cpu_process_type']
          # gpt = descr['gpu_process_type']  # FIXME: use

            # FIXME: this switch is insufficient for mixed tasks (MPI/OpenMP)
            if cpt == 'MPI': launcher = self._mpi_launcher
            else           : launcher = self._task_launcher

            if not launcher:
                raise RuntimeError("no launcher (process type = %s)" % cpt)

            self._log.debug("Launching task with %s (%s).",
                            launcher.name, launcher.launch_command)

            # Start a new subprocess to launch the task
            self.spawn(launcher=launcher, task=task)

        except Exception as e:
            # append the startup error to the tasks stderr.  This is
            # not completely correct (as this text is not produced
            # by the task), but it seems the most intuitive way to
            # communicate that error to the application/user.
            self._log.exception("error running Task")
            if task.get('stderr') is None:
                task['stderr'] = ''
            task['stderr'] += "\nPilot cannot start task:\n%s\n%s" \
                            % (str(e), traceback.format_exc())

            # Free the Slots, Flee the Flots, Ree the Frots!
            self._prof.prof('unschedule_start', uid=task['uid'])
            self.publish(rpc.AGENT_UNSCHEDULE_PUBSUB, task)

            self.advance(task, rps.FAILED, publish=True, push=False)


    # --------------------------------------------------------------------------
    #
    def spawn(self, launcher, task):

        descr   = task['description']
        sandbox = task['task_sandbox_path']

        # make sure the sandbox exists
        self._prof.prof('exec_mkdir', uid=task['uid'])
        rpu.rec_makedir(sandbox)
        self._prof.prof('exec_mkdir_done', uid=task['uid'])

        launch_script_name = '%s/%s.sh' % (sandbox, task['uid'])
        slots_fname        = '%s/%s.sl' % (sandbox, task['uid'])

        self._log.debug("Created launch_script: %s", launch_script_name)

        # prep stdout/err so that we can append w/o checking for None
        task['stdout'] = ''
        task['stderr'] = ''

        with open(slots_fname, "w") as launch_script:
            launch_script.write('\n%s\n\n' % pprint.pformat(task['slots']))

        with open(launch_script_name, "w") as launch_script:
            launch_script.write('#!/bin/sh\n\n')

            # Create string for environment variable setting
            env_string = ''
          # env_string += '. %s/env.orig\n'                % self._pwd
            env_string += 'export RADICAL_BASE="%s"\n'     % self._pwd
            env_string += 'export RP_SESSION_ID="%s"\n'    % self._cfg['sid']
            env_string += 'export RP_PILOT_ID="%s"\n'      % self._cfg['pid']
            env_string += 'export RP_AGENT_ID="%s"\n'      % self._cfg['aid']
            env_string += 'export RP_SPAWNER_ID="%s"\n'    % self.uid
            env_string += 'export RP_TASK_ID="%s"\n'       % task['uid']
            env_string += 'export RP_TASK_NAME="%s"\n'     % task['description'].get('name')
            env_string += 'export RP_GTOD="%s"\n'          % self.gtod
            env_string += 'export RP_TMP="%s"\n'           % self._task_tmp
            env_string += 'export RP_PILOT_SANDBOX="%s"\n' % self._pwd
<<<<<<< HEAD
=======
            env_string += 'export RP_PILOT_STAGING="%s"\n' % self._pwd
>>>>>>> a3de4fb6
            if self._prof.enabled:
                env_string += 'export RP_PROF="%s/%s.prof"\n' % (sandbox, task['uid'])

            else:
                env_string += 'unset  RP_PROF\n'

            if 'RP_APP_TUNNEL' in os.environ:
                env_string += 'export RP_APP_TUNNEL="%s"\n' % os.environ['RP_APP_TUNNEL']

            env_string += '''
prof(){
    if test -z "$RP_PROF"
    then
        return
    fi
    event=$1
    msg=$2
    now=$($RP_GTOD)
    echo "$now,$event,task_script,MainThread,$RP_TASK_ID,AGENT_EXECUTING,$msg" >> $RP_PROF
}
'''

            # FIXME: this should be set by an LaunchMethod filter or something (GPU)
            env_string += 'export OMP_NUM_THREADS="%s"\n' % descr['cpu_threads']

            # The actual command line, constructed per launch-method
            try:
                launch_command, hop_cmd = launcher.construct_command(task, launch_script_name)

                if hop_cmd : cmdline = hop_cmd
                else       : cmdline = launch_script_name

            except Exception as e:
                msg = "Error in spawner (%s)" % e
                self._log.exception(msg)
                raise RuntimeError (msg) from e

            # also add any env vars requested in the task description
            if descr['environment']:
                for key,val in descr['environment'].items():
                    env_string += 'export "%s=%s"\n' % (key, val)

            launch_script.write('\n# Environment variables\n%s\n' % env_string)
            launch_script.write('prof task_start\n')
            launch_script.write('\n# Change to task sandbox\ncd %s\n' % sandbox)

            # FIXME: task_pre_exec should be LM specific
            if self._cfg.get('task_pre_exec'):
                for val in self._cfg['task_pre_exec']:
                    launch_script.write("%s\n"  % val)

            if descr['pre_exec']:
                fail = ' (echo "pre_exec failed"; false) || exit'
                pre  = ''
                for elem in descr['pre_exec']:
                    pre += "%s || %s\n" % (elem, fail)
                # Note: extra spaces below are for visual alignment
                launch_script.write("\n# Pre-exec commands\n")
                launch_script.write('prof task_pre_start\n')
                launch_script.write(pre)
                launch_script.write('prof task_pre_stop\n')

            launch_script.write("\n# The command to run\n")
            launch_script.write('prof task_exec_start\n')
            launch_script.write('%s\n' % launch_command)
            launch_script.write('RETVAL=$?\n')
            launch_script.write('prof task_exec_stop\n')

            # After the universe dies the infrared death, there will be nothing
            if descr['post_exec']:
                fail = ' (echo "post_exec failed"; false) || exit'
                post = ''
                for elem in descr['post_exec']:
                    post += "%s || %s\n" % (elem, fail)
                launch_script.write("\n# Post-exec commands\n")
                launch_script.write('prof task_post_start\n')
                launch_script.write('%s\n' % post)
                launch_script.write('prof task_post_stop "$ret=RETVAL"\n')

            launch_script.write("\n# Exit the script with the return code from the command\n")
            launch_script.write("prof task_stop\n")
            launch_script.write("exit $RETVAL\n")

        # done writing to launch script, get it ready for execution.
        st = os.stat(launch_script_name)
        os.chmod(launch_script_name, st.st_mode | stat.S_IEXEC)

        # prepare stdout/stderr
        stdout_file = descr.get('stdout') or '%s.out' % task['uid']
        stderr_file = descr.get('stderr') or '%s.err' % task['uid']

        task['stdout_file'] = os.path.join(sandbox, stdout_file)
        task['stderr_file'] = os.path.join(sandbox, stderr_file)

        _stdout_file_h = open(task['stdout_file'], 'a')
        _stderr_file_h = open(task['stderr_file'], 'a')

        self._log.info("Launching task %s via %s in %s", task['uid'], cmdline, sandbox)

        self._prof.prof('exec_start', uid=task['uid'])
        task['proc'] = subprocess.Popen(args       = cmdline,
                                      executable = None,
                                      stdin      = None,
                                      stdout     = _stdout_file_h,
                                      stderr     = _stderr_file_h,
                                      preexec_fn = os.setsid,
                                      close_fds  = True,
                                      shell      = True,
                                      cwd        = sandbox)
        self._prof.prof('exec_ok', uid=task['uid'])

        # store pid for last-effort termination
        _pids.append(task['proc'].pid)

        self._watch_queue.put(task)


    # --------------------------------------------------------------------------
    #
    def _watch(self):

        try:
            while not self._terminate.is_set():

                tasks = list()
                try:
                    # we don't want to only wait for one Task -- then we would
                    # pull Task state too frequently.  OTOH, we also don't want to
                    # learn about tasks until all slots are filled, because then
                    # we may not be able to catch finishing tasks in time -- so
                    # there is a fine balance here.  Balance means 100 (FIXME).
                    MAX_QUEUE_BULKSIZE = 100
                    while len(tasks) < MAX_QUEUE_BULKSIZE :
                        tasks.append (self._watch_queue.get_nowait())

                except queue.Empty:
                    # nothing found -- no problem, see if any tasks finished
                    pass

                # add all tasks we found to the watchlist
                for task in tasks :
                    self._tasks_to_watch.append (task)

                # check on the known tasks.
                action = self._check_running()

                if not action and not tasks :
                    # nothing happened at all!  Zzz for a bit.
                    # FIXME: make configurable
                    time.sleep(0.1)

        except Exception as e:
            self._log.exception("Error in ExecWorker watch loop (%s)" % e)
            # FIXME: this should signal the ExecWorker for shutdown...


    # --------------------------------------------------------------------------
    # Iterate over all running tasks, check their status, and decide on the
    # next step.  Also check for a requested cancellation for the tasks.
    def _check_running(self):

        action = 0
        for task in self._tasks_to_watch:

            # poll subprocess object
            exit_code = task['proc'].poll()
            uid       = task['uid']

            if exit_code is None:
                # Process is still running

                if task['uid'] in self._tasks_to_cancel:

                    # FIXME: there is a race condition between the state poll
                    # above and the kill command below.  We probably should pull
                    # state after kill again?

                    self._prof.prof('exec_cancel_start', uid=uid)

                    # We got a request to cancel this task - send SIGTERM to the
                    # process group (which should include the actual launch
                    # method)
                  # task['proc'].kill()
                    action += 1
                    try:
                        os.killpg(task['proc'].pid, signal.SIGTERM)
                    except OSError:
                        # task is already gone, we ignore this
                        pass
                    task['proc'].wait()  # make sure proc is collected

                    with self._cancel_lock:
                        self._tasks_to_cancel.remove(uid)

                    self._prof.prof('exec_cancel_stop', uid=uid)

                    del(task['proc'])  # proc is not json serializable
                    self._prof.prof('unschedule_start', uid=task['uid'])
                    self.publish(rpc.AGENT_UNSCHEDULE_PUBSUB, task)
                    self.advance(task, rps.CANCELED, publish=True, push=False)

                    # we don't need to watch canceled tasks
                    self._tasks_to_watch.remove(task)

            else:

                self._prof.prof('exec_stop', uid=uid)

                # make sure proc is collected
                task['proc'].wait()

                # we have a valid return code -- task is final
                action += 1
                self._log.info("Task %s has return code %s.", uid, exit_code)

                task['exit_code'] = exit_code

                # Free the Slots, Flee the Flots, Ree the Frots!
                self._tasks_to_watch.remove(task)
                del(task['proc'])  # proc is not json serializable
                self._prof.prof('unschedule_start', uid=task['uid'])
                self.publish(rpc.AGENT_UNSCHEDULE_PUBSUB, task)

                if exit_code != 0:
                    # The task failed - fail after staging output
                    task['target_state'] = rps.FAILED

                else:
                    # The task finished cleanly, see if we need to deal with
                    # output data.  We always move to stageout, even if there are no
                    # directives -- at the very least, we'll upload stdout/stderr
                    task['target_state'] = rps.DONE

                self.advance(task, rps.AGENT_STAGING_OUTPUT_PENDING, publish=True, push=True)

        return action


# ------------------------------------------------------------------------------
<|MERGE_RESOLUTION|>--- conflicted
+++ resolved
@@ -228,10 +228,6 @@
             env_string += 'export RP_GTOD="%s"\n'          % self.gtod
             env_string += 'export RP_TMP="%s"\n'           % self._task_tmp
             env_string += 'export RP_PILOT_SANDBOX="%s"\n' % self._pwd
-<<<<<<< HEAD
-=======
-            env_string += 'export RP_PILOT_STAGING="%s"\n' % self._pwd
->>>>>>> a3de4fb6
             if self._prof.enabled:
                 env_string += 'export RP_PROF="%s/%s.prof"\n' % (sandbox, task['uid'])
 
