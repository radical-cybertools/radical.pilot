
__copyright__ = "Copyright 2013-2016, http://radical.rutgers.edu"
__license__   = "MIT"


import os
import copy
import stat
import time
import Queue
import tempfile
import threading
import traceback
import subprocess

import radical.utils as ru

from .... import pilot     as rp
from ...  import utils     as rpu
from ...  import states    as rps
from ...  import constants as rpc

from .base import AgentExecutingComponent


# ==============================================================================
#
class Popen(AgentExecutingComponent) :

    # --------------------------------------------------------------------------
    #
    def __init__(self, cfg, session):

        AgentExecutingComponent.__init__ (self, cfg, session)

        self._watcher   = None
        self._terminate = threading.Event()


    # --------------------------------------------------------------------------
    #
    def initialize_child(self):

        self._pwd = os.getcwd()

        self.register_input(rps.AGENT_EXECUTING_PENDING,
                            rpc.AGENT_EXECUTING_QUEUE, self.work)

        self.register_output(rps.AGENT_STAGING_OUTPUT_PENDING,
                             rpc.AGENT_STAGING_OUTPUT_QUEUE)

        self.register_publisher (rpc.AGENT_UNSCHEDULE_PUBSUB)
        self.register_subscriber(rpc.CONTROL_PUBSUB, self.command_cb)

        self._cancel_lock    = threading.RLock()
        self._cus_to_cancel  = list()
        self._cus_to_watch   = list()
        self._watch_queue    = Queue.Queue ()

        self._pilot_id = self._cfg['pilot_id']

        # run watcher thread
        self._watcher = ru.Thread(target=self._watch, name="Watcher")
        self._watcher.start()

        # The AgentExecutingComponent needs the LaunchMethods to construct
        # commands.
        self._task_launcher = rp.agent.LM.create(
                name    = self._cfg.get('task_launch_method'),
                cfg     = self._cfg,
                session = self._session)

        self._mpi_launcher = rp.agent.LM.create(
                name    = self._cfg.get('mpi_launch_method'),
                cfg     = self._cfg,
                session = self._session)

        self._cu_environment = self._populate_cu_environment()

        self.gtod   = "%s/gtod" % self._pwd
        self.tmpdir = tempfile.gettempdir()

        # if we need to transplant any original env into the CU, we dig the
        # respective keys from the dump made by bootstrap_1.sh
        self._env_cu_export = dict()
        if self._cfg.get('export_to_cu'):
            with open('env.orig', 'r') as f:
                for line in f.readlines():
                    if '=' in line:
                        k,v = line.split('=', 1)
                        key = k.strip()
                        val = v.strip()
                        if key in self._cfg['export_to_cu']:
                            self._env_cu_export[key] = val


    # --------------------------------------------------------------------------
    #
    def command_cb(self, topic, msg):

        self._log.info('command_cb [%s]: %s', topic, msg)

        cmd = msg['cmd']
        arg = msg['arg']

        if cmd == 'cancel_unit':

            self._log.info("cancel unit command (%s)" % arg)
            with self._cancel_lock:
                self._cus_to_cancel.append(arg)

        return True


    # --------------------------------------------------------------------------
    #
    def _populate_cu_environment(self):
        """Derive the environment for the cu's from our own environment."""

        # Get the environment of the agent
        new_env = copy.deepcopy(os.environ)

        #
        # Mimic what virtualenv's "deactivate" would do
        #
        old_path = new_env.pop('_OLD_VIRTUAL_PATH', None)
        if old_path:
            new_env['PATH'] = old_path

        old_ppath = new_env.pop('_OLD_VIRTUAL_PYTHONPATH', None)
        if old_ppath:
            new_env['PYTHONPATH'] = old_ppath

        old_home = new_env.pop('_OLD_VIRTUAL_PYTHONHOME', None)
        if old_home:
            new_env['PYTHON_HOME'] = old_home

        old_ps = new_env.pop('_OLD_VIRTUAL_PS1', None)
        if old_ps:
            new_env['PS1'] = old_ps

        new_env.pop('VIRTUAL_ENV', None)

        # Remove the configured set of environment variables from the
        # environment that we pass to Popen.
        for e in new_env.keys():
            env_removables = list()
            if self._mpi_launcher : env_removables += self._mpi_launcher.env_removables
            if self._task_launcher: env_removables += self._task_launcher.env_removables
            for r in  env_removables:
                if e.startswith(r):
                    new_env.pop(e, None)

        return new_env


    # --------------------------------------------------------------------------
    #
    def work(self, units):

        if not isinstance(units, list):
            units = [units]

        self.advance(units, rps.AGENT_EXECUTING, publish=True, push=False)

        ru.raise_on('work bulk')

        for unit in units:
            self._handle_unit(unit)


    # --------------------------------------------------------------------------
    #
    def _handle_unit(self, cu):

        ru.raise_on('work unit')
      # import pprint
      # self._log.info('handle cu: %s', pprint.pformat(cu))

        try:
            # prep stdout/err so that we can append w/o checking for None
            cu['stdout'] = ''
            cu['stderr'] = ''

            cpt = cu['description']['cpu_process_type']
            gpt = cu['description']['gpu_process_type']  # FIXME: use

            # FIXME: this switch is insufficient for mixed units (MPI/OpenMP)
            if cpt == 'MPI': launcher = self._mpi_launcher
            else           : launcher = self._task_launcher

            if not launcher:
                raise RuntimeError("no launcher (process type = %s)" % cpt)

            self._log.debug("Launching unit with %s (%s).",
                            launcher.name, launcher.launch_command)

            assert(cu['slots'])

            # Start a new subprocess to launch the unit
            self.spawn(launcher=launcher, cu=cu)

        except Exception as e:
            # append the startup error to the units stderr.  This is
            # not completely correct (as this text is not produced
            # by the unit), but it seems the most intuitive way to
            # communicate that error to the application/user.
            self._log.exception("error running CU")
            cu['stderr'] += "\nPilot cannot start compute unit:\n%s\n%s" \
                            % (str(e), traceback.format_exc())

            # Free the Slots, Flee the Flots, Ree the Frots!
            if cu.get('slots'):
                self.publish(rpc.AGENT_UNSCHEDULE_PUBSUB, cu)

            self.advance(cu, rps.FAILED, publish=True, push=False)


    # --------------------------------------------------------------------------
    #
    def spawn(self, launcher, cu):

        # NOTE: see documentation of cu['sandbox'] semantics in the ComputeUnit
        #       class definition.
        descr   = cu['description']
        sandbox = '%s/%s' % (self._pwd, cu['uid'])

        # make sure the sandbox exists
        self._prof.prof('exec_mkdir', uid=cu['uid'])
        rpu.rec_makedir(sandbox)
        self._prof.prof('exec_mkdir_done', uid=cu['uid'])
        launch_script_name = '%s/%s.sh' % (sandbox, cu['uid'])

<<<<<<< HEAD
        self._log.debug("Created launch_script: %s", launch_script_name)
=======
        # prep stdout/err so that we can append w/o checking for None
        cu['stdout'] = ''
        cu['stderr'] = ''
>>>>>>> 2c92e513

        with open(launch_script_name, "w") as launch_script:
            launch_script.write('#!/bin/sh\n\n')

            # Create string for environment variable setting
            env_string = ''
            env_string += 'export RP_SESSION_ID="%s"\n'   % self._cfg['session_id']
            env_string += 'export RP_PILOT_ID="%s"\n'     % self._cfg['pilot_id']
            env_string += 'export RP_AGENT_ID="%s"\n'     % self._cfg['agent_name']
            env_string += 'export RP_SPAWNER_ID="%s"\n'   % self.uid
            env_string += 'export RP_UNIT_ID="%s"\n'      % cu['uid']
            env_string += 'export RP_GTOD="%s"\n'         % self.gtod
            env_string += 'export RP_TMP="%s"\n'          % self._cu_tmp
            if 'RADICAL_PILOT_PROFILE' in os.environ:
                env_string += 'export RP_PROF="%s/%s.prof"\n' % (sandbox, cu['uid'])

            env_string += '''
prof(){
    if test -z "$RP_PROF"
    then
        return
    fi
    event=$1
    now=$($RP_GTOD)
    echo "$now,$event,unit_script,MainThread,$RP_UNIT_ID,AGENT_EXECUTING," >> $RP_PROF
}
'''

            # FIXME: this should be set by an LM filter or something (GPU)
            env_string += 'export OMP_NUM_THREADS="%s"\n' % descr['cpu_threads']

            # also add any env vars requested for export by the resource config
            for k,v in self._env_cu_export.iteritems():
                env_string += "export %s=%s\n" % (k,v)

            # also add any env vars requested in the unit description
            if descr['environment']:
                for key,val in descr['environment'].iteritems():
                    env_string += 'export "%s=%s"\n' % (key, val)

            launch_script.write('\n# Environment variables\n%s\n' % env_string)
            launch_script.write('\ntouch $RP_PROF\n')
            launch_script.write('prof cu_start\n')
            launch_script.write('\n# Change to unit sandbox\ncd %s\n' % sandbox)
            launch_script.write('prof cu_cd_done\n')

            # Before the Big Bang there was nothing
            if self._cfg.get('cu_pre_exec'):
                for val in self._cfg['cu_pre_exec']:
                    launch_script.write("%s\n"  % val)

            if descr['pre_exec']:
                fail = ' (echo "pre_exec failed"; false) || exit'
                pre  = ''
                for elem in descr['pre_exec']:
                    pre += "%s || %s\n" % (elem, fail)
                # Note: extra spaces below are for visual alignment
                launch_script.write("\n# Pre-exec commands\n")
                launch_script.write('prof cu_pre_start\n')
                launch_script.write(pre)
                launch_script.write('prof cu_pre_stop\n')

            # The actual command line, constructed per launch-method
            try:
                launch_command, hop_cmd = launcher.construct_command(cu, launch_script_name)

                if hop_cmd : cmdline = hop_cmd
                else       : cmdline = launch_script_name

            except Exception as e:
                msg = "Error in spawner (%s)" % e
                self._log.exception(msg)
                raise RuntimeError(msg)

            launch_script.write("\n# The command to run\n")
            launch_script.write('prof cu_exec_start\n')
            launch_script.write("%s\n" % launch_command)
            launch_script.write("RETVAL=$?\n")
            launch_script.write('prof cu_exec_stop\n')

            # After the universe dies the infrared death, there will be nothing
            if descr['post_exec']:
                fail = ' (echo "post_exec failed"; false) || exit'
                post = ''
                for elem in descr['post_exec']:
                    post += "%s || %s\n" % (elem, fail)
                launch_script.write("\n# Post-exec commands\n")
                launch_script.write('prof cu_post_start\n')
                launch_script.write('%s\n' % post)
                launch_script.write('prof cu_post_stop\n')

            launch_script.write("\n# Exit the script with the return code from the command\n")
            launch_script.write("exit $RETVAL\n")

        # done writing to launch script, get it ready for execution.
        st = os.stat(launch_script_name)
        os.chmod(launch_script_name, st.st_mode | stat.S_IEXEC)

        # prepare stdout/stderr
        stdout_file = descr.get('stdout') or 'STDOUT'
        stderr_file = descr.get('stderr') or 'STDERR'

        cu['stdout_file'] = os.path.join(sandbox, stdout_file)
        cu['stderr_file'] = os.path.join(sandbox, stderr_file)

        _stdout_file_h = open(cu['stdout_file'], "w")
        _stderr_file_h = open(cu['stderr_file'], "w")

        self._log.info("Launching unit %s via %s in %s", cu['uid'], cmdline, sandbox)

        self._prof.prof('exec_start', uid=cu['uid'])
        cu['proc'] = subprocess.Popen(args               = cmdline,
                                      executable         = None,
                                      stdin              = None,
                                      stdout             = _stdout_file_h,
                                      stderr             = _stderr_file_h,
                                      close_fds          = True,
                                      shell              = True,
                                      cwd                = sandbox,
<<<<<<< HEAD
                                    # This env is the aprun env, not the CU env
                                    # env                = self._cu_environment
                                     )
=======
                                    # env                = self._cu_environment,
                                      universal_newlines = False,
                                      startupinfo        = None,
                                      creationflags      = 0)
>>>>>>> 2c92e513
        self._prof.prof('exec_ok', uid=cu['uid'])

        self._watch_queue.put(cu)


    # --------------------------------------------------------------------------
    #
    def _watch(self):

        try:

            while not self._terminate.is_set():

                cus = list()

                try:
                    # we don't want to only wait for one CU -- then we would
                    # pull CU state too frequently.  OTOH, we also don't want to
                    # learn about CUs until all slots are filled, because then
                    # we may not be able to catch finishing CUs in time -- so
                    # there is a fine balance here.  Balance means 100 (FIXME).
                    MAX_QUEUE_BULKSIZE = 100
                    while len(cus) < MAX_QUEUE_BULKSIZE :
                        cus.append (self._watch_queue.get_nowait())

                except Queue.Empty:
                    # nothing found -- no problem, see if any CUs finished
                    pass

                # add all cus we found to the watchlist
                for cu in cus :
                    self._cus_to_watch.append (cu)

                # check on the known cus.
                action = self._check_running()

                if not action and not cus :
                    # nothing happened at all!  Zzz for a bit.
                    # FIXME: make configurable
                    time.sleep(0.1)

        except Exception as e:
            self._log.exception("Error in ExecWorker watch loop (%s)" % e)
            # FIXME: this should signal the ExecWorker for shutdown...


    # --------------------------------------------------------------------------
    # Iterate over all running tasks, check their status, and decide on the
    # next step.  Also check for a requested cancellation for the tasks.
    def _check_running(self):

        action = 0

        for cu in self._cus_to_watch:

            # poll subprocess object
            exit_code = cu['proc'].poll()
            now       = time.time()

            if exit_code is None:
                # Process is still running

                if cu['uid'] in self._cus_to_cancel:

                    # FIXME: there is a race condition between the state poll
                    # above and the kill command below.  We probably should pull
                    # state after kill again?

                    self._prof.prof('exec_cancel_start', uid=cu['uid'])

                    # We got a request to cancel this cu
                    action += 1
                    cu['proc'].kill()
                    cu['proc'].wait() # make sure proc is collected

                    with self._cancel_lock:
                        self._cus_to_cancel.remove(cu['uid'])

                    self._prof.prof('exec_cancel_stop', uid=cu['uid'])

                    del(cu['proc'])  # proc is not json serializable
                    self.publish(rpc.AGENT_UNSCHEDULE_PUBSUB, cu)
                    self.advance(cu, rps.CANCELED, publish=True, push=False)

                    # we don't need to watch canceled CUs
                    self._cus_to_watch.remove(cu)

            else:

                self._prof.prof('exec_stop', uid=cu['uid'])

                # make sure proc is collected
                cu['proc'].wait()

                # we have a valid return code -- unit is final
                action += 1
                self._log.info("Unit %s has return code %s.", cu['uid'], exit_code)

                cu['exit_code'] = exit_code

                # Free the Slots, Flee the Flots, Ree the Frots!
                self._cus_to_watch.remove(cu)
                del(cu['proc'])  # proc is not json serializable
                self.publish(rpc.AGENT_UNSCHEDULE_PUBSUB, cu)

                if exit_code != 0:
                    # The unit failed - fail after staging output
                    cu['target_state'] = rps.FAILED

                else:
                    # The unit finished cleanly, see if we need to deal with
                    # output data.  We always move to stageout, even if there are no
                    # directives -- at the very least, we'll upload stdout/stderr
                    cu['target_state'] = rps.DONE

                self.advance(cu, rps.AGENT_STAGING_OUTPUT_PENDING, publish=True, push=True)

        return action

<|MERGE_RESOLUTION|>--- conflicted
+++ resolved
@@ -231,13 +231,9 @@
         self._prof.prof('exec_mkdir_done', uid=cu['uid'])
         launch_script_name = '%s/%s.sh' % (sandbox, cu['uid'])
 
-<<<<<<< HEAD
-        self._log.debug("Created launch_script: %s", launch_script_name)
-=======
         # prep stdout/err so that we can append w/o checking for None
         cu['stdout'] = ''
         cu['stderr'] = ''
->>>>>>> 2c92e513
 
         with open(launch_script_name, "w") as launch_script:
             launch_script.write('#!/bin/sh\n\n')
@@ -349,24 +345,17 @@
         self._log.info("Launching unit %s via %s in %s", cu['uid'], cmdline, sandbox)
 
         self._prof.prof('exec_start', uid=cu['uid'])
-        cu['proc'] = subprocess.Popen(args               = cmdline,
-                                      executable         = None,
-                                      stdin              = None,
-                                      stdout             = _stdout_file_h,
-                                      stderr             = _stderr_file_h,
-                                      close_fds          = True,
-                                      shell              = True,
-                                      cwd                = sandbox,
-<<<<<<< HEAD
+        cu['proc'] = subprocess.Popen(args       = cmdline,
+                                      executable = None,
+                                      stdin      = None,
+                                      stdout     = _stdout_file_h,
+                                      stderr     = _stderr_file_h,
+                                      close_fds  = True,
+                                      shell      = True,
+                                      cwd        = sandbox,
                                     # This env is the aprun env, not the CU env
-                                    # env                = self._cu_environment
+                                    # env        = self._cu_environment
                                      )
-=======
-                                    # env                = self._cu_environment,
-                                      universal_newlines = False,
-                                      startupinfo        = None,
-                                      creationflags      = 0)
->>>>>>> 2c92e513
         self._prof.prof('exec_ok', uid=cu['uid'])
 
         self._watch_queue.put(cu)
