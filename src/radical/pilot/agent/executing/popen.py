

__copyright__ = 'Copyright 2013-2016, http://radical.rutgers.edu'
__license__   = 'MIT'


import os
import stat
import time
import queue
import atexit
import pprint
import signal
import threading as mt
import subprocess

import radical.utils as ru

from ...  import states    as rps
from ...  import constants as rpc

from .base import AgentExecutingComponent


# ------------------------------------------------------------------------------
# ensure tasks are killed on termination
_pids = list()


<<<<<<< HEAD
=======
# pylint: disable=unused-argument
>>>>>>> 5a7795e4
def _kill(*args, **kwargs):

    for pid in _pids:

        # skip test mocks
        if not isinstance(pid, int):
            continue

        try   : os.killpg(pid, signal.SIGTERM)
        except: pass


atexit.register(_kill)
signal.signal(signal.SIGTERM, _kill)
signal.signal(signal.SIGINT,  _kill)
# ------------------------------------------------------------------------------


# ------------------------------------------------------------------------------
#
class Popen(AgentExecutingComponent):

    _header    = '#!/bin/sh\n'
    _separator = '\n# ' + '-' * 78 + '\n'


    # --------------------------------------------------------------------------
    #
    def __init__(self, cfg, session):

      # session._log.debug('popen init start')
        AgentExecutingComponent.__init__(self, cfg, session)

        self._proc_term = mt.Event()
      # session._log.debug('popen init stop')


    # --------------------------------------------------------------------------
    #
    def initialize(self):

      # self._log.debug('popen initialize start')
        AgentExecutingComponent.initialize(self)

        self._cancel_lock     = mt.RLock()
        self._tasks_to_cancel = list()
        self._tasks_to_watch  = list()
        self._watch_queue     = queue.Queue()

        self._pid = self._cfg['pid']

        # run watcher thread
        self._watcher = mt.Thread(target=self._watch)
      # self._watcher.daemon = True
        self._watcher.start()

      # self._log.debug('popen initialize stop')

    # --------------------------------------------------------------------------
    #
    def finalize(self):

        # FIXME: should be moved to base class `AgentExecutingComponent`?
        self._proc_term.set()

    # --------------------------------------------------------------------------
    #
    def command_cb(self, topic, msg):

        self._log.info('command_cb [%s]: %s', topic, msg)

        cmd = msg['cmd']
        arg = msg['arg']

        if cmd == 'cancel_tasks':

            self._log.info('cancel_tasks command (%s)' % arg)
            with self._cancel_lock:
                self._tasks_to_cancel.extend(arg['uids'])

        return True

    # --------------------------------------------------------------------------
    #
    def work(self, tasks):

        self.advance(tasks, rps.AGENT_EXECUTING, publish=True, push=False)

        for task in tasks:

            try:
                self._handle_task(task)

            except Exception:
                # append the startup error to the tasks stderr.  This is
                # not completely correct (as this text is not produced
                # by the task), but it seems the most intuitive way to
                # communicate that error to the application/user.
                self._log.exception("error running Task")
                if task['stderr'] is None:
                    task['stderr'] = ''
                task['stderr'] += '\nPilot cannot start task:\n'
                task['stderr'] += '\n'.join(ru.get_exception_trace())

                # can't rely on the executor base to free the task resources
                self._prof.prof('unschedule_start', uid=task['uid'])
                self.publish(rpc.AGENT_UNSCHEDULE_PUBSUB, task)

                task['control'] = 'tmgr_pending'
                task['$all']    = True
                self.advance(task, rps.FAILED, publish=True, push=False)


    # --------------------------------------------------------------------------
    #
    def _handle_task(self, task):

        # before we start handling the task, check if it should run in a named
        # env.  If so, inject the activation of that env in the task's pre_exec
        # directives.
        tid  = task['uid']
        td   = task['description']
        sbox = task['task_sandbox_path']

        # prepare stdout/stderr
        task['stdout'] = ''
        task['stderr'] = ''

        stdout_file    = td.get('stdout') or '%s.out' % (tid)
        stderr_file    = td.get('stderr') or '%s.err' % (tid)

        if stdout_file[0] != '/':
            task['stdout_file']       = '%s/%s' % (sbox, stdout_file)
            task['stdout_file_short'] = '$RP_TASK_SANDBOX/%s' % (stdout_file)
        else:
            task['stdout_file']       = stdout_file
            task['stdout_file_short'] = stdout_file

        if stderr_file[0] != '/':
            task['stderr_file']       = '%s/%s' % (sbox, stderr_file)
            task['stderr_file_short'] = '$RP_TASK_SANDBOX/%s' % (stderr_file)
        else:
            task['stderr_file']       = stderr_file
            task['stderr_file_short'] = stderr_file

        # create two shell scripts: a launcher script (task.launch.sh) which
        # sets the launcher environment, performs pre_launch commands, and then
        # launches the second script which executes the task.
        #
        # The second script (`task.exec.sh`) is instantiated once per task rank.
        # It first resets the environment created by the launcher, then prepares
        # the environment for the tasks.  Next it runs the `pre_exec` directives
        # for all ranks, then the individual `pre_rank` directives are executed,
        # and then, after all ranks are synchronized, finally the task ranks
        # begin to run.
        #
        # The scripts thus show the following structure:
        #
        # Launcher Script (`task.000000.launch.sh`):
        # ----------------------------------------------------------------------
        # #!/bin/sh
        #
        # # `pre_launch` commands
        # date > data.input
        #
        # # launcher specific environment setup
        # module load openmpi
        #
        # # launch the task script
        # mpirun -n 4 ./task.000000.exec.sh
        # ----------------------------------------------------------------------
        #
        # Task Script (`task.000000.exec.sh`)
        # ----------------------------------------------------------------------
        # #!/bin/sh
        #
        # # clean launch environment
        # module unload mpi
        #
        # # task environment setup (`pre_exec`)
        # module load gromacs
        #
        # # rank specific setup (`pre_rank`)
        # touch task.000000.ranks
        # if test "$MPI_RANK" = 0; then
        #   export CUDA_VISIBLE_DEVICES=0
        #   export OENMP_NUM_THREADS=2
        #   export RANK_0_VAR=foo
        #   echo 0 >> task.000000.ranks
        # fi
        #
        # if test "$MPI_RANK" = 1; then
        #   export CUDA_VISIBLE_DEVICES=1
        #   export OENMP_NUM_THREADS=4
        #   export RANK_1_VAR=bar
        #   echo 1 >> task.000000.ranks
        # fi
        #
        # # synchronize ranks
        # while $(cat task.000000.ranks | wc -l) != $MPI_RANKS; do
        #   sleep 1
        # done
        #
        # # run the task
        # mdrun -i ... -o ... -foo ... 1> task.000000.$MPI_RANK.out \
        #                              2> task.000000.$MPI_RANK.err
        #
        # # now do the very same stuff for the `post_rank` and `post_exec`
        # # directives
        # ...
        #
        # ----------------------------------------------------------------------
        #
        # NOTE: MongoDB only accepts string keys, and thus the rank IDs in
        #       pre_rank and post_rank dictionaries are rendered as strings.
        #       This should be changed to more intuitive integers once MongoDB
        #       is phased out.
        #
        # prep stdout/err so that we can append w/o checking for None
        task['stdout'] = ''
        task['stderr'] = ''

        launcher = self._rm.find_launcher(task)

        if not launcher:
            raise RuntimeError('no launcher found for task %s' % tid)

        self._log.debug('Launching task with %s', launcher.name)

        launch_script = '%s.launch.sh'        % tid
        exec_script   = '%s.exec.sh'          % tid
        exec_path     = '$RP_TASK_SANDBOX/%s' % exec_script

        ru.rec_makedir(sbox)

        with ru.ru_open('%s/%s' % (sbox, launch_script), 'w') as fout:

            tmp  = ''
            tmp += self._header
            tmp += self._separator
            tmp += self._get_rp_env(task)
            tmp += self._separator
            tmp += self._get_prof('launch_start', tid)

            tmp += self._separator
            tmp += '# change to task sandbox\n'
            tmp += 'cd $RP_TASK_SANDBOX\n'

            tmp += self._separator
            tmp += '# prepare launcher env\n'
            tmp += self._get_launch_env(task, launcher)

            tmp += self._separator
            tmp += '# pre-launch commands\n'
            tmp += self._get_prof('launch_pre', tid)
            tmp += self._get_pre_launch(task)

            tmp += self._separator
            tmp += '# launch commands\n'
            tmp += self._get_prof('launch_submit', tid)
            tmp += '%s\n' % self._get_launch_cmds(task, launcher, exec_path)
            tmp += 'RP_RET=$?\n'
            tmp += self._get_prof('launch_collect', tid)

            tmp += self._separator
            tmp += '# post-launch commands\n'
            tmp += self._get_prof('launch_post', tid)
            tmp += self._get_post_launch(task)

            tmp += self._separator
            tmp += self._get_prof('launch_stop', tid)
            tmp += 'exit $RP_RET\n'

            tmp += self._separator
            tmp += '\n'

            fout.write(tmp)


        ranks   = task['slots']['ranks']
        n_ranks = len(ranks)

        with ru.ru_open('%s/%s' % (sbox, exec_script), 'w') as fout:

            tmp  = ''
            tmp += self._header
            tmp += self._separator
            tmp += '# rank ID\n'
            tmp += self._get_rank_ids(n_ranks, launcher)

            tmp += self._separator
            tmp += self._get_rp_env(task)
            tmp += self._separator
            tmp += self._get_prof('exec_start', tid)

            tmp += '# task environment\n'
            tmp += self._get_task_env(task, launcher)

            tmp += self._separator
            tmp += '# pre-exec commands\n'
            tmp += self._get_prof('exec_pre', tid)
            tmp += self._get_pre_exec(task)

            # pre_rank list is applied to rank 0, dict to the ranks listed
            pre_rank = td['pre_rank']
            if isinstance(pre_rank, list): pre_rank = {'0': pre_rank}

            if pre_rank:
                tmp += self._separator
                tmp += self._get_prof('rank_pre', tid)
                tmp += '# pre-rank commands\n'
                tmp += 'case "$RP_RANK" in\n'
                for rank_id, cmds in pre_rank.items():
                    rank_id = int(rank_id)
                    tmp += '    %d)\n' % rank_id
                    tmp += self._get_pre_rank(cmds)
                    tmp += '        ;;\n'
                tmp += 'esac\n\n'

                tmp += self._get_rank_sync('pre_rank', n_ranks)

            tmp += self._separator
            tmp += '# execute ranks\n'
            tmp += self._get_prof('rank_start', tid)
            tmp += 'case "$RP_RANK" in\n'
            for rank_id, rank in enumerate(ranks):
                tmp += '    %d)\n' % rank_id
                tmp += self._get_rank_exec(task, rank_id, rank, launcher)
                tmp += '        ;;\n'
            tmp += 'esac\n'
            tmp += 'RP_RET=$?\n'
            tmp += self._get_prof('rank_stop', tid)

            # post_rank list is applied to rank 0, dict to the ranks listed
            post_rank = td['post_rank']
            if isinstance(post_rank, list): post_rank = {'0': post_rank}

            if post_rank:
                tmp += self._separator
                tmp += self._get_prof('rank_post', tid)
                tmp += self._get_rank_sync('post_rank', n_ranks)

                tmp += '\n# post-rank commands\n'
                tmp += 'case "$RP_RANK" in\n'
                for rank_id, cmds in post_rank.items():
                    rank_id = int(rank_id)
                    tmp += '    %d)\n' % rank_id
                    tmp += self._get_post_rank(cmds)
                    tmp += '        ;;\n'
                tmp += 'esac\n\n'

            tmp += self._separator
            tmp += self._get_prof('exec_post', tid)
            tmp += '# post exec commands\n'
            tmp += self._get_post_exec(task)

            tmp += self._separator
            tmp += self._get_prof('exec_stop', tid)
            tmp += 'exit $RP_RET\n'

            tmp += self._separator
            tmp += '\n'

            fout.write(tmp)


        # make sure scripts are executable
        st_l = os.stat('%s/%s' % (sbox, launch_script))
        st_e = os.stat('%s/%s' % (sbox, exec_script))
        os.chmod('%s/%s' % (sbox, launch_script), st_l.st_mode | stat.S_IEXEC)
        os.chmod('%s/%s' % (sbox, exec_script),   st_e.st_mode | stat.S_IEXEC)

        # make sure the sandbox exists
        slots_fname = '%s/%s.sl' % (sbox, tid)

        with ru.ru_open(slots_fname, 'w') as fout:
            fout.write('\n%s\n\n' % pprint.pformat(task['slots']))

        # make sure the sandbox exists
        self._prof.prof('exec_mkdir', uid=tid)
        ru.rec_makedir(sbox)
        self._prof.prof('exec_mkdir_done', uid=tid)

        # launch and exec script are done, get ready for execution.
        cmdline = '/bin/sh %s' % launch_script

        self._log.info('Launching task %s via %s in %s', tid, cmdline, sbox)

        _launch_out_h = ru.ru_open('%s/%s.launch.out' % (sbox, tid), 'w')

        self._prof.prof('exec_start', uid=tid)
        task['proc'] = subprocess.Popen(args       = cmdline,
                                        executable = None,
                                        stdin      = None,
                                        stdout     = _launch_out_h,
                                        stderr     = subprocess.STDOUT,
                                        close_fds  = True,
                                        shell      = True,
                                        cwd        = sbox)
        # decoupling from parent process group is disabled,
        # in case of enabling it, one of the following options should be added:
        #    `preexec_fn=os.setsid` OR `start_new_session=True`
        self._prof.prof('exec_ok', uid=tid)

        # store pid for last-effort termination
        _pids.append(task['proc'].pid)

        self._watch_queue.put(task)


    # --------------------------------------------------------------------------
    #
    def _watch(self):

        try:
            while not self._proc_term.is_set():

                tasks = list()
                try:

                    # FIXME: we don't want to only wait for one Task -- then we
                    #        would pull Task state too frequently.  OTOH, we
                    #        also don't want to learn about tasks until all
                    #        slots are filled, because then we may not be able
                    #        to catch finishing tasks in time -- so there is
                    #        a fine balance here.  Balance means 100.
                    MAX_QUEUE_BULKSIZE = 100

                    while len(tasks) < MAX_QUEUE_BULKSIZE :
                        tasks.append (self._watch_queue.get_nowait())

                except queue.Empty:
                    # nothing found -- no problem, see if any tasks finished
                    pass

                # add all tasks we found to the watchlist
                for task in tasks :
                    self._tasks_to_watch.append (task)

                # check on the known tasks.
                action = self._check_running()

                if not action and not tasks :
                    # nothing happened at all!  Zzz for a bit.
                    # FIXME: make configurable
                    time.sleep(0.1)

        except Exception as e:
            self._log.exception('Error in ExecWorker watch loop (%s)' % e)
            # FIXME: this should signal the ExecWorker for shutdown...


    # --------------------------------------------------------------------------
    # Iterate over all running tasks, check their status, and decide on the
    # next step.  Also check for a requested cancellation for the tasks.
    def _check_running(self):

        action = 0
        for task in self._tasks_to_watch:

            # poll subprocess object
            exit_code = task['proc'].poll()
            tid       = task['uid']

            to_advance    = list()
            to_cancel     = list()

            if exit_code is None:
                # Process is still running

                if tid in self._tasks_to_cancel:

                    # FIXME: there is a race condition between the state poll
                    # above and the kill command below.  We probably should pull
                    # state after kill again?

                    self._prof.prof('exec_cancel_start', uid=tid)

                    # We got a request to cancel this task - send SIGTERM to the
                    # process group (which should include the actual launch
                    # method)
                  # task['proc'].kill()
                    action += 1
                    try:
                        os.killpg(task['proc'].pid, signal.SIGTERM)
                    except OSError:
                        # task is already gone, we ignore this
                        pass
                    task['proc'].wait()  # make sure proc is collected

                    with self._cancel_lock:
                        self._tasks_to_cancel.remove(tid)

                    self._prof.prof('exec_cancel_stop', uid=tid)

                    del(task['proc'])  # proc is not json serializable
                    self._prof.prof('unschedule_start', uid=tid)
                    to_cancel.append(task)

                    # we don't need to watch canceled tasks
                    self._tasks_to_watch.remove(task)

            else:

                self._prof.prof('exec_stop', uid=tid)

                # make sure proc is collected
                task['proc'].wait()

                # we have a valid return code -- task is final
                action += 1
                self._log.info("Task %s has return code %s.", tid, exit_code)

                task['exit_code'] = exit_code

                # Free the Slots, Flee the Flots, Ree the Frots!
                self._tasks_to_watch.remove(task)
                del(task['proc'])  # proc is not json serializable
                to_advance.append(task)
                self._prof.prof('unschedule_start', uid=tid)

                if exit_code != 0:
                    # The task failed - fail after staging output
                    task['target_state'] = rps.FAILED

                else:
                    # The task finished cleanly, see if we need to deal with
                    # output data.  We always move to stageout, even if there
                    # are no directives -- at the very least, we'll upload
                    # stdout/stderr
                    task['target_state'] = rps.DONE

            self.publish(rpc.AGENT_UNSCHEDULE_PUBSUB, to_cancel + to_advance)
            if to_cancel:
                self.advance(to_cancel, rps.CANCELED,
                                        publish=True, push=False)
            if to_advance:
                self.advance(to_advance, rps.AGENT_STAGING_OUTPUT_PENDING,
                                         publish=True, push=True)

        return action


    # --------------------------------------------------------------------------
    def _get_check(self, event):

        return '\\\n        || (echo "%s failed"; false) || exit 1\n' % event


    # --------------------------------------------------------------------------
    #
    # launcher
    #
# pylint: disable=unused-argument
    def _get_prof(self, event, tid, msg=''):

        return '$RP_PROF %s\n' % event


    # --------------------------------------------------------------------------
    #
    # launcher
    #
    def _get_launch_env(self, task, launcher):

        ret  = ''
        cmds = launcher.get_launcher_env()
        for cmd in cmds:
            ret += '%s %s' % (cmd, self._get_check('launcher env'))
        return ret


    # --------------------------------------------------------------------------
    #
    def _get_pre_launch(self, task):

        ret  = ''
        cmds = task['description']['pre_launch']
        for cmd in cmds:
            ret += '%s %s' % (cmd, self._get_check('pre_launch'))

        return ret


    # --------------------------------------------------------------------------
    #
    def _get_launch_cmds(self, task, launcher, exec_path):

        ret  = '( \\\n'
        cmds = ru.as_list(launcher.get_launch_cmds(task, exec_path))
        for cmd in cmds:
            ret += '  %s \\\n' % cmd

        ret += ') 1> %s \\\n  2> %s' % (task['stdout_file_short'],
                                        task['stderr_file_short'])
        return ret


    # --------------------------------------------------------------------------
    #
    def _get_post_launch(self, task):

        ret  = ''
        cmds = task['description']['post_launch']
        for cmd in cmds:
            ret += '%s %s' % (cmd, self._get_check('post_launch'))

        return ret


    # --------------------------------------------------------------------------
    # exec
    #
    def _get_rp_env(self, task):

        tid  = task['uid']
        name = task.get('name') or tid
        sbox = os.path.realpath(task['task_sandbox_path'])

        if sbox.startswith(self._pwd):
            sbox = '$RP_PILOT_SANDBOX%s' % sbox[len(self._pwd):]

        ret  = ''
        ret += 'export RP_TASK_ID="%s"\n'          % tid
        ret += 'export RP_TASK_NAME="%s"\n'        % name
        ret += 'export RP_PILOT_ID="%s"\n'         % self._pid
        ret += 'export RP_SESSION_ID="%s"\n'       % self.sid
        ret += 'export RP_RESOURCE="%s"\n'         % self.resource
        ret += 'export RP_RESOURCE_SANDBOX="%s"\n' % self.rsbox
        ret += 'export RP_SESSION_SANDBOX="%s"\n'  % self.ssbox
        ret += 'export RP_PILOT_SANDBOX="%s"\n'    % self.psbox
        ret += 'export RP_TASK_SANDBOX="%s"\n'     % sbox
        # FIXME AM
      # ret += 'export RP_LFS="%s"\n'              % self.lfs
        ret += 'export RP_GTOD="%s"\n'             % self.gtod
        ret += 'export RP_PROF="%s"\n'             % self.prof

        if self._prof.enabled:
            ret += 'export RP_PROF_TGT="%s/%s.prof"\n' % (sbox, tid)
        else:
            ret += 'unset  RP_PROF_TGT'

        return ret


    # --------------------------------------------------------------------------
    # exec
    #
    def _get_task_env(self, task, launcher):

        ret = ''
        td  = task['description']

        # named_env's are prepared by the launcher
        if td['named_env']:
            ret += '\n# named environment\n'
            ret += '. %s\n' % launcher.get_task_named_env(td['named_env'])

        # also add any env vars requested in the task description
        if td['environment']:
            ret += '\n# task env settings\n'
            for key,val in td['environment'].items():
                ret += 'export %s="%s"\n' % (key, val)

        return ret


    # --------------------------------------------------------------------------
    #
    def _get_pre_exec(self, task):

        ret  = ''

        cmds = task['description']['pre_exec']
        for cmd in cmds:
            ret += '%s %s' % (cmd, self._get_check('pre_exec'))

        return ret


    # --------------------------------------------------------------------------
    #
    def _get_rank_ids(self, n_ranks, launcher):

        ret  = ''
        ret += 'export RP_RANKS=%s\n' % n_ranks
        ret += launcher.get_rank_cmd()

        if n_ranks > 1:

            # make sure that RP_RANK is known (otherwise task fails silently)
            ret += 'test -z "$RP_RANK" && echo "Cannot determine rank"\n'
            ret += 'test -z "$RP_RANK" && exit 1\n'

        else:
            ret += 'test -z "$RP_RANK" && export RP_RANK=0\n'

        return ret


    # --------------------------------------------------------------------------
    #
    def _get_post_exec(self, task):

        ret  = ''
        cmds = task['description']['post_exec']
        for cmd in cmds:
            ret += '%s %s' % (cmd, self._get_check('post_exec'))

        return ret


    # --------------------------------------------------------------------------
    #
    # rank
    #
    def _get_pre_rank(self, cmds=None):

        ret = ''
        cmds = cmds or []
        for cmd in cmds:
            # FIXME: exit on error, but don't stall other ranks on sync
            ret += '        %s\n' % cmd

        return ret


    # --------------------------------------------------------------------------
    #
    def _get_rank_sync(self, sig, ranks):

        # FIXME: only sync if LM needs it (`if lm._ranks_need_sync`)

        if ranks == 1:
            return ''

        # FIXME: make sure that all ranks are alive
        ret  = '# sync ranks before %s commands\n' % sig
        ret += 'echo $RP_RANK >> %s.sig\n\n' % sig
        ret += 'while test $(cat %s.sig | wc -l) -lt $RP_RANKS; do\n' % sig
        ret += '    sleep 1\n'
        ret += 'done\n\n'

        return ret


    # --------------------------------------------------------------------------
    #
    def _get_rank_exec(self, task, rank_id, rank, launcher):

        # FIXME: this assumes that the rank has a `gpu_maps` and `core_maps`
        #        with exactly one entry, corresponding to the rank process to be
        #        started.

        ret  = ''
        gmap = rank['gpu_map']

        # FIXME: need to distinguish between logical and physical IDs
        if gmap:
            # equivalent to the 'physical' value for original `cvd_id_mode`
            gpus = ','.join([str(gpu_set[0]) for gpu_set in gmap])
            ret += '        export CUDA_VISIBLE_DEVICES=%s\n' % gpus

        cmap = rank['core_map'][0]
        ret += '        export OMP_NUM_THREADS="%d"\n' % len(cmap)

        # FIXME: core pinning goes here


        cmds = ru.as_list(launcher.get_rank_exec(task, rank_id, rank))
        for cmd in cmds:
            ret += '        %s\n' % cmd

        return ret


    # --------------------------------------------------------------------------
    #
    def _get_post_rank(self, cmds=None):

        ret = ''
        cmds = cmds or []
        for cmd in cmds:
            ret += '        %s %s' % (cmd, self._get_check('post_rank'))

        return ret


# ------------------------------------------------------------------------------
<|MERGE_RESOLUTION|>--- conflicted
+++ resolved
@@ -27,10 +27,7 @@
 _pids = list()
 
 
-<<<<<<< HEAD
-=======
 # pylint: disable=unused-argument
->>>>>>> 5a7795e4
 def _kill(*args, **kwargs):
 
     for pid in _pids:
