--- conflicted
+++ resolved
@@ -233,8 +233,8 @@
             env_string += " RP_AGENT_ID=%s"   % self._cfg['agent_name']
             env_string += " RP_SPAWNER_ID=%s" % self.cname
             env_string += " RP_UNIT_ID=%s"    % cu['_id']
-          # for key,val in self._cu_environment.iteritems():
-          #     env_string += " %s='%s'"      % (key, val)
+            for key,val in self._cu_environment.iteritems():
+                env_string += " %s='%s'"      % (key, val)
             launch_script.write('# Environment variables\n%s\n' % env_string)
 
             # Before the Big Bang there was nothing
@@ -253,23 +253,6 @@
                 if 'RADICAL_PILOT_PROFILE' in os.environ:
                     launch_script.write("echo pre  stop `%s` >> %s/PROF\n" % (self.gtod, sandbox))
 
-<<<<<<< HEAD
-            # Create string for environment variable setting
-            env_string = 'export'
-            if cu['description']['environment']:
-                for key,val in cu['description']['environment'].iteritems():
-                    env_string += ' %s=%s' % (key, val)
-            env_string += " RP_SESSION_ID=%s" % self._cfg['session_id']
-            env_string += " RP_PILOT_ID=%s"   % self._cfg['pilot_id']
-            env_string += " RP_AGENT_ID=%s"   % self._cfg['agent_name']
-            env_string += " RP_SPAWNER_ID=%s" % self.uid
-            env_string += " RP_UNIT_ID=%s"    % cu['uid']
-            for key,val in self._cu_environment.iteritems():
-                env_string += " %s='%s'"      % (key, val)
-            launch_script.write('# Environment variables\n%s\n' % env_string)
-
-=======
->>>>>>> fd554fef
             # The actual command line, constructed per launch-method
             try:
                 launch_command, hop_cmd = launcher.construct_command(cu, launch_script_name)
@@ -309,7 +292,6 @@
         # done writing to launch script, get it ready for execution.
         st = os.stat(launch_script_name)
         os.chmod(launch_script_name, st.st_mode | stat.S_IEXEC)
-<<<<<<< HEAD
         self._prof.prof('control', msg='launch script constructed', uid=cu['uid'])
 
         # prepare stdout/stderr
@@ -335,42 +317,13 @@
                                       close_fds          = True,
                                       shell              = True,
                                       cwd                = sandbox,
-                                      env                = self._cu_environment,
+                                    # env                = self._cu_environment,
                                       universal_newlines = False,
                                       startupinfo        = None,
                                       creationflags      = 0)
 
         self._prof.prof('spawn', msg='spawning passed to popen', uid=cu['uid'])
-=======
-        self._prof.prof('command', msg='launch script constructed', uid=cu['_id'])
-
-        _stdout_file_h = open(cu['stdout_file'], "w")
-        _stderr_file_h = open(cu['stderr_file'], "w")
-        self._prof.prof('command', msg='stdout and stderr files created', uid=cu['_id'])
-
-        self._log.info("Launching unit %s via %s in %s", cu['_id'], cmdline, cu_tmpdir)
-
-        proc = subprocess.Popen(args               = cmdline,
-                                bufsize            = 0,
-                                executable         = None,
-                                stdin              = None,
-                                stdout             = _stdout_file_h,
-                                stderr             = _stderr_file_h,
-                                preexec_fn         = None,
-                                close_fds          = True,
-                                shell              = True,
-                                cwd                = cu_tmpdir,
-                              # env                = self._cu_environment,
-                                universal_newlines = False,
-                                startupinfo        = None,
-                                creationflags      = 0)
-
-        self._prof.prof('spawn', msg='spawning passed to popen', uid=cu['_id'])
-
-        cu['started'] = rpu.timestamp()
-        cu['proc']    = proc
-
->>>>>>> fd554fef
+
         self._watch_queue.put(cu)
 
 
