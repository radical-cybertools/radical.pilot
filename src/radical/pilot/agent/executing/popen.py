--- conflicted
+++ resolved
@@ -254,13 +254,10 @@
             env_string += 'export RP_UNIT_ID="%s"\n'      % cu['uid']
             env_string += 'export RP_GTOD="%s"\n'         % self.gtod
             env_string += 'export RP_TMP="%s"\n'          % self._cu_tmp
-<<<<<<< HEAD
             env_string += 'export RP_PROCESSES="%d"\n'    % descr['cpu_processes']
             env_string += 'export RP_THREADS="%d"\n'      % descr['cpu_threads']
-=======
             env_string += 'export RP_PILOT_STAGING="%s/staging_area"\n' \
                                                           % self._pwd
->>>>>>> ee91e4bd
             if 'RADICAL_PILOT_PROFILE' in os.environ:
                 env_string += 'export RP_PROF="%s/%s.prof"\n' % (sandbox, cu['uid'])
             else:
