# pylint: disable=subprocess-popen-preexec-fn
# FIXME: review pylint directive - https://github.com/PyCQA/pylint/pull/2087
#        (https://docs.python.org/3/library/subprocess.html#popen-constructor)

__copyright__ = "Copyright 2013-2016, http://radical.rutgers.edu"
__license__   = "MIT"


import os
import stat
import time
import queue
import atexit
import pprint
import signal
import tempfile
import threading as mt
import subprocess

import radical.utils as ru

from ...  import agent     as rpa
from ...  import utils     as rpu
from ...  import states    as rps
from ...  import constants as rpc

from .base import AgentExecutingComponent


# ------------------------------------------------------------------------------
# ensure tasks are killed on termination
_pids = list()


def _kill():
    for pid in _pids:
        try   : os.killpg(pid, signal.SIGTERM)
        except: pass


atexit.register(_kill)
# ------------------------------------------------------------------------------


# ------------------------------------------------------------------------------
#
class Popen(AgentExecutingComponent) :

    # --------------------------------------------------------------------------
    #
    def __init__(self, cfg, session):

        self._watcher   = None

        AgentExecutingComponent.__init__ (self, cfg, session)


    # --------------------------------------------------------------------------
    #
    def initialize(self):

        self._pwd = os.getcwd()

        self.register_input(rps.AGENT_EXECUTING_PENDING,
                            rpc.AGENT_EXECUTING_QUEUE, self.work)

        self.register_output(rps.AGENT_STAGING_OUTPUT_PENDING,
                             rpc.AGENT_STAGING_OUTPUT_QUEUE)

        self.register_publisher (rpc.AGENT_UNSCHEDULE_PUBSUB)
        self.register_subscriber(rpc.CONTROL_PUBSUB, self.command_cb)

        self._cancel_lock     = ru.RLock()
        self._tasks_to_cancel = list()
        self._tasks_to_watch  = list()
        self._watch_queue     = queue.Queue ()

        self._pid = self._cfg['pid']

        # run watcher thread
        self._watcher = mt.Thread(target=self._watch)
      # self._watcher.daemon = True
        self._watcher.start()

        # The AgentExecutingComponent needs the LaunchMethod to construct
        # commands.
        self._task_launcher = rpa.LaunchMethod.create(
                name    = self._cfg.get('task_launch_method'),
                cfg     = self._cfg,
                session = self._session)

        self._mpi_launcher = rpa.LaunchMethod.create(
                name    = self._cfg.get('mpi_launch_method'),
                cfg     = self._cfg,
                session = self._session)

        self.gtod   = "%s/gtod" % self._pwd
        self.tmpdir = tempfile.gettempdir()


    # --------------------------------------------------------------------------
    #
    def command_cb(self, topic, msg):

        self._log.info('command_cb [%s]: %s', topic, msg)

        cmd = msg['cmd']
        arg = msg['arg']

        if cmd == 'cancel_tasks':

            self._log.info("cancel_tasks command (%s)" % arg)
            with self._cancel_lock:
                self._tasks_to_cancel.extend(arg['uids'])

        return True


    # --------------------------------------------------------------------------
    #
    def work(self, tasks):

        self.advance(tasks, rps.AGENT_EXECUTING, publish=True, push=False)

        for task in tasks:

            try:
                self._handle_task(task)

            except Exception:
                # append the startup error to the tasks stderr.  This is
                # not completely correct (as this text is not produced
                # by the task), but it seems the most intuitive way to
                # communicate that error to the application/user.
                self._log.exception("error running Task")
                if task['stderr'] is None:
                    task['stderr'] = ''
                task['stderr'] += '\nPilot cannot start task:\n'
                task['stderr'] += '\n'.join(ru.get_exception_trace())

                # can't rely on the executor base to free the task resources
                self._prof.prof('unschedule_start', uid=task['uid'])
                self.publish(rpc.AGENT_UNSCHEDULE_PUBSUB, task)

                self.advance(task, rps.FAILED, publish=True, push=False)


    # --------------------------------------------------------------------------
    #
    def _handle_task(self, task):

        td = task['description']

        # ensure that the named env exists
        env = td.get('named_env')
        if env:
            if not os.path.isdir('%s/%s' % (self._pwd, env)):
                raise ValueError('invalid named env %s for task %s'
                                % (env, task['uid']))
            pre = ru.as_list(td.get('pre_exec'))
            pre.insert(0, '. %s/%s/bin/activate' % (self._pwd, env))
            pre.insert(0, '. %s/deactivate'      % (self._pwd))
            td['pre_exec'] = pre


        # prep stdout/err so that we can append w/o checking for None
        task['stdout'] = ''
        task['stderr'] = ''

        cpt = td['cpu_process_type']
      # gpt = td['gpu_process_type']  # FIXME: use

        # FIXME: this switch is insufficient for mixed tasks (MPI/OpenMP)
        if cpt == 'MPI': launcher = self._mpi_launcher
        else           : launcher = self._task_launcher

        if not launcher:
            raise RuntimeError("no launcher (process type = %s)" % cpt)

        self._log.debug("Launching task with %s (%s).",
                        launcher.name, launcher.launch_command)

        # Start a new subprocess to launch the task
        self.spawn(launcher=launcher, task=task)


    # --------------------------------------------------------------------------
    #
    def spawn(self, launcher, task):

        td      = task['description']
        tid     = task['uid']
        sbox = task['task_sandbox_path']

        # make sure the sandbox exists
        self._prof.prof('exec_mkdir', uid=tid)
        rpu.rec_makedir(sbox)
        self._prof.prof('exec_mkdir_done', uid=tid)

        launch_script_name = '%s/%s.sh' % (sbox, tid)
        slots_fname        = '%s/%s.sl' % (sbox, tid)

        self._log.debug("Created launch_script: %s", launch_script_name)

        # prep stdout/err so that we can append w/o checking for None
        task['stdout'] = ''
        task['stderr'] = ''

        with open(slots_fname, "w") as launch_script:
            launch_script.write('\n%s\n\n' % pprint.pformat(task['slots']))

        with open(launch_script_name, "w") as launch_script:

            launch_script.write('#!/bin/sh\n\n')

            # Create string for environment variable setting
            env_string = ''
          # env_string += '. %s/env.orig\n'                % self._pwd
            env_string += 'export RADICAL_BASE="%s"\n'     % self._pwd
            env_string += 'export RP_SESSION_ID="%s"\n'    % self._cfg['sid']
            env_string += 'export RP_PILOT_ID="%s"\n'      % self._cfg['pid']
            env_string += 'export RP_AGENT_ID="%s"\n'      % self._cfg['aid']
            env_string += 'export RP_SPAWNER_ID="%s"\n'    % self.uid
            env_string += 'export RP_TASK_ID="%s"\n'       % tid
            env_string += 'export RP_TASK_NAME="%s"\n'     % td.get('name')
            env_string += 'export RP_GTOD="%s"\n'          % self.gtod
            env_string += 'export RP_TMP="%s"\n'           % self._task_tmp
            env_string += 'export RP_PILOT_SANDBOX="%s"\n' % self._pwd
            env_string += 'export RP_PILOT_STAGING="%s"\n' % self._pwd

            if self._prof.enabled:
                env_string += 'export RP_PROF="%s/%s.prof"\n' % (sbox, tid)

            else:
                env_string += 'unset  RP_PROF\n'

            if 'RP_APP_TUNNEL' in os.environ:
                env_string += 'export RP_APP_TUNNEL="%s"\n' \
                        % os.environ['RP_APP_TUNNEL']

            env_string += '''
prof(){
    if test -z "$RP_PROF"
    then
        return
    fi
    event=$1
    msg=$2
    now=$($RP_GTOD)
    echo "$now,$event,task_script,MainThread,$RP_TASK_ID,AGENT_EXECUTING,$msg" >> $RP_PROF
}
'''

            # FIXME: this should be set by an LaunchMethod filter or something
            env_string += 'export OMP_NUM_THREADS="%s"\n' % td['cpu_threads']

            # The actual command line, constructed per launch-method
            try:
                launch_command, hop_cmd = launcher.construct_command(task,
                                                             launch_script_name)

                if hop_cmd : cmdline = hop_cmd
                else       : cmdline = launch_script_name

            except Exception as e:
                msg = "Error in spawner (%s)" % e
                self._log.exception(msg)
                raise RuntimeError (msg) from e

            # also add any env vars requested in the task description
            if td['environment']:
                for key, val in td['environment'].items():
                    env_string += 'export %s="%s"\n' % (key, val)

            launch_script.write('\n# Environment variables\n%s\n' % env_string)
            launch_script.write('prof task_start\n')
            launch_script.write('\n# Change to task sandbox\ncd %s\n' % sbox)

            # FIXME: task_pre_exec should be LM specific
            if self._cfg.get('task_pre_exec'):
                for val in self._cfg['task_pre_exec']:
                    launch_script.write("%s\n"  % val)

            if td['pre_exec']:
                fail = ' (echo "pre_exec failed"; false) || exit'
                pre  = ''
                for elem in td['pre_exec']:
                    pre += "%s || %s\n" % (elem, fail)
                # Note: extra spaces below are for visual alignment
                launch_script.write("\n# Pre-exec commands\n")
                launch_script.write('prof task_pre_start\n')
                launch_script.write(pre)
                launch_script.write('prof task_pre_stop\n')

            launch_script.write("\n# The command to run\n")
            launch_script.write('prof task_exec_start\n')
            launch_script.write('%s\n' % launch_command)
            launch_script.write('RETVAL=$?\n')
            launch_script.write('prof task_exec_stop\n')

            # After the universe dies the infrared death, there will be nothing
            if td['post_exec']:
                fail = ' (echo "post_exec failed"; false) || exit'
                post = ''
                for elem in td['post_exec']:
                    post += "%s || %s\n" % (elem, fail)
                launch_script.write("\n# Post-exec commands\n")
                launch_script.write('prof task_post_start\n')
                launch_script.write('%s\n' % post)
                launch_script.write('prof task_post_stop "$ret=RETVAL"\n')

            launch_script.write("\n# Exit script with command return code\n")
            launch_script.write("prof task_stop\n")
            launch_script.write("exit $RETVAL\n")

        # done writing to launch script, get it ready for execution.
        st = os.stat(launch_script_name)
        os.chmod(launch_script_name, st.st_mode | stat.S_IEXEC)

        # prepare stdout/stderr
        stdout_file = td.get('stdout') or '%s.out' % tid
        stderr_file = td.get('stderr') or '%s.err' % tid

        task['stdout_file'] = os.path.join(sbox, stdout_file)
        task['stderr_file'] = os.path.join(sbox, stderr_file)

        _stdout_file_h = open(task['stdout_file'], 'a')
        _stderr_file_h = open(task['stderr_file'], 'a')

        self._log.info("Launching task %s via %s in %s", tid, cmdline, sbox)

        self._prof.prof('exec_start', uid=tid)
        task['proc'] = subprocess.Popen(args       = cmdline,
                                      executable = None,
                                      stdin      = None,
                                      stdout     = _stdout_file_h,
                                      stderr     = _stderr_file_h,
                                      preexec_fn = os.setsid,
                                      close_fds  = True,
                                      shell      = True,
                                      cwd        = sbox)
        self._prof.prof('exec_ok', uid=tid)

        # store pid for last-effort termination
        _pids.append(task['proc'].pid)

        self._watch_queue.put(task)


    # --------------------------------------------------------------------------
    #
    def _watch(self):

        try:
            while not self._term.is_set():

                tasks = list()
                try:

                    # FIXME: we don't want to only wait for one Task -- then we
                    #        would pull Task state too frequently.  OTOH, we
                    #        also don't want to learn about tasks until all
                    #        slots are filled, because then we may not be able
                    #        to catch finishing tasks in time -- so there is
                    #        a fine balance here.  Balance means 100.
                    MAX_QUEUE_BULKSIZE = 100

                    while len(tasks) < MAX_QUEUE_BULKSIZE :
                        tasks.append (self._watch_queue.get_nowait())

                except queue.Empty:
                    # nothing found -- no problem, see if any tasks finished
                    pass

                # add all tasks we found to the watchlist
                for task in tasks :
                    self._tasks_to_watch.append (task)

                # check on the known tasks.
                action = self._check_running()

                if not action and not tasks :
                    # nothing happened at all!  Zzz for a bit.
                    # FIXME: make configurable
                    time.sleep(0.1)

        except Exception as e:
            self._log.exception("Error in ExecWorker watch loop (%s)" % e)
            # FIXME: this should signal the ExecWorker for shutdown...


    # --------------------------------------------------------------------------
    # Iterate over all running tasks, check their status, and decide on the
    # next step.  Also check for a requested cancellation for the tasks.
    def _check_running(self):

        action = 0
        for task in self._tasks_to_watch:

            # poll subprocess object
            exit_code = task['proc'].poll()
            tid       = task['uid']

            to_advance    = list()
            to_cancel     = list()

            if exit_code is None:
                # Process is still running

                if tid in self._tasks_to_cancel:

                    # FIXME: there is a race condition between the state poll
                    # above and the kill command below.  We probably should pull
                    # state after kill again?

                    self._prof.prof('exec_cancel_start', uid=tid)

                    # We got a request to cancel this task - send SIGTERM to the
                    # process group (which should include the actual launch
                    # method)
                  # task['proc'].kill()
                    action += 1
                    try:
                        os.killpg(task['proc'].pid, signal.SIGTERM)
                    except OSError:
                        # task is already gone, we ignore this
                        pass
                    task['proc'].wait()  # make sure proc is collected

                    with self._cancel_lock:
                        self._tasks_to_cancel.remove(tid)

                    self._prof.prof('exec_cancel_stop', uid=tid)

                    del(task['proc'])  # proc is not json serializable
<<<<<<< HEAD
                    self._prof.prof('unschedule_start', uid=task['uid'])
                    to_cancel.append(task)
=======
                    self._prof.prof('unschedule_start', uid=tid)
                    self.publish(rpc.AGENT_UNSCHEDULE_PUBSUB, task)
                    self.advance(task, rps.CANCELED, publish=True, push=False)
>>>>>>> 7c5cb936

                    # we don't need to watch canceled tasks
                    self._tasks_to_watch.remove(task)

            else:

                self._prof.prof('exec_stop', uid=tid)

                # make sure proc is collected
                task['proc'].wait()

                # we have a valid return code -- task is final
                action += 1
                self._log.info("Task %s has return code %s.", tid, exit_code)

                task['exit_code'] = exit_code

                # Free the Slots, Flee the Flots, Ree the Frots!
                self._tasks_to_watch.remove(task)
                del(task['proc'])  # proc is not json serializable
<<<<<<< HEAD
                self._prof.prof('unschedule_start', uid=task['uid'])
                to_advance.append(task)
=======
                self._prof.prof('unschedule_start', uid=tid)
                self.publish(rpc.AGENT_UNSCHEDULE_PUBSUB, task)
>>>>>>> 7c5cb936

                if exit_code != 0:
                    # The task failed - fail after staging output
                    task['target_state'] = rps.FAILED

                else:
                    # The task finished cleanly, see if we need to deal with
                    # output data.  We always move to stageout, even if there
                    # are no directives -- at the very least, we'll upload
                    # stdout/stderr
                    task['target_state'] = rps.DONE

<<<<<<< HEAD
            if to_cancel:
                self.advance(to_cancel, rps.CANCELED,
                                        publish=True, push=False)
            if to_advance:
                self.advance(to_advance, rps.AGENT_STAGING_OUTPUT_PENDING,
                                         publish=True, push=True)
            self.publish(rpc.AGENT_UNSCHEDULE_PUBSUB, to_cancel + to_advance)
=======
                self.advance(task, rps.AGENT_STAGING_OUTPUT_PENDING,
                                   publish=True, push=True)
>>>>>>> 7c5cb936

        return action


# ------------------------------------------------------------------------------
<|MERGE_RESOLUTION|>--- conflicted
+++ resolved
@@ -433,14 +433,8 @@
                     self._prof.prof('exec_cancel_stop', uid=tid)
 
                     del(task['proc'])  # proc is not json serializable
-<<<<<<< HEAD
-                    self._prof.prof('unschedule_start', uid=task['uid'])
+                    self._prof.prof('unschedule_start', uid=tid)
                     to_cancel.append(task)
-=======
-                    self._prof.prof('unschedule_start', uid=tid)
-                    self.publish(rpc.AGENT_UNSCHEDULE_PUBSUB, task)
-                    self.advance(task, rps.CANCELED, publish=True, push=False)
->>>>>>> 7c5cb936
 
                     # we don't need to watch canceled tasks
                     self._tasks_to_watch.remove(task)
@@ -461,13 +455,8 @@
                 # Free the Slots, Flee the Flots, Ree the Frots!
                 self._tasks_to_watch.remove(task)
                 del(task['proc'])  # proc is not json serializable
-<<<<<<< HEAD
-                self._prof.prof('unschedule_start', uid=task['uid'])
                 to_advance.append(task)
-=======
                 self._prof.prof('unschedule_start', uid=tid)
-                self.publish(rpc.AGENT_UNSCHEDULE_PUBSUB, task)
->>>>>>> 7c5cb936
 
                 if exit_code != 0:
                     # The task failed - fail after staging output
@@ -480,18 +469,13 @@
                     # stdout/stderr
                     task['target_state'] = rps.DONE
 
-<<<<<<< HEAD
+            self.publish(rpc.AGENT_UNSCHEDULE_PUBSUB, to_cancel + to_advance)
             if to_cancel:
                 self.advance(to_cancel, rps.CANCELED,
                                         publish=True, push=False)
             if to_advance:
                 self.advance(to_advance, rps.AGENT_STAGING_OUTPUT_PENDING,
                                          publish=True, push=True)
-            self.publish(rpc.AGENT_UNSCHEDULE_PUBSUB, to_cancel + to_advance)
-=======
-                self.advance(task, rps.AGENT_STAGING_OUTPUT_PENDING,
-                                   publish=True, push=True)
->>>>>>> 7c5cb936
 
         return action
 
