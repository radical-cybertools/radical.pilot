
__copyright__ = 'Copyright 2013-2020, http://radical.rutgers.edu'
__license__   = 'MIT'

import time
import copy

from collections import defaultdict

import radical.utils as ru

from ...   import states as rps
from ..    import LaunchMethod
from .base import AgentExecutingComponent


# ------------------------------------------------------------------------------
#
class Flux(AgentExecutingComponent) :

    _shell = ru.which('bash') or '/bin/sh'

    # --------------------------------------------------------------------------
    #
    def initialize(self):
        '''
        This components has 3 strands of activity (threads):

          - the main thread listens for incoming tasks from the scheduler, and
            pushes them toward the watcher thread;
          - an event listener thread listens for flux events which signify task
            state updates, and pushes those events also to the watcher thread;
          - the watcher thread matches events and tasks, enacts state updates,
            and pushes completed tasks toward output staging.

        NOTE: we get tasks in *AGENT_SCHEDULING* state, and enact all
              further state changes in this component.
        '''

        super().initialize()

        # translate Flux states to RP states
        self._event_map = {'submit'   : None,   # rps.AGENT_SCHEDULING,
                           'depend'   : None,
                           'alloc'    : rps.AGENT_EXECUTING_PENDING,
                           'start'    : rps.AGENT_EXECUTING,
                           'cleanup'  : None,
                           'finish'   : rps.AGENT_STAGING_OUTPUT_PENDING,
                           'release'  : 'unschedule',
                           'free'     : None,
                           'clean'    : None,
                           'priority' : None,
                           'exception': rps.FAILED,
                          }

        lm_cfg = self.session.rcfg.launch_methods.get('FLUX')
        lm_cfg['pid']       = self.session.cfg.pid
        lm_cfg['reg_addr']  = self.session.cfg.reg_addr
        self._lm            = LaunchMethod.create('FLUX', lm_cfg, self._rm.info,
                                                  self._log, self._prof)

        # we only start the flux backend here
        self._lm.start_flux()

        # register state cb
        self._log.debug('register flux state cb: %s',
                        len(self._lm.partitions))

        if not self._lm.partitions:
            raise RuntimeError('no partitions found')

        for part in self._lm.partitions:
            self._log.debug('register flux state cb: %s', part.helper)
            part.helper.register_cb(self._job_event_cb)

        # local state management
        self._tasks  = dict()             # flux_id -> task
        self._events = defaultdict(list)  # flux_id -> [events]
        self._idmap  = dict()             # flux_id -> task_id

        self._task_count = 0


      # self._test_flux()


    # --------------------------------------------------------------------------
    def finalize(self):

        pass


<<<<<<< HEAD
    # --------------------------------------------------------------------------
    #
    def flux_state_cb(self, task_id, state):

        self._log.debug('flux state cb: %s: %s', task_id, state)


    # --------------------------------------------------------------------------
    #
    def _test_flux(self, n=128, count=2):

        def state_cb(task_id, state):
          # self._log.debug('=====', task_id, state)
            pass

        fs = ru.FluxService()
        fs.start(timeout=-1)
        fh = ru.FluxHelper(fs.r_uri)

        t0 = time.time()
        specs = [ru.flux.spec_from_dict({'executable': 'true',
                                         'uid'       : 'task.%06d' % i})
                        for i in range(n)]
        dt  = time.time() - t0
        jps = len(specs) / dt
        self._log.debug("===== create %4d tasks in %5.1fs - %8.1fjob/s"
                                                                 % (n, dt, jps))

        fh.register_cb(state_cb)
        fh.start()

        with open('flux_async.prof', 'w') as fout:
            for c in range(count):

                specs = [ru.flux.spec_from_dict(
                            {'executable': 'sleep',
                             'arguments' : ['1'],
                             'uid'       : 'task.%06d.%04d' % (i, c)})
                                         for i in range(n)]
                start = time.time()

                tids = fh.submit(specs)
                fh.wait(tids)

                stop = time.time()
                jps = n / (stop - start)
                self._log.debug('===== waited %4d tasks in %5.1fs - %8.1fjob/s'
                                                         % (n, stop-start, jps))
                fout.write('%4d %8.1f\n' % (c, jps))
                fout.flush()

        fh.stop()
        fs.stop()


    # --------------------------------------------------------------------------
    #
=======
    # --------------------------------------------------------------------------
    #
    def flux_state_cb(self, task_id, state):

        self._log.debug('flux state cb: %s: %s', task_id, state)


    # --------------------------------------------------------------------------
    #
    def _test_flux(self, n=128, count=2):

        def state_cb(task_id, state):
          # self._log.debug('=====', task_id, state)
            pass

        fs = ru.FluxService()
        fs.start(timeout=-1)
        fh = ru.FluxHelper(fs.r_uri)

        t0 = time.time()
        specs = [ru.flux.spec_from_dict({'executable': 'true',
                                         'uid'       : 'task.%06d' % i})
                        for i in range(n)]
        dt  = time.time() - t0
        jps = len(specs) / dt
        self._log.debug("===== create %4d tasks in %5.1fs - %8.1fjob/s"
                                                                 % (n, dt, jps))

        fh.register_cb(state_cb)
        fh.start()

        with ru.ru_open('flux_async.prof', 'w') as fout:
            for c in range(count):

                specs = [ru.flux.spec_from_dict(
                            {'executable': 'sleep',
                             'arguments' : ['1'],
                             'uid'       : 'task.%06d.%04d' % (i, c)})
                                         for i in range(n)]
                start = time.time()

                tids = fh.submit(specs)
                fh.wait(tids)

                stop = time.time()
                jps = n / (stop - start)
                self._log.debug('===== waited %4d tasks in %5.1fs - %8.1fjob/s'
                                                         % (n, stop-start, jps))
                fout.write('%4d %8.1f\n' % (c, jps))
                fout.flush()

        fh.stop()
        fs.stop()


    # --------------------------------------------------------------------------
    #
>>>>>>> b980d03f
    def cancel_task(self, task):

        # FIXME: clarify how to cancel tasks in Flux
        pass


    # --------------------------------------------------------------------------
    #
    def _job_event_cb(self, tid, event):

        self._log.debug('flux event: %s: %s', tid, event.name)

        while True:
            task = self._tasks.get(tid)
            if not task:
                task = self._tasks.get(self._idmap.get(tid))
            if task:
                break
            time.sleep(0.1)

        if not task:
            self._log.error('no task for flux job %s: %s %s', tid,
                            event.name, list(self._tasks.keys()))
            self._events[tid].append(event)

        else:
            self._handle_event(task, tid, event)


    # --------------------------------------------------------------------------
    #
    def _handle_event(self, task, flux_id, event):

        ename = event.name
        state = self._event_map.get(ename)
<<<<<<< HEAD

        if ename == 'alloc':
            self._log.debug('map fluxid: %s: %s', flux_id, task['uid'])

        self._log.debug('flux event: %s: %s [%s]', flux_id, ename, state)

=======

        if ename == 'alloc':
            self._log.debug('map fluxid: %s: %s', flux_id, task['uid'])

        self._log.debug('flux event: %s: %s [%s]', flux_id, ename, state)
        self._log.debug_3('          : %s', str(event.context))

>>>>>>> b980d03f
        if state is None:
            return

        if state == rps.AGENT_STAGING_OUTPUT_PENDING:

            task['exit_code'] = event.context.get('status', 1)
            if task['exit_code']: task['target_state'] = rps.FAILED
            else                : task['target_state'] = rps.DONE

            # on completion, push toward output staging
            self.advance_tasks(task, state, ts=event.timestamp,
                               publish=True, push=True)

        elif state == 'unschedule':

            # free task resources
            self._prof.prof('unschedule_start', uid=task['uid'])
            self._prof.prof('unschedule_stop',  uid=task['uid'])  # ?
          # self.publish(rpc.AGENT_UNSCHEDULE_PUBSUB, task)

        else:
            # otherwise only push a state update
            self.advance_tasks(task, state, ts=event.timestamp,
                               publish=True, push=False)


    # --------------------------------------------------------------------------
    #
    def work(self, tasks):

        self.advance(tasks, rps.AGENT_EXECUTING, publish=True, push=False)

        try:
            # round robin on available flux partitions
<<<<<<< HEAD
            parts = defaultdict(list)
            for task in tasks:

                part_id = task['description']['partition']

                if part_id is None:
                    part_id = self._task_count % len(self._lm.partitions)
                    self._task_count += 1

                parts[part_id].append(task)
                task['description']['environment']['RP_PARTITION_ID'] = part_id
                self._log.debug('task %s on partition %s', task['uid'], part_id)

            for part_id, part_tasks in parts.items():

                part  = self._lm.partitions[part_id]
                specs = list()
                for task in part_tasks:
                    tid = task['uid']
                    self._tasks[tid] = task
                    specs.append(self.task_to_spec(task))

                tids = [task['uid'] for task in part_tasks]
                fids = part.helper.submit(specs)

                for fid, tid in zip(fids, tids):
                    self._idmap[fid] = tid

                self._log.debug('%s: submitted %d tasks: %s', part.uid,
                                len(tids), tids)

=======
            parts  = defaultdict(list)
            failed = list()
            for task in tasks:

                # FIXME: run pre-launch commands here.  Alas, this is
                #        synchronous, and thus potentially rather slow.
                cmds = task['description'].get('pre_launch')
                if cmds:
                    sbox = task['task_sandbox_path']
                    ru.rec_makedir(sbox)

                for cmd in cmds:
                    self._log.debug('pre-launch %s: %s', task['uid'], cmd)
                    out, err, ret = ru.sh_callout(cmd, shell=True,
                                                  cwd=task['task_sandbox_path'])
                    self._log.debug('pre-launch %s: %s [%s][%s]', task['uid'],
                                                                  ret, out, err)
                    if ret:
                        failed.append(task)
                        continue

                part_id = task['description']['partition']

                if part_id is None:
                    part_id = self._task_count % len(self._lm.partitions)
                    self._task_count += 1

                parts[part_id].append(task)
                task['description']['environment']['RP_PARTITION_ID'] = part_id
                self._log.debug('task %s on partition %s', task['uid'], part_id)

            for part_id, part_tasks in parts.items():

                part  = self._lm.partitions[part_id]
                specs = list()
                for task in part_tasks:
                    tid = task['uid']
                    self._tasks[tid] = task
                    specs.append(self.task_to_spec(task))

                tids = [task['uid'] for task in part_tasks]
                fids = part.helper.submit(specs)

                for fid, tid in zip(fids, tids):
                    self._idmap[fid] = tid

                self._log.debug('%s: submitted %d tasks: %s', part.uid,
                                len(tids), tids)

            if failed:
                for task in failed:
                    task['target_state'] = rps.FAILED
                self.advance(failed, rps.FAILED, publish=True, push=False)

>>>>>>> b980d03f
        except Exception as e:
            self._log.exception('flux submit failed: %s', e)
            raise


    # --------------------------------------------------------------------------
    #
    def task_to_spec(self, task):

        td     = task['description']
        uid    = task['uid']
        sbox   = task['task_sandbox_path']
        stdout = td.get('stdout') or '%s/%s.out' % (sbox, uid)
        stderr = td.get('stderr') or '%s/%s.err' % (sbox, uid)

        task['stdout'] = ''
        task['stderr'] = ''

        task['stdout_file'] = stdout
        task['stderr_file'] = stderr

        _, exec_path = self._create_exec_script(self._lm, task)

        command = '%(cmd)s 1>%(out)s 2>%(err)s' % {'cmd': exec_path,
                                                   'out': stdout,
                                                   'err': stderr}
        spec_dict = copy.deepcopy(td)
        spec_dict['uid']        = uid
        spec_dict['executable'] = '/bin/sh'
        spec_dict['arguments']  = ['-c', command]

        return ru.flux.spec_from_dict(spec_dict)


    # --------------------------------------------------------------------------
    #
    def control_cb(self, topic, msg):

        self._log.info('command_cb [%s]: %s', topic, msg)

        cmd = msg.get('cmd')
        arg = msg.get('arg')

        # FIXME RPC: already handled in the component base class
        if cmd == 'task_execution_done':

            self._log.info('task_execution_done command (%s)', arg)
            self._prof.prof('task_execution_done')

        else:

            super().control_cb(topic, msg)


# ------------------------------------------------------------------------------
<|MERGE_RESOLUTION|>--- conflicted
+++ resolved
@@ -90,7 +90,6 @@
         pass
 
 
-<<<<<<< HEAD
     # --------------------------------------------------------------------------
     #
     def flux_state_cb(self, task_id, state):
@@ -122,7 +121,7 @@
         fh.register_cb(state_cb)
         fh.start()
 
-        with open('flux_async.prof', 'w') as fout:
+        with ru.ru_open('flux_async.prof', 'w') as fout:
             for c in range(count):
 
                 specs = [ru.flux.spec_from_dict(
@@ -148,65 +147,6 @@
 
     # --------------------------------------------------------------------------
     #
-=======
-    # --------------------------------------------------------------------------
-    #
-    def flux_state_cb(self, task_id, state):
-
-        self._log.debug('flux state cb: %s: %s', task_id, state)
-
-
-    # --------------------------------------------------------------------------
-    #
-    def _test_flux(self, n=128, count=2):
-
-        def state_cb(task_id, state):
-          # self._log.debug('=====', task_id, state)
-            pass
-
-        fs = ru.FluxService()
-        fs.start(timeout=-1)
-        fh = ru.FluxHelper(fs.r_uri)
-
-        t0 = time.time()
-        specs = [ru.flux.spec_from_dict({'executable': 'true',
-                                         'uid'       : 'task.%06d' % i})
-                        for i in range(n)]
-        dt  = time.time() - t0
-        jps = len(specs) / dt
-        self._log.debug("===== create %4d tasks in %5.1fs - %8.1fjob/s"
-                                                                 % (n, dt, jps))
-
-        fh.register_cb(state_cb)
-        fh.start()
-
-        with ru.ru_open('flux_async.prof', 'w') as fout:
-            for c in range(count):
-
-                specs = [ru.flux.spec_from_dict(
-                            {'executable': 'sleep',
-                             'arguments' : ['1'],
-                             'uid'       : 'task.%06d.%04d' % (i, c)})
-                                         for i in range(n)]
-                start = time.time()
-
-                tids = fh.submit(specs)
-                fh.wait(tids)
-
-                stop = time.time()
-                jps = n / (stop - start)
-                self._log.debug('===== waited %4d tasks in %5.1fs - %8.1fjob/s'
-                                                         % (n, stop-start, jps))
-                fout.write('%4d %8.1f\n' % (c, jps))
-                fout.flush()
-
-        fh.stop()
-        fs.stop()
-
-
-    # --------------------------------------------------------------------------
-    #
->>>>>>> b980d03f
     def cancel_task(self, task):
 
         # FIXME: clarify how to cancel tasks in Flux
@@ -242,22 +182,13 @@
 
         ename = event.name
         state = self._event_map.get(ename)
-<<<<<<< HEAD
 
         if ename == 'alloc':
             self._log.debug('map fluxid: %s: %s', flux_id, task['uid'])
 
         self._log.debug('flux event: %s: %s [%s]', flux_id, ename, state)
-
-=======
-
-        if ename == 'alloc':
-            self._log.debug('map fluxid: %s: %s', flux_id, task['uid'])
-
-        self._log.debug('flux event: %s: %s [%s]', flux_id, ename, state)
         self._log.debug_3('          : %s', str(event.context))
 
->>>>>>> b980d03f
         if state is None:
             return
 
@@ -292,39 +223,6 @@
 
         try:
             # round robin on available flux partitions
-<<<<<<< HEAD
-            parts = defaultdict(list)
-            for task in tasks:
-
-                part_id = task['description']['partition']
-
-                if part_id is None:
-                    part_id = self._task_count % len(self._lm.partitions)
-                    self._task_count += 1
-
-                parts[part_id].append(task)
-                task['description']['environment']['RP_PARTITION_ID'] = part_id
-                self._log.debug('task %s on partition %s', task['uid'], part_id)
-
-            for part_id, part_tasks in parts.items():
-
-                part  = self._lm.partitions[part_id]
-                specs = list()
-                for task in part_tasks:
-                    tid = task['uid']
-                    self._tasks[tid] = task
-                    specs.append(self.task_to_spec(task))
-
-                tids = [task['uid'] for task in part_tasks]
-                fids = part.helper.submit(specs)
-
-                for fid, tid in zip(fids, tids):
-                    self._idmap[fid] = tid
-
-                self._log.debug('%s: submitted %d tasks: %s', part.uid,
-                                len(tids), tids)
-
-=======
             parts  = defaultdict(list)
             failed = list()
             for task in tasks:
@@ -379,7 +277,6 @@
                     task['target_state'] = rps.FAILED
                 self.advance(failed, rps.FAILED, publish=True, push=False)
 
->>>>>>> b980d03f
         except Exception as e:
             self._log.exception('flux submit failed: %s', e)
             raise
