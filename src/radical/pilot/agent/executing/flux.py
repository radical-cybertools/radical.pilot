
__copyright__ = 'Copyright 2013-2020, http://radical.rutgers.edu'
__license__   = 'MIT'

import time
import copy

from collections import defaultdict

import radical.utils as ru

from ...   import states as rps
from ..    import LaunchMethod
from .base import AgentExecutingComponent


# ------------------------------------------------------------------------------
#
class Flux(AgentExecutingComponent) :

    _shell = ru.which('bash') or '/bin/sh'

    # --------------------------------------------------------------------------
    #
    def initialize(self):
        '''
        This components has 3 strands of activity (threads):

          - the main thread listens for incoming tasks from the scheduler, and
            pushes them toward the watcher thread;
          - an event listener thread listens for flux events which signify task
            state updates, and pushes those events also to the watcher thread;
          - the watcher thread matches events and tasks, enacts state updates,
            and pushes completed tasks toward output staging.

        NOTE: we get tasks in *AGENT_SCHEDULING* state, and enact all
              further state changes in this component.
        '''

        super().initialize()

        # translate Flux states to RP states
        self._event_map = {'submit'   : None,   # rps.AGENT_SCHEDULING,
                           'depend'   : None,
                           'alloc'    : rps.AGENT_EXECUTING_PENDING,
                           'start'    : rps.AGENT_EXECUTING,
                           'cleanup'  : None,
                           'finish'   : rps.AGENT_STAGING_OUTPUT_PENDING,
                           'release'  : 'unschedule',
                           'free'     : None,
                           'clean'    : None,
                           'priority' : None,
                           'exception': rps.FAILED,
                          }

        lm_cfg = self.session.rcfg.launch_methods.get('FLUX')
        lm_cfg['pid']       = self.session.cfg.pid
        lm_cfg['reg_addr']  = self.session.cfg.reg_addr
        self._lm            = LaunchMethod.create('FLUX', lm_cfg, self._rm.info,
                                                  self._log, self._prof)

        # we only start the flux backend here
        self._lm.start_flux()

        # register state cb
        self._log.debug('register flux state cb: %s',
                        len(self._lm.partitions))

        if not self._lm.partitions:
            raise RuntimeError('no partitions found')

        for part in self._lm.partitions:
            self._log.debug('register flux state cb: %s', part.helper)
            part.helper.register_cb(self._job_event_cb)

        # local state management
        self._tasks  = dict()             # flux_id -> task
        self._events = defaultdict(list)  # flux_id -> [events]
        self._idmap  = dict()             # flux_id -> task_id

        self._task_count = 0

<<<<<<< HEAD
      # self._test_flux()
=======
        self._nflux = 0
>>>>>>> b9816499


    # --------------------------------------------------------------------------
    def finalize(self):

        pass

<<<<<<< HEAD

    # --------------------------------------------------------------------------
    #
    def flux_state_cb(self, task_id, state):

        self._log.debug('flux state cb: %s: %s', task_id, state)


    # --------------------------------------------------------------------------
    #
    def _test_flux(self):

        n = 128

        def state_cb(task_id, state):
          # self._log.debug('=====', task_id, state)
            pass

        fs = ru.FluxService()
        fs.start(timeout=-1)
        fh = ru.FluxHelper(fs.r_uri)

        t0 = time.time()
        specs = [ru.flux.spec_from_dict({'executable': 'true',
                                         'uid'       : 'task.%06d' % i})
                        for i in range(n)]
        dt  = time.time() - t0
        jps = len(specs) / dt
        self._log.debug("===== create %4d tasks in %5.1fs - %8.1fjob/s" % (n, dt, jps))

        fh.register_cb(state_cb)
        fh.start()

        with open('flux_async.prof', 'w') as fout:
            for c in range(32):

                specs = [ru.flux.spec_from_dict({'executable': 'sleep',
                                                 'arguments' : ['1'],
                                                 'uid'       : 'task.%06d.%04d' % (i, c)})
                                for i in range(n)]
                start = time.time()

                tids = fh.submit(specs)
                fh.wait(tids)

                stop = time.time()
                jps = n / (stop - start)
                self._log.debug('===== waited %4d tasks in %5.1fs - %8.1fjob/s' % (n, stop-start, jps))
                fout.write('%4d %8.1f\n' % (c, jps))
                fout.flush()

        fh.stop()
        fs.stop()


    # --------------------------------------------------------------------------
    #
=======

    # --------------------------------------------------------------------------
    #
    def flux_state_cb(self, task_id, state):

        self._log.debug('flux state cb: %s: %s', task_id, state)


    # --------------------------------------------------------------------------
    #
>>>>>>> b9816499
    def cancel_task(self, task):

        # FIXME: clarify how to cancel tasks in Flux
        pass


    # --------------------------------------------------------------------------
    #
    def _job_event_cb(self, tid, event):

        self._log.debug('flux event: %s: %s', tid, event.name)

        while True:
            task = self._tasks.get(tid)
            if not task:
                task = self._tasks.get(self._idmap.get(tid))
            if task:
                break
            time.sleep(0.1)

        if not task:
            self._log.error('no task for flux job %s: %s %s', tid,
                            event.name, list(self._tasks.keys()))
            self._events[tid].append(event)

        else:
            self._handle_event(task, tid, event)


    # --------------------------------------------------------------------------
    #
    def _handle_event(self, task, flux_id, event):

        ename = event.name
        state = self._event_map.get(ename)
<<<<<<< HEAD

        if ename == 'alloc':
            self._log.debug('map fluxid: %s: %s', flux_id, task['uid'])

        self._log.debug('flux event: %s: %s [%s]', flux_id, ename, state)

=======

        if ename == 'alloc':
            self._log.debug('map fluxid: %s: %s', flux_id, task['uid'])

        self._log.debug('flux event: %s: %s [%s]', flux_id, ename, state)

>>>>>>> b9816499
        if state is None:
            return

        if state == rps.AGENT_STAGING_OUTPUT_PENDING:

            task['exit_code'] = event.context.get('status', 1)
            if task['exit_code']: task['target_state'] = rps.FAILED
            else                : task['target_state'] = rps.DONE

            # on completion, push toward output staging
            self.advance_tasks(task, state, ts=event.timestamp,
                               publish=True, push=True)

        elif state == 'unschedule':

            # free task resources
            self._prof.prof('unschedule_start', uid=task['uid'])
            self._prof.prof('unschedule_stop',  uid=task['uid'])  # ?
          # self.publish(rpc.AGENT_UNSCHEDULE_PUBSUB, task)

        else:
            # otherwise only push a state update
            self.advance_tasks(task, state, ts=event.timestamp,
                               publish=True, push=False)


    # --------------------------------------------------------------------------
    #
    def work(self, tasks):

        self.advance(tasks, rps.AGENT_EXECUTING, publish=True, push=False)

        try:
            # round robin on available flux partitions
            parts = defaultdict(list)
            for task in tasks:
<<<<<<< HEAD

                part_id = task['description']['partition']

                if part_id is None:
                    part_id = self._task_count % len(self._lm.partitions)
                    self._task_count += 1

                parts[part_id].append(task)
                task['description']['environment']['RP_PARTITION_ID'] = part_id
                self._log.debug('task %s on partition %s', task['uid'], part_id)

            for part_id, part_tasks in parts.items():

                part  = self._lm.partitions[part_id]
                specs = list()
                for task in part_tasks:
                    tid = task['uid']
                    self._tasks[tid] = task
                    specs.append(self.task_to_spec(task))

                tids = [task['uid'] for task in part_tasks]
                fids = part.helper.submit(specs)

                for fid, tid in zip(fids, tids):
                    self._idmap[fid] = tid

                self._log.debug('%s: submitted %d tasks: %s', part.uid,
                                len(tids), tids)

=======

                part_id = task['description']['partition']

                if part_id is None:
                    part_id = self._task_count % len(self._lm.partitions)
                    self._task_count += 1

                parts[part_id].append(task)
                task['description']['environment']['RP_PARTITION_ID'] = part_id
                self._log.debug('task %s on partition %s', task['uid'], part_id)

            for part_id, part_tasks in parts.items():

                part  = self._lm.partitions[part_id]
                specs = list()
                for task in part_tasks:
                    tid = task['uid']
                    self._tasks[tid] = task
                    specs.append(self.task_to_spec(task))

                tids = [task['uid'] for task in part_tasks]
                fids = part.helper.submit(specs)

                for fid, tid in zip(fids, tids):
                    self._idmap[fid] = tid

                self._log.debug('%s: submitted %d tasks: %s', part.uid,
                                len(tids), tids)

>>>>>>> b9816499
        except Exception as e:
            self._log.exception('flux submit failed: %s', e)
            raise


    # --------------------------------------------------------------------------
    #
    def task_to_spec(self, task):

        td     = task['description']
        uid    = task['uid']
        sbox   = task['task_sandbox_path']
        stdout = td.get('stdout') or '%s/%s.out' % (sbox, uid)
        stderr = td.get('stderr') or '%s/%s.err' % (sbox, uid)

        task['stdout'] = ''
        task['stderr'] = ''

        task['stdout_file'] = stdout
        task['stderr_file'] = stderr

        _, exec_path = self._create_exec_script(self._lm, task)

        command = '%(cmd)s 1>%(out)s 2>%(err)s' % {'cmd': exec_path,
                                                   'out': stdout,
                                                   'err': stderr}
        spec_dict = copy.deepcopy(td)
        spec_dict['uid']        = uid
        spec_dict['executable'] = '/bin/sh'
        spec_dict['arguments']  = ['-c', command]

        return ru.flux.spec_from_dict(spec_dict)


    # --------------------------------------------------------------------------
    #
    def control_cb(self, topic, msg):

        self._log.info('command_cb [%s]: %s', topic, msg)

        cmd = msg.get('cmd')
        arg = msg.get('arg')

        # FIXME RPC: already handled in the component base class
        if cmd == 'task_execution_done':

            self._log.info('task_execution_done command (%s)', arg)
            self._prof.prof('task_execution_done')

        else:

            super().control_cb(topic, msg)


# ------------------------------------------------------------------------------
<|MERGE_RESOLUTION|>--- conflicted
+++ resolved
@@ -80,11 +80,8 @@
 
         self._task_count = 0
 
-<<<<<<< HEAD
+
       # self._test_flux()
-=======
-        self._nflux = 0
->>>>>>> b9816499
 
 
     # --------------------------------------------------------------------------
@@ -92,7 +89,6 @@
 
         pass
 
-<<<<<<< HEAD
 
     # --------------------------------------------------------------------------
     #
@@ -103,9 +99,7 @@
 
     # --------------------------------------------------------------------------
     #
-    def _test_flux(self):
-
-        n = 128
+    def _test_flux(self, n=128, count=2):
 
         def state_cb(task_id, state):
           # self._log.debug('=====', task_id, state)
@@ -121,18 +115,20 @@
                         for i in range(n)]
         dt  = time.time() - t0
         jps = len(specs) / dt
-        self._log.debug("===== create %4d tasks in %5.1fs - %8.1fjob/s" % (n, dt, jps))
+        self._log.debug("===== create %4d tasks in %5.1fs - %8.1fjob/s"
+                                                                 % (n, dt, jps))
 
         fh.register_cb(state_cb)
         fh.start()
 
         with open('flux_async.prof', 'w') as fout:
-            for c in range(32):
-
-                specs = [ru.flux.spec_from_dict({'executable': 'sleep',
-                                                 'arguments' : ['1'],
-                                                 'uid'       : 'task.%06d.%04d' % (i, c)})
-                                for i in range(n)]
+            for c in range(count):
+
+                specs = [ru.flux.spec_from_dict(
+                            {'executable': 'sleep',
+                             'arguments' : ['1'],
+                             'uid'       : 'task.%06d.%04d' % (i, c)})
+                                         for i in range(n)]
                 start = time.time()
 
                 tids = fh.submit(specs)
@@ -140,7 +136,8 @@
 
                 stop = time.time()
                 jps = n / (stop - start)
-                self._log.debug('===== waited %4d tasks in %5.1fs - %8.1fjob/s' % (n, stop-start, jps))
+                self._log.debug('===== waited %4d tasks in %5.1fs - %8.1fjob/s'
+                                                         % (n, stop-start, jps))
                 fout.write('%4d %8.1f\n' % (c, jps))
                 fout.flush()
 
@@ -150,18 +147,6 @@
 
     # --------------------------------------------------------------------------
     #
-=======
-
-    # --------------------------------------------------------------------------
-    #
-    def flux_state_cb(self, task_id, state):
-
-        self._log.debug('flux state cb: %s: %s', task_id, state)
-
-
-    # --------------------------------------------------------------------------
-    #
->>>>>>> b9816499
     def cancel_task(self, task):
 
         # FIXME: clarify how to cancel tasks in Flux
@@ -197,21 +182,12 @@
 
         ename = event.name
         state = self._event_map.get(ename)
-<<<<<<< HEAD
 
         if ename == 'alloc':
             self._log.debug('map fluxid: %s: %s', flux_id, task['uid'])
 
         self._log.debug('flux event: %s: %s [%s]', flux_id, ename, state)
 
-=======
-
-        if ename == 'alloc':
-            self._log.debug('map fluxid: %s: %s', flux_id, task['uid'])
-
-        self._log.debug('flux event: %s: %s [%s]', flux_id, ename, state)
-
->>>>>>> b9816499
         if state is None:
             return
 
@@ -248,7 +224,6 @@
             # round robin on available flux partitions
             parts = defaultdict(list)
             for task in tasks:
-<<<<<<< HEAD
 
                 part_id = task['description']['partition']
 
@@ -278,37 +253,6 @@
                 self._log.debug('%s: submitted %d tasks: %s', part.uid,
                                 len(tids), tids)
 
-=======
-
-                part_id = task['description']['partition']
-
-                if part_id is None:
-                    part_id = self._task_count % len(self._lm.partitions)
-                    self._task_count += 1
-
-                parts[part_id].append(task)
-                task['description']['environment']['RP_PARTITION_ID'] = part_id
-                self._log.debug('task %s on partition %s', task['uid'], part_id)
-
-            for part_id, part_tasks in parts.items():
-
-                part  = self._lm.partitions[part_id]
-                specs = list()
-                for task in part_tasks:
-                    tid = task['uid']
-                    self._tasks[tid] = task
-                    specs.append(self.task_to_spec(task))
-
-                tids = [task['uid'] for task in part_tasks]
-                fids = part.helper.submit(specs)
-
-                for fid, tid in zip(fids, tids):
-                    self._idmap[fid] = tid
-
-                self._log.debug('%s: submitted %d tasks: %s', part.uid,
-                                len(tids), tids)
-
->>>>>>> b9816499
         except Exception as e:
             self._log.exception('flux submit failed: %s', e)
             raise
