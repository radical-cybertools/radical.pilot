
__copyright__ = 'Copyright 2013-2020, http://radical.rutgers.edu'
__license__   = 'MIT'

<<<<<<< HEAD
import time
import copy
=======
import copy

import threading as mt
>>>>>>> e5a1e679

from collections import defaultdict

import radical.utils as ru

from ...   import states as rps
from ..    import LaunchMethod
from .base import AgentExecutingComponent


# ------------------------------------------------------------------------------
#
class Flux(AgentExecutingComponent) :

    _shell = ru.which('bash') or '/bin/sh'

    # --------------------------------------------------------------------------
    #
    def initialize(self):
        '''
        This components has 3 strands of activity (threads):

          - the main thread listens for incoming tasks from the scheduler, and
            pushes them toward the watcher thread;
          - an event listener thread listens for flux events which signify task
            state updates, and pushes those events also to the watcher thread;
          - the watcher thread matches events and tasks, enacts state updates,
            and pushes completed tasks toward output staging.

        NOTE: we get tasks in *AGENT_SCHEDULING* state, and enact all
              further state changes in this component.
        '''

        super().initialize()

        # translate Flux states to RP states
        self._event_map = {'submit'   : None,   # rps.AGENT_SCHEDULING,
                           'depend'   : None,
                           'alloc'    : rps.AGENT_EXECUTING_PENDING,
                         # 'start'    : rps.AGENT_EXECUTING,
                           'cleanup'  : None,
                           'finish'   : rps.AGENT_STAGING_OUTPUT_PENDING,
                           'release'  : 'unschedule',
                           'free'     : None,
                           'clean'    : None,
                           'priority' : None,
                           'exception': rps.FAILED,
                          }

        lm_cfg = self.session.rcfg.launch_methods.get('FLUX')
        lm_cfg['pid']       = self.session.cfg.pid
        lm_cfg['reg_addr']  = self.session.cfg.reg_addr
        self._lm            = LaunchMethod.create('FLUX', lm_cfg, self._rm.info,
                                                  self._log, self._prof)

<<<<<<< HEAD
        # we only start the flux backend here
        self._lm.start_flux()

        # register state cb
        self._log.debug('register flux state cb: %s',
                        len(self._lm.partitions))

        if not self._lm.partitions:
            raise RuntimeError('no partitions found')

        for part in self._lm.partitions:
            self._log.debug('register flux state cb: %s', part.helper)
            part.helper.register_cb(self._job_event_cb)

        # local state management
        self._tasks  = dict()             # task_id -> task
        self._events = defaultdict(list)  # flux_id -> [events]
        self._idmap  = dict()             # flux_id -> task_id
=======
        # local state management
        self._tasks       = dict()             # task_id -> task
        self._events      = defaultdict(list)  # flux_id -> [events]
        self._events_lock = mt.Lock()
>>>>>>> e5a1e679

        self._task_count = 0

        # we only start the flux backend here
        self._lm.start_flux(event_cb=self._handle_event_cb)


    # --------------------------------------------------------------------------
    def finalize(self):

        pass


    # --------------------------------------------------------------------------
    #
    def _lm_fail_task(self, tasks, state):
        '''
        This will be called by the launch method in case a task error was
        detected during launch, before handing the task to flux
        '''

        for task in tasks:
            self._log.error('flux launch failed for %s: %s', task['uid'], state)

        self.advance_tasks(tasks, state=rps.FAILED, publish=True, push=False)


      # self._test_flux()


    # --------------------------------------------------------------------------
    def finalize(self):

        pass


    # --------------------------------------------------------------------------
    #
<<<<<<< HEAD
    def flux_state_cb(self, task_id, state):

        self._log.debug('flux state cb: %s: %s', task_id, state)


    # --------------------------------------------------------------------------
    #
    def _test_flux(self, n=128, count=2):

        def state_cb(task_id, state):
          # self._log.debug('=====', task_id, state)
            pass

        fs = ru.FluxService()
        fs.start(timeout=-1)
        fh = ru.FluxHelper(fs.r_uri)

        t0 = time.time()
        specs = [ru.flux.spec_from_dict({'executable': 'true',
                                         'uid'       : 'task.%06d' % i})
                        for i in range(n)]
        dt  = time.time() - t0
        jps = len(specs) / dt
        self._log.debug("===== create %4d tasks in %5.1fs - %8.1fjob/s"
                                                                 % (n, dt, jps))

        fh.register_cb(state_cb)
        fh.start()

        with ru.ru_open('flux_async.prof', 'w') as fout:
            for c in range(count):

                specs = [ru.flux.spec_from_dict(
                            {'executable': 'sleep',
                             'arguments' : ['1'],
                             'uid'       : 'task.%06d.%04d' % (i, c)})
                                         for i in range(n)]
                start = time.time()

                tids = fh.submit(specs)
                fh.wait(tids)

                stop = time.time()
                jps = n / (stop - start)
                self._log.debug('===== waited %4d tasks in %5.1fs - %8.1fjob/s'
                                                         % (n, stop-start, jps))
                fout.write('%4d %8.1f\n' % (c, jps))
                fout.flush()

        fh.stop()
        fs.stop()


    # --------------------------------------------------------------------------
    #
=======
>>>>>>> e5a1e679
    def get_task(self, tid):

        return self._tasks.get(tid)


    # --------------------------------------------------------------------------
    #
    def cancel_task(self, task):

        # FIXME: clarify how to cancel tasks in Flux
        self._lm.cancel_task(task)


    # --------------------------------------------------------------------------
    #
<<<<<<< HEAD
    def _job_event_cb(self, flux_id, event):

        self._log.debug('flux event: %s: %s', flux_id, event.name)

        while True:
            task = self._tasks.get(self._idmap.get(flux_id))
            if task:
                break
            time.sleep(0.1)

        if not task:
            self._log.error('no task for flux job %s: %s %s', flux_id,
                            event.name, list(self._tasks.keys()))
            self._events[flux_id].append(event)

        else:
            self._handle_event(task, flux_id, event)


    # --------------------------------------------------------------------------
    #
    def _handle_event(self, task, flux_id, event):

        ename = event.name
        state = self._event_map.get(ename)

        if ename == 'alloc':
            self._log.debug('map fluxid: %s: %s', flux_id, task['uid'])

        self._log.debug('flux event: %s: %s [%s]', flux_id, ename, state)
        self._log.debug_3('          : %s', str(event.context))

        if state is None:
            return
=======
    def _create_spec(self, task):

        tid = task['uid']

        self._log.debug('create spec: %s', tid)

        td     = task['description']
        uid    = task['uid']
        sbox   = task['task_sandbox_path']
        stdout = td.get('stdout') or '%s/%s.out' % (sbox, uid)
        stderr = td.get('stderr') or '%s/%s.err' % (sbox, uid)

        td['sandbox'] = sbox
        td['stdout']  = stdout
        td['stderr']  = stderr

        task['stdout'] = ''
        task['stderr'] = ''

        task['stdout_file'] = stdout
        task['stderr_file'] = stderr

        self._prof.prof('task_create_exec_start', uid=uid)
        _, exec_path = self._create_exec_script(self._lm, task)
        self._prof.prof('task_create_exec_ok', uid=uid)

        spec_dict = copy.deepcopy(td)
        spec_dict['uid']        = uid
        spec_dict['executable'] = '/bin/sh'
        spec_dict['arguments']  = ['-c', exec_path]

        self._prof.prof('task_to_spec_start', uid=uid)
        ret = ru.flux.spec_from_dict(spec_dict)
        self._prof.prof('task_to_spec_stop', uid=uid)
>>>>>>> e5a1e679

        return ret


    # --------------------------------------------------------------------------
    #
    def _handle_event_cb(self, task_id, event):

        ename = event.name
        state = self._event_map.get(ename)

        self._log.debug('flux event: %s: %s [%s]', task_id, ename, state)
        self._log.debug_3('          : %s', str(event.context))

        task = self._tasks.get(task_id)

        # handle some special events
        if ename == 'lm_failed':
            self.advance_tasks(task, rps.FAILED, publish=True, push=False)
            return

        elif ename == 'exception' and event.context['type'] == 'cancel':
            # this is a cancel event, which we translate to 'unschedule'
            state = rps.AGENT_STAGING_OUTPUT_PENDING
            task['target_state'] = rps.CANCELED
            self.advance_tasks(task, state, ts=event.timestamp,
                               publish=True, push=True)
            return

        elif ename == 'start':
            # start task timeout handling on `start` event
            self.handle_timeout(task)


        if state is None:
            # special events are handled above, no state handling needed below
            return


        # handle some states specifically
        if state == rps.AGENT_STAGING_OUTPUT_PENDING:

            task['exit_code'] = event.context.get('status', 1)
            if task['exit_code']: task['target_state'] = rps.FAILED
            else                : task['target_state'] = rps.DONE

            # FIXME: run post-launch commands here.  Alas, this is
            #        synchronous, and thus potentially rather slow.
            tid  = task['uid']
            cmds = task['description'].get('post_launch')
            if cmds:
                for cmd in cmds:
                    self._log.debug('post-launch %s: %s', task['uid'], cmd)
                    out, err, ret = ru.sh_callout(cmd, shell=True,
                                                  cwd=task['task_sandbox_path'])
                    self._log.debug('post-launch %s: %s [%s][%s]',
                                                             tid, ret, out, err)
                    if ret:
<<<<<<< HEAD
                        failed.append(task)
                        continue
=======
                        self.advance_tasks(task, rps.FAILED,
                                           publish=True, push=False)
                        return
>>>>>>> e5a1e679

            # on completion, push toward output staging
            self.advance_tasks(task, state, ts=event.timestamp,
                               publish=True, push=True)

        elif state == 'unschedule':
            # free task resources
            self._prof.prof('unschedule_start', uid=task['uid'])
            self._prof.prof('unschedule_stop',  uid=task['uid'])  # ?
          # self.publish(rpc.AGENT_UNSCHEDULE_PUBSUB, task)

        else:
            # otherwise only push a state update
            self.advance_tasks(task, state, ts=event.timestamp,
                               publish=True, push=False)


    # --------------------------------------------------------------------------
    #
    def work(self, tasks):

        self.advance(tasks, rps.AGENT_EXECUTING, publish=True, push=False)

<<<<<<< HEAD
        try:
            # round robin on available flux partitions
            parts  = defaultdict(list)
            failed = list()
            for task in tasks:

                # FIXME: run pre-launch commands here.  Alas, this is
                #        synchronous, and thus potentially rather slow.
                self._prof.prof('work_0', uid=task['uid'])
                tid  = task['uid']
=======
        n_parts = self._rm.info.n_partitions
        parts   = defaultdict(dict)  # part_id -> {task_id: task}

        for task in tasks:

            tid = task['uid']
            self._tasks[tid] = task

            try:
                # FIXME: pre_launch commands are synchronous and thus
                #        potentially slow.
                self._prof.prof('work_0', uid=tid)

>>>>>>> e5a1e679
                cmds = task['description'].get('pre_launch')
                if cmds:
                    sbox = task['task_sandbox_path']
                    ru.rec_makedir(sbox)

                    for cmd in cmds:
                        self._log.debug('pre-launch %s: %s', task['uid'], cmd)
                        out, err, ret = ru.sh_callout(cmd, shell=True,
<<<<<<< HEAD
                                                  cwd=task['task_sandbox_path'])
                        self._log.debug('pre-launch %s: %s [%s][%s]',
                                                             tid, ret, out, err)
                        if ret:
                            failed.append(task)
                            continue
=======
                                              cwd=task['task_sandbox_path'])
                        self._log.debug('pre-launch %s: %s [%s][%s]',
                                        tid, ret, out, err)

                        if ret:
                            raise RuntimeError('cmd failed: %s' % cmd)
>>>>>>> e5a1e679

                self._prof.prof('work_1', uid=task['uid'])
                part_id = task['description']['partition']
                if part_id is None:
<<<<<<< HEAD
                    part_id = self._task_count % len(self._lm.partitions)
                    self._task_count += 1

                self._prof.prof('work_2', uid=task['uid'])
                parts[part_id].append(task)
                task['description']['environment']['RP_PARTITION_ID'] = part_id
                self._log.debug('task %s on partition %s', task['uid'], part_id)

                self._prof.prof('work_3', uid=task['uid'])

            for part_id, part_tasks in parts.items():

                part  = self._lm.partitions[part_id]
                specs = list()
                for task in part_tasks:
                    tid = task['uid']
                    self._tasks[tid] = task
                    self._prof.prof('part_0', uid=tid)
                    specs.append(self.task_to_spec(task))

                tids = [task['uid'] for task in part_tasks]
                for task in part_tasks:
                    self._prof.prof('submit_0', uid=task['uid']
                fids = part.helper.submit(specs)
                for task in part_tasks:
                    self._prof.prof('submit_1', uid=task['uid']

                for fid, tid in zip(fids, tids):
                    self._idmap[fid] = tid

                self._log.debug('%s: submitted %d tasks: %s', part.uid,
                                len(tids), tids)

            if failed:
                for task in failed:
                    task['target_state'] = rps.FAILED
                self.advance(failed, rps.FAILED, publish=True, push=False)

        except Exception as e:
            self._log.exception('flux submit failed: %s', e)
            raise
=======
                    part_id = self._task_count % n_parts
                    self._task_count += 1
>>>>>>> e5a1e679

                self._prof.prof('work_2', uid=task['uid'])
                self._log.debug('task %s on partition %s', task['uid'], part_id)
                task['description']['environment']['RP_PARTITION_ID'] = part_id

                parts[part_id][tid] = self._create_spec(task)
                self._prof.prof('work_3', uid=task['uid'])

<<<<<<< HEAD
        td     = task['description']
        uid    = task['uid']
        sbox   = task['task_sandbox_path']
        stdout = td.get('stdout') or '%s/%s.out' % (sbox, uid)
        stderr = td.get('stderr') or '%s/%s.err' % (sbox, uid)


        task['stdout'] = ''
        task['stderr'] = ''

        task['stdout_file'] = stdout
        task['stderr_file'] = stderr

        self._prof.prof('task_create_exec_start', uid=uid)
        _, exec_path = self._create_exec_script(self._lm, task)
        self._prof.prof('task_create_exec_ok', uid=uid)

        command = '%(cmd)s 1>%(out)s 2>%(err)s' % {'cmd': exec_path,
                                                   'out': stdout,
                                                   'err': stderr}
        spec_dict = copy.deepcopy(td)
        spec_dict['uid']        = uid
        spec_dict['executable'] = '/bin/sh'
        spec_dict['arguments']  = ['-c', command]

        self._prof.prof('task_to_flux_start', uid=uid)
        ret = ru.flux.spec_from_dict(spec_dict)

        self._prof.prof('task_to_spec_stop', uid=uid)

        return ret
=======
            except:
                self._log.exception('LM flux submit failed for %s', tid)
                self.advance_tasks(task, rps.FAILED, publish=True, push=False)

        self._lm.submit_tasks(parts)
>>>>>>> e5a1e679


# ------------------------------------------------------------------------------
<|MERGE_RESOLUTION|>--- conflicted
+++ resolved
@@ -2,14 +2,9 @@
 __copyright__ = 'Copyright 2013-2020, http://radical.rutgers.edu'
 __license__   = 'MIT'
 
-<<<<<<< HEAD
-import time
 import copy
-=======
-import copy
 
 import threading as mt
->>>>>>> e5a1e679
 
 from collections import defaultdict
 
@@ -65,31 +60,10 @@
         self._lm            = LaunchMethod.create('FLUX', lm_cfg, self._rm.info,
                                                   self._log, self._prof)
 
-<<<<<<< HEAD
-        # we only start the flux backend here
-        self._lm.start_flux()
-
-        # register state cb
-        self._log.debug('register flux state cb: %s',
-                        len(self._lm.partitions))
-
-        if not self._lm.partitions:
-            raise RuntimeError('no partitions found')
-
-        for part in self._lm.partitions:
-            self._log.debug('register flux state cb: %s', part.helper)
-            part.helper.register_cb(self._job_event_cb)
-
-        # local state management
-        self._tasks  = dict()             # task_id -> task
-        self._events = defaultdict(list)  # flux_id -> [events]
-        self._idmap  = dict()             # flux_id -> task_id
-=======
         # local state management
         self._tasks       = dict()             # task_id -> task
         self._events      = defaultdict(list)  # flux_id -> [events]
         self._events_lock = mt.Lock()
->>>>>>> e5a1e679
 
         self._task_count = 0
 
@@ -117,75 +91,8 @@
         self.advance_tasks(tasks, state=rps.FAILED, publish=True, push=False)
 
 
-      # self._test_flux()
-
-
-    # --------------------------------------------------------------------------
-    def finalize(self):
-
-        pass
-
-
-    # --------------------------------------------------------------------------
-    #
-<<<<<<< HEAD
-    def flux_state_cb(self, task_id, state):
-
-        self._log.debug('flux state cb: %s: %s', task_id, state)
-
-
-    # --------------------------------------------------------------------------
-    #
-    def _test_flux(self, n=128, count=2):
-
-        def state_cb(task_id, state):
-          # self._log.debug('=====', task_id, state)
-            pass
-
-        fs = ru.FluxService()
-        fs.start(timeout=-1)
-        fh = ru.FluxHelper(fs.r_uri)
-
-        t0 = time.time()
-        specs = [ru.flux.spec_from_dict({'executable': 'true',
-                                         'uid'       : 'task.%06d' % i})
-                        for i in range(n)]
-        dt  = time.time() - t0
-        jps = len(specs) / dt
-        self._log.debug("===== create %4d tasks in %5.1fs - %8.1fjob/s"
-                                                                 % (n, dt, jps))
-
-        fh.register_cb(state_cb)
-        fh.start()
-
-        with ru.ru_open('flux_async.prof', 'w') as fout:
-            for c in range(count):
-
-                specs = [ru.flux.spec_from_dict(
-                            {'executable': 'sleep',
-                             'arguments' : ['1'],
-                             'uid'       : 'task.%06d.%04d' % (i, c)})
-                                         for i in range(n)]
-                start = time.time()
-
-                tids = fh.submit(specs)
-                fh.wait(tids)
-
-                stop = time.time()
-                jps = n / (stop - start)
-                self._log.debug('===== waited %4d tasks in %5.1fs - %8.1fjob/s'
-                                                         % (n, stop-start, jps))
-                fout.write('%4d %8.1f\n' % (c, jps))
-                fout.flush()
-
-        fh.stop()
-        fs.stop()
-
-
-    # --------------------------------------------------------------------------
-    #
-=======
->>>>>>> e5a1e679
+    # --------------------------------------------------------------------------
+    #
     def get_task(self, tid):
 
         return self._tasks.get(tid)
@@ -201,42 +108,6 @@
 
     # --------------------------------------------------------------------------
     #
-<<<<<<< HEAD
-    def _job_event_cb(self, flux_id, event):
-
-        self._log.debug('flux event: %s: %s', flux_id, event.name)
-
-        while True:
-            task = self._tasks.get(self._idmap.get(flux_id))
-            if task:
-                break
-            time.sleep(0.1)
-
-        if not task:
-            self._log.error('no task for flux job %s: %s %s', flux_id,
-                            event.name, list(self._tasks.keys()))
-            self._events[flux_id].append(event)
-
-        else:
-            self._handle_event(task, flux_id, event)
-
-
-    # --------------------------------------------------------------------------
-    #
-    def _handle_event(self, task, flux_id, event):
-
-        ename = event.name
-        state = self._event_map.get(ename)
-
-        if ename == 'alloc':
-            self._log.debug('map fluxid: %s: %s', flux_id, task['uid'])
-
-        self._log.debug('flux event: %s: %s [%s]', flux_id, ename, state)
-        self._log.debug_3('          : %s', str(event.context))
-
-        if state is None:
-            return
-=======
     def _create_spec(self, task):
 
         tid = task['uid']
@@ -271,7 +142,6 @@
         self._prof.prof('task_to_spec_start', uid=uid)
         ret = ru.flux.spec_from_dict(spec_dict)
         self._prof.prof('task_to_spec_stop', uid=uid)
->>>>>>> e5a1e679
 
         return ret
 
@@ -330,14 +200,9 @@
                     self._log.debug('post-launch %s: %s [%s][%s]',
                                                              tid, ret, out, err)
                     if ret:
-<<<<<<< HEAD
-                        failed.append(task)
-                        continue
-=======
                         self.advance_tasks(task, rps.FAILED,
                                            publish=True, push=False)
                         return
->>>>>>> e5a1e679
 
             # on completion, push toward output staging
             self.advance_tasks(task, state, ts=event.timestamp,
@@ -361,18 +226,6 @@
 
         self.advance(tasks, rps.AGENT_EXECUTING, publish=True, push=False)
 
-<<<<<<< HEAD
-        try:
-            # round robin on available flux partitions
-            parts  = defaultdict(list)
-            failed = list()
-            for task in tasks:
-
-                # FIXME: run pre-launch commands here.  Alas, this is
-                #        synchronous, and thus potentially rather slow.
-                self._prof.prof('work_0', uid=task['uid'])
-                tid  = task['uid']
-=======
         n_parts = self._rm.info.n_partitions
         parts   = defaultdict(dict)  # part_id -> {task_id: task}
 
@@ -386,7 +239,6 @@
                 #        potentially slow.
                 self._prof.prof('work_0', uid=tid)
 
->>>>>>> e5a1e679
                 cmds = task['description'].get('pre_launch')
                 if cmds:
                     sbox = task['task_sandbox_path']
@@ -395,71 +247,18 @@
                     for cmd in cmds:
                         self._log.debug('pre-launch %s: %s', task['uid'], cmd)
                         out, err, ret = ru.sh_callout(cmd, shell=True,
-<<<<<<< HEAD
-                                                  cwd=task['task_sandbox_path'])
-                        self._log.debug('pre-launch %s: %s [%s][%s]',
-                                                             tid, ret, out, err)
-                        if ret:
-                            failed.append(task)
-                            continue
-=======
                                               cwd=task['task_sandbox_path'])
                         self._log.debug('pre-launch %s: %s [%s][%s]',
                                         tid, ret, out, err)
 
                         if ret:
                             raise RuntimeError('cmd failed: %s' % cmd)
->>>>>>> e5a1e679
 
                 self._prof.prof('work_1', uid=task['uid'])
                 part_id = task['description']['partition']
                 if part_id is None:
-<<<<<<< HEAD
-                    part_id = self._task_count % len(self._lm.partitions)
-                    self._task_count += 1
-
-                self._prof.prof('work_2', uid=task['uid'])
-                parts[part_id].append(task)
-                task['description']['environment']['RP_PARTITION_ID'] = part_id
-                self._log.debug('task %s on partition %s', task['uid'], part_id)
-
-                self._prof.prof('work_3', uid=task['uid'])
-
-            for part_id, part_tasks in parts.items():
-
-                part  = self._lm.partitions[part_id]
-                specs = list()
-                for task in part_tasks:
-                    tid = task['uid']
-                    self._tasks[tid] = task
-                    self._prof.prof('part_0', uid=tid)
-                    specs.append(self.task_to_spec(task))
-
-                tids = [task['uid'] for task in part_tasks]
-                for task in part_tasks:
-                    self._prof.prof('submit_0', uid=task['uid']
-                fids = part.helper.submit(specs)
-                for task in part_tasks:
-                    self._prof.prof('submit_1', uid=task['uid']
-
-                for fid, tid in zip(fids, tids):
-                    self._idmap[fid] = tid
-
-                self._log.debug('%s: submitted %d tasks: %s', part.uid,
-                                len(tids), tids)
-
-            if failed:
-                for task in failed:
-                    task['target_state'] = rps.FAILED
-                self.advance(failed, rps.FAILED, publish=True, push=False)
-
-        except Exception as e:
-            self._log.exception('flux submit failed: %s', e)
-            raise
-=======
                     part_id = self._task_count % n_parts
                     self._task_count += 1
->>>>>>> e5a1e679
 
                 self._prof.prof('work_2', uid=task['uid'])
                 self._log.debug('task %s on partition %s', task['uid'], part_id)
@@ -468,45 +267,11 @@
                 parts[part_id][tid] = self._create_spec(task)
                 self._prof.prof('work_3', uid=task['uid'])
 
-<<<<<<< HEAD
-        td     = task['description']
-        uid    = task['uid']
-        sbox   = task['task_sandbox_path']
-        stdout = td.get('stdout') or '%s/%s.out' % (sbox, uid)
-        stderr = td.get('stderr') or '%s/%s.err' % (sbox, uid)
-
-
-        task['stdout'] = ''
-        task['stderr'] = ''
-
-        task['stdout_file'] = stdout
-        task['stderr_file'] = stderr
-
-        self._prof.prof('task_create_exec_start', uid=uid)
-        _, exec_path = self._create_exec_script(self._lm, task)
-        self._prof.prof('task_create_exec_ok', uid=uid)
-
-        command = '%(cmd)s 1>%(out)s 2>%(err)s' % {'cmd': exec_path,
-                                                   'out': stdout,
-                                                   'err': stderr}
-        spec_dict = copy.deepcopy(td)
-        spec_dict['uid']        = uid
-        spec_dict['executable'] = '/bin/sh'
-        spec_dict['arguments']  = ['-c', command]
-
-        self._prof.prof('task_to_flux_start', uid=uid)
-        ret = ru.flux.spec_from_dict(spec_dict)
-
-        self._prof.prof('task_to_spec_stop', uid=uid)
-
-        return ret
-=======
             except:
                 self._log.exception('LM flux submit failed for %s', tid)
                 self.advance_tasks(task, rps.FAILED, publish=True, push=False)
 
         self._lm.submit_tasks(parts)
->>>>>>> e5a1e679
 
 
 # ------------------------------------------------------------------------------
