--- conflicted
+++ resolved
@@ -80,7 +80,8 @@
 
         self._task_count = 0
 
-        self._nflux = 0
+
+      # self._test_flux()
 
 
     # --------------------------------------------------------------------------
@@ -91,24 +92,6 @@
 
     # --------------------------------------------------------------------------
     #
-    def flux_state_cb(self, task_id, state):
-
-        self._log.debug('flux state cb: %s: %s', task_id, state)
-
-
-      # self._test_flux()
-
-
-    # --------------------------------------------------------------------------
-    def finalize(self):
-
-        pass
-
-
-    # --------------------------------------------------------------------------
-    #
-<<<<<<< HEAD
-=======
     def flux_state_cb(self, task_id, state):
 
         self._log.debug('flux state cb: %s: %s', task_id, state)
@@ -164,7 +147,6 @@
 
     # --------------------------------------------------------------------------
     #
->>>>>>> bcc97fa1
     def cancel_task(self, task):
 
         # FIXME: clarify how to cancel tasks in Flux
@@ -200,21 +182,12 @@
 
         ename = event.name
         state = self._event_map.get(ename)
-<<<<<<< HEAD
 
         if ename == 'alloc':
             self._log.debug('map fluxid: %s: %s', flux_id, task['uid'])
 
         self._log.debug('flux event: %s: %s [%s]', flux_id, ename, state)
 
-=======
-
-        if ename == 'alloc':
-            self._log.debug('map fluxid: %s: %s', flux_id, task['uid'])
-
-        self._log.debug('flux event: %s: %s [%s]', flux_id, ename, state)
-
->>>>>>> bcc97fa1
         if state is None:
             return
 
@@ -251,7 +224,6 @@
             # round robin on available flux partitions
             parts = defaultdict(list)
             for task in tasks:
-<<<<<<< HEAD
 
                 part_id = task['description']['partition']
 
@@ -281,37 +253,6 @@
                 self._log.debug('%s: submitted %d tasks: %s', part.uid,
                                 len(tids), tids)
 
-=======
-
-                part_id = task['description']['partition']
-
-                if part_id is None:
-                    part_id = self._task_count % len(self._lm.partitions)
-                    self._task_count += 1
-
-                parts[part_id].append(task)
-                task['description']['environment']['RP_PARTITION_ID'] = part_id
-                self._log.debug('task %s on partition %s', task['uid'], part_id)
-
-            for part_id, part_tasks in parts.items():
-
-                part  = self._lm.partitions[part_id]
-                specs = list()
-                for task in part_tasks:
-                    tid = task['uid']
-                    self._tasks[tid] = task
-                    specs.append(self.task_to_spec(task))
-
-                tids = [task['uid'] for task in part_tasks]
-                fids = part.helper.submit(specs)
-
-                for fid, tid in zip(fids, tids):
-                    self._idmap[fid] = tid
-
-                self._log.debug('%s: submitted %d tasks: %s', part.uid,
-                                len(tids), tids)
-
->>>>>>> bcc97fa1
         except Exception as e:
             self._log.exception('flux submit failed: %s', e)
             raise
