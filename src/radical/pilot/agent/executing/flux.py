--- conflicted
+++ resolved
@@ -74,11 +74,7 @@
             part.helper.register_cb(self._job_event_cb)
 
         # local state management
-<<<<<<< HEAD
-        self._tasks  = dict()             # flux_id -> task
-=======
         self._tasks  = dict()             # task_id -> task
->>>>>>> 01ede9a7
         self._events = defaultdict(list)  # flux_id -> [events]
         self._idmap  = dict()             # flux_id -> task_id
 
@@ -151,8 +147,6 @@
 
     # --------------------------------------------------------------------------
     #
-<<<<<<< HEAD
-=======
     def get_task(self, tid):
 
         return self._tasks.get(tid)
@@ -160,7 +154,6 @@
 
     # --------------------------------------------------------------------------
     #
->>>>>>> 01ede9a7
     def cancel_task(self, task):
 
         # FIXME: clarify how to cancel tasks in Flux
@@ -169,45 +162,25 @@
 
     # --------------------------------------------------------------------------
     #
-<<<<<<< HEAD
-    def _job_event_cb(self, tid, event):
-
-        self._log.debug('flux event: %s: %s', tid, event.name)
-
-        while True:
-            task = self._tasks.get(tid)
-            if not task:
-                task = self._tasks.get(self._idmap.get(tid))
-=======
     def _job_event_cb(self, flux_id, event):
 
         self._log.debug('flux event: %s: %s', flux_id, event.name)
 
         while True:
             task = self._tasks.get(self._idmap.get(flux_id))
->>>>>>> 01ede9a7
             if task:
                 break
             time.sleep(0.1)
 
         if not task:
-<<<<<<< HEAD
-            self._log.error('no task for flux job %s: %s %s', tid,
-                            event.name, list(self._tasks.keys()))
-            self._events[tid].append(event)
-
-        else:
-            self._handle_event(task, tid, event)
-=======
             self._log.error('no task for flux job %s: %s %s', flux_id,
                             event.name, list(self._tasks.keys()))
             self._events[flux_id].append(event)
->>>>>>> 01ede9a7
 
         else:
             self._handle_event(task, flux_id, event)
 
-<<<<<<< HEAD
+
     # --------------------------------------------------------------------------
     #
     def _handle_event(self, task, flux_id, event):
@@ -221,22 +194,6 @@
         self._log.debug('flux event: %s: %s [%s]', flux_id, ename, state)
         self._log.debug_3('          : %s', str(event.context))
 
-=======
-
-    # --------------------------------------------------------------------------
-    #
-    def _handle_event(self, task, flux_id, event):
-
-        ename = event.name
-        state = self._event_map.get(ename)
-
-        if ename == 'alloc':
-            self._log.debug('map fluxid: %s: %s', flux_id, task['uid'])
-
-        self._log.debug('flux event: %s: %s [%s]', flux_id, ename, state)
-        self._log.debug_3('          : %s', str(event.context))
-
->>>>>>> 01ede9a7
         if state is None:
             return
 
@@ -309,12 +266,9 @@
                             continue
 
                 part_id = task['description']['partition']
-<<<<<<< HEAD
                 self._log.debug('=== part %s: %d %% %d = %d', part_id,
                                 self._task_count, len(self._lm.partitions),
                                 self._task_count % len(self._lm.partitions))
-=======
->>>>>>> 01ede9a7
                 if part_id is None:
                     part_id = self._task_count % len(self._lm.partitions)
                     self._task_count += 1
@@ -376,33 +330,8 @@
         spec_dict['uid']        = uid
         spec_dict['executable'] = '/bin/sh'
         spec_dict['arguments']  = ['-c', command]
-<<<<<<< HEAD
 
         return ru.flux.spec_from_dict(spec_dict)
 
 
-    # --------------------------------------------------------------------------
-    #
-    def control_cb(self, topic, msg):
-
-        self._log.info('command_cb [%s]: %s', topic, msg)
-
-        cmd = msg.get('cmd')
-        arg = msg.get('arg')
-
-        # FIXME RPC: already handled in the component base class
-        if cmd == 'task_execution_done':
-
-            self._log.info('task_execution_done command (%s)', arg)
-            self._prof.prof('task_execution_done')
-
-        else:
-
-            super().control_cb(topic, msg)
-=======
-
-        return ru.flux.spec_from_dict(spec_dict)
->>>>>>> 01ede9a7
-
-
 # ------------------------------------------------------------------------------
