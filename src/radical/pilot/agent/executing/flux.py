--- conflicted
+++ resolved
@@ -219,118 +219,8 @@
 
         self.advance(tasks, rps.AGENT_EXECUTING, publish=True, push=False)
 
-<<<<<<< HEAD
-        try:
-            # round robin on available flux partitions
-            parts  = defaultdict(list)
-            failed = list()
-            for task in tasks:
-
-                # FIXME: run pre-launch commands here.  Alas, this is
-                #        synchronous, and thus potentially rather slow.
-                self._prof.prof('work_0', uid=task['uid'])
-                tid  = task['uid']
-                cmds = task['description'].get('pre_launch')
-                if cmds:
-                    sbox = task['task_sandbox_path']
-                    ru.rec_makedir(sbox)
-
-                    for cmd in cmds:
-                        self._log.debug('pre-launch %s: %s', task['uid'], cmd)
-                        out, err, ret = ru.sh_callout(cmd, shell=True,
-                                                  cwd=task['task_sandbox_path'])
-                        self._log.debug('pre-launch %s: %s [%s][%s]',
-                                                             tid, ret, out, err)
-                        if ret:
-                            failed.append(task)
-                            continue
-
-                self._prof.prof('work_1', uid=task['uid'])
-                part_id = task['description']['partition']
-                self._log.debug('=== part %s: %d %% %d = %d', part_id,
-                                self._task_count, len(self._lm.partitions),
-                                self._task_count % len(self._lm.partitions))
-                if part_id is None:
-                    part_id = self._task_count % len(self._lm.partitions)
-                    self._task_count += 1
-
-                self._prof.prof('work_2', uid=task['uid'])
-                parts[part_id].append(task)
-                task['description']['environment']['RP_PARTITION_ID'] = part_id
-                self._log.debug('task %s on partition %s', task['uid'], part_id)
-
-                self._prof.prof('work_3', uid=task['uid'])
-
-            for part_id, part_tasks in parts.items():
-
-                part  = self._lm.partitions[part_id]
-                specs = list()
-                for task in part_tasks:
-                    tid = task['uid']
-                    self._tasks[tid] = task
-                    self._prof.prof('part_0', uid=tid)
-                    specs.append(self.task_to_spec(task))
-
-                tids = [task['uid'] for task in part_tasks]
-                for task in part_tasks:
-                    self._prof.prof('submit_0', uid=task['uid']
-                fids = part.helper.submit(specs)
-                for task in part_tasks:
-                    self._prof.prof('submit_1', uid=task['uid']
-
-                for fid, tid in zip(fids, tids):
-                    self._idmap[fid] = tid
-
-                self._log.debug('%s: submitted %d tasks: %s', part.uid,
-                                len(tids), tids)
-
-            if failed:
-                for task in failed:
-                    task['target_state'] = rps.FAILED
-                self.advance(failed, rps.FAILED, publish=True, push=False)
-
-        except Exception as e:
-            self._log.exception('flux submit failed: %s', e)
-            raise
-
-
-    # --------------------------------------------------------------------------
-    #
-    def task_to_spec(self, task):
-
-        td     = task['description']
-        uid    = task['uid']
-        sbox   = task['task_sandbox_path']
-        stdout = td.get('stdout') or '%s/%s.out' % (sbox, uid)
-        stderr = td.get('stderr') or '%s/%s.err' % (sbox, uid)
-
-
-        task['stdout'] = ''
-        task['stderr'] = ''
-
-        task['stdout_file'] = stdout
-        task['stderr_file'] = stderr
-
-        self._prof.prof('task_create_exec_start', uid=uid)
-        _, exec_path = self._create_exec_script(self._lm, task)
-        self._prof.prof('task_create_exec_ok', uid=uid)
-
-        command = '%(cmd)s 1>%(out)s 2>%(err)s' % {'cmd': exec_path,
-                                                   'out': stdout,
-                                                   'err': stderr}
-        spec_dict = copy.deepcopy(td)
-        spec_dict['uid']        = uid
-        spec_dict['executable'] = '/bin/sh'
-        spec_dict['arguments']  = ['-c', command]
-
-        self._prof.prof('task_to_flux_start', uid=uid)
-        ret = ru.flux.spec_from_dict(spec_dict)
-
-        self._prof.prof('task_to_spec_stop', uid=uid)
-=======
         for task in tasks:
             self._tasks[task['uid']] = task
->>>>>>> 81f83101
 
         self._lm.submit_tasks(tasks)
 
