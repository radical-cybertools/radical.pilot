--- conflicted
+++ resolved
@@ -59,28 +59,19 @@
         self._lm            = LaunchMethod.create('FLUX', lm_cfg, self._rm.info,
                                                   self._log, self._prof)
 
-<<<<<<< HEAD
-=======
         # we only start the flux backend here
         self._lm.start_flux()
 
->>>>>>> dc3bbdc9
         # register state cb
         self._log.debug('register flux state cb: %s',
                         len(self._lm.partitions))
 
-<<<<<<< HEAD
-        for part in self._lm.partitions:
-            self._log.debug('register flux state cb: %s', part.handle)
-            part.handle.register_cb(self._job_event_cb)
-=======
         if not self._lm.partitions:
             raise RuntimeError('no partitions found')
 
         for part in self._lm.partitions:
             self._log.debug('register flux state cb: %s', part.helper)
             part.helper.register_cb(self._job_event_cb)
->>>>>>> dc3bbdc9
 
         # local state management
         self._tasks  = dict()             # flux_id -> task
@@ -182,21 +173,12 @@
 
         ename = event.name
         state = self._event_map.get(ename)
-<<<<<<< HEAD
 
         if ename == 'alloc':
             self._log.debug('map fluxid: %s: %s', flux_id, task['uid'])
 
         self._log.debug('flux event: %s: %s [%s]', flux_id, ename, state)
 
-=======
-
-        if ename == 'alloc':
-            self._log.debug('map fluxid: %s: %s', flux_id, task['uid'])
-
-        self._log.debug('flux event: %s: %s [%s]', flux_id, ename, state)
-
->>>>>>> dc3bbdc9
         if state is None:
             return
 
@@ -227,7 +209,12 @@
     #
     def work(self, tasks):
 
-<<<<<<< HEAD
+        self._nflux += len(tasks)
+        self._log.debug('=== flux work: %d tasks', self._nflux)
+        if self._nflux > 32:
+            self._test_flux()
+            self._nflux = 0
+
         self.advance(tasks, rps.AGENT_EXECUTING, publish=True, push=False)
 
         try:
@@ -255,7 +242,7 @@
                     specs.append(self.task_to_spec(task))
 
                 tids = [task['uid'] for task in part_tasks]
-                fids = part.handle.submit(specs)
+                fids = part.helper.submit(specs)
 
                 for fid, tid in zip(fids, tids):
                     self._idmap[fid] = tid
@@ -263,49 +250,6 @@
                 self._log.debug('%s: submitted %d tasks: %s', part.uid,
                                 len(tids), tids)
 
-=======
-        self._nflux += len(tasks)
-        self._log.debug('=== flux work: %d tasks', self._nflux)
-        if self._nflux > 32:
-            self._test_flux()
-            self._nflux = 0
-
-        self.advance(tasks, rps.AGENT_EXECUTING, publish=True, push=False)
-
-        try:
-            # round robin on available flux partitions
-            parts = defaultdict(list)
-            for task in tasks:
-
-                part_id = task['description']['partition']
-
-                if part_id is None:
-                    part_id = self._task_count % len(self._lm.partitions)
-                    self._task_count += 1
-
-                parts[part_id].append(task)
-                task['description']['environment']['RP_PARTITION_ID'] = part_id
-                self._log.debug('task %s on partition %s', task['uid'], part_id)
-
-            for part_id, part_tasks in parts.items():
-
-                part  = self._lm.partitions[part_id]
-                specs = list()
-                for task in part_tasks:
-                    tid = task['uid']
-                    self._tasks[tid] = task
-                    specs.append(self.task_to_spec(task))
-
-                tids = [task['uid'] for task in part_tasks]
-                fids = part.helper.submit(specs)
-
-                for fid, tid in zip(fids, tids):
-                    self._idmap[fid] = tid
-
-                self._log.debug('%s: submitted %d tasks: %s', part.uid,
-                                len(tids), tids)
-
->>>>>>> dc3bbdc9
         except Exception as e:
             self._log.exception('flux submit failed: %s', e)
             raise
