--- conflicted
+++ resolved
@@ -59,12 +59,9 @@
         self._lm            = LaunchMethod.create('FLUX', lm_cfg, self._rm.info,
                                                   self._log, self._prof)
 
-<<<<<<< HEAD
-=======
         # we only start the flux backend here
         self._lm.start_flux()
 
->>>>>>> 31b71cde
         # register state cb
         self._log.debug('register flux state cb: %s',
                         len(self._lm.partitions))
@@ -73,13 +70,8 @@
             raise RuntimeError('no partitions found')
 
         for part in self._lm.partitions:
-<<<<<<< HEAD
-            self._log.debug('register flux state cb: %s', part.handle)
-            part.handle.register_cb(self._job_event_cb)
-=======
             self._log.debug('register flux state cb: %s', part.helper)
             part.helper.register_cb(self._job_event_cb)
->>>>>>> 31b71cde
 
         # local state management
         self._tasks  = dict()             # flux_id -> task
@@ -204,11 +196,7 @@
                     specs.append(self.task_to_spec(task))
 
                 tids = [task['uid'] for task in part_tasks]
-<<<<<<< HEAD
-                fids = part.handle.submit(specs)
-=======
                 fids = part.helper.submit(specs)
->>>>>>> 31b71cde
 
                 for fid, tid in zip(fids, tids):
                     self._idmap[fid] = tid
