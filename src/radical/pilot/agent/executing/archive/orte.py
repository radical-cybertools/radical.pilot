
__copyright__ = "Copyright 2013-2016, http://radical.rutgers.edu"
__license__   = "MIT"


import os
import copy
import time
import errno
import queue
import tempfile
import threading
import traceback

from orte_cffi import ffi, lib as orte_lib                                # noca

import radical.utils as ru

from ....  import pilot     as rp
from ...   import states    as rps
from ...   import constants as rpc
from .base import AgentExecutingComponent


# ------------------------------------------------------------------------------
#
def rec_makedir(target):

    # recursive makedir which ignores errors if dir already exists

    try:
        os.makedirs(target)

    except OSError as e:
        # ignore failure on existing directory
        if e.errno == errno.EEXIST and os.path.isdir(os.path.dirname(target)):
            pass
        else:
            raise


# ------------------------------------------------------------------------------
#
@ffi.def_extern()
def launch_cb(task, jdata, status, cbdata):
    return ffi.from_handle(cbdata).task_spawned_cb(task, status)


# ------------------------------------------------------------------------------
#
@ffi.def_extern()
def finish_cb(task, jdata, status, cbdata):
    return ffi.from_handle(cbdata).task_completed_cb(task, status)


# ------------------------------------------------------------------------------
#
class ORTE(AgentExecutingComponent):

    # --------------------------------------------------------------------------
    #
    def __init__(self, cfg, session):

        AgentExecutingComponent.__init__(self, cfg, session)

        self._watcher   = None
        self._terminate = threading.Event()


    # --------------------------------------------------------------------------
    #
    def initialize(self):

        self._pwd = os.getcwd()

        self.register_input(rps.AGENT_EXECUTING_PENDING,
                            rpc.AGENT_EXECUTING_QUEUE, self.work)

        self.register_output(rps.AGENT_STAGING_OUTPUT_PENDING,
                             rpc.AGENT_STAGING_OUTPUT_QUEUE)

        self.register_publisher (rpc.AGENT_UNSCHEDULE_PUBSUB)
        self.register_subscriber(rpc.CONTROL_PUBSUB, self.command_cb)

        self._cancel_lock    = ru.RLock()
        self._cus_to_cancel  = list()
        self._watch_queue    = queue.Queue ()

        self._pid = self._cfg['pid']

        self.task_map = {}
        self.task_map_lock = ru.Lock()

        # we needs the LaunchMethod to construct commands.
        assert(self._cfg['task_launch_method'] ==
               self._cfg['mpi_launch_method' ] == "ORTE_LIB"), \
               "ORTE_LIB spawner only works with ORTE_LIB LaunchMethod."

        self._task_launcher = rp.agent.LaunchMethod.create(name="ORTE_LIB",
                                           cfg=self._cfg, session=self._session)
        self._orte_initialized = False
        self._cu_environment   = self._populate_cu_environment()

        self.gtod   = "%s/gtod" % self._pwd
        self.tmpdir = tempfile.gettempdir()


    # --------------------------------------------------------------------------
    #
    def command_cb(self, topic, msg):

        self._log.info('command_cb [%s]: %s', topic, msg)

        cmd = msg['cmd']
        arg = msg['arg']

        if cmd == 'cancel_tasks':

            self._log.info("cancel_tasks command (%s)" % arg)
            with self._cancel_lock:
                self._cus_to_cancel.extend(arg['uids'])

        return True


    # --------------------------------------------------------------------------
    #
    def _populate_cu_environment(self):
        """Derive the environment for the t's from our own environment."""

        # Get the environment of the agent
        new_env = copy.deepcopy(os.environ)

        #
        # Mimic what virtualenv's "deactivate" would do
        #
        old_path = new_env.pop('_OLD_VIRTUAL_PATH', None)
        if old_path:
            new_env['PATH'] = old_path

        # TODO: verify this snippet from:
        # https://github.com/radical-cybertools/radical.pilot/pull/973/files
        # old_ppath = new_env.pop('_OLD_VIRTUAL_PYTHONPATH', None)
        # if old_ppath:
        #     new_env['PYTHONPATH'] = old_ppath

        old_home = new_env.pop('_OLD_VIRTUAL_PYTHONHOME', None)
        if old_home:
            new_env['PYTHON_HOME'] = old_home

        old_ps = new_env.pop('_OLD_VIRTUAL_PS1', None)
        if old_ps:
            new_env['PS1'] = old_ps

        new_env.pop('VIRTUAL_ENV', None)

        # Remove the configured set of environment variables from the
        # environment that we pass to Popen.
        for e in list(new_env.keys()):
            env_removables = list()
            if self._task_launcher:
                env_removables += self._task_launcher.env_removables
            for r in  env_removables:
                if e.startswith(r):
                    new_env.pop(e, None)

        return new_env


    # --------------------------------------------------------------------------
    #
    def work(self, tasks):

        if not isinstance(tasks, list):
            tasks = [tasks]

        self.advance(tasks, rps.AGENT_EXECUTING, publish=True, push=False)

        for task in tasks:
            self._handle_task(task)


    # --------------------------------------------------------------------------
    #
    def _handle_task(self, t):

        # prep stdout/err so that we can append w/o checking for None
        t['stdout'] = ''
        t['stderr'] = ''

        if not self._orte_initialized:
            self._log.debug("ORTE not yet initialized!")
            ret = self.init_orte(t)
            if ret != 0:
                self._log.debug("ORTE initialisation failed!")
            else:
                self._log.debug("ORTE initialisation succeeded!")

        try:
            launcher = self._task_launcher

            if not launcher:
                raise RuntimeError("no launcher")

            self._log.debug("Launching task with %s (%s).",
                            launcher.name, launcher.launch_command)

            assert(t['slots']), 'task unscheduled'
            # Start a new subprocess to launch the task
            self.spawn(launcher=launcher, t=t)

        except Exception as e:
            # append the startup error to the tasks stderr.  This is
            # not completely correct (as this text is not produced
            # by the task), but it seems the most intuitive way to
            # communicate that error to the application/user.
            self._log.exception("error running Task: %s", str(e))
            t['stderr'] += "\nPilot cannot start task:\n%s\n%s" \
                            % (str(e), traceback.format_exc())

            # Free the Slots, Flee the Flots, Ree the Frots!
            if t['slots']:
                self.publish(rpc.AGENT_UNSCHEDULE_PUBSUB, t)

            self.advance(t, rps.FAILED, publish=True, push=False)


    # --------------------------------------------------------------------------
    #
    def task_spawned_cb(self, task, status):

        with self.task_map_lock:
            t = self.task_map[task]
        uid = t['uid']

        if status:
            with self.task_map_lock:
                del self.task_map[task]

            # task launch failed
            self._prof.prof('exec_fail', uid=uid)
            self._log.error("task %s startup failed: %s", uid, status)
            self.publish(rpc.AGENT_UNSCHEDULE_PUBSUB, t)

            t['target_state'] = rps.FAILED
            self.advance(t, rps.AGENT_STAGING_OUTPUT_PENDING,
                         publish=True, push=True)

        else:
            t['started'] = time.time()
            self._log.debug("task %s startup ok", uid)
            self.advance(t, rps.AGENT_EXECUTING, publish=True, push=False)


    # --------------------------------------------------------------------------
    #
    def task_completed_cb(self, task, exit_code):

        timestamp = time.time()

        with self.task_map_lock:
            t = self.task_map[task]
            del self.task_map[task]

        self._prof.prof('exec_stop', uid=t['uid'])
        self._log.info("task %s finished [%s]", t['uid'], exit_code)

        t['exit_code'] = exit_code
        t['finished']  = timestamp

        self.publish(rpc.AGENT_UNSCHEDULE_PUBSUB, t)

        if exit_code != 0:
            # task failed - fail after staging output
            t['target_state'] = rps.FAILED

        else:
            # task finished cleanly.  We always move to stageout, even if there
            # are no staging directives -- at the very least, we'll upload
            # stdout/stderr
            t['target_state'] = rps.DONE

        self.advance(t, rps.AGENT_STAGING_OUTPUT_PENDING,
                     publish=True, push=True)


    # --------------------------------------------------------------------------
    #
    def init_orte(self, t):

        # FIXME: it feels as a hack to get the DVM URI from the Task

        slots = t['slots']

        if 'lm_info' not in slots:
            raise RuntimeError('No lm_info to init via %s: %s'
                               % (self.name, slots))

        if not slots['lm_info']:
            raise RuntimeError('lm_info missing for %s: %s'
                               % (self.name, slots))

        if 'dvm_uri' not in slots['lm_info']:
            raise RuntimeError('dvm_uri not in lm_info for %s: %s'
                               % (self.name, slots))

        dvm_uri = slots['lm_info']['dvm_uri']

        # Notify orte that we are using threads and that we require mutexes
        orte_lib.opal_set_using_threads(True)

        argv_keepalive = [
            ffi.new("char[]", "RADICAL-Pilot"),  # will be stripped off by lib
            ffi.new("char[]", "--hnp"), ffi.new("char[]", str(dvm_uri)),
            ffi.NULL,  # required
        ]
        argv = ffi.new("char *[]", argv_keepalive)
        ret = orte_lib.orte_submit_init(3, argv, ffi.NULL)

        self._myhandle = ffi.new_handle(self)
        self._orte_initialized = True

        return ret


    # --------------------------------------------------------------------------
    #
    def spawn(self, launcher, t):

        sandbox = t['task_sandbox_path']

        if False:
            cu_tmpdir = '%s/%s' % (self.tmpdir, t['uid'])
        else:
            cu_tmpdir = sandbox

        rec_makedir(cu_tmpdir)

        # TODO: pre_exec
        # # Before the Big Bang there was nothing
        # if t['description']['pre_exec']:
        #     fail = ' (echo "pre_exec failed"; false) || exit'
        #     pre  = ''
        #     for elem in t['description']['pre_exec']:
        #         pre += "%s || %s\n" % (elem, fail)
        #     # Note: extra spaces below are for visual alignment
        #     launch_script.write("# Pre-exec commands\n")
        #     if self._prof.enabled:
        #         launch_script.write("echo cu_pre_start `%s` >> %s/%s.prof\n"\
        #                           % (t['gtod'], sandbox, t['uid']))
        #     launch_script.write(pre)
        #     if self._prof.enabled:
        #         launch_script.write("echo cu_pre_stop `%s` >> %s/%s.prof\n" \
        #                           % (t['gtod'], sandbox, t['uid']))

        # TODO: post_exec
        # # After the universe dies the infrared death, there will be nothing
        # if t['description']['post_exec']:
        #     fail = ' (echo "post_exec failed"; false) || exit'
        #     post = ''
        #     for elem in t['description']['post_exec']:
        #         post += "%s || %s\n" % (elem, fail)
        #     launch_script.write("# Post-exec commands\n")
        #     if self._prof.enabled:
        #         launch_script.write("echo cu_post_start `%s` >> %s/%s.prof\n"
        #                           % (t['gtod'], sandbox, t['uid']))
        #     launch_script.write('%s\n' % post)
        #     if self._prof.enabled:
        #         launch_script.write("echo cu_post_stop  `%s` >> %s/%s.prof\n"
        #                           % (t['gtod'], sandbox, t['uid']))


        # The actual command line, constructed per launch-method
        try:
            orte_command, task_command = launcher.construct_command(t, None)
        except Exception as e:
            msg = "Error in spawner (%s)" % e
            self._log.exception(msg)
            raise RuntimeError(msg)

        # Construct arguments to submit_job
        arg_list = []

        # Take the orte specific commands and split them
        for arg in orte_command.split():
            arg_list.append(ffi.new("char[]", str(arg)))

        # Set the working directory
        arg_list.append(ffi.new("char[]", "--wdir"))
        arg_list.append(ffi.new("char[]", str(sandbox)))

        # Set RP environment variables
        rp_envs = [
<<<<<<< HEAD
            "RP_SESSION_ID=%s" % self._cfg['sid'],
            "RP_PILOT_ID=%s"   % self._cfg['pid'],
            "RP_AGENT_ID=%s"   % self._cfg['aid'],
            "RP_SPAWNER_ID=%s" % self.uid,
            "RP_TASK_ID=%s"    % t['uid'],
            "RP_TASK_NAME=%s"  % t['description'].get('name'),
            "RP_PILOT_STAGING=%s/staging_area" % self._pwd
=======
            "RP_SESSION_ID=%s"    % self._cfg['sid'],
            "RP_PILOT_ID=%s"      % self._cfg['pid'],
            "RP_AGENT_ID=%s"      % self._cfg['aid'],
            "RP_SPAWNER_ID=%s"    % self.uid,
            "RP_UNIT_ID=%s"       % cu['uid'],
            "RP_UNIT_NAME=%s"     % cu['description'].get('name'),
            "RP_PILOT_STAGING=%s" % self._pwd
>>>>>>> 7e295f0f
        ]
        for env in rp_envs:
            arg_list.append(ffi.new("char[]", "-x"))
            arg_list.append(ffi.new("char[]", str(env)))

        # Set pre-populated environment variables
        if self._cu_environment:
            for key,val in self._cu_environment.items():
                arg_list.append(ffi.new("char[]", "-x"))
                arg_list.append(ffi.new("char[]", "%s=%s" % (key, val)))

        # Set environment variables specified for this Task
        if t['description']['environment']:
            for key,val in t['description']['environment'].items():
                arg_list.append(ffi.new("char[]", "-x"))
                arg_list.append(ffi.new("char[]", "%s=%s" % (key, val)))

        # Let the orted write stdout and stderr to rank-based output files
        arg_list.append(ffi.new("char[]", "--output-filename"))
        arg_list.append(ffi.new("char[]", "%s:nojobid,nocopy" % str(sandbox)))

        # Save retval of actual Task application (in case we have post-exec)
        task_command += "; RETVAL=$?"

        # Wrap in (sub)shell for output redirection
        arg_list.append(ffi.new("char[]", "sh"))
        arg_list.append(ffi.new("char[]", "-c"))
        if self._prof.enabled:
            task_command = "echo script cu_start `%s` >> %s/%s.prof; " \
                         % (self.gtod, sandbox, t['uid']) \
                         + "echo script cu_exec_start `%s` >> %s/%s.prof; " \
                         % (self.gtod, sandbox, t['uid']) \
                         + task_command \
                         + "; echo script cu_exec_stop `%s` >> %s/%s.prof" \
                         % (self.gtod, sandbox, t['uid'])
        arg_list.append(ffi.new("char[]", str("%s; exit $RETVAL"
                                            % str(task_command))))

        self._log.debug("Launching task %s via %s %s", t['uid'],
                        orte_command, task_command)

        # NULL termination, required by ORTE
        arg_list.append(ffi.NULL)
        argv = ffi.new("char *[]", arg_list)

        # stdout/stderr filenames can't be set with orte
        # TODO: assert here or earlier?
        # assert t['description'].get('stdout') == None
        # assert t['description'].get('stderr') == None

        # prepare stdout/stderr
        # TODO: when mpi==True && cores>1 there will be multiple files that need
        #       to be concatenated.
        t['stdout_file'] = os.path.join(sandbox, 'rank.0/stdout')
        t['stderr_file'] = os.path.join(sandbox, 'rank.0/stderr')

        # Submit to the DVM!
        index = ffi.new("int *")
        with self.task_map_lock:

            self._prof.prof('exec_start', uid=t['uid'])
            rc = orte_lib.orte_submit_job(argv, index, orte_lib.launch_cb,
                                          self._myhandle, orte_lib.finish_cb,
                                          self._myhandle)
            if rc:
                raise Exception("submit job failed with error: %d" % rc)

            self.task_map[index[0]] = t      # map ORTE index to Task
            self._prof.prof('exec_ok', uid=t['uid'])

        self._log.debug("Task %d submitted!", t['uid'])


# ------------------------------------------------------------------------------
<|MERGE_RESOLUTION|>--- conflicted
+++ resolved
@@ -391,23 +391,13 @@
 
         # Set RP environment variables
         rp_envs = [
-<<<<<<< HEAD
-            "RP_SESSION_ID=%s" % self._cfg['sid'],
-            "RP_PILOT_ID=%s"   % self._cfg['pid'],
-            "RP_AGENT_ID=%s"   % self._cfg['aid'],
-            "RP_SPAWNER_ID=%s" % self.uid,
-            "RP_TASK_ID=%s"    % t['uid'],
-            "RP_TASK_NAME=%s"  % t['description'].get('name'),
-            "RP_PILOT_STAGING=%s/staging_area" % self._pwd
-=======
             "RP_SESSION_ID=%s"    % self._cfg['sid'],
             "RP_PILOT_ID=%s"      % self._cfg['pid'],
             "RP_AGENT_ID=%s"      % self._cfg['aid'],
             "RP_SPAWNER_ID=%s"    % self.uid,
-            "RP_UNIT_ID=%s"       % cu['uid'],
-            "RP_UNIT_NAME=%s"     % cu['description'].get('name'),
+            "RP_TASK_ID=%s"       % t['uid'],
+            "RP_TASK_NAME=%s"     % t['description'].get('name'),
             "RP_PILOT_STAGING=%s" % self._pwd
->>>>>>> 7e295f0f
         ]
         for env in rp_envs:
             arg_list.append(ffi.new("char[]", "-x"))
