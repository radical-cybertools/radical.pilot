#!/usr/bin/env python

"""
.. module:: radical.pilot.agent
   :platform: Unix
   :synopsis: An agent for RADICAL-Pilot.

.. moduleauthor:: Ole Weidner <ole.weidner@rutgers.edu>
"""

__copyright__ = "Copyright 2013-2014, http://radical.rutgers.edu"
__license__   = "MIT"

import os
import ast
import sys
import time
import errno
import pipes
import Queue
import signal
import gridfs
import pymongo
import optparse
import logging
import datetime
import hostlist
import traceback
import threading 
import subprocess
import multiprocessing

from bson.objectid import ObjectId


# ----------------------------------------------------------------------------
# CONSTANTS
FREE                 = None # just an alias
MAX_EXEC_WORKERS     = 8    # max number of worker processes

LAUNCH_METHOD_SSH    = 'SSH'
LAUNCH_METHOD_AUTO   = 'AUTO'
LAUNCH_METHOD_APRUN  = 'APRUN'
LAUNCH_METHOD_LOCAL  = 'LOCAL'
LAUNCH_METHOD_MPIRUN = 'MPIRUN'

#
# Staging Action operators
#
COPY     = 'Copy'     # local cp
LINK     = 'Link'     # local ln -s
MOVE     = 'Move'     # local mv
TRANSFER = 'Transfer' # saga remote transfer TODO: This might just be a special case of copy

#-----------------------------------------------------------------------------
#
def which(program):
    """Finds the location of an executable.
    Taken from: http://stackoverflow.com/questions/377017/test-if-executable-exists-in-python
    """
    #-------------------------------------------------------------------------
    #
    def is_exe(fpath):
        return os.path.isfile(fpath) and os.access(fpath, os.X_OK)

    fpath, fname = os.path.split(program)
    if fpath:
        if is_exe(program):
            return program
    else:
        for path in os.environ["PATH"].split(os.pathsep):
            exe_file = os.path.join(path, program)
            if is_exe(exe_file):
                return exe_file
    return None

#---------------------------------------------------------------------------
#
def pilot_FAILED(mongo_p, pilot_uid, logger, message):
    """Updates the state of one or more pilots.
    """
    logger.error(message)      
    ts = datetime.datetime.utcnow()

    mongo_p.update({"_id": ObjectId(pilot_uid)}, 
        {"$push": {"log" : message,
                   "statehistory": {"state": 'Failed', "timestamp": ts}},
         "$set":  {"state": 'Failed',
                   "finished": ts}

        })

#---------------------------------------------------------------------------
#
def pilot_CANCELED(mongo_p, pilot_uid, logger, message):
    """Updates the state of one or more pilots.
    """
    logger.warning(message)
    ts = datetime.datetime.utcnow()

    mongo_p.update({"_id": ObjectId(pilot_uid)}, 
        {"$push": {"log" : message,
                   "statehistory": {"state": 'Canceled', "timestamp": ts}},
         "$set":  {"state": 'Canceled',
                   "finished": ts}
        })

#---------------------------------------------------------------------------
#
def pilot_DONE(mongo_p, pilot_uid):
    """Updates the state of one or more pilots.
    """
    ts = datetime.datetime.utcnow()

    mongo_p.update({"_id": ObjectId(pilot_uid)}, 
        {"$push": {"statehistory": {"state": 'Done', "timestamp": ts}},
         "$set": {"state": 'Done',
                  "finished": ts}

        })

<<<<<<< HEAD
#---------------------------------------------------------------------------
#
def pilot_PENDING_OUTPUT_TRANSFER(mongo_p, pilot_uid):
    """Updates the state of one or more pilots.
    """
    mongo_p.update({"_id": ObjectId(pilot_uid)}, 
        {"$set": {"state": 'PendingOutputStaging',
                  "finished": datetime.datetime.utcnow()
        }})


=======
>>>>>>> fd406186
#-----------------------------------------------------------------------------
#
class ExecutionEnvironment(object):
    """DOC
    """
    #-------------------------------------------------------------------------
    #
    @classmethod
    def discover(cls, logger, launch_method, requested_cores):
        """Factory method creates a new execution environment.
        """
        eenv = cls(logger)
        # detect nodes, cores and memory available
        eenv.detect_nodes()
        eenv.detect_cores_and_memory()

        # check for 'mpirun'
        eenv.mpirun_location = which('mpirun')
        eenv.aprun_location  = which('aprun')
        eenv.ssh_location    = which('ssh')

        # suggest a launch method. the current precendce is 
        # aprun, mpirun, ssh, fork. this can be overrdden 
        # by passing the '--launch-method' parameter to the agent.

        if launch_method == LAUNCH_METHOD_AUTO:
            # Try to autodetect launch method
            if eenv.aprun_location is not None:
                eenv.launch_method = LAUNCH_METHOD_APRUN
                eenv.launch_command = eenv.aprun_location
            elif eenv.mpirun_location is not None:
                eenv.launch_method = LAUNCH_METHOD_MPIRUN
                eenv.launch_command = eenv.mpirun_location
            elif eenv.ssh_location is not None:
                eenv.launch_method = LAUNCH_METHOD_SSH
                eenv.launch_command = eenv.ssh_location
            else:
                eenv.launch_method = LAUNCH_METHOD_LOCAL
                eenv.launch_command = None

        elif launch_method == LAUNCH_METHOD_SSH:
            if eenv.ssh_location is None:
                raise Exception("Launch method set to %s but 'ssh' not found in path." % launch_method)
            else:
                eenv.launch_method = LAUNCH_METHOD_SSH
                eenv.launch_command = eenv.ssh_location   

        elif launch_method == LAUNCH_METHOD_MPIRUN:
            if eenv.mpirun_location is None:
                raise Exception("Launch method set to %s but 'mpirun' not found in path." % launch_method)
            else:
                eenv.launch_method = LAUNCH_METHOD_MPIRUN
                eenv.launch_command = eenv.mpirun_location       

        elif launch_method == LAUNCH_METHOD_APRUN:
            if eenv.aprun_location is None:
                raise Exception("Launch method set to %s but 'aprun' not found in path." % launch_method)
            else:
                eenv.launch_method = LAUNCH_METHOD_APRUN
                eenv.launch_command = eenv.aprun_location      

        elif launch_method == LAUNCH_METHOD_LOCAL:
            eenv.launch_method = LAUNCH_METHOD_LOCAL
            eenv.launch_command = None

        # create node dictionary
        for rn in eenv.raw_nodes:
            if rn not in eenv.nodes:
                eenv.nodes[rn] = {#'_count': 1,
                                   'cores': eenv.cores_per_node,
                                   'memory': eenv.memory_per_node}
            #else:
            #    eenv.nodes[rn]['_count'] += 1

        logger.info("Discovered execution environment: %s" % eenv.nodes)
        logger.info("Discovered launch method: %s (%s)" % (eenv.launch_method, eenv.launch_command))

        cores_avail = len(eenv.nodes) * int(eenv.cores_per_node)
        if cores_avail < int(requested_cores):
            raise Exception("Not enought cores available (%s) to satisfy allocation request (%s)." % (str(cores_avail), str(requested_cores)))

        if launch_method == LAUNCH_METHOD_LOCAL:
            # make sure that we don't hog all cores with a local
            # pilot but only the number of cores that were allocated 
            eenv.cores_per_node = int(requested_cores)

        return eenv

    #-------------------------------------------------------------------------
    #
    def __init__(self, logger=None):
        '''le constructeur
        '''
        self.log = logger

        self.nodes = dict()
        self.raw_nodes = list()
        self.cores_per_node = 0
        self.memory_per_node = 0

        self.launch_method  = None
        self.launch_command = None

        self.aprun  = 'aprun'
        self.mpirun = 'mpirun'
        self.ssh    = 'ssh'

    #-------------------------------------------------------------------------
    #
    def detect_cores_and_memory(self):
        self.cores_per_node = multiprocessing.cpu_count() #psutil.NUM_CPUS
        #mem_in_megabyte = int(psutil.virtual_memory().total/1024/1024)
        #self._memory_per_node = mem_in_megabyte

    #-------------------------------------------------------------------------
    #
    def detect_nodes(self):
        # see if we have a PBS_NODEFILE
        pbs_nodefile = os.environ.get('PBS_NODEFILE')
        slurm_nodelist = os.environ.get('SLURM_NODELIST')

        if pbs_nodefile is not None:
            # parse PBS the nodefile
            self.raw_nodes = [line.strip() for line in open(pbs_nodefile)]
            self.log.info("Found PBS_NODEFILE %s: %s" % (pbs_nodefile, self.raw_nodes))

        elif slurm_nodelist is not None:
            # parse SLURM nodefile
            self.raw_nodes = hostlist.expand_hostlist(slurm_nodelist)
            self.log.info("Found SLURM_NODELIST %s. Expanded to: %s" % (slurm_nodelist, self.raw_nodes))

        else:
            self.raw_nodes = ['localhost']
            self.log.info("No PBS_NODEFILE or SLURM_NODELIST found. Using hosts: %s" % (self.raw_nodes))

# ----------------------------------------------------------------------------
#
class Task(object):

    # ------------------------------------------------------------------------
    #
    def __init__(self, uid, executable, arguments, environment, workdir, stdout, stderr, agent_output_staging, ftw_output_staging):

        self._log         = None
        self._description = None

        # static task properties
        self.uid            = uid
        self.environment    = environment
        self.executable     = executable
        self.arguments      = arguments
        self.workdir        = workdir
        self.stdout         = stdout
        self.stderr         = stderr
        self.agent_output_staging = agent_output_staging
        self.ftw_output_staging = ftw_output_staging
        self.numcores       = 1

        # dynamic task properties
        self.started        = None
        self.finished       = None

        self.state          = None
        self.exit_code      = None
        self.exec_locs      = None

        self.stdout_id      = None
        self.stderr_id      = None

        self._log            = []


# ----------------------------------------------------------------------------
#
class ExecWorker(multiprocessing.Process):
    """An ExecWorker competes for the execution of tasks in a task queue
    and writes the results back to MongoDB.
    """

    # ------------------------------------------------------------------------
    #
    def __init__(self, logger, task_queue, hosts, cores_per_host, 
                 launch_method, launch_command, mongodb_url, mongodb_name,
                 pilot_id, session_id, unitmanager_id):

        """Le Constructeur creates a new ExecWorker instance.
        """
        multiprocessing.Process.__init__(self)
        self.daemon      = True
        self._terminate  = False

        self._log = logger

        self._unitmanager_id = None
        self._pilot_id = pilot_id

        mongo_client = pymongo.MongoClient(mongodb_url)
        self._mongo_db = mongo_client[mongodb_name]
        self._p = mongo_db["%s.p"  % session_id]
        self._w = mongo_db["%s.w"  % session_id]
        self._wm = mongo_db["%s.wm" % session_id]

        self._task_queue     = task_queue

        self._launch_method  = launch_method
        self._launch_command = launch_command

        # Slots represents the internal process management structure. The
        # structure is as follows:
        # {
        #    'host1': [p_1, p_2, p_3, ... , p_cores_per_host],
        #    'host2': [p_1, p_2, p_3. ... , p_cores_per_host]
        # }
        #
        self._slots = {}
        for host in hosts:
            self._slots[host] = []
            for _ in range(0, cores_per_host):
                self._slots[host].append(FREE)

    # ------------------------------------------------------------------------
    #
    def stop(self):
        """Terminates the process' main loop.
        """
        self._terminate = True

    # ------------------------------------------------------------------------
    #
    def run(self):
        """Starts the process when Process.start() is called.
        """
        try:
            while self._terminate is False:

                # we iterate over all slots. if slots are emtpy, we try
                # to run a new process. if they are occupied, we try to
                # update the state             
                for host, slots in self._slots.iteritems():
                    
                    # we update tasks in 'bulk' after each iteration.
                    # all tasks that require DB updates are in update_tasks
                    update_tasks = []

                    for slot in range(len(slots)):

                        # check if slot is free. if so, launch a new task
                        if self._slots[host][slot] is FREE:

                            try:
                                task = self._task_queue.get_nowait()

                                # create working directory in case it
                                # doesn't exist
                                try :
                                    os.makedirs(task.workdir)
                                except OSError as e :
                                    # ignore failure on existing directory
                                    if  e.errno == errno.EEXIST and os.path.isdir (task.workdir) :
                                        pass
                                    else : 
                                        raise

                                # RUN THE TASK
                                self._slots[host][slot] = _Process(
                                    task=task, 
                                    host=host,
                                    launch_method=self._launch_method,
                                    launch_command=self._launch_command,
                                    logger=self._log)

                                exec_locs = ["%s:%s" % (host, slot)]

                                self._slots[host][slot].task.started=datetime.datetime.utcnow()
                                self._slots[host][slot].task.exec_locs=exec_locs
                                self._slots[host][slot].task.state='Executing'

                                update_tasks.append(self._slots[host][slot].task)

                            except Queue.Empty:
                                # do nothing if we don't have any queued tasks
                                self._slots[host][slot] = None

                        # slot not free
                        else:

                            rc = self._slots[host][slot].poll()
                            if rc is None:
                                # subprocess is still running
                                pass
                            else:
                                self._slots[host][slot].close_and_flush_filehandles()

                                # update database, set task state and notify.
                                uid = self._slots[host][slot].task.uid
                                self._log.info("Task %s terminated with return code %s." % (uid, rc))

                                if rc != 0:
                                    state = 'Failed'
                                else:

                                    # Check if there is either Agent or FTW output staging required
                                    if self._slots[host][slot].task.agent_output_staging or \
                                            self._slots[host][slot].task.ftw_output_staging:
                                        state = 'PendingOutputStaging'

                                        if self._slots[host][slot].task.agent_output_staging:
                                            self._w.update(
                                                {"_id": ObjectId(uid)},
                                                {"$set": {"Agent_Output_Status": 'Pending'}}
                                            )
                                        if self._slots[host][slot].task.ftw_output_staging:
                                            self._w.update(
                                                {"_id": ObjectId(uid)},
                                                {"$set": {"FTW_Output_Status": 'Pending'}}
                                            )
                                    else:
                                        state = 'Done'

                                # upload stdout and stderr to GridFS
                                workdir = self._slots[host][slot].task.workdir
                                task_id = self._slots[host][slot].task.uid

                                stdout_id = None
                                stderr_id = None

                                stdout = "%s/STDOUT" % workdir
                                if os.path.isfile(stdout):
                                    fs = gridfs.GridFS(self._mongo_db)
                                    with open(stdout, 'r') as stdout_f:
                                        stdout_id = fs.put(stdout_f.read(), filename=stdout)
                                        self._log.info("Uploaded %s to MongoDB as %s." % (stdout, str(stdout_id)))

                                stderr = "%s/STDERR" % workdir
                                if os.path.isfile(stderr):
                                    fs = gridfs.GridFS(self._mongo_db)
                                    with open(stderr, 'r') as stderr_f:
                                        stderr_id = fs.put(stderr_f.read(), filename=stderr)
                                        self._log.info("Uploaded %s to MongoDB as %s." % (stderr, str(stderr_id)))

                                self._slots[host][slot].task.finished=datetime.datetime.utcnow()
                                self._slots[host][slot].task.exit_code=rc
                                self._slots[host][slot].task.state=state
                                self._slots[host][slot].task.stdout_id=stdout_id
                                self._slots[host][slot].task.stderr_id=stderr_id

                                update_tasks.append(self._slots[host][slot].task)

                                # mark slot as available
                                self._slots[host][slot] = FREE

                    # update all the tasks that are marked for update.
                    self._update_tasks(update_tasks)
                    self._log.debug("Slot status:\n%s", self._slot_status(self._slots))

                time.sleep(1)

        except Exception, ex:
            self._log.error("Error in ExecWorker loop: %s", traceback.format_exc())
            raise


    # ------------------------------------------------------------------------
    #
    def _slot_status(self, slots):
        """Returns a multiline string corresponding to slot status.
        """
        slot_matrix = ""
        for host, slots in slots.iteritems():
            slot_vector = ""
            for slot in slots:
                if slot is FREE:
                    slot_vector += " - "
                else:
                    slot_vector += " X "
            slot_matrix += "%s: %s\n" % (host.ljust(24), slot_vector)
        return slot_matrix

    # ------------------------------------------------------------------------
    #

    def _update_tasks(self, tasks):
        """Updates the database entries for one or more tasks, inlcuding 
        task state, log, etc.
        """
        ts = datetime.datetime.utcnow()
        # We need to know which unit manager we are working with. We can pull
        # this information from here:

        if self._unitmanager_id is None:
            cursor_p = self._p.find({"_id": ObjectId(self._pilot_id)},
                                    {"unitmanager": 1})
            self._unitmanager_id = cursor_p[0]["unitmanager"]

        for task in tasks:
            self._w.update({"_id": ObjectId(task.uid)}, 
            {"$set": {"state"         : task.state,
                      "started"       : task.started,
                      "finished"      : task.finished,
                      "exec_locs"     : task.exec_locs,
                      "exit_code"     : task.exit_code,
                      "stdout_id"     : task.stdout_id,
                      "stderr_id"     : task.stderr_id},
             "$push": {"statehistory": {"state": task.state, "timestamp": ts}}

                      })

# ----------------------------------------------------------------------------
#
class StagingWorker(multiprocessing.Process):
    """A StagingWorker performs the agent side staging directives
       and writes the results back to MongoDB.
    """

    # ------------------------------------------------------------------------
    #
    def __init__(self, logger, staging_queue, mongodb_url, mongodb_name,
                 pilot_id, session_id, unitmanager_id):

        """ Creates a new StagingWorker instance.
        """
        multiprocessing.Process.__init__(self)
        self.daemon      = True
        self._terminate  = False

        self._log = logger

        self._unitmanager_id = None
        self._pilot_id = pilot_id

        mongo_client = pymongo.MongoClient(mongodb_url)
        self._mongo_db = mongo_client[mongodb_name]
        self._p = mongo_db["%s.p"  % session_id]
        self._w = mongo_db["%s.w"  % session_id]
        self._wm = mongo_db["%s.wm" % session_id]

        self._staging_queue = staging_queue



    # ------------------------------------------------------------------------
    #
    def stop(self):
        """Terminates the process' main loop.
        """
        self._terminate = True

    # ------------------------------------------------------------------------
    #
    def run(self):

        self._log.info('StagingWorker started ...')

        try:
            while self._terminate is False:
                try:
                    staging = self._staging_queue.get_nowait()

                    # Perform input staging
                    directive = staging['directive']
                    if isinstance(directive, tuple):
                        self._log.warning('Directive is a tuple %s and %s' % (directive, directive[0]))
                        directive = directive[0] # TODO: Why is it a fscking tuple?!?!

                    sandbox = staging['sandbox']
                    wu_id = staging ['wu_id']
                    self._log.info('Task input staging directives %s for wu: %s to %s' % (directive, wu_id, sandbox))

                    # Create working directory in case it doesn't exist yet
                    try :
                        os.makedirs(sandbox)
                    except OSError as e:
                        # ignore failure on existing directory
                        if e.errno == errno.EEXIST and os.path.isdir(sandbox):
                            pass
                        else:
                            raise

                    source = directive['source']
                    target = directive['target']
                    abs_target = os.path.join(sandbox, target)
                    if directive['action'] == LINK:
                        self._log.info('Going to link %s to %s' % (source, abs_target))
                        logmessage = 'Linked %s to %s' % (source, abs_target)
                        os.symlink(source, abs_target)
                    elif directive['action'] == COPY:
                        self._log.info('Going to copy %s to %s' % (directive['source'], os.path.join(sandbox, directive['target'])))
                        logmessage = 'Copy %s to %s' % (source, abs_target)
                        # TODO: COPY
                    elif directive['action'] == TRANSFER:
                        self._log.info('Going to transfer %s to %s' % (directive['source'], os.path.join(sandbox, directive['target'])))
                        logmessage = 'Transferred %s to %s' % (source, abs_target)
                        # TODO: SAGA REMOTE TRANSFER
                    else:
                        # TODO: raise
                        self._log.error('Action %s not supported' % directive['action'])

                    # If all went fine, update the state of this StagingDirective to Done
                    self._w.find_and_modify(
                        query={"_id" : ObjectId(wu_id),
                               'Agent_Input_Status': 'Running',
                               'Agent_Input_Directives.state': 'Pending',
                               'Agent_Input_Directives.source': source,
                               'Agent_Input_Directives.target': target,
                               },
                        update={'$set': {'Agent_Input_Directives.$.state': 'Done'},
                                '$push': {'log': logmessage}
                                }
                    )

                except Queue.Empty:
                    # do nothing and sleep if we don't have any queued staging
                    time.sleep(1)


        except Exception, ex:
            self._log.error("Error in StagingWorker loop: %s", traceback.format_exc())
            raise

# ----------------------------------------------------------------------------
#
class Agent(threading.Thread):

    # ------------------------------------------------------------------------
    #
    def __init__(self, logger, exec_env, workdir, runtime, launch_method, 
                 mongodb_url, mongodb_name, pilot_id, session_id, unitmanager_id):
        """Le Constructeur creates a new Agent instance.
        """
        threading.Thread.__init__(self)
        self.daemon      = True
        self.lock        = threading.Lock()
        self._terminate  = threading.Event()

        self._log        = logger

        self._workdir    = workdir
        self._pilot_id   = pilot_id

        self._exec_env   = exec_env

        self._runtime    = runtime
        self._starttime  = None

        mongo_client = pymongo.MongoClient(mongodb_url)
        mongo_db = mongo_client[mongodb_name]
        self._p = mongo_db["%s.p"  % session_id]
        self._w = mongo_db["%s.w"  % session_id]
        self._wm = mongo_db["%s.wm" % session_id]

        # launch method is determined by the execution environment,
        # but can be overridden if the 'launch_method' flag is set 
        if launch_method.lower() == "auto":
            self._launch_method = exec_env.launch_method
        else:
            self._launch_method = launch_method

        # the task queue holds the tasks that are pulled from the MongoDB 
        # server. The ExecWorkers compete for the tasks in the queue. 
        self._task_queue = multiprocessing.Queue()

        # The staging queue holds the staging directives to be performed
        self._staging_queue = multiprocessing.Queue()

        # we devide up the host list into maximum MAX_EXEC_WORKERS host 
        # partitions and assign them to the exec workers. asignment is 
        # round robin
        self._host_partitions = []
        partition_idx = 0
        for host in self._exec_env.nodes:
            if partition_idx >= MAX_EXEC_WORKERS:
                partition_idx = 0
            if len(self._host_partitions) <= partition_idx:
                self._host_partitions.append([host])
            else:
                self._host_partitions[partition_idx].append(host)
            partition_idx += 1

        # we assign each host partition to a task execution worker
        self._exec_workers = []
        for hp in self._host_partitions:
            exec_worker = ExecWorker(
                logger          = self._log,
                task_queue      = self._task_queue,
                hosts           = hp,
                cores_per_host  = self._exec_env.cores_per_node,
                launch_method   = self._exec_env.launch_method,
                launch_command  = self._exec_env.launch_command,
                mongodb_url     = mongodb_url,
                mongodb_name    = mongodb_name,
                pilot_id        = pilot_id,
                session_id      = session_id,
                unitmanager_id = unitmanager_id
            )
            exec_worker.start()
            self._log.info("Started up %s serving hosts %s",  # TODO: doesnt this need a %
                exec_worker, hp)
            self._exec_workers.append(exec_worker)

        # Start staging worker
        staging_worker = StagingWorker(
            logger          = self._log,
            staging_queue   = self._staging_queue,
            mongodb_url     = mongodb_url,
            mongodb_name    = mongodb_name,
            pilot_id        = pilot_id,
            session_id      = session_id,
            unitmanager_id  = unitmanager_id
        )
        staging_worker.start()
        self._log.info("Started up %s." % staging_worker)
        self._staging_worker = staging_worker

    # ------------------------------------------------------------------------
    #
    def stop(self):
        """Terminate the agent main loop.
        """
        # First, we need to shut down all the workers
        for ew in self._exec_workers:
            ew.terminate()

        # Shut down the staging worker
        self._staging_worker.terminate()

        # Next, we set our own termination signal
        self._terminate.set()

    # ------------------------------------------------------------------------
    #
    def run(self):
        """Starts the thread when Thread.start() is called.
        """
        # first order of business: set the start time and state of the pilot
        self._log.info("Agent started. Database updated.")
        ts = datetime.datetime.utcnow()
        self._p.update(
            {"_id": ObjectId(self._pilot_id)}, 
            {"$set": {"state"          : "Active",
                      "nodes"          : self._exec_env.nodes.keys(),
                      "cores_per_node" : self._exec_env.cores_per_node,
                      "started"        : ts},
             "$push": {"statehistory": {"state": 'Active', "timestamp": ts}}
            })

        self._starttime = time.time()

        while True:

            try:

                # Check the workers periodically. If they have died, we 
                # exit as well. this can happen, e.g., if the worker 
                # process has caught a ctrl+C
                exit = False
                for ew in self._exec_workers:
                    if ew.is_alive() is False:
                        pilot_FAILED(self._p, self._pilot_id, self._log, "Execution worker %s died." % str(ew))
                        exit = True
                if exit:
                    break

                # Exit the main loop if terminate is set. 
                if self._terminate.isSet():
                    pilot_CANCELED(self._p, self._pilot_id, self._log, "Terminated (_terminate set.")
                    break

                # Make sure that we haven't exceeded the agent runtime. if 
                # we have, terminate. 
                if time.time() >= self._starttime + (int(self._runtime) * 60):
                    self._log.info("Agent has reached runtime limit of %s seconds." % str(int(self._runtime)*60))
                    pilot_DONE(self._p, self._pilot_id)
                    break

                # Try to get new tasks from the database. for this, we check the 
                # wu_queue of the pilot. if there are new entries, we get them,
                # get the actual pilot entries for them and remove them from 
                # the wu_queue.
                try:
                    p_cursor = self._p.find({"_id": ObjectId(self._pilot_id)})

                    #if p_cursor.count() != 1:
                    #    self._log.info("Pilot entry %s has disappeared from the database." % self._pilot_id)
                    #    pilot_FAILED(self._p, self._pilot_id)
                    #    break
                    if False:
                        pass

                    else:
                        # Check if there's a command waiting
                        command = p_cursor[0]['command']
                        if command is not None:
                            self._log.info("Received new command: %s" % command)
                            if command.lower() == "cancel":
                                pilot_CANCELED(self._p, self._pilot_id, self._log, "CANCEL received. Terminating.")
                                break

                        # Check the pilot's workunit queue
                        #new_wu_ids = p_cursor[0]['wu_queue']

                        #
                        # Check if there are work units waiting for execution
                        #
                        ts = datetime.datetime.utcnow()

                        wu_cursor = self._w.find_and_modify(
                        query={"pilot" : self._pilot_id,
                               "state" : "PendingExecution"},
                        update={"$set" : {"state": "Executing"},
                        "$push": {"statehistory": {"state": "PulledByAgent", "timestamp": ts}}}#,
                        #limit=BULK_LIMIT
                        )

                        # There are new work units in the wu_queue on the database.
                        # Get the corresponding wu entries
                        if wu_cursor is not None:
                        #    self._log.info("Found new tasks in pilot queue: %s", new_wu_ids)
                        #    wu_cursor = self._w.find({"_id": {"$in": new_wu_ids}})
                            if not isinstance(wu_cursor, list):
                                wu_cursor = [wu_cursor]

                            for wu in wu_cursor:
                                # Create new task objects and put them into the
                                # task queue

                                # WorkingDirectoryPriv is defined, we override the 
                                # standard working directory schema. 
                                # NOTE: this is not a good idea and just implemented
                                #       to support some last minute TROY experiments.
                                #if wu["description"]["working_directory_priv"] is not None:
                                #    task_dir_name = wu["description"]["working_directory_priv"]
                                #else:
                                task_dir_name = "%s/unit-%s" % (self._workdir, str(wu["_id"]))

                                task = Task(uid         = str(wu["_id"]),
                                            executable  = wu["description"]["executable"], 
                                            arguments   = wu["description"]["arguments"],
                                            environment = wu["description"]["environment"],
                                            workdir     = task_dir_name, 
                                            stdout      = task_dir_name+'/STDOUT', 
                                            stderr      = task_dir_name+'/STDERR',
                                            agent_output_staging = True if wu['Agent_Output_Directives'] else False,
                                            ftw_output_staging   = True if wu['FTW_Output_Directives'] else False
                                            )

                                self._task_queue.put(task)
                        #
                        # Check if there are work units waiting for input staging
                        #
                        ts = datetime.datetime.utcnow()

                        wu_cursor = self._w.find_and_modify(
                            query={'pilot' : self._pilot_id,
                                   'Agent_Input_Status': 'Pending'},
                            # TODO: This might/will create double state history for StagingInput
                            update={'$set' : {'Agent_Input_Status': 'Running',
                                              'state': 'StagingInput'},
                                    '$push': {'statehistory': {'state': 'StagingInput', 'timestamp': ts}}}#,
                            #limit=BULK_LIMIT
                        )

                        # There are new work units in the wu_queue on the database.
                        # Get the corresponding wu entries
                        if wu_cursor is not None:
                            #    self._log.info("Found new tasks in pilot queue: %s", new_wu_ids)
                            #    wu_cursor = self._w.find({"_id": {"$in": new_wu_ids}})
                            if not isinstance(wu_cursor, list):
                                wu_cursor = [wu_cursor]

                            for wu in wu_cursor:

                                # TODO: Get these from the unit structure and not from the description
                                #for directive in wu['description']['input_staging']:
                                for directive in wu['Agent_Input_Directives']:
                                    input_staging = {
                                        'directive': directive,
                                        'sandbox': '%s/unit-%s' % (self._workdir, str(wu['_id'])),
                                        'wu_id': str(wu['_id'])
                                    }

                                    # Put the input staging directives in the queue
                                    self._staging_queue.put(input_staging)

                except Exception, ex:
                    raise

                time.sleep(1)

            except Exception, ex:
                # If we arrive here, there was an exception in the main loop.
                pilot_FAILED(self._p, self._pilot_id, self._log, 
                    "ERROR in agent main loop: %s. %s" % (str(ex), traceback.format_exc()))

        # MAIN LOOP TERMINATED
        return

#-----------------------------------------------------------------------------
#
class _Process(subprocess.Popen):

    #-------------------------------------------------------------------------
    #
    def __init__(self, task, host, launch_method, launch_command, logger):

        self._task = task
        self._log  = logger

        cmdline = str()

        # Based on the launch method we use different, well, launch methods
        # to launch the task. just on the shell, via mpirun, ssh or aprun
        if launch_method == LAUNCH_METHOD_LOCAL:
            pass

        if launch_method == LAUNCH_METHOD_MPIRUN:
            cmdline = launch_command
            cmdline += " -np %s -host %s" % (str(task.numcores), host)

        elif launch_method == launch_command:
            cmdline =  launch_command
            cmdline += " -n %s " % str(task.numcores)
            
        elif launch_method == LAUNCH_METHOD_SSH:
            cmdline = launch_command
            cmdline += " -o StrictHostKeyChecking=no %s " % host

        # task executable and arguments
        payload = str(" cd %s && " % task.workdir)
        payload += " %s " % task.executable
        if task.arguments is not None:
            for arg in task.arguments:
                payload += " %s " % arg
        
        cmdline += "%s" % payload

        self.stdout_filename = task.stdout
        self._stdout_file_h  = open(self.stdout_filename, "w")

        self.stderr_filename = task.stderr
        self._stderr_file_h  = open(self.stderr_filename, "w")

        self._log.info("Launching task %s via %s (env: %s) in %s" % (task.uid, cmdline, task.environment, task.workdir))

        super(_Process, self).__init__(args=cmdline,
                                       bufsize=0,
                                       executable=None,
                                       stdin=None,
                                       stdout=self._stdout_file_h,
                                       stderr=self._stderr_file_h,
                                       preexec_fn=None,
                                       close_fds=True,
                                       shell=True,
                                       cwd=task.workdir,
                                       env=task.environment,
                                       universal_newlines=False,
                                       startupinfo=None,
                                       creationflags=0)

    #-------------------------------------------------------------------------
    #
    @property
    def task(self):
        """Returns the task object associated with the process.
        """
        return self._task

    #-------------------------------------------------------------------------
    #
    def close_and_flush_filehandles(self):
        self._stdout_file_h.flush()
        self._stderr_file_h.flush()
        self._stdout_file_h.close()
        self._stderr_file_h.close()


#-----------------------------------------------------------------------------
#
def parse_commandline():

    parser = optparse.OptionParser()

    parser.add_option('-d', '--mongodb-url',
                      metavar='URL',
                      dest='mongodb_url',
                      help='Specifies the MongoDB Url.')

    parser.add_option('-n', '--database-name',
                      metavar='URL',
                      dest='database_name',
                      help='Specifies the MongoDB database name.')

    parser.add_option('-s', '--session-id',
                      metavar='SID',
                      dest='session_id',
                      help='Specifies the Session ID.')

    parser.add_option('-p', '--pilot-id',
                      metavar='PID',
                      dest='pilot_id',
                      help='Specifies the Pilot ID.')

    parser.add_option('-u', '--unitmanager-id',
                      metavar='UMID',
                      dest='unitmanager_id',
                      help='Specifies the UnitManager ID.')

    parser.add_option('-w', '--workdir',
                      metavar='DIRECTORY',
                      dest='workdir',
                      help='Specifies the base (working) directory for the agent. [default: %default]',
                      default='.')

    parser.add_option('-c', '--cores',
                      metavar='CORES',
                      dest='cores',
                      help='Specifies the number of cores to allocate.')

    parser.add_option('-t', '--runtime',
                      metavar='RUNTIME',
                      dest='runtime',
                      help='Specifies the agent runtime in minutes.')

    parser.add_option('-l', '--launch-method', 
                      metavar='METHOD',
                      dest='launch_method',
                      help='Enforce a specific launch method (AUTO, LOCAL, SSH, MPIRUN, APRUN). [default: %default]',
                      default=LAUNCH_METHOD_AUTO)

    parser.add_option('-V', '--version', 
                      metavar='VERSION ',
                      dest='package_version',
                      help='The RADICAL-Pilot package version.')

    # parse the whole shebang
    (options, args) = parser.parse_args()

    if options.mongodb_url is None:
        parser.error("You must define MongoDB URL (-d/--mongodb-url). Try --help for help.")
    elif options.database_name is None:
        parser.error("You must define a database name (-n/--database-name). Try --help for help.")
    elif options.session_id is None:
        parser.error("You must define a session id (-s/--session-id). Try --help for help.")
    elif options.pilot_id is None:
        parser.error("You must define a pilot id (-p/--pilot-id). Try --help for help.")
    elif options.cores is None:
        parser.error("You must define the number of cores (-c/--cores). Try --help for help.")
    elif options.runtime is None:
        parser.error("You must define the agent runtime (-t/--runtime). Try --help for help.")
    elif options.package_version is None:
        parser.error("You must pass the RADICAL-Pilot package version (-v/--version). Try --help for help.")


    if options.launch_method is not None: 
        valid_options = [LAUNCH_METHOD_AUTO, LAUNCH_METHOD_LOCAL, LAUNCH_METHOD_SSH, LAUNCH_METHOD_MPIRUN, LAUNCH_METHOD_APRUN]
        if options.launch_method.upper() not in valid_options:
            parser.error("--launch-method must be one of these: %s" % valid_options)

    return options

#-----------------------------------------------------------------------------
#
if __name__ == "__main__":

    # parse command line options
    options = parse_commandline()

    # configure the agent logger
    logger = logging.getLogger('radical.pilot.agent')
    logger.setLevel(logging.INFO)
    ch = logging.FileHandler("AGENT.LOG")
    ch.setLevel(logging.INFO)
    formatter = logging.Formatter('%(asctime)s - %(name)s - %(levelname)s - %(message)s')
    ch.setFormatter(formatter)
    logger.addHandler(ch)
    logger.info("RADICAL-Pilot agent for package/API version %s" % options.package_version)

    #--------------------------------------------------------------------------
    # Establish database connection
    try:
        mongo_client = pymongo.MongoClient(options.mongodb_url)
        mongo_db     = mongo_client[options.database_name]
        mongo_p      = mongo_db["%s.p"  % options.session_id]
        mongo_w      = mongo_db["%s.w"  % options.session_id]
        mongo_wm     = mongo_db["%s.wm" % options.session_id]

    except Exception, ex:
        logger.error("Couldn't establish database connection: %s" % str(ex))
        sys.exit(1)

    #--------------------------------------------------------------------------
    # Some singal handling magic 
    def sigint_handler(signal, frame):
        msg = 'Caught SIGINT. EXITING.'
        pilot_CANCELED(mongo_p, options.pilot_id, logger, msg)
        sys.exit(0)
    signal.signal(signal.SIGINT, sigint_handler)

    def sigalarm_handler(signal, frame):
        msg = 'Caught SIGALRM (Walltime limit reached?). EXITING'
        pilot_CANCELED(mongo_p, options.pilot_id, logger, msg)
        sys.exit(0)
    signal.signal(signal.SIGALRM, sigalarm_handler)

    #--------------------------------------------------------------------------
    # Discover environment, mpirun, cores, etc.
    try:
        exec_env = ExecutionEnvironment.discover(
            logger=logger,
            launch_method=options.launch_method,
            requested_cores=options.cores
        )
        if exec_env is None:
            msg = "Couldn't set up execution environment."
            logger.error(msg)
            pilot_FAILED(mongo_p, options.pilot_id, logger, msg)
            sys.exit(1)

    except Exception, ex:
        msg = "Error setting up execution environment: %s" % str(ex)
        logger.error(msg)
        pilot_FAILED(mongo_p, options.pilot_id, logger, msg)
        sys.exit(1)

    #--------------------------------------------------------------------------
    # Launch the agent thread
    try:
        if options.workdir is '.':
            workdir = os.getcwd()
        else:
            workdir = options.workdir

        agent = Agent(logger=logger,
                      exec_env=exec_env,
                      workdir=workdir,
                      runtime=options.runtime,
                      launch_method=options.launch_method,
                      mongodb_url=options.mongodb_url,
                      mongodb_name=options.database_name,
                      pilot_id=options.pilot_id,
                      session_id=options.session_id,
                      unitmanager_id=options.unitmanager_id)

        agent.start()
        agent.join()

    except Exception, ex:
        msg = "Error running agent: %s" % str(ex)
        logger.error(msg)
        pilot_FAILED(mongo_p, options.pilot_id, logger, msg)
        agent.stop()
        sys.exit(1)

    except SystemExit:

        logger.error("Caught keyboard interrupt. EXITING")
        agent.stop()<|MERGE_RESOLUTION|>--- conflicted
+++ resolved
@@ -119,20 +119,6 @@
 
         })
 
-<<<<<<< HEAD
-#---------------------------------------------------------------------------
-#
-def pilot_PENDING_OUTPUT_TRANSFER(mongo_p, pilot_uid):
-    """Updates the state of one or more pilots.
-    """
-    mongo_p.update({"_id": ObjectId(pilot_uid)}, 
-        {"$set": {"state": 'PendingOutputStaging',
-                  "finished": datetime.datetime.utcnow()
-        }})
-
-
-=======
->>>>>>> fd406186
 #-----------------------------------------------------------------------------
 #
 class ExecutionEnvironment(object):
@@ -633,7 +619,7 @@
                     # If all went fine, update the state of this StagingDirective to Done
                     self._w.find_and_modify(
                         query={"_id" : ObjectId(wu_id),
-                               'Agent_Input_Status': 'Running',
+                               'Agent_Input_Status': 'Executing',
                                'Agent_Input_Directives.state': 'Pending',
                                'Agent_Input_Directives.source': source,
                                'Agent_Input_Directives.target': target,
@@ -888,7 +874,7 @@
                             query={'pilot' : self._pilot_id,
                                    'Agent_Input_Status': 'Pending'},
                             # TODO: This might/will create double state history for StagingInput
-                            update={'$set' : {'Agent_Input_Status': 'Running',
+                            update={'$set' : {'Agent_Input_Status': 'Executing',
                                               'state': 'StagingInput'},
                                     '$push': {'statehistory': {'state': 'StagingInput', 'timestamp': ts}}}#,
                             #limit=BULK_LIMIT
