
__copyright__ = "Copyright 2014-2016, http://radical.rutgers.edu"
__license__   = "MIT"


import os
import copy
import time
import pprint

import radical.utils      as ru

from ..  import utils     as rpu
from ..  import constants as rpc
from ..  import Session   as rp_Session


# ==============================================================================
#
class Agent_n(rpu.Worker):

    # This is a sub-agent.  It does not do much apart from starting
    # agent components and watching them  If any of the components die, 
    # it will shut down the other components and itself.  
    #
    # This class inherits the rpu.Worker, so that it can use the communication
    # bridges and callback mechanisms.  It will own a session (which knows said
    # communication bridges (or at least some of them); and a controller, which
    # will control the components.

    # --------------------------------------------------------------------------
    #
    def __init__(self, agent_name):

        assert(agent_name != 'agent_0'), 'expect subagent, not agent_0'
        print "startup agent %s" % agent_name

        # load config, create session and controller, init rpu.Worker
        agent_cfg = "%s/%s.cfg" % (os.getcwd(), agent_name)
        self._cfg = ru.read_json_str(agent_cfg)
        self._uid = agent_name
        self._pid = self._cfg['pilot_id']
        self._sid = self._cfg['session_id']

        self._final_cause = None

        # Create a session.  
        #
        # This session will not connect to MongoDB, but will create any
        # communication channels and components/workers specified in the 
        # config -- we merge that information into our own config.
        # We don't want the session to start components though, so remove them
        # from the config copy.
        session_cfg = copy.deepcopy(self._cfg)
        session_cfg['components'] = dict()
        session = rp_Session(uid=self._sid, _cfg=session_cfg)

        # start bridges and components
        self._cfg['uid']   = self._uid
        self._cfg['owner'] = self._session.uid

        self._cmgr = rpu.ComponentManager(self._session, self._cfg, self._uid)


        # at this point the session is up and workin, and the session
        # controller should have brought up all communication bridges and the
        # agent components.  We are ready to roll!
        rpu.Worker.__init__(self, self._cfg, session)


    # --------------------------------------------------------------------------
    #
    def initialize(self):

        # once is done, we signal success to the parent agent
        self.publish(rpc.CONTROL_PUBSUB, {'cmd' : 'alive',
<<<<<<< HEAD
                                          'arg' : {'uid'  : self._uid, 
                                                   'owner': self._owner, 
                                                   'src'  : 'agent'}})
=======
                                          'arg' : {'uid': self._uid, 
                                                   'src': 'agent'}})
>>>>>>> ef68c09f


    # --------------------------------------------------------------------------
    #
    def wait_final(self):

        while self._final_cause is None:
          # self._log.info('no final cause -> alive')
            time.sleep(0.1)

        self._log.debug('final: %s', self._final_cause)


    # --------------------------------------------------------------------------
    #
    def finalize(self):

        # tear things down in reverse order
        if self._session:
            self._log.debug('close  session %s', self._session.uid)
            self._session.close()
            self._log.debug('closed session %s', self._session.uid)

        self._final_cause = 'finalized'


# ------------------------------------------------------------------------------
<|MERGE_RESOLUTION|>--- conflicted
+++ resolved
@@ -74,14 +74,8 @@
 
         # once is done, we signal success to the parent agent
         self.publish(rpc.CONTROL_PUBSUB, {'cmd' : 'alive',
-<<<<<<< HEAD
-                                          'arg' : {'uid'  : self._uid, 
-                                                   'owner': self._owner, 
-                                                   'src'  : 'agent'}})
-=======
                                           'arg' : {'uid': self._uid, 
                                                    'src': 'agent'}})
->>>>>>> ef68c09f
 
 
     # --------------------------------------------------------------------------
