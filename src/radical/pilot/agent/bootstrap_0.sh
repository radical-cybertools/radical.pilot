--- conflicted
+++ resolved
@@ -33,8 +33,6 @@
 echo "bootstrap_0 started as     : '$0 $@'"
 echo "safe environment of bootstrap_0"
 
-<<<<<<< HEAD
-=======
 # store the sorted env for logging, but also so that we can dig original env
 # settings for task environments, if needed
 env | sort > env.orig
@@ -49,8 +47,6 @@
 echo "export PYTHONPATH='$old_pypath'" >> deactivate
 echo "export PYTHONHOME='$old_pyhome'" >> deactivate
 
-
->>>>>>> 7c5cb936
 # interleave stdout and stderr, to get a coherent set of log messages
 if test -z "$RP_BOOTSTRAP_0_REDIR"
 then
