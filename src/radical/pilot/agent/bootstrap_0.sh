#!/bin/sh
# combine stdout and stderr
exec 2>&1

# Unset functions/aliases of commands that will be used during bootstrap as
# these custom functions can break assumed/expected behavior
export PS1='#'
export LC_NUMERIC="C"

unset PROMPT_COMMAND
unset -f cd ls uname pwd date bc cat echo grep

# we should always find the RU env helper in our cwd
. ./radical-utils-env.sh

# get out of any virtual or conda env (from .bashrc etc)
env_deactivate

# store the sorted env for logging, but also so that we can dig original env
# settings for task environments, if needed
mkdir -p env
env_dump -t env/bs0_orig.env


# Report where we are, as this is not always what you expect ;-)
# Save environment, useful for debugging
echo "# -------------------------------------------------------------------"
echo "bootstrap_0 running on host: `hostname -f`."
echo "bootstrap_0 started as     : '$0 $@'"
echo "safe environment of bootstrap_0"

# interleave stdout and stderr, to get a coherent set of log messages
if test -z "$RP_BOOTSTRAP_0_REDIR"
then
    echo "bootstrap_0 stderr redirected to stdout"
    export RP_BOOTSTRAP_0_REDIR=True
    exec 2>&1
fi

if test "`uname`" = 'Darwin'
then
    echo 'Darwin: increasing open file limit'
    ulimit -n 512
fi

# trap 'echo TRAP QUIT' QUIT
# trap 'echo TRAP EXIT' EXIT
# trap 'echo TRAP KILL' KILL
# trap 'echo TRAP TERM' TERM

# ------------------------------------------------------------------------------
# Copyright 2013-2015, RADICAL @ Rutgers
# Licensed under the MIT License
#
# This script launches a radical.pilot pilot.  If needed, it creates and
# populates a virtualenv on the fly, into $VIRTENV.
#
# https://xkcd.com/1987/
#
# A created virtualenv will contain all dependencies for the RADICAL stack (see
# $VIRTENV_RADICAL_DEPS).  The RADICAL stack itself (or at least parts of it,
# see $VIRTENV_RADICAL_MODS) will be installed into $VIRTENV/radical/, and
# PYTHONPATH will be set to include that tree during runtime.  That allows us to
# use a different RADICAL stack if needed, by rerouting the PYTHONPATH, w/o the
# need to create a new virtualenv from scratch.
#
# Arguments passed to bootstrap_0 should be required by bootstrap_0 itself,
# and *not* be passed down to the agent.  Configuration used by the agent should
# go in the agent config file, and *not( be passed as an argument to
# bootstrap_0.  Only parameters used by both should be passed to the bootstrap_0
# and  consecutively passed to the agent. It is rarely justified to duplicate
# information as parameters and agent config entries.  Exceptions would be:
# 1) the shell scripts can't (easily) read from MongoDB, so they need to
#    to get the information as arguments;
# 2) the agent needs information that goes beyond what can be put in
#    arguments, both qualitative and quantitatively.
#
# ------------------------------------------------------------------------------
# global variables
#
TUNNEL_BIND_DEVICE="lo"
CLEANUP=
HOSTPORT=
SDISTS=
RUNTIME=
VIRTENV=
VIRTENV_MODE=
CCM=
PILOT_ID=
RP_VERSION=
PYTHON=
PYTHON_DIST=
VIRTENV_DIST=
SESSION_ID=
SESSION_SANDBOX=
PILOT_SANDBOX=`pwd`
PREBOOTSTRAP2=""

# NOTE:  $HOME is set to the job sandbox on OSG.  Bah!
# FIXME: the need for this needs to be reconfirmed and documented
# mkdir -p .ssh/

# flag which is set when a system level RP installation is found, triggers
# '--upgrade' flag for pip
# NOTE: this mechanism is disabled, as it affects a minority of machines and
#       adds too much complexity for too little benefit.  Also, it will break on
#       machines where pip has no connectivity, and pip cannot silently ignore
#       that system version...
# SYSTEM_RP='FALSE'


# seconds to wait for lock files
# 10 min should be enough for anybody to create/update a virtenv...
LOCK_TIMEOUT=600 # 10 min

VIRTENV_VER="virtualenv-16.7.5"
VIRTENV_DIR="$VIRTENV_VER"
VIRTENV_TGZ="$VIRTENV_VER.tar.gz"
VIRTENV_TGZ_URL="https://files.pythonhosted.org/packages/66/f0/6867af06d2e2f511e4e1d7094ff663acdebc4f15d4a0cb0fed1007395124/$VIRTENV_TGZ"
VIRTENV_IS_ACTIVATED=FALSE

VIRTENV_RADICAL_DEPS="pymongo<4 colorama ntplib "\
<<<<<<< HEAD
"pyzmq netifaces setproctitle msgpack regex dill mpi4py"

VIRTENV_RADICAL_MODS="pymongo colorama ntplib "\
"zmq netifaces setproctitle msgpack regex dill mpi4py"
=======
"pyzmq netifaces setproctitle msgpack regex dill"

VIRTENV_RADICAL_MODS="pymongo colorama ntplib "\
"zmq netifaces setproctitle msgpack regex dill"
>>>>>>> 5a7795e4

if ! test -z "$RADICAL_DEBUG"
then
    VIRTENV_RADICAL_DEPS="$VIRTENV_RADICAL_DEPS pudb"
fi


# ------------------------------------------------------------------------------
#
# disable user site packages as those can conflict with our virtualenv
# installation -- see https://github.com/conda/conda/issues/448
#
# NOTE: we need to make sure this is inherited into sub-agent shells
#
export PYTHONNOUSERSITE=True

# we someetimes need to install modules via pip, and some need to be compiled
# during installation.  To speed this up (specifically on cluster compute
# nodes), we try to convince PIP to run parallel `make`
export MAKEFLAGS="-j"


# ------------------------------------------------------------------------------
#
# check what env variables changed from the original env, and create a
# `deactivate` script which resets the original values.
#
create_deactivate()
{
    # at this point we activated the agent VE and thus have RU availale.  Use
    # `radical-utils-env.sh` to create a script to recover the virgin env
    # (`bs0_orig.env`) from the current state (`bs0_acivate.env`)
    which radical-utils-env.sh
    . radical-utils-env.sh
    env_dump -t env/bs0_active.env
    env_prep -s env/bs0_orig.env -r env/bs0_active.env -t env/bs0_orig.sh

    # we also prepare a script to return to the `pre_bootstrap_0` state: all
    # pre_bootstrap_0 commands have been run, but the virtualenv is not yet
    # activated.  This can be used in case a different VE is to be created or
    # used.
    env_prep -s env/bs0_pre_0.env -r env/bs0_active.env -t env/bs0_pre_0.sh
}


# ------------------------------------------------------------------------------
#
# If profiling is enabled, compile our little gtod app and take the first time
#
create_gtod()
{
    tmp=`date '+%s.%N' | grep N`
    if test "$?" = 0
    then
        if ! contains "$tmp" '%'
        then
            # we can use the system tool
            echo "#!/bin/sh"       > ./gtod.sh
            echo "date '+%s.%6N'" >> ./gtod.sh
        fi
    else
        shell=/bin/sh
        test -x '/bin/bash' && shell=/bin/bash

        echo "#!$SHELL"                                > ./gtod.sh
        echo "export LC_NUMERIC=C"                    >> ./gtod.sh
        echo "if test -z \"\$EPOCHREALTIME\""         >> ./gtod.sh
        echo "then"                                   >> ./gtod.sh
        echo "  awk 'BEGIN {srand(); print srand()}'" >> ./gtod.sh
        echo "else"                                   >> ./gtod.sh
        echo "  echo \${EPOCHREALTIME:0:20}"          >> ./gtod.sh
        echo "fi"                                     >> ./gtod.sh
    fi

    chmod 0755 ./gtod.sh

    # initialize profile
    PROFILE="bootstrap_0.prof"
    now=$(./gtod.sh)
    echo "#time,event,comp,thread,uid,state,msg" > "$PROFILE"

    ip=$(ip addr \
         | grep 'state UP' -A2 \
         | grep 'inet' \
         | awk '{print $2}' \
         | cut -f1 -d'/' \
         | tr '\n' ' ' \
         | cut -f1 -d' ')
    printf "%.4f,%s,%s,%s,%s,%s,%s\n" \
        "$now" "sync_abs" "bootstrap_0" "MainThread" "$PILOT_ID" \
        "PMGR_ACTIVE_PENDING" "$(hostname):$ip:$now:$now:$now" \
        | tee -a "$PROFILE"
}


# ------------------------------------------------------------------------------
#
create_prof(){

    cat > ./prof <<EOT
#!/bin/sh

test -z "\$RP_PROF_TGT" && exit

now=\$(\$RP_GTOD)
printf "%.7f,\$1,\$RP_SPAWNER_ID,MainThread,\$RP_TASK_ID,AGENT_EXECUTING,\\\n" \$now\\
    >> "\$RP_PROF_TGT"

EOT

    chmod 0755 ./prof
}


# ------------------------------------------------------------------------------
#
profile_event()
{
    if test -z "$RADICAL_PILOT_PROFILE$RADICAL_PROFILE"
    then
        return
    fi

    PROFILE="bootstrap_0.prof"

    event=$1
    msg=$2
    now=$(./gtod.sh)

    # TIME   = 0  # time of event (float, seconds since epoch)  mandatory
    # EVENT  = 1  # event ID (string)                           mandatory
    # COMP   = 2  # component which recorded the event          mandatory
    # TID    = 3  # uid of thread involved                      optional
    # UID    = 4  # uid of entity involved                      optional
    # STATE  = 5  # state of entity involved                    optional
    # MSG    = 6  # message describing the event                optional
    # ENTITY = 7  # type of entity involved                     optional
    printf "%.4f,%s,%s,%s,%s,%s,%s\n" \
        "$now" "$event" "bootstrap_0" "MainThread" "$PILOT_ID" "pilot_state" "$msg" \
        | tee -a "$PROFILE"
}


# ------------------------------------------------------------------------------
#
# we add another safety feature to ensure agent cancelation after runtime
# expires: the timeout() function expects *exactly* two processes to run in the
# background.  Whichever finishes with will cause a SIGUSR1 signal, which is
# then trapped to kill both processes.  Since the first one is dead, only the
# second will actually get the kill, and the subsequent wait will thus succeed.
# The second process is, of course, a `sleep $TIMEOUT`, so that the actual
# workload process will get killed after that timeout...
#
timeout()
{
    TIMEOUT="$1"; shift
    COMMAND="$*"

    RET="./timetrap.$$.ret"

    # note that this insane construct uses `$PID_1` and `$PID_2` which will
    # only be set later on.  In fact, those may or may not be set at all...
    timetrap()
    {
        kill $PID_1 2>&1 > /dev/null
        kill $PID_2 2>&1 > /dev/null
    }
    trap timetrap USR1

    rm -f $RET
    ($COMMAND;       echo "$?" >> $RET; /bin/kill -s USR1 $$) & PID_1=$!
    (sleep $TIMEOUT; echo "1"  >> $RET; /bin/kill -s USR1 $$) & PID_2=$!

    wait

    ret=`cat $RET || echo 2`
    rm -f $RET
    return $ret
}


# ------------------------------------------------------------------------------
#
# a similar method is `waitfor()`, which will test a condition in certain
# intervals and return once that condition is met, or finish after a timeout.
# Other than `timeout()` above, this method will not create subshells, and thus
# can be utilized for job control etc.
#
waitfor()
{
    INTERVAL="$1"; shift
    TIMEOUT="$1";  shift
    COMMAND="$*"

    START=`echo \`./gtod.sh\` | cut -f 1 -d .`
    END=$((START + TIMEOUT))
    NOW=$START

    echo "COND start '$COMMAND' (I: $INTERVAL T: $TIMEOUT)"
    while test "$NOW" -lt "$END"
    do
        sleep "$INTERVAL"
        $COMMAND
        RET=$?
        if ! test "$RET" = 0
        then
            echo "COND failed ($RET)"
            break
        else
            echo "COND ok ($RET)"
        fi
        NOW=`echo \`./gtod.sh\` | cut -f 1 -d .`
    done

    if test "$RET" = 0
    then
        echo "COND timeout"
    fi

    return $RET
}


# ------------------------------------------------------------------------------
#
# some virtenv operations need to be protected against pilots starting up
# concurrently, so we lock the virtualenv directory during creation and update.
#
# I/O redirect under noclobber is atomic in POSIX
#
lock()
{
    pid="$1"      # ID of pilot/bootstrapper waiting
    entry="$2"    # entry to lock
    timeout="$3"  # time to wait for a lock to expire In seconds)

    # clean $entry (normalize path, remove trailing slash, etc
    entry="`dirname $entry`/`basename $entry`"

    if test -z $timeout
    then
        timeout=$LOCK_TIMEOUT
    fi

    lockfile="$entry.lock"
    count=0

    err=`/bin/bash -c "set -C ; echo $pid > '$lockfile' && chmod a+r '$lockfile' && echo ok" 2>&1`
    until test "$err" = "ok"
    do
        if contains "$err" 'no such file or directory'
        then
            # there is something wrong with the lockfile path...
            echo "ERROR: can't create lockfile at '$lockfile' - invalid directory?"
            exit 1
        fi

        owner=`cat $lockfile 2>/dev/null`
        count=$((count+1))

        echo "wait for lock $lockfile (owned by $owner) $((timeout-count))"

        if test $count -gt $timeout
        then
            echo "### WARNING ###"
            echo "lock timeout for $entry -- removing stale lock for '$owner'"
            rm $lockfile
            # we do not exit the loop here, but race again against other pilots
            # waiting for this lock.
            count=0
        else

            # need to wait longer for lock release
            sleep 1
        fi

        # retry
        err=`/bin/bash -c "set -C ; echo $pid > '$lockfile' && chmod a+r '$lockfile' && echo ok" 2>&1`
    done

    # one way or the other, we got the lock finally.
    echo "obtained lock $lockfile"
}


# ------------------------------------------------------------------------------
#
# remove an previously qcquired lock.  This will abort if the lock is already
# gone, or if it is not owned by us -- both cases indicate that a different
# pilot got tired of waiting for us and forcefully took over the lock
#
unlock()
{
    pid="$1"      # ID of pilot/bootstrapper which has the lock
    entry="$2"    # locked entry

    # clean $entry (normalize path, remove trailing slash, etc
    entry="`dirname $entry`/`basename $entry`"

    lockfile="$entry.lock"

    if ! test -f $lockfile
    then
        echo "ERROR: can't unlock $entry for $pid: missing lock $lockfile"
        exit 1
    fi

    owner=`cat $lockfile`
    if ! test "$owner" = "`echo $pid`"
    then
        echo "ERROR: can't unlock $entry for $pid: owner is $owner"
        exit 1
    fi

    rm -vf $lockfile
}


# ------------------------------------------------------------------------------
#
# after installing and updating pip, and after activating a VE, we want to make
# sure we use the correct python and pip executables.  This rehash sets $PIP and
# $PYTHON to the respective values.  Those variables should be used throughout
# the code, to avoid any ambiguity due to $PATH, aliases and shell functions.
#
# The only argument is optional, and can be used to pin a specific python
# executable.
#
rehash()
{
    explicit_python="$1"

    # If PYTHON was not set as an argument, detect it here.
    # we need to do this again after the virtenv is loaded
    if test -z "$explicit_python"
    then
        PYTHON=`which python3`
    else
        PYTHON="$explicit_python"
    fi

    if test -z "$PYTHON"
    then
        echo "ERROR: no python"
        env_dump no_python.env
        exit 1
    fi

    PYTHON_VERSION=`$PYTHON -c 'from distutils.sysconfig import get_python_version; print(get_python_version())'`

    # NOTE: if a cacert.pem.gz was staged, we unpack it and use it for all pip
    #       commands (It means that the pip cacert [or the system's, dunno]
    #       is not up to date).  Easy_install seems to use a different access
    #       channel for some reason, so does not need the cert bundle.
    #       see https://github.com/pypa/pip/issues/2130
    #       ca-cert bundle from http://curl.haxx.se/docs/caextract.html

    # NOTE: Condor does not support staging into some arbitrary
    #       directory, so we may find the dists in pwd
    CA_CERT_GZ="$SESSION_SANDBOX/cacert.pem.gz"
    CA_CERT_PEM="$SESSION_SANDBOX/cacert.pem"
    if ! test -f "$CA_CERT_GZ" -o -f "$CA_CERT_PEM"
    then
        CA_CERT_GZ="./cacert.pem.gz"
        CA_CERT_PEM="./cacert.pem"
    fi

    if test -f "$CA_CERT_GZ"
    then
        gunzip "$CA_CERT_GZ"
    fi

    PIP="$PYTHON -m pip"
    if test -f "$CA_CERT_PEM"
    then
        PIP="$PIP --cert $CA_CERT_PEM"
    fi

    # NOTE: some resources define a function pip() to implement the same cacert
    #       fix we do above.  On some machines, that is broken (hello archer),
    #       thus we undefine that function here.
    unset -f pip

    echo "PYTHON            : $PYTHON"
    echo "PYTHON_VERSION    : $PYTHON_VERSION"
    echo "PIP               : $PIP"
    echo "PIP version       : `$PIP --version`"
}


# ------------------------------------------------------------------------------
# verify that we have a usable python installation
verify_install()
{
    echo -n "verify python viability: $PYTHON ..."
    if ! $PYTHON -c 'import sys; assert(sys.version_info >= (3,5))'
    then
        echo ' failed'
        echo "python installation ($PYTHON) is not usable - abort"
        exit 1
    fi
    echo ' ok'

    # FIXME: attempt to load all required modules
    modules="radical.pilot radical.saga radical.utils $VIRTENV_RADICAL_MODS"
    for m in $modules
    do
        printf 'verify module viability: %-15s ...' $m
        if ! $PYTHON -c "import $m"
        then
            echo ' failed'
            echo "python installation cannot load module $m - abort"
            exit 1
        fi
        echo ' ok'
    done
}


# ------------------------------------------------------------------------------
# contains(string, substring)
#
# Returns 0 if the specified string contains the specified substring,
# otherwise returns 1.
#
contains()
{
    string="$1"
    substring="$2"
    if test "${string#*$substring}" != "$string"
    then
        return 0    # $substring is in $string
    else
        return 1    # $substring is not in $string
    fi
}


# ------------------------------------------------------------------------------
#
# run a command, log command line and I/O, return success/failure
#
run_cmd()
{
    msg="$1"
    cmd="$2"
    fallback="$3"

    echo ""
    echo "# -------------------------------------------------------------------"
    echo "#"
    echo "# $msg"
    echo "# cmd: $cmd"
    echo "#"
    eval "$cmd" 2>&1
    if test "$?" = 0
    then
        echo "#"
        echo "# SUCCESS"
        echo "#"
        echo "# -------------------------------------------------------------------"
        return 0
    else
        echo "#"
        echo "# ERROR"

        if test -z "$3"
        then
            echo "# no fallback command available"
        else
            echo "# running fallback command:"
            echo "# $fallback"
            echo "#"
            eval "$fallback"
            if test "$?" = 0
            then
                echo "#"
                echo "# SUCCESS (fallback)"
                echo "#"
                echo "# -------------------------------------------------------------------"
                return 0
            else
                echo "#"
                echo "# ERROR (fallback)"
            fi
        fi
        echo "#"
        echo "# -------------------------------------------------------------------"
        return 1
    fi
}



# ------------------------------------------------------------------------------
#
# create and/or update a virtenv, depending on mode specifier:
#
#   'private' : error  if it exists, otherwise create, then use
#   'update'  : update if it exists, otherwise create, then use
#   'create'  : use    if it exists, otherwise create, then use
#   'use'     : use    if it exists, otherwise error,  then exit
#   'recreate': delete if it exists, otherwise create, then use
#
# create and update ops will be locked and thus protected against concurrent
# bootstrap_0 invocations.
#
# (private + location in pilot sandbox == old behavior)
#
# That locking will likely not scale nicely for larger numbers of concurrent
# pilots, at least not for slow running updates (time for update of n pilots
# needs to be smaller than lock timeout).  OTOH, concurrent pip updates should
# not have a negative impact on the virtenv in the first place, AFAIU -- lock on
# create is more important, and should be less critical
#
virtenv_setup()
{
    profile_event 've_setup_start'

    pid="$1"
    virtenv="$2"
    virtenv_mode="$3"
    python_dist="$4"
    virtenv_dist="$5"

    ve_create=UNDEFINED
    ve_update=UNDEFINED

    if test "$virtenv_mode" = "private"
    then
        if test -d "$virtenv/"
        then
            printf "\nERROR: private virtenv already exists at $virtenv\n\n"
            exit 1
        fi
        ve_create=TRUE
        ve_update=FALSE

    elif test "$virtenv_mode" = "update"
    then
        ve_create=FALSE
        ve_update=TRUE
        test -d "$virtenv/" || ve_create=TRUE

    elif test "$virtenv_mode" = "create"
    then
        ve_create=TRUE
        ve_update=FALSE

    elif test "$virtenv_mode" = "use" \
         -o   "$virtenv_mode" = "local"
    then
        if ! test -d "$virtenv/"
        then
            printf "\nERROR: given virtenv does not exist at $virtenv\n\n"
            exit 1
        fi
        ve_create=FALSE
        ve_update=FALSE

    elif test "$virtenv_mode" = "recreate"
    then
        test -d "$virtenv/" && rm -r "$virtenv"
        ve_create=TRUE
        ve_update=FALSE

    else
        ve_create=FALSE
        ve_update=FALSE
        printf "\nERROR: virtenv mode invalid: $virtenv_mode\n\n"
        exit 1
    fi

    if test "$ve_create" = 'TRUE'
    then
        # no need to update a fresh ve
        ve_update=FALSE
    fi

    echo "virtenv_create    : $ve_create"
    echo "virtenv_update    : $ve_update"


    # radical_pilot installation and update is governed by PILOT_VERSION.  If
    # that is set to 'stage', we install the release and use the pilot which was
    # staged to pwd.  If set to 'release', we install from pypi.  In all other
    # cases, we install from git at a specific tag or branch
    #
    case "$RP_VERSION" in

        local)
            for sdist in $(echo $SDISTS | tr ':' ' ')
            do
                src=${sdist%.tgz}
                src=${sdist%.tar.gz}
                # NOTE: Condor does not support staging into some arbitrary
                #       directory, so we may find the dists in pwd
                if test -e   "$SESSION_SANDBOX/$sdist"; then
                    tar zxmf "$SESSION_SANDBOX/$sdist"

                elif test -e "./$sdist"; then
                    tar zxmf "./$sdist"

                else
                    echo "missing $sdist"
                    echo "session sandbox: $SESSION_SANDBOX"
                    ls -la "$SESSION_SANDBOX"
                    echo "pilot sandbox: $(pwd)"
                    ls -la
                    exit 1
                fi
                RP_INSTALL_SOURCES="$RP_INSTALL_SOURCES $src/"
            done
            RP_INSTALL_TARGET='SANDBOX'
            RP_INSTALL_SDIST='TRUE'
            ;;

        release)
            RP_INSTALL_SOURCES='radical.pilot'
            RP_INSTALL_TARGET='SANDBOX'
            RP_INSTALL_SDIST='FALSE'
            ;;

        installed)
            RP_INSTALL_SOURCES=''
            RP_INSTALL_TARGET=''
            RP_INSTALL_SDIST='FALSE'
            ;;

        *)
            # NOTE: do *not* use 'pip -e' -- egg linking does not work with
            #       PYTHONPATH.  Instead, we manually clone the respective
            #       git repository, and switch to the branch/tag/commit.
            git clone https://github.com/radical-cybertools/radical.pilot.git
            (cd radical.pilot; git checkout $RP_VERSION)
            RP_INSTALL_SOURCES="radical.pilot/"
            RP_INSTALL_TARGET='SANDBOX'
            RP_INSTALL_SDIST='FALSE'
    esac

    # NOTE: for any immutable virtenv (VIRTENV_MODE==use), we have to choose
    #       a SANDBOX install target.  SANDBOX installation will only work with
    #       'python setup.py install' (pip cannot handle it), so we have to use
    #       the sdist, and the RP_INSTALL_SOURCES has to point to directories.
    if test "$virtenv_mode" = "use" \
       -o   "$virtenv_mode" = "local"
    then
        if test "$RP_INSTALL_TARGET" = "VIRTENV"
        then
            echo "WARNING: virtenv immutable - install RP locally"
            RP_INSTALL_TARGET='SANDBOX'
        fi

        if ! test -z "$RP_INSTALL_TARGET"
        then
            for src in $RP_INSTALL_SOURCES
            do
                if ! test -d "$src"
                then
                    # TODO: we could in principle download from pypi and
                    # extract, or 'git clone' to local, and then use the setup
                    # install.  Not sure if this is worth the effor (AM)
                    echo "ERROR: local RP install needs sdist based install (not '$src')"
                    exit 1
                fi
            done
        fi
    fi

    # A ve lock is not needed (nor desired) on sandbox installs.
    RP_INSTALL_LOCK='FALSE'
    if test "$RP_INSTALL_TARGET" = "VIRTENV"
    then
        RP_INSTALL_LOCK='TRUE'
    fi

    echo "rp install sources: $RP_INSTALL_SOURCES"
    echo "rp install target : $RP_INSTALL_TARGET"
    echo "rp install lock   : $RP_INSTALL_LOCK"


    # create virtenv if needed.  This also activates the virtenv.
    if test "$ve_create" = "TRUE"
    then
        if ! test -d "$virtenv/"
        then
            echo 'rp lock for virtenv create'
            lock "$pid" "$virtenv" # use default timeout
            virtenv_create "$virtenv" "$python_dist" "$virtenv_dist"
            if ! test "$?" = 0
            then
                echo "ERROR: couldn't create virtenv - abort"
                unlock "$pid" "$virtenv"
                exit 1
            fi
            unlock "$pid" "$virtenv"
        else
            echo "virtenv $virtenv exists"
        fi
    else
        echo "do not create virtenv $virtenv"
    fi

    # creation or not -- at this point it needs activation
    virtenv_activate "$virtenv" "$python_dist"


    # update virtenv if needed.  This also activates the virtenv.
    if test "$ve_update" = "TRUE"
    then
        echo 'rp lock for virtenv update'
        lock "$pid" "$virtenv" # use default timeout
        virtenv_update "$virtenv" "$python_dist"
        if ! test "$?" = 0
        then
            echo "ERROR: couldn't update virtenv - abort"
            unlock "$pid" "$virtenv"
            exit 1
       fi
       unlock "$pid" "$virtenv"
    else
        echo "do not update virtenv $virtenv"
    fi

    # install RP
    if test "$RP_INSTALL_LOCK" = 'TRUE'
    then
        echo "rp lock for rp install (target: $RP_INSTALL_TARGET)"
        lock "$pid" "$virtenv" # use default timeout
    fi
    rp_install "$RP_INSTALL_SOURCES" "$RP_INSTALL_TARGET" "$RP_INSTALL_SDIST"
    if test "$RP_INSTALL_LOCK" = 'TRUE'
    then
       unlock "$pid" "$virtenv"
    fi

    profile_event 've_setup_stop'
}


# ------------------------------------------------------------------------------
#
virtenv_activate()
{
    if test "$VIRTENV_IS_ACTIVATED" = "TRUE"; then
        return
    fi

    profile_event 've_activate_start'

    virtenv="$1"
    python_dist="$2"

    if test "$python_dist" = "anaconda"; then
        if ! test -z $(which conda); then
            eval "$(conda shell.posix hook)"
            conda activate "$virtenv"

        elif test -e "$virtenv/bin/activate"; then
            . "$virtenv/bin/activate"
        fi

        if test -z "$CONDA_PREFIX"; then
            echo "Loading of conda env failed!"
            exit 1
        fi
    else
        unset VIRTUAL_ENV
        . "$virtenv/bin/activate"
        if test -z "$VIRTUAL_ENV"; then
            echo "Loading of virtual env failed!"
            exit 1
        fi
    fi

    VIRTENV_IS_ACTIVATED=TRUE
    echo "VIRTENV activated : $virtenv"

    RP_PATH="$virtenv/bin"
    echo "RP_PATH           : $RP_PATH"

    PATH="$RP_PATH:$PATH"
    export PATH

    # make sure we use the new python binary
    rehash

  # # NOTE: calling radicalpilot-version does not work here -- depending on the
  # #       system settings, python setup it may not be found even if the
  # #       rp module is installed and importable.
  # system_rp_loc="`python -c 'import radical.pilot as rp; print rp.__file__' 2>/dev/null`"
  # if ! test -z "$system_rp_loc"
  # then
  #     echo "found system RP install at '$system_rp_loc'"
  #     SYSTEM_RP='TRUE'
  # fi

  # prefix="$virtenv/rp_install"

    # make sure the lib path into the prefix conforms to the python conventions
    VE_MOD_PREFIX=`$PYTHON -c 'from distutils.sysconfig import get_python_lib; print(get_python_lib())'`
    echo "VE_MOD_PREFIX init: $VE_MOD_PREFIX"
    # NOTE: distutils.sc.get_python_lib() behaves different on different
    #       systems: on some systems (versions?) it returns a normalized path,
    #       on some it does not.  As we need consistent behavior to have
    #       a chance of the sed below to succeed, we normalize the path ourself.
  # VE_MOD_PREFIX=`(cd $VE_MOD_PREFIX; pwd -P)`

    # NOTE: on other systems again, that above path normalization is resulting
    #       in paths which are invalid when used with pip/PYTHONPATH, as that
    #       will result in the incorrect use of .../lib/ vs. .../lib64/ (it is
    #       a symlink in the VE, but is created as distinct dir by pip).  So we
    #       have to perform the path normalization only on the part with points
    #       to the root of the VE: we don't apply the path normalization to
    #       the last three path elements (lib[64]/pythonx.y/site-packages) (this
    #       probably should be an sed command...)
    TMP_BASE="$VE_MOD_PREFIX/"
    TMP_TAIL="`basename $TMP_BASE`"
    TMP_BASE="`dirname  $TMP_BASE`"
    TMP_TAIL="`basename $TMP_BASE`/$TMP_TAIL"
    TMP_BASE="`dirname  $TMP_BASE`"
    TMP_TAIL="`basename $TMP_BASE`/$TMP_TAIL"
    TMP_BASE="`dirname  $TMP_BASE`"

    TMP_BASE=`(cd $TMP_BASE; pwd -P)`
    VE_MOD_PREFIX="$TMP_BASE/$TMP_TAIL"
    echo "VE_MOD_PREFIX     : $VE_MOD_PREFIX"

    # we can now derive the pythonpath into the rp_install portion by replacing
    # the leading path elements.  The same mechanism is used later on
    # to derive the PYTHONPATH into the sandbox rp_install, if needed.
    RP_MOD_PREFIX=`echo $VE_MOD_PREFIX | sed -e "s|$virtenv|$virtenv/rp_install|"`
    echo "RP_MOD_PREFIX     : $RP_MOD_PREFIX"

    # NOTE: this should not be necessary, but we explicit set PYTHONPATH to
    #       include the VE module tree, because some systems set a PYTHONPATH on
    #       'module load python', and that would supersede the VE module tree,
    #       leading to unusable versions of setuptools.
    VE_PYTHONPATH="$PYTHONPATH"
    echo "VE_PYTHONPATH     : $VE_PYTHONPATH"

    PYTHONPATH="$VE_MOD_PREFIX:$VE_PYTHONPATH"
    export PYTHONPATH

    profile_event 've_activate_stop'
}


# ------------------------------------------------------------------------------
#
# create virtualenv - we always use the latest version from GitHub
#
# The virtenv creation will also install the required packges, but will (mostly)
# not use '--upgrade' for dependencies, so that will become a noop if the
# packages have been installed before.  An eventual upgrade will be triggered
# independently in virtenv_update().
#
virtenv_create()
{
    # create a fresh ve
    profile_event 've_create_start'

    virtenv="$1"
    python_dist="$2"
    virtenv_dist="$3"

    if test "$python_dist" = "default"
    then

        # by default, we download an older 1.9.x version of virtualenv as this
        # seems to work more reliable than newer versions, on some machines.
        # Only on machines where the system virtenv seems to be more stable or
        # where 1.9 is known to fail, we use the system ve.
        if test "$virtenv_dist" = "default"
        then
            virtenv_dist="1.9"
        fi

        if test "$virtenv_dist" = "1.9"
        then
            flags='-1 -k -L -O'
            if (hostname -f | grep -e '^smic' > /dev/null)
            then
                flags='-k -L -O'
            fi

            run_cmd "Download virtualenv tgz" \
                    "curl $flags '$VIRTENV_TGZ_URL'"

            if ! test "$?" = 0
            then
                echo "WARNING: couldn't download virtualenv via curl! Using system version"
                virtenv_dist="system"

            else :
                run_cmd "unpacking virtualenv tgz" \
                        "tar zxmf '$VIRTENV_TGZ'"

                if test $? -ne 0
                then
                    echo "Couldn't unpack virtualenv! Using system version"
                    virtenv_dist="system"
                else
                    VIRTENV_CMD="$PYTHON $VIRTENV_DIR/virtualenv.py"
                fi

            fi
        fi

        # don't use `elif` here - above falls back to 'system' virtenv on errors
        if test "$virtenv_dist" = "system"
        then
            VIRTENV_CMD="virtualenv"
        fi

        if test "$VIRTENV_CMD" = ""
        then
            echo "ERROR: invalid or unusable virtenv_dist option"
            return 1
        fi

        run_cmd "Create virtualenv" \
                "$VIRTENV_CMD -p python3 $virtenv"

        if test $? -ne 0
        then
            echo "ERROR: couldn't create virtualenv"
            return 1
        fi

        # clean out virtenv sources
        if test -d "$VIRTENV_DIR"
        then
            rm -rf "$VIRTENV_DIR" "$VIRTENV_TGZ"
        fi

    elif test "$python_dist" = "anaconda"
    then
        run_cmd "Create virtualenv" \
                "conda create -y -p $virtenv python=3.8"
        if test $? -ne 0
        then
            echo "ERROR: couldn't create (conda) virtualenv"
            return 1
        fi

    else
        echo "ERROR: invalid python_dist option ($python_dist)"
        return 1
    fi


    # activate the virtualenv
    virtenv_activate "$virtenv" "$python_dist"

    # make sure we have pip
    if test -z "$(which pip)"
    then
        run_cmd "install pip" \
                "easy_install pip" \
             || echo "Couldn't install pip! Uh oh...."
    fi
    PIP="$PYTHON -m pip"

    # make sure the new pip version is used (but keep the python executable)
    rehash "$PYTHON"

    # now that the virtenv is set up, we install all dependencies
    # of the RADICAL stack
    for dep in $VIRTENV_RADICAL_DEPS
    do
        run_cmd "install $dep" \
                "$PIP --no-cache-dir install --no-build-isolation '$dep'" \
             || echo "Couldn't install $dep! Lets see how far we get ..."
    done

    profile_event 've_create_stop'
}


# ------------------------------------------------------------------------------
#
# update virtualenv - this assumes that the virtenv has been activated
#
virtenv_update()
{
    profile_event 've_update_start'

    virtenv="$1"
    pytohn_dist="$2"

    # activate the virtualenv
    virtenv_activate "$virtenv" "$python_dist"

    # we upgrade all dependencies of the RADICAL stack, one by one.
    # NOTE: we only do pip upgrades -- that will ignore the easy_installed
    #       modules on india etc.
    for dep in $VIRTENV_RADICAL_DEPS
    do
        run_cmd "install '$dep'" \
                "$PIP install --upgrade $dep" \
             || echo "Couldn't update $dep! Lets see how far we get ..."
    done

    profile_event 've_update_stop'
}


# ------------------------------------------------------------------------------
#
# Install the radical stack, ie. install RP which pulls the rest.
# This assumes that the virtenv has been activated.  Any previously installed
# stack version is deleted.
#
# As the virtenv should have all dependencies set up (see VIRTENV_RADICAL_DEPS),
# we don't expect any additional module pull from pypi.  Some rp_versions will,
# however, pull the rp modules from pypi or git.
#
# . $VIRTENV/bin/activate
# rm -rf $VIRTENV/rp_install
#
# case rp_version:
#   @<token>:
#   @tag/@branch/@commit: # no sdist staging
#       git clone $github_base radical.pilot.src
#       (cd radical.pilot.src && git checkout token)
#       pip install -t $SANDBOX/rp_install/ radical.pilot.src
#       rm -rf radical.pilot.src
#       export PYTHONPATH=$SANDBOX/rp_install:$PYTHONPATH
#       export PATH=$SANDBOX/rp_install/bin:$PATH
#
#   release: # no sdist staging
#       pip install -t $SANDBOX/rp_install radical.pilot
#       export PYTHONPATH=$SANDBOX/rp_install:$PYTHONPATH
#       export PATH=$SANDBOX/rp_install/bin:$PATH
#
#   local: # needs sdist staging
#       tar zxmf $sdist.tgz
#       pip install -t $SANDBOX/rp_install $sdist/
#       export PYTHONPATH=$SANDBOX/rp_install:$PYTHONPATH
#       export PATH=$SANDBOX/rp_install/bin:$PATH
#
#   installed: # no sdist staging
#       true
# esac
#
# NOTE: A 'pip install' (without '--upgrade') will not install anything if an
#       old version lives in the system space.  A 'pip install --upgrade' will
#       fail if there is no network connectivity (which otherwise is not really
#       needed when we install from sdists).  '--upgrade' is not needed when
#       installing from sdists.
#
rp_install()
{
    rp_install_sources="$1"
    rp_install_target="$2"
    rp_install_sdist="$3"

    if test -z "$rp_install_target"
    then
        echo "no RP install target - skip install"

        # we just activate the rp_install portion of the used virtenv
        PYTHONPATH="$RP_MOD_PREFIX:$VE_MOD_PREFIX:$VE_PYTHONPATH"
        export PYTHONPATH

        PATH="$VIRTENV/rp_install/bin:$PATH"
        export PATH

        return
    fi

    profile_event 'rp_install_start'

    echo "Using RADICAL-Pilot install sources '$rp_install_sources'"

    # install rp into a separate tree -- no matter if in shared ve or a local
    # sandbox or elsewhere
    case "$rp_install_target" in

        VIRTENV)
            RP_INSTALL="$VIRTENV/rp_install"

            # no local install -- we want to install in the rp_install portion of
            # the ve.  The pythonpath is set to include that part.
            PYTHONPATH="$RP_MOD_PREFIX:$VE_MOD_PREFIX:$VE_PYTHONPATH"
            export PYTHONPATH

            PATH="$VIRTENV/rp_install/bin:$PATH"
            export PATH

            RADICAL_MOD_PREFIX="$RP_MOD_PREFIX/radical/"

            # NOTE: we first uninstall RP (for some reason, 'pip install --upgrade' does
            #       not work with all source types)
            run_cmd "uninstall radical.pilot" "$PIP uninstall -y radical.pilot"
            # ignore any errors

            echo "using virtenv install tree"
            echo "PYTHONPATH        : $PYTHONPATH"
            echo "RP_MOD_PREFIX     : $RP_MOD_PREFIX"
            echo "RADICAL_MOD_PREFIX: $RADICAL_MOD_PREFIX"
            ;;

        SANDBOX)
            RP_INSTALL="$PILOT_SANDBOX/rp_install"

            # make sure the lib path into the prefix conforms to the python conventions
            RP_LOC_PREFIX=`echo $VE_MOD_PREFIX | sed -e "s|$VIRTENV|$PILOT_SANDBOX/rp_install|"`

            echo "VE_MOD_PREFIX     : $VE_MOD_PREFIX"
            echo "VIRTENV           : $VIRTENV"
            echo "SANDBOX           : $PILOT_SANDBOX"
            echo "VE_LOC_PREFIX     : $VE_LOC_PREFIX"

            # local PYTHONPATH needs to be pre-pended.  The ve PYTHONPATH is
            # already set during ve activation -- but we don't want the rp_install
            # portion from that ve...
            # NOTE: PYTHONPATH is set differently than the 'prefix' used during
            #       install
            PYTHONPATH="$RP_LOC_PREFIX:$VE_MOD_REFIX:$VE_PYTHONPATH"
            export PYTHONPATH

            PATH="$PILOT_SANDBOX/rp_install/bin:$PATH"
            export PATH

            RADICAL_MOD_PREFIX="$RP_LOC_PREFIX/radical/"

            echo "using local install tree"
            echo "PYTHONPATH        : $PYTHONPATH"
            echo "RP_LOC_PREFIX     : $RP_LOC_PREFIX"
            echo "RADICAL_MOD_PREFIX: $RADICAL_MOD_PREFIX"
            ;;

        *)
            # this should never happen
            echo "ERROR: invalid RP install target '$RP_INSTALL_TARGET'"
            exit 1

    esac

    # NOTE: we need to purge the whole install tree (not only the module dir),
    #       as pip will otherwise find the eggs and interpret them as satisfied
    #       dependencies, even if the modules are gone.  Of course, there should
    #       not be any eggs in the first place, but...
    rm    -rf  "$RP_INSTALL/"
    mkdir -p   "$RP_INSTALL/"

  # # NOTE: if we find a system level RP install, then pip install will not work
  # #       w/o the upgrade flag -- unless we install from sdist.  It may not
  # #       work with update flag either though...
  # if test "$SYSTEM_RP" = 'FALSE'
  # then
  #     # no previous version installed, don't need no upgrade
  #     pip_flags=''
  #     echo "no previous RP version - no upgrade"
  # else
  #     if test "$rp_install_sdist" = "TRUE"
  #     then
  #         # install from sdist doesn't need uprade either
  #         pip_flags=''
  #     else
  #         pip_flags='--upgrade'
  #         # NOTE: --upgrade is unreliable in its results -- depending on the
  #         #       VE setup, the resulting installation may be viable or not.
  #         echo "-----------------------------------------------------------------"
  #         echo " WARNING: found a system installation of radical.pilot!          "
  #         echo "          Upgrading to a new version may *or may not* succeed,   "
  #         echo "          depending on the specific system, python and virtenv   "
  #         echo "          configuration!                                         "
  #         echo "-----------------------------------------------------------------"
  #     fi
  # fi

    pip_flags="$pip_flags --src '$PILOT_SANDBOX/rp_install/src'"
    pip_flags="$pip_flags --prefix '$RP_INSTALL'"
    pip_flags="$pip_flags --no-deps --no-cache-dir --no-build-isolation"

    for src in $rp_install_sources
    do
        run_cmd "update $src via pip" \
                "$PIP install $pip_flags $src"

        if test $? -ne 0
        then
            echo "Couldn't install $src! Lets see how far we get ..."
        fi

        # clean out the install source if it is a local dir
        if test -d "$src"
        then
            echo "purge install source at $src"
            rm -r "$src"
        fi
    done

    profile_event 'rp_install_stop'
}


# ------------------------------------------------------------------------------
# Verify that we ended up with a usable installation.  This will also print all
# versions and module locations, which is nice for debugging...
#
verify_rp_install()
{
    OLD_RADICAL_VERBOSE=$RADICAL_VERBOSE
    OLD_RADICAL_PILOT_VERBOSE=$RADICAL_PILOT_VERBOSE

    RADICAL_VERBOSE=WARNING
    RADICAL_PILOT_VERBOSE=WARNING

    # print the ve information and stack versions for verification
    echo
    echo "---------------------------------------------------------------------"
    echo
    echo "`$PYTHON --version` ($PYTHON)"
    echo "PYTHONPATH: $PYTHONPATH"
    $PYTHON $(which radical-stack) \
        || (echo 'install failed!'; false) \
        || exit 1
    echo
    echo "---------------------------------------------------------------------"
    echo

    RADICAL_VERBOSE=$OLD_RADICAL_VERBOSE
    RADICAL_PILOT_VERBOSE=$OLD_RADICAL_PILOT_VERBOSE
}


# ------------------------------------------------------------------------------
# Find available port on the remote host where we can bind to
#
find_available_port()
{
    RANGE="23000..23100"
    # TODO: Now that we have corrected the logic of checking on the localhost,
    #       instead of the remote host, we need to improve the checking.
    #       For now just return a fixed value.
    AVAILABLE_PORT=23000

    echo ""
    echo "################################################################################"
    echo "## Searching for available TCP port for tunnel in range $RANGE."
    host=$1
    for port in $(eval echo {$RANGE}); do

        # Try to make connection
        (/bin/bash -c "(>/dev/tcp/$host/$port)" 2>/dev/null) &
        # Wait for 1 second
        read -t1
        # Kill child
        kill $! 2>/dev/null
        # If the kill command succeeds, assume that we have found our match!
        if [ "$?" == "0" ]
        then
            break
        fi

        # Reset port, so that the last port doesn't get chosen in error
        port=
    done

    # Wait for children
    wait 2>/dev/null

    # Assume the most recent port is available
    AVAILABLE_PORT=$port
}


# -------------------------------------------------------------------------------
#
# run a pre_bootstrap_0 command -- and exit if it happens to fail
#
# pre_bootstrap_0 commands are executed right in arg parser loop because -e can be
# passed multiple times
#
pre_bootstrap_0()
{
    cmd="$@"
    run_cmd "Running pre_bootstrap_0 command" "$cmd"

    if test $? -ne 0
    then
        echo "#ABORT"
        exit 1
    fi
}

# -------------------------------------------------------------------------------
#
# Build the PREBOOTSTRAP2 variable to pass down to sub-agents
#
pre_bootstrap_2()
{
    cmd="$@"

    PREBOOTSTRAP2="$PREBOOTSTRAP2
$cmd"
}


# -------------------------------------------------------------------------------
#
# Build the PREBOOTSTRAP2 variable to pass down to sub-agents
#
add_services()
{
    echo "$* &" >> ./services
}


# -------------------------------------------------------------------------------
#
# untar the pilot sandbox
#
untar()
{
    # FIXME: concurrently starting pilots may conflict on SDIST extraction
    tar="$1"
    tar zxvf ../"$tar" -C .. "$PILOT_ID" $(echo $SDISTS | tr ':' ' ')
}


# ------------------------------------------------------------------------------
#
# MAIN
#

# parse command line arguments
#
# OPTIONS:
#    -a   session sandbox
#    -b   python distribution (default, anaconda)
#    -c   ccm mode of agent startup
#    -d   distribution source tarballs for radical stack install
#    -e   execute commands before bootstrapping phase 1: the main agent
#    -f   tunnel forward endpoint (MongoDB host:port)
#    -g   virtualenv distribution (default, 1.9, system)
#    -h   hostport to create tunnel to
#    -i   python Interpreter to use, e.g., python2.7
#    -j   add a command for the service node
#    -m   mode of stack installion
#    -p   pilot ID
#    -r   radical-pilot version version to install in virtenv
#    -s   session ID
#    -t   tunnel device for connection forwarding
#    -v   virtualenv location (create if missing)
#    -w   execute commands before bootstrapping phase 2: the worker
#    -x   exit cleanup - delete pilot sandbox, virtualenv etc. after completion
#    -y   runtime limit
#    -z   untar initial pilot sandbox tarball
#
# NOTE: -z makes some assumptions on sandbox and tarball location
#
while getopts "a:b:cd:e:f:g:h:i:j:m:p:r:s:t:v:w:x:y:z:" OPTION; do
    case $OPTION in
        a)  SESSION_SANDBOX="$OPTARG"         ;;
        b)  PYTHON_DIST="$OPTARG"             ;;
        c)  CCM='TRUE'                        ;;
        d)  SDISTS="$OPTARG"                  ;;
        e)  pre_bootstrap_0 "$OPTARG"         ;;
        f)  FORWARD_TUNNEL_ENDPOINT="$OPTARG" ;;
        g)  VIRTENV_DIST="$OPTARG"            ;;
        h)  HOSTPORT="$OPTARG"                ;;
        i)  PYTHON="$OPTARG"                  ;;
        j)  add_services "$OPTARG"            ;;
        m)  VIRTENV_MODE="$OPTARG"            ;;
        p)  PILOT_ID="$OPTARG"                ;;
        r)  RP_VERSION="$OPTARG"              ;;
        s)  SESSION_ID="$OPTARG"              ;;
        t)  TUNNEL_BIND_DEVICE="$OPTARG"      ;;
        v)  VIRTENV=$(eval echo "$OPTARG")    ;;
        w)  pre_bootstrap_2 "$OPTARG"         ;;
        x)  CLEANUP="$OPTARG"                 ;;
        y)  RUNTIME="$OPTARG"                 ;;
        z)  TARBALL="$OPTARG"                 ;;
        *)  echo "Unknown option: '$OPTION'='$OPTARG'"
            return 1;;
    esac
done

# pre_bootstrap_0 is done at this point, save resulting env
env_dump -t env/bs0_pre_0.env

echo '# -------------------------------------------------------------------'
echo '# untar sandbox'
echo '# -------------------------------------------------------------------'
untar "$TARBALL"
echo '# -------------------------------------------------------------------'

# before we change anything else in the pilot environment, we safe a couple of
# env vars to later re-create a close-to-pristine env for task execution.
_OLD_VIRTUAL_PYTHONPATH="$PYTHONPATH"
_OLD_VIRTUAL_PYTHONHOME="$PYTHONHOME"
_OLD_VIRTUAL_PATH="$PATH"
_OLD_VIRTUAL_PS1="$PS1"

export _OLD_VIRTUAL_PYTHONPATH
export _OLD_VIRTUAL_PYTHONHOME
export _OLD_VIRTUAL_PATH
export _OLD_VIRTUAL_PS1

# derive some var names from given args
if test -z "$SESSION_SANDBOX"
then
    SESSION_SANDBOX="$PILOT_SANDBOX/.."
fi

# TODO: Move earlier, because if pre_bootstrap fails, this is not yet set
LOGFILES_TARBALL="$PILOT_ID.log.tgz"
PROFILES_TARBALL="$PILOT_ID.prof.tgz"

# some backends (condor) never finalize a job when output files are missing --
# so we touch them here to prevent that
echo "# -------------------------------------------------------------------"
echo '# Touching output tarballs'
echo "# -------------------------------------------------------------------"
touch "$LOGFILES_TARBALL"
touch "$PROFILES_TARBALL"


# At this point, all pre_bootstrap_0 commands have been executed.  We copy the
# resulting PATH and LD_LIBRARY_PATH, and apply that in bootstrap_2.sh, so that
# the sub-agents start off with the same env (or at least the relevant parts of
# it).
#
# This assumes that the env is actually transferable.  If that assumption
# breaks at some point, we'll have to either only transfer the incremental env
# changes, or reconsider the approach to pre_bootstrap_x commands altogether --
# see comment in the pre_bootstrap_0 function.
PB1_PATH="$PATH"
PB1_LDLB="$LD_LIBRARY_PATH"

# FIXME: By now the pre_process rules are already performed.
#        We should split the parsing and the execution of those.
#        "bootstrap start" is here so that $PILOT_ID is known.
# Create header for profile log
echo 'create gtod, prof'
create_gtod
create_prof
pilot_state="PMGR_ACTIVE_PENDING"
profile_event 'bootstrap_0_start'

# NOTE: if the virtenv path contains a symbolic link element, then distutil will
#       report the absolute representation of it, and thus report a different
#       module path than one would expect from the virtenv path.  We thus
#       normalize the virtenv path before we use it.
echo "VIRTENV           : $VIRTENV"
if test "$PYTHON_DIST" = "anaconda" && ! test -d "$VIRTENV/"; then
    case "$VIRTENV_MODE" in
        recreate|update|use|local)
            VIRTENV=$(cd `conda info --envs | awk -v envname="$VIRTENV" \
            '{ if ($1 == envname) print $NF }'`; pwd -P)
            ;;
        *)
            echo "WARNING: conda env is set not as directory ($VIRTENV_MODE)"
            ;;
    esac
else
    mkdir -p "$VIRTENV"
    VIRTENV=`(cd $VIRTENV; pwd -P)`
    rmdir "$VIRTENV" 2>/dev/null
fi
echo "VIRTENV normalized: $VIRTENV"

# Check that mandatory arguments are set
# (Currently all that are passed through to the agent)
if test -z "$RUNTIME"     ; then  echo "missing RUNTIME"   ; exit 1;  fi
if test -z "$PILOT_ID"    ; then  echo "missing PILOT_ID"  ; exit 1;  fi
if test -z "$RP_VERSION"  ; then  echo "missing RP_VERSION"; exit 1;  fi

# pilot runtime is specified in minutes -- on shell level, we want seconds
RUNTIME=$((RUNTIME * 60))

# we also add a minute as safety margin, to give the agent proper time to shut
# down on its own
RUNTIME=$((RUNTIME + 60))

# ------------------------------------------------------------------------------
# If the host that will run the agent is not capable of communication
# with the outside world directly, we will setup a tunnel.
get_tunnel(){

    addr=$1

    profile_event 'tunnel_setup_start'

    echo "# -------------------------------------------------------------------"
    echo "# Setting up forward tunnel to $addr."

    # Bind to localhost
    # Check if ifconfig exists
    if test -f /sbin/ifconfig
    then
        BIND_ADDRESS=$(/sbin/ifconfig $TUNNEL_BIND_DEVICE|grep "inet addr"|cut -f2 -d:|cut -f1 -d" ")
        if test -z "$BIND_ADDRESS"
        then
            BIND_ADDRESS=$(/sbin/ifconfig lo0 | grep 'inet' | xargs echo | cut -f 2 -d ' ')
        fi
    else
        BIND_ADDRESS=$(host `hostname` | awk '{print $NF}')
    fi

    if test -z "$BIND_ADDRESS"
    then
        BIND_ADDRESS=$(ip addr
                     | grep 'state UP' -A2
                     | grep 'inet'
                     | awk '{print $2}'
                     | cut -f1 -d'/')
      # BIND_ADDRESS="127.0.0.1"
    fi

    # Look for an available port to bind to.
    # This might be necessary if multiple agents run on one host.
    find_available_port $BIND_ADDRESS

    if [ $AVAILABLE_PORT ]; then
        echo "## Found available port: $AVAILABLE_PORT"
    else
        echo "## No available port found!"
        exit 1
    fi
    DBPORT=$AVAILABLE_PORT

    # Set up tunnel
    # TODO: Extract port and host
    FORWARD_TUNNEL_ENDPOINT_PORT=22

    if test -z "$FORWARD_TUNNEL_ENDPOINT"
    then
        FORWARD_TUNNEL_ENDPOINT_HOST=$BIND_ADDRESS

    elif test "$FORWARD_TUNNEL_ENDPOINT" = "BIND_ADDRESS"; then
        # On some systems, e.g. Hopper, sshd on the mom node is not bound to 127.0.0.1
        # In those situations, and if configured, bind to the just obtained bind address.
        FORWARD_TUNNEL_ENDPOINT_HOST=$BIND_ADDRESS

    else
        # FIXME: ensure FT_EP is set
        FORWARD_TUNNEL_ENDPOINT_HOST=$FORWARD_TUNNEL_ENDPOINT
    fi

    # FIXME: check if tunnel stays up
    echo ssh -o StrictHostKeyChecking=no -x -a -4 -T -N -L $BIND_ADDRESS:$DBPORT:$addr -p $FORWARD_TUNNEL_ENDPOINT_PORT $FORWARD_TUNNEL_ENDPOINT_HOST
         ssh -o StrictHostKeyChecking=no -x -a -4 -T -N -L $BIND_ADDRESS:$DBPORT:$addr -p $FORWARD_TUNNEL_ENDPOINT_PORT $FORWARD_TUNNEL_ENDPOINT_HOST &

    # Kill ssh process when bootstrap_0 dies, to prevent lingering ssh's
    trap 'jobs -p | grep ssh | xargs -tr -n 1 kill' EXIT

    # and export to agent
    export RP_BS_TUNNEL="$BIND_ADDRESS:$DBPORT"

    profile_event 'tunnel_setup_stop'
}

if ! test -z "$FORWARD_TUNNEL_ENDPOINT"
then
    get_tunnel "$HOSTPORT"
    export RADICAL_PILOT_DB_HOSTPORT="$RP_BS_TUNNEL"
fi

# we also set up a tunnel for the application to use, if a respective endpoint
# is requested in the environment
if ! test -z "$RP_APP_TUNNEL_ADDR"
then
    echo "app tunnel addr : $RP_APP_TUNNEL_ADDR"
    get_tunnel "$RP_APP_TUNNEL_ADDR"
    export RP_APP_TUNNEL="$RP_BS_TUNNEL"
    echo "app tunnel setup: $RP_APP_TUNNEL"
fi

rehash "$PYTHON"

# ready to setup the virtenv
virtenv_setup    "$PILOT_ID"    "$VIRTENV" "$VIRTENV_MODE" \
                 "$PYTHON_DIST" "$VIRTENV_DIST"
virtenv_activate "$VIRTENV" "$PYTHON_DIST"
create_deactivate

# ------------------------------------------------------------------------------
# launch the radical agent
#
# the actual agent script lives in PWD if it was staged -- otherwise we use it
# from the virtenv
# NOTE: For some reasons, I have seen installations where 'scripts' go into
#       bin/, and some where setuptools only changes them in place.  For now,
#       we allow for both -- but eventually (once the agent itself is small),
#       we may want to move it to bin ourself.  At that point, we probably
#       have re-implemented pip... :/
# FIXME: the second option should use $RP_MOD_PATH, or should derive the path
#       from the imported rp modules __file__.
PILOT_SCRIPT=`which radical-pilot-agent`

if test -z "$PILOT_SCRIPT"
then
    echo "ERROR: rp installation incomplete?"
    env_dump > env.rp.error
    exit 1
fi


# after all is said and done, we should end up with a usable python version.
# Verify it
verify_install

# all is installed - keep a local copy of `radical-gtod` so that task profiling
# is independent of its location in the pilot VE
test -z $(which radical-gtod) || cp $(which radical-gtod) ./gtod

AGENT_CMD="$PYTHON $PILOT_SCRIPT"

verify_rp_install

# TODO: (re)move this output?
echo
echo "# -------------------------------------------------------------------"
echo "# Launching radical-pilot-agent "
echo "# CMDLINE: $AGENT_CMD"

# At this point we expand the variables in $PREBOOTSTRAP2 to pick up the
# changes made by the environment by pre_bootstrap_0.
OLD_IFS=$IFS
IFS=$'\n'
for entry in $PREBOOTSTRAP2
do
    converted_entry=`eval echo $entry`
    PREBOOTSTRAP2_EXPANDED="$PREBOOTSTRAP2_EXPANDED
$converted_entry"
done
IFS=$OLD_IFS


# we can't always lookup the ntp pool on compute nodes -- so do it once here,
# and communicate the IP to the agent.  The agent may still not be able to
# connect, but then a sensible timeout will kick in on ntplib.
RADICAL_PILOT_NTPHOST=`dig +short 0.pool.ntp.org | grep -v -e ";;" -e "\.$" | head -n 1`
if test "$?" = 0
then
    RADICAL_PILOT_NTPHOST="46.101.140.169"
fi
echo "ntphost: $RADICAL_PILOT_NTPHOST"
ping -c 1 "$RADICAL_PILOT_NTPHOST" || true  # ignore errors

# Before we start the (sub-)agent proper, we'll create a bootstrap_2.sh script
# to do so.  For a single agent this is not needed -- but in the case where
# we spawn out additional agent instances later, that script can be reused to
# get proper # env settings etc, w/o running through bootstrap_0 again.
# That includes pre_exec commands, virtualenv settings and sourcing (again),
# and startup command).
# We don't include any error checking right now, assuming that if the commands
# worked once to get to this point, they should work again for the next agent.
# Famous last words, I know...
# Arguments to that script are passed on to the agent, which is specifically
# done to distinguish agent instances.

# NOTE: anaconda only supports bash.  Really.  I am not kidding...
if test "$PYTHON_DIST" = "anaconda"
then
    BS_SHELL='/bin/bash'
else
    BS_SHELL='/bin/sh'
fi

cat > bootstrap_2.sh <<EOT
#!$BS_SHELL

# disable user site packages as those can conflict with our virtualenv
export PYTHONNOUSERSITE=True

# make sure we use the correct sandbox
cd $PILOT_SANDBOX

# apply some env settings as stored after running pre_bootstrap_0 commands
export PATH="$PB1_PATH"
export LD_LIBRARY_PATH="$PB1_LDLB"

# activate virtenv
if test "$PYTHON_DIST" = "anaconda" && ! test -z $(which conda)
then
    eval "\$(conda shell.posix hook)"
    conda activate $VIRTENV
else
    . $VIRTENV/bin/activate
fi

# make sure rp_install is used
export PYTHONPATH=$PYTHONPATH
export PATH=$PATH

# run agent in debug mode
# FIXME: make option again?
export RADICAL_VERBOSE=DEBUG
export RADICAL_UTIL_VERBOSE=DEBUG
export RADICAL_PILOT_VERBOSE=DEBUG

# the agent will *always* use the dburl from the config file, not from the env
# FIXME: can we better define preference in the session ctor?
unset RADICAL_PILOT_DBURL

# avoid ntphost lookups on compute nodes
export RADICAL_PILOT_NTPHOST=$RADICAL_PILOT_NTPHOST

# pass environment variables down so that module load becomes effective at
# the other side too (e.g. sub-agents).
$PREBOOTSTRAP2_EXPANDED

# start services and agent, forward arguments
# NOTE: exec only makes sense in the last line of the script
if test "\$1" = 'services'
then
    # start the services script
    exec ./services 1>> services.out 2>> services.err
else
    # start a sub-agent
    exec $AGENT_CMD "\$1" 1>>"\$1.out" 2>>"\$1.err"
fi

EOT
chmod 0755 bootstrap_2.sh
# ------------------------------------------------------------------------------

# add a `wait` to the services script
test -f ./services && echo 'wait' >> ./services
test -f ./services && chmod 0755     ./services

# start the master agent instance (zero)
profile_event 'bootstrap_0_ok'
if test -z "$CCM"; then
    ./bootstrap_2.sh 'agent.0'    \
                   1>> agent.0.bootstrap_2.out \
                   2>> agent.0.bootstrap_2.err &
else
    ccmrun ./bootstrap_2.sh 'agent.0'    \
                   1>> agent.0.bootstrap_2.out \
                   2>> agent.0.bootstrap_2.err &
fi
AGENT_PID=$!
pilot_state="PMGR_ACTIVE"

while true
do
    sleep 3
    if kill -0 $AGENT_PID 2>/dev/null
    then
        echo -n '.'
        if test -e "./killme.signal"
        then
            profile_event 'killme' "`date --rfc-3339=ns | cut -c -23`"
            profile_event 'sigterm' "`date --rfc-3339=ns | cut -c -23`"
            echo "send SIGTERM to $AGENT_PID ($$)"
            kill -15 $AGENT_PID
            waitfor 1 30 "kill -0  $AGENT_PID"
            test "$?" = 0 || break

            profile_event 'sigkill' "`date --rfc-3339=ns | cut -c -23`"
            echo "send SIGKILL to $AGENT_PID ($$)"
            kill  -9 $AGENT_PID
        fi
    else
        echo
        profile_event 'agent_gone' "`date --rfc-3339=ns | cut -c -23`"
        echo "agent $AGENT_PID is gone"
        break
    fi
done

# collect process and exit code
echo "agent $AGENT_PID is final"
wait $AGENT_PID
AGENT_EXITCODE=$?
echo "agent $AGENT_PID is final ($AGENT_EXITCODE)"
profile_event 'agent_final' "$AGENT_PID:$AGENT_EXITCODE `date --rfc-3339=ns | cut -c -23`"


# # stop the packer.  We don't want to just kill it, as that might leave us with
# # corrupted tarballs...
# touch exit.signal

# cleanup flags:
#   l : pilot log files
#   u : task work dirs
#   v : virtualenv
#   e : everything
echo
echo "# -------------------------------------------------------------------"
echo "# CLEANUP: $CLEANUP"
echo "#"

profile_event 'cleanup_start'
contains $CLEANUP 'l' && rm -r "$PILOT_SANDBOX/agent.*"
contains $CLEANUP 'u' && rm -r "$PILOT_SANDBOX/task.*"
contains $CLEANUP 'v' && rm -r "$VIRTENV/" # FIXME: in what cases?
contains $CLEANUP 'e' && rm -r "$PILOT_SANDBOX/"
profile_event 'cleanup_stop'

echo "#"
echo "# -------------------------------------------------------------------"

if ! test -z "`ls *.prof 2>/dev/null`"
then
    echo
    echo "# -------------------------------------------------------------------"
    echo "#"
    echo "# Mark final profiling entry ..."
    profile_event 'bootstrap_0_stop'
    profile_event 'END'
    echo "#"
    echo "# -------------------------------------------------------------------"
    echo
    FINAL_SLEEP=5
    echo "# -------------------------------------------------------------------"
    echo "#"
    echo "# We wait for some seconds for the FS to flush profiles."
    echo "# Success is assumed when all profiles end with a 'END' event."
    echo "#"
    echo "# -------------------------------------------------------------------"
    nprofs=`echo *.prof | wc -w`
    nend=`tail -n 1 *.prof | grep END | wc -l`
    nsleep=0
    while ! test "$nprofs" = "$nend"
    do
        nsleep=$((nsleep+1))
        if test "$nsleep" = "$FINAL_SLEEP"
        then
            echo "abort profile sync @ $nsleep: $nprofs != $nend"
            break
        fi
        echo "delay profile sync @ $nsleep: $nprofs != $nend"
        sleep 1
        # recheck nprofs too, just in case...
        nprofs=`echo *.prof | wc -w`
        nend=`tail -n 1 *.prof | grep END | wc -l`
    done
    echo "nprofs $nprofs =? nend $nend"
    date
    echo
    echo "# -------------------------------------------------------------------"
    echo "#"
    echo "# Tarring profiles ..."
    tar -czf $PROFILES_TARBALL.tmp *.prof || true
    mv $PROFILES_TARBALL.tmp $PROFILES_TARBALL
    ls -l $PROFILES_TARBALL
    echo "#"
    echo "# -------------------------------------------------------------------"
fi

if ! test -z "`ls *{log,out,err,cfg} 2>/dev/null`"
then
    # TODO: This might not include all logs, as some systems only write
    #       the output from the bootstrapper once the jobs completes.
    echo
    echo "# -------------------------------------------------------------------"
    echo "#"
    echo "# Tarring logfiles ..."
    tar -czf $LOGFILES_TARBALL.tmp *.{log,out,err,cfg} || true
    mv $LOGFILES_TARBALL.tmp $LOGFILES_TARBALL
    ls -l $LOGFILES_TARBALL
    echo "#"
    echo "# -------------------------------------------------------------------"
fi

echo "# -------------------------------------------------------------------"
echo "#"
if test -e "./killme.signal"
then
    # this agent died cleanly, and we can rely on thestate information given.
    final_state=$(cat ./killme.signal)
    if ! test "$AGENT_EXITCODE" = "0"
    then
        echo "changing exit code from $AGENT_EXITCODE to 0 for canceled pilot"
        AGENT_EXITCODE=0
    fi
fi
if test -z "$final_state"
then
    # assume this agent died badly
    echo 'reset final state to FAILED'
    final_state='FAILED'
fi

echo "# -------------------------------------------------------------------"
echo "# push final pilot state: $SESSION_ID $PILOT_ID $final_state"
sp=$(which radical-pilot-agent-statepush)
test -z "$sp" && echo "statepush not found"
test -z "$sp" || $PYTHON "$sp" agent.0.cfg "$final_state"

echo
echo "# -------------------------------------------------------------------"
echo "#"
echo "# Done, exiting ($AGENT_EXITCODE)"
echo "#"
echo "# -------------------------------------------------------------------"

# ... and exit
exit $AGENT_EXITCODE
<|MERGE_RESOLUTION|>--- conflicted
+++ resolved
@@ -120,17 +120,10 @@
 VIRTENV_IS_ACTIVATED=FALSE
 
 VIRTENV_RADICAL_DEPS="pymongo<4 colorama ntplib "\
-<<<<<<< HEAD
-"pyzmq netifaces setproctitle msgpack regex dill mpi4py"
-
-VIRTENV_RADICAL_MODS="pymongo colorama ntplib "\
-"zmq netifaces setproctitle msgpack regex dill mpi4py"
-=======
 "pyzmq netifaces setproctitle msgpack regex dill"
 
 VIRTENV_RADICAL_MODS="pymongo colorama ntplib "\
 "zmq netifaces setproctitle msgpack regex dill"
->>>>>>> 5a7795e4
 
 if ! test -z "$RADICAL_DEBUG"
 then
