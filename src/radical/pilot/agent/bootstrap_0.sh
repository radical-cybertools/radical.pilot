--- conflicted
+++ resolved
@@ -1828,15 +1828,11 @@
 # avoid ntphost lookups on compute nodes
 export RADICAL_PILOT_NTPHOST=$RADICAL_PILOT_NTPHOST
 
-<<<<<<< HEAD
-# start agent, forward arguments
-=======
 # pass environment variables down so that module load becomes effective at
 # the other side too (e.g. sub-agents).
 $PREBOOTSTRAP2_EXPANDED
 
 # start services and agent, forward arguments
->>>>>>> f9ebe0fb
 # NOTE: exec only makes sense in the last line of the script
 if test "\$1" = 'services'
 then
