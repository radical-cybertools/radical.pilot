#!/bin/sh
# combine stdout and stderr
exec 2>&1

# explicitly cd to sandbox it to shield against bashrc shenanigans
test -z "$RP_PILOT_SANDBOX" || cd "$RP_PILOT_SANDBOX"

# Unset functions/aliases of commands that will be used during bootstrap as
# these custom functions can break assumed/expected behavior
export PS1='#'
export LC_NUMERIC="C"

unset PROMPT_COMMAND
unset -f cd ls uname pwd date bc cat echo grep

# we should always find the RU env helper in cwd or path
test -f ./radical-utils-env.sh && . ./radical-utils-env.sh
test -f ./radical-utils-env.sh || .   radical-utils-env.sh

# get out of any virtual or conda env (from .bashrc etc)
env_deactivate

# store the sorted env for logging, but also so that we can dig original env
# settings for task environments, if needed
mkdir -p env
env_dump -t env/bs0_orig.env


# Report where we are, as this is not always what you expect ;-)
# Save environment, useful for debugging
echo "# -------------------------------------------------------------------"
echo "bootstrap_0 running on host: `hostname -f`."
echo "bootstrap_0 started as     : '$0 $@'"
echo "safe environment of bootstrap_0"

# interleave stdout and stderr, to get a coherent set of log messages
if test -z "$RP_BOOTSTRAP_0_REDIR"
then
    echo "bootstrap_0 stderr redirected to stdout"
    export RP_BOOTSTRAP_0_REDIR=True
    exec 2>&1
fi

if test "`uname`" = 'Darwin'
then
    echo 'Darwin: increasing open file limit'
    ulimit -n 512
fi

# trap 'echo TRAP QUIT' QUIT
# trap 'echo TRAP EXIT' EXIT
# trap 'echo TRAP KILL' KILL
# trap 'echo TRAP TERM' TERM
# trap 'echo TRAP INT'  INT

# ------------------------------------------------------------------------------
# Copyright 2013-2015, RADICAL @ Rutgers
# Licensed under the MIT License
#
# This script launches a radical.pilot pilot.  If needed, it creates and
# populates a virtualenv on the fly, into $VIRTENV.
#
# https://xkcd.com/1987/
#
# Arguments passed to bootstrap_0 should be required by bootstrap_0 itself,
# and *not* be passed down to the agent.  Configuration used by the agent should
# go in the agent config file, and *not( be passed as an argument to
# bootstrap_0.  Only parameters used by both should be passed to the bootstrap_0
# and  consecutively passed to the agent. It is rarely justified to duplicate
# information as parameters and agent config entries.  Exceptions would be:
# 1) the shell scripts can't (easily) read from MongoDB, so they need to
#    to get the information as arguments;
# 2) the agent needs information that goes beyond what can be put in
#    arguments, both qualitative and quantitatively.
#
# ------------------------------------------------------------------------------
# global variables
#
TUNNEL_BIND_DEVICE="lo"
CLEANUP=
HOSTPORT=
VIRTENV=
VIRTENV_MODE=
LAUNCHER=
PILOT_ID=
RP_VERSION=
PYTHON=
PYTHON_DIST=
SESSION_ID=
SESSION_SANDBOX=
PILOT_SANDBOX=`pwd`
PREBOOTSTRAP2=""

# NOTE:  $HOME is set to the job sandbox on OSG.  Bah!
# FIXME: the need for this needs to be reconfirmed and documented
# mkdir -p .ssh/

# seconds to wait for lock files
# 10 min should be enough for anybody to create/update a virtenv...
LOCK_TIMEOUT=600 # 10 min

VIRTENV_VER="virtualenv-16.7.12"
VIRTENV_DIR="$VIRTENV_VER"
VIRTENV_TGZ="$VIRTENV_VER.tar.gz"
VIRTENV_TGZ_URL="https://files.pythonhosted.org/packages/1c/c2/7516ea983fc37cec2128e7cb0b2b516125a478f8fc633b8f5dfa849f13f7/$VIRTENV_TGZ"
VIRTENV_IS_ACTIVATED=FALSE

echo $VIRTENV_TGZ_URL


# ------------------------------------------------------------------------------
#
# disable user site packages as those can conflict with our virtualenv
# installation -- see https://github.com/conda/conda/issues/448
#
# NOTE: we need to make sure this is inherited into sub-agent shells
#
export PYTHONNOUSERSITE=True

# we someetimes need to install modules via pip, and some need to be compiled
# during installation.  To speed this up (specifically on cluster compute
# nodes), we try to convince PIP to run parallel `make`
export MAKEFLAGS="-j"


# ------------------------------------------------------------------------------
#
# check what env variables changed from the original env, and create a
# `deactivate` script which resets the original values.
#
create_deactivate()
{
    profile_event 'create_deactivate_start'

    # at this point we activated the agent VE and thus have RU availale.  Use
    # `radical-utils-env.sh` to create a script to recover the virgin env
    # (`bs0_orig.env`) from the current state (`bs0_acivate.env`)
    profile_event 'create_deactivate_start_1'
    which radical-utils-env.sh
    profile_event 'create_deactivate_start_2'
    . radical-utils-env.sh
    profile_event 'create_deactivate_start_3'
    env_dump -t env/bs0_active.env
    profile_event 'create_deactivate_start_4'
    env_prep -s env/bs0_orig.env -r env/bs0_active.env -t env/bs0_orig.sh
    profile_event 'create_deactivate_start_5'

    # we also prepare a script to return to the `pre_bootstrap_0` state: all
    # pre_bootstrap_0 commands have been run, but the virtualenv is not yet
    # activated.  This can be used in case a different VE is to be created or
    # used.
    env_prep -s env/bs0_pre_0.env -r env/bs0_active.env -t env/bs0_pre_0.sh

    profile_event 'create_deactivate_stop'
}


# ------------------------------------------------------------------------------
#
# If profiling is enabled, compile our little gtod app and take the first time
#
create_gtod()
{
    profile_event 'gtod_start'

    tmp=`date '+%s.%N' | grep N`
    if test "$?" = 0
    then
        if ! contains "$tmp" '%'
        then
            # we can use the system tool
            echo "#!/bin/sh"       > ./gtod.sh
            echo "date '+%s.%6N'" >> ./gtod.sh
        fi
    else
        shell=/bin/sh
        test -x '/bin/bash' && shell=/bin/bash

        echo "#!$SHELL"                                > ./gtod.sh
        echo "export LC_NUMERIC=C"                    >> ./gtod.sh
        echo "if test -z \"\$EPOCHREALTIME\""         >> ./gtod.sh
        echo "then"                                   >> ./gtod.sh
        echo "  awk 'BEGIN {srand(); print srand()}'" >> ./gtod.sh
        echo "else"                                   >> ./gtod.sh
        echo "  echo \${EPOCHREALTIME:0:20}"          >> ./gtod.sh
        echo "fi"                                     >> ./gtod.sh
    fi

    chmod 0755 ./gtod.sh

    # initialize profile
    PROFILE="bootstrap_0.prof"
    now=$(./gtod.sh)
    echo "#time,event,comp,thread,uid,state,msg" > "$PROFILE"

    ip=$(ip addr \
         | grep 'state UP' -A2 \
         | grep 'inet' \
         | awk '{print $2}' \
         | cut -f1 -d'/' \
         | tr '\n' ' ' \
         | cut -f1 -d' ')
    printf "%.6f,%s,%s,%s,%s,%s,%s\n" \
        "$now" "sync_abs" "bootstrap_0" "MainThread" "$PILOT_ID" \
        "$pilot_state" "$(hostname):$ip:$now:$now:$now" \
        | tee -a "$PROFILE"

    profile_event 'gtod_stop'
}


# ------------------------------------------------------------------------------
#
create_prof(){

    cat > ./prof <<EOT
#!/bin/sh

test -z "\$RP_PROF_TGT" && exit

now=\$(\$RP_GTOD)
printf "%.7f,\$1,\$RP_SPAWNER_ID,MainThread,\$RP_TASK_ID,AGENT_EXECUTING,\$2\\\n" \$now\\
    >> "\$RP_PROF_TGT"

EOT

    chmod 0755 ./prof
}


# ------------------------------------------------------------------------------
#
profile_event()
{
    if test -z "$RADICAL_PILOT_PROFILE$RADICAL_PROFILE"
    then
        return
    fi

    PROFILE="bootstrap_0.prof"

    event=$1
    msg=$2
    now=$(./gtod.sh)

    # TIME   = 0  # time of event (float, seconds since epoch)  mandatory
    # EVENT  = 1  # event ID (string)                           mandatory
    # COMP   = 2  # component which recorded the event          mandatory
    # TID    = 3  # uid of thread involved                      optional
    # UID    = 4  # uid of entity involved                      optional
    # STATE  = 5  # state of entity involved                    optional
    # MSG    = 6  # message describing the event                optional
    # ENTITY = 7  # type of entity involved                     optional
    printf "%.6f,%s,%s,%s,%s,%s,%s\n" \
        "$now" "$event" "bootstrap_0" "MainThread" "$PILOT_ID" "$pilot_state" "$msg" \
        >> "$PROFILE"
}

last_event()
{
    profile_event 'bootstrap_0_stop'
}

# make sure we captur last event
trap last_event INT TERM


<<<<<<< HEAD
=======

# ------------------------------------------------------------------------------
#
# we add another safety feature to ensure agent cancelation after runtime
# expires: the timeout() function expects *exactly* two processes to run in the
# background.  Whichever finishes with will cause a SIGUSR1 signal, which is
# then trapped to kill both processes.  Since the first one is dead, only the
# second will actually get the kill, and the subsequent wait will thus succeed.
# The second process is, of course, a `sleep $TIMEOUT`, so that the actual
# workload process will get killed after that timeout...
#
timeout()
{
    profile_event 'timeout_start'

    TIMEOUT="$1"; shift
    COMMAND="$*"

    RET="./timetrap.$$.ret"

    # note that this insane construct uses `$PID_1` and `$PID_2` which will
    # only be set later on.  In fact, those may or may not be set at all...
    timetrap()
    {
        kill $PID_1 2>&1 > /dev/null
        kill $PID_2 2>&1 > /dev/null
    }
    trap timetrap USR1

    rm -f $RET
    ($COMMAND;       echo "$?" >> $RET; /bin/kill -s USR1 $$) & PID_1=$!
    (sleep $TIMEOUT; echo "1"  >> $RET; /bin/kill -s USR1 $$) & PID_2=$!

    wait

    ret=`cat $RET || echo 2`
    rm -f $RET

    profile_event 'timeout_stop'

    return $ret
}


>>>>>>> 8cdfed8f
# ------------------------------------------------------------------------------
#
# `waitfor()` will test a condition in certain intervals and return once that
# condition is met, or finish after a timeout.  This method will not create
# subshells, and thus can be utilized for job control etc.
#
waitfor()
{
    profile_event 'waitfor_start'

    INTERVAL="$1"; shift
    TIMEOUT="$1";  shift
    COMMAND="$*"

    START=`echo \`./gtod.sh\` | cut -f 1 -d .`
    END=$((START + TIMEOUT))
    NOW=$START

    echo "COND start '$COMMAND' (I: $INTERVAL T: $TIMEOUT)"
    while test "$NOW" -lt "$END"
    do
        sleep "$INTERVAL"
        $COMMAND
        RET=$?
        if ! test "$RET" = 0
        then
            echo "COND failed ($RET)"
            break
        else
            echo "COND ok ($RET)"
        fi
        NOW=`echo \`./gtod.sh\` | cut -f 1 -d .`
    done

    if test "$RET" = 0
    then
        echo "COND timeout"
    fi

    profile_event 'waitfor_stop'

    return $RET
}


# ------------------------------------------------------------------------------
#
# some virtenv operations need to be protected against pilots starting up
# concurrently, so we lock the virtualenv directory during creation and update.
#
# I/O redirect under noclobber is atomic in POSIX
#
lock()
{
    profile_event 'lock_start'

    pid="$1"      # ID of pilot/bootstrapper waiting
    entry="$2"    # entry to lock
    timeout="$3"  # time to wait for a lock to expire In seconds)

    # clean $entry (normalize path, remove trailing slash, etc
    entry="`dirname $entry`/`basename $entry`"

    if test -z $timeout
    then
        timeout=$LOCK_TIMEOUT
    fi

    lockfile="$entry.lock"
    count=0

    err=`/bin/bash -c "set -C ; echo $pid > '$lockfile' && chmod a+r '$lockfile' && echo ok" 2>&1`
    until test "$err" = "ok"
    do
        if contains "$err" 'no such file or directory'
        then
            # there is something wrong with the lockfile path...
            echo "ERROR: can't create lockfile at '$lockfile' - invalid directory?"
            exit 1
        fi

        owner=`cat $lockfile 2>/dev/null`
        count=$((count+1))

        echo "wait for lock $lockfile (owned by $owner) $((timeout-count))"

        if test $count -gt $timeout
        then
            echo "### WARNING ###"
            echo "lock timeout for $entry -- removing stale lock for '$owner'"
            rm $lockfile
            # we do not exit the loop here, but race again against other pilots
            # waiting for this lock.
            count=0
        else

            # need to wait longer for lock release
            sleep 1
        fi

        # retry
        cmd="set -C ; echo $pid > $lockfile && chmod a+r $lockfile && echo ok"
        err=`/bin/bash -c "$cmd" 2>&1`
    done

    # one way or the other, we got the lock finally.
    echo "obtained lock $lockfile"

    profile_event 'lock_stop'
}


# ------------------------------------------------------------------------------
#
# remove an previously qcquired lock.  This will abort if the lock is already
# gone, or if it is not owned by us -- both cases indicate that a different
# pilot got tired of waiting for us and forcefully took over the lock
#
unlock()
{
    profile_event 'unlock_start'

    pid="$1"      # ID of pilot/bootstrapper which has the lock
    entry="$2"    # locked entry

    # clean $entry (normalize path, remove trailing slash, etc
    entry="`dirname $entry`/`basename $entry`"

    lockfile="$entry.lock"

    if ! test -f $lockfile
    then
        echo "ERROR: can't unlock $entry for $pid: missing lock $lockfile"
        exit 1
    fi

    owner=`cat $lockfile`
    if ! test "$owner" = "`echo $pid`"
    then
        echo "ERROR: can't unlock $entry for $pid: owner is $owner"
        exit 1
    fi

    rm -vf $lockfile

    profile_event 'unlock_stop'
}


# ------------------------------------------------------------------------------
#
# after installing and updating pip, and after activating a VE, we want to make
# sure we use the correct python and pip executables.  This rehash sets $PIP and
# $PYTHON to the respective values.  Those variables should be used throughout
# the code, to avoid any ambiguity due to $PATH, aliases and shell functions.
#
# The only argument is optional, and can be used to pin a specific python
# executable.
#
rehash()
{
    profile_event 'rehash_start'

    explicit_python="$1"

    # If PYTHON was not set as an argument, detect it here.
    # we need to do this again after the virtenv is loaded
    if test -z "$explicit_python"
    then
        PYTHON=`which python3`
    else
        PYTHON="$explicit_python"
    fi

    if test -z "$PYTHON"
    then
        echo "ERROR: no python"
        env_dump no_python.env
        exit 1
    fi

    code='from sys import version_info as vi; print(f"{vi.major}.{vi.minor}")'
    PYTHON_VERSION=$($PYTHON -c "$code")

    # NOTE: if a cacert.pem.gz was staged, we unpack it and use it for all pip
    #       commands (It means that the pip cacert [or the system's, dunno]
    #       is not up to date).  Easy_install seems to use a different access
    #       channel for some reason, so does not need the cert bundle.
    #       see https://github.com/pypa/pip/issues/2130
    #       ca-cert bundle from http://curl.haxx.se/docs/caextract.html

    # NOTE: Condor does not support staging into some arbitrary
    #       directory, so we may find the dists in pwd
    CA_CERT_GZ="$SESSION_SANDBOX/cacert.pem.gz"
    CA_CERT_PEM="$SESSION_SANDBOX/cacert.pem"
    if ! test -f "$CA_CERT_GZ" -o -f "$CA_CERT_PEM"
    then
        CA_CERT_GZ="./cacert.pem.gz"
        CA_CERT_PEM="./cacert.pem"
    fi

    if test -f "$CA_CERT_GZ"
    then
        gunzip "$CA_CERT_GZ"
    fi

    PIP="$PYTHON -m pip"
    if test -f "$CA_CERT_PEM"
    then
        PIP="$PIP --cert $CA_CERT_PEM"
    fi

    # NOTE: some resources define a function pip() to implement the same cacert
    #       fix we do above.  On some machines, that is broken (hello archer),
    #       thus we undefine that function here.
    unset -f pip

    echo "PYTHON            : $PYTHON"
    echo "PYTHON_VERSION    : $PYTHON_VERSION"
    echo "PIP               : $PIP"
    echo "PIP version       : `$PIP --version`"

    profile_event 'rehash_stop'
}


# ------------------------------------------------------------------------------
# verify that we have a usable python installation
verify_install()
{
    profile_event 'verify_install_start'

    verify_rp_install
    echo    "PYTHONPATH             : $PYTHONPATH"
    echo -n "Verify python viability: $PYTHON ..."
    if ! $PYTHON -c 'import sys; assert sys.version_info >= (3,5)'
    then
        echo ' failed'
        echo "python installation ($PYTHON) is not usable - abort"
        exit 1
    fi
    echo ' ok'

    profile_event 'verify_install_stop'
}


# ------------------------------------------------------------------------------
# contains(string, substring)
#
# Returns 0 if the specified string contains the specified substring,
# otherwise returns 1.
#
contains()
{
    string="$1"
    substring="$2"
    if test "${string#*$substring}" != "$string"
    then
        return 0    # $substring is in $string
    else
        return 1    # $substring is not in $string
    fi
}


# ------------------------------------------------------------------------------
#
# run a command, log command line and I/O, return success/failure
#
run_cmd()
{
    msg="$1"
    cmd="$2"
    fallback="$3"

    profile_event 'run_cmd_start' "$msg"

    echo ""
    echo "# -------------------------------------------------------------------"
    echo "#"
    echo "# $msg"
    echo "# cmd: $cmd"
    echo "#"
    eval "$cmd" 2>&1
    if test "$?" = 0
    then
        echo "#"
        echo "# SUCCESS"
        echo "#"
        echo "# -------------------------------------------------------------------"
        return 0
    else
        echo "#"
        echo "# ERROR"

        if test -z "$3"
        then
            echo "# no fallback command available"
        else
            echo "# running fallback command:"
            echo "# $fallback"
            echo "#"
            eval "$fallback"
            if test "$?" = 0
            then
                echo "#"
                echo "# SUCCESS (fallback)"
                echo "#"
                echo "# -------------------------------------------------------------------"
                return 0
            else
                echo "#"
                echo "# ERROR (fallback)"
            fi
        fi
        echo "#"
        echo "# -------------------------------------------------------------------"
        return 1
    fi

    profile_event 'run_cmd_stop'
}



# ------------------------------------------------------------------------------
#
# create and/or update a virtenv, depending on mode specifier:
#
#   'private' : error  if it exists, otherwise create, then use
#   'update'  : update if it exists, otherwise create, then use
#   'create'  : use    if it exists, otherwise create, then use
#   'use'     : use    if it exists, otherwise error,  then exit
#   'recreate': delete if it exists, otherwise create, then use
#
# create and update ops will be locked and thus protected against concurrent
# bootstrap_0 invocations.
#
# (private + location in pilot sandbox == old behavior)
#
# That locking will likely not scale nicely for larger numbers of concurrent
# pilots, at least not for slow running updates (time for update of n pilots
# needs to be smaller than lock timeout).  OTOH, concurrent pip updates should
# not have a negative impact on the virtenv in the first place, AFAIU -- lock on
# create is more important, and should be less critical
#
virtenv_setup()
{
    profile_event 'virtenv_setup_start'

    pid="$1"
    virtenv="$2"
    virtenv_mode="$3"
    python_dist="$4"

    ve_create=UNDEFINED
    ve_update=UNDEFINED

    case "$virtenv_mode" in
        local)
            if test "$RP_VERSION" = 'local'; then
                printf "WARNING: use installed RP for VE_MODE=local\n"
                export RP_VERSION='installed'
            fi
            if ! test -d "$virtenv/"; then
                printf "\nERROR: given virtenv does not exist at $virtenv\n\n"
                exit 1
            fi
            ve_create=FALSE
            ve_update=FALSE
            ;;

        none)
            if test "$RP_VERSION" = 'local'; then
                printf "WARNING: use installed RP for VE_MODE=none\n"
                export RP_VERSION='installed'
            fi
            virtenv=''
            ve_create=FALSE
            ve_update=FALSE
            ;;

        private)
            if test -d "$virtenv/"; then
                printf "\nERROR: private virtenv already exists at $virtenv\n\n"
                exit 1
            fi
            ve_create=TRUE
            ve_update=FALSE
            ;;

        update)
            ve_create=FALSE
            ve_update=TRUE
            test -d "$virtenv/" || ve_create=TRUE
            ;;

        create)
            ve_create=TRUE
            ve_update=FALSE
            ;;

        use)
            if ! test -d "$virtenv/"; then
                printf "\nERROR: given virtenv does not exist at $virtenv\n\n"
                exit 1
            fi
            ve_create=FALSE
            ve_update=FALSE
            ;;

        recreate)
            test -d "$virtenv/" && rm -r "$virtenv"
            ve_create=TRUE
            ve_update=FALSE
            ;;

        *)
            ve_create=FALSE
            ve_update=FALSE
            printf "\nERROR: virtenv mode invalid: $virtenv_mode\n\n"
            exit 1
            ;;
    esac


    if test "$ve_create" = 'TRUE'
    then
        # no need to update a fresh ve
        ve_update=FALSE
    fi

    echo "virtenv_create    : $ve_create"
    echo "virtenv_update    : $ve_update"


    # radical_pilot installation and update is governed by PILOT_VERSION.  If
    # that is set to 'stage', we install the release and use the pilot which was
    # staged to pwd.  If set to 'release', we install from pypi.  In all other
    # cases, we install from git at a specific tag or branch
    #
    case "$RP_VERSION" in

        release)
            RP_INSTALL_SOURCES='radical.pilot'
            RP_INSTALL_TARGET='SANDBOX'
            ;;

        installed)
            RP_INSTALL_SOURCES=''
            RP_INSTALL_TARGET=''
            ;;

        local)
            # FIXME
            RP_INSTALL_SOURCES='radical.pilot'
            RP_INSTALL_TARGET='SANDBOX'
            ;;

        *)
            # NOTE: do *not* use 'pip -e' -- egg linking does not work with
            #       PYTHONPATH.  Instead, we manually clone the respective
            #       git repository, and switch to the branch/tag/commit.
            RP_INSTALL_SOURCES="radical.pilot==$RP_VERSION"
            RP_INSTALL_TARGET='SANDBOX'
    esac

    # NOTE: for any immutable virtenv (VIRTENV_MODE==use), we have to choose
    #       a SANDBOX install target.
    if test "$virtenv_mode" = "use" \
       -o   "$virtenv_mode" = "local" \
       -o   "$virtenv_mode" = "none"
    then
        if test "$RP_INSTALL_TARGET" = "VIRTENV"
        then
            echo "WARNING: virtenv immutable - install RP locally"
            RP_INSTALL_TARGET='SANDBOX'
        fi
    fi

    # A ve lock is not needed (nor desired) on sandbox installs.
    RP_INSTALL_LOCK='FALSE'
    if test "$RP_INSTALL_TARGET" = "VIRTENV"
    then
        RP_INSTALL_LOCK='TRUE'
    fi

    echo "rp install sources: $RP_INSTALL_SOURCES"
    echo "rp install target : $RP_INSTALL_TARGET"
    echo "rp install lock   : $RP_INSTALL_LOCK"


    # create virtenv if needed.  This also activates the virtenv.
    if test "$ve_create" = "TRUE"
    then
        if ! test -d "$virtenv/"
        then
            echo 'rp lock for virtenv create'
            lock "$pid" "$virtenv" # use default timeout
            virtenv_create "$virtenv" "$python_dist"
            if ! test "$?" = 0
            then
                echo "ERROR: couldn't create virtenv - abort"
                unlock "$pid" "$virtenv"
                exit 1
            fi
            unlock "$pid" "$virtenv"
        else
            echo "virtenv $virtenv exists"
        fi
    else
        echo "do not create virtenv $virtenv"
    fi

    # creation or not -- at this point it needs activation
    virtenv_activate "$virtenv" "$python_dist"


    # update virtenv if needed.  This also activates the virtenv.
    if test "$ve_update" = "TRUE"
    then
        echo 'rp lock for virtenv update'
        lock "$pid" "$virtenv" # use default timeout
        virtenv_update "$virtenv" "$python_dist"
        if ! test "$?" = 0
        then
            echo "ERROR: couldn't update virtenv - abort"
            unlock "$pid" "$virtenv"
            exit 1
       fi
       unlock "$pid" "$virtenv"
    else
        echo "do not update virtenv $virtenv"
    fi

    virtenv_eval

    # install RP
    if test "$RP_INSTALL_LOCK" = 'TRUE'
    then
        echo "rp lock for rp install (target: $RP_INSTALL_TARGET)"
        lock "$pid" "$virtenv" # use default timeout
    fi
    rp_install "$RP_INSTALL_SOURCES" "$RP_INSTALL_TARGET"
    if test "$RP_INSTALL_LOCK" = 'TRUE'
    then
       unlock "$pid" "$virtenv"
    fi

    profile_event 'virtenv_setup_stop'
}


# ------------------------------------------------------------------------------
#
virtenv_activate()
{
    if test "$VIRTENV_IS_ACTIVATED" = "TRUE"; then
        return
    fi

    profile_event 'virtenv_activate_start'

    virtenv="$1"
    python_dist="$2"

    if test "$VIRTENV_MODE" = 'none'; then
        export RP_VENV_TYPE='shell'
        # no virtenv to activate
        true

    elif test "$python_dist" = "anaconda"; then
        export RP_VENV_TYPE='conda'
        if ! test -z "$(which conda)"; then
            eval "$(conda shell.posix hook)"
            conda activate "$virtenv"

        elif test -e "$virtenv/bin/activate"; then
            . "$virtenv/bin/activate"

        elif test -e "$virtenv/../../bin/activate"; then
            # check conda base directory
            . "$virtenv/../../bin/activate" "$(basename $virtenv)"
        fi

        if test -z "$CONDA_PREFIX"; then
            echo "Loading of conda env failed!"
            exit 1
        fi

    else
        export RP_VENV_TYPE='venv'
        unset VIRTUAL_ENV
        . "$virtenv/bin/activate"
        if test -z "$VIRTUAL_ENV"; then
            echo "Loading of virtual env failed!"
            exit 1
        fi
    fi


    export RP_VENV_PATH="$virtenv"

    VIRTENV_IS_ACTIVATED=TRUE
    echo "VIRTENV activated : $virtenv"

    if test "$VIRTENV_MODE" != 'none'; then
        RP_PATH="$virtenv/bin"
        echo "RP_PATH           : $RP_PATH"

        PATH="$RP_PATH:$PATH"
        export PATH
    fi

    profile_event 'virtenv_activate_stop'
}


# ------------------------------------------------------------------------------
#
virtenv_eval()
{

    profile_event 'virtenv_eval_start'
    # make sure we use the new python binary
    rehash

    # make sure the lib path into the prefix conforms to the python conventions
    VE_MOD_PREFIX=`$PYTHON -c 'import sys; print(sys.prefix)'`
    echo "VE_MOD_PREFIX init: $VE_MOD_PREFIX"
    # NOTE: distutils.sc.get_python_lib() behaves different on different
    #       systems: on some systems (versions?) it returns a normalized path,
    #       on some it does not.  As we need consistent behavior to have
    #       a chance of the sed below to succeed, we normalize the path ourself.
  # VE_MOD_PREFIX=`(cd $VE_MOD_PREFIX; pwd -P)`

    # NOTE: on other systems again, that above path normalization is resulting
    #       in paths which are invalid when used with pip/PYTHONPATH, as that
    #       will result in the incorrect use of .../lib/ vs. .../lib64/ (it is
    #       a symlink in the VE, but is created as distinct dir by pip).  So we
    #       have to perform the path normalization only on the part with points
    #       to the root of the VE: we don't apply the path normalization to
    #       the last three path elements (lib[64]/pythonx.y/site-packages) (this
    #       probably should be an sed command...)
    TMP_BASE="$VE_MOD_PREFIX/"
    TMP_TAIL="`basename $TMP_BASE`"
    TMP_BASE="`dirname  $TMP_BASE`"
    TMP_TAIL="`basename $TMP_BASE`/$TMP_TAIL"
    TMP_BASE="`dirname  $TMP_BASE`"
    TMP_TAIL="`basename $TMP_BASE`/$TMP_TAIL"
    TMP_BASE="`dirname  $TMP_BASE`"

    TMP_BASE=`(cd $TMP_BASE; pwd -P)`
    VE_MOD_PREFIX="$TMP_BASE/$TMP_TAIL"
    echo "VE_MOD_PREFIX     : $VE_MOD_PREFIX"

    # we can now derive the pythonpath into the rp_install portion by replacing
    # the leading path elements.  The same mechanism is used later on
    # to derive the PYTHONPATH into the sandbox rp_install, if needed.
    RP_MOD_PREFIX="$PILOT_SANDBOX/rp_install"
    echo "RP_MOD_PREFIX     : $RP_MOD_PREFIX"

    # NOTE: this should not be necessary, but we explicit set PYTHONPATH to
    #       include the VE module tree, because some systems set a PYTHONPATH on
    #       'module load python', and that would supersede the VE module tree,
    #       leading to unusable versions of setuptools.
    VE_PYTHONPATH="$PYTHONPATH"
    echo "VE_PYTHONPATH     : $VE_PYTHONPATH"

    PYTHONPATH="$VE_MOD_PREFIX:$VE_PYTHONPATH"
    export PYTHONPATH

    profile_event 'virtenv_eval_stop'
}


# ------------------------------------------------------------------------------
#
# create virtualenv - we always use the latest version from GitHub
#
# The virtenv creation will also install the required packges, but will (mostly)
# not use '--upgrade' for dependencies, so that will become a noop if the
# packages have been installed before.  An eventual upgrade will be triggered
# independently in virtenv_update().
#
virtenv_create()
{
    # create a fresh ve
    profile_event 'virtenv_create_start'

    virtenv="$1"
    python_dist="$2"

    if test "$python_dist" = "anaconda"
    then
        run_cmd "Create virtualenv" \
                "conda create -y -p $virtenv python=3.8"
        if test $? -ne 0
        then
            echo "ERROR: couldn't create (conda) virtualenv"
            return 1
        fi

    elif test "$python_dist" = "default"
    then

        # check if the `venv` module is usable
        ok=''
        if run_cmd "Create ve with venv" \
                   "python3 -m venv $virtenv"
        then
            ok='true'
        fi


        # check if virtualenv is available
        if ! test "$ok" = 'true'
        then

            if run_cmd "Create ve with system virtualenv" \
                       "virtualenv $virtenv"
            then
                ok='true'
            fi
        fi

        # fall back to local virtualenv deployment
        if ! test "$ok" = 'true'
        then

            flags='-1 -k -L -O'
            if (hostname -f | grep -e '^smic' > /dev/null)
            then
                flags='-k -L -O'
            fi

            run_cmd "Download virtualenv tgz" \
                    "curl $flags '$VIRTENV_TGZ_URL'"

            if ! test "$?" = 0
            then
                echo "ERROR: couldn't download virtualenv via curl"
                exit 1
            fi

            run_cmd "unpacking virtualenv tgz" \
                    "tar zxmf '$VIRTENV_TGZ'"

            if test $? -ne 0
            then
                echo "ERROR: Couldn't unpack virtualenv!"
                exit 1
            fi

            run_cmd "Create ve with virtualenv" \
                    "$PYTHON $VIRTENV_DIR/virtualenv.py $virtenv"

            if test $? -ne 0
            then
                echo "ERROR: couldn't create virtualenv"
                return 1
            fi
        fi

        # clean out virtenv sources
        if test -d "$VIRTENV_DIR"
        then
            rm -rf "$VIRTENV_DIR" "$VIRTENV_TGZ"
        fi

    else
        echo "ERROR: invalid python_dist option ($python_dist)"
        return 1
    fi


    # activate the virtualenv
    virtenv_activate "$virtenv" "$python_dist"

    # make sure we have pip
    if test -z "$(which pip)"
    then
        run_cmd "install pip" \
                "easy_install pip" \
             || echo "Couldn't install pip! Uh oh...."
    fi

    # update required base modules
    # of the RADICAL stack
    run_cmd "update  venv" \
            "pip --no-cache-dir install --upgrade pip setuptools wheel" \
         || echo "Couldn't update venv! Lets see how far we get ..."

    # make sure the new pip version is used
    rehash

    # collect ve info
    virtenv_eval

    profile_event 'virtenv_create_stop'
}


# ------------------------------------------------------------------------------
#
# update virtualenv - this assumes that the virtenv has been activated
#
virtenv_update()
{
    profile_event 'virtenv_update_start'

    virtenv="$1"
    python_dist="$2"

    # activate the virtualenv
    virtenv_activate "$virtenv" "$python_dist"
    virtenv_eval

    profile_event 'virtenv_update_stop'
}


# ------------------------------------------------------------------------------
#
# Install the radical stack, ie. install RP which pulls the rest.
# This assumes that the virtenv has been activated.  Any previously installed
# stack version is deleted.
#
# . $VIRTENV/bin/activate
# rm -rf $VIRTENV/rp_install
#
# case rp_version:
#
#   installed:
#       true
#
#   <version string>:
#       pip install -t $SANDBOX/rp_install radical.pilot
#       export PYTHONPATH=$SANDBOX/rp_install:$PYTHONPATH
#       export PATH=$SANDBOX/rp_install/bin:$PATH
#
# esac
#
rp_install()
{
    profile_event 'rp_install_start'

    rp_install_sources="$1"
    rp_install_target="$2"

    if test -z "$rp_install_target"
    then
        echo "no RP install target - skip install"

        # we just activate the rp_install portion of the used virtenv
        PYTHONPATH="$RP_MOD_PREFIX:$VE_MOD_PREFIX:$VE_PYTHONPATH"
        export PYTHONPATH

        PATH="$VIRTENV/rp_install/bin:$PATH"
        export PATH

        return
    fi

    echo "Using RADICAL-Pilot install sources '$rp_install_sources'"

    # install rp into a separate tree -- no matter if in shared ve or a local
    # sandbox or elsewhere
    case "$rp_install_target" in

        VIRTENV)
            RP_INSTALL="$VIRTENV/rp_install"

            # no local install -- we want to install in the rp_install portion of
            # the ve.  The pythonpath is set to include that part.
            PYTHONPATH="$RP_MOD_PREFIX:$VE_MOD_PREFIX:$VE_PYTHONPATH"
            export PYTHONPATH

            PATH="$VIRTENV/rp_install/bin:$PATH"
            export PATH

            RADICAL_MOD_PREFIX="$RP_MOD_PREFIX/radical/"

            echo "using virtenv install tree"
            echo "PYTHONPATH        : $PYTHONPATH"
            echo "RP_MOD_PREFIX     : $RP_MOD_PREFIX"
            echo "RADICAL_MOD_PREFIX: $RADICAL_MOD_PREFIX"
            ;;

        SANDBOX)
            RP_INSTALL="$PILOT_SANDBOX/rp_install"

            # make sure the lib path into the prefix conforms to the python conventions
            # FIXME
            RP_LOC_PREFIX=`echo $VE_MOD_PREFIX | sed -e "s|$VIRTENV|$RP_INSTALL/|"`
            RP_LOC_PREFIX="$RP_INSTALL"

            echo "VE_MOD_PREFIX     : $VE_MOD_PREFIX"
            echo "VIRTENV           : $VIRTENV"
            echo "SANDBOX           : $PILOT_SANDBOX"
            echo "VE_LOC_PREFIX     : $VE_LOC_PREFIX"

            # local PYTHONPATH needs to be pre-pended.  The ve PYTHONPATH is
            # already set during ve activation -- but we don't want the rp_install
            # portion from that ve...
            # NOTE: PYTHONPATH is set differently than the 'prefix' used during
            #       install
            PYTHONPATH="$RP_LOC_PREFIX:$VE_MOD_REFIX:$VE_PYTHONPATH"
            export PYTHONPATH

            PATH="$PILOT_SANDBOX/rp_install/bin:$PATH"
            export PATH

            RADICAL_MOD_PREFIX="$RP_LOC_PREFIX/radical/"

            echo "using local install tree"
            echo "PYTHONPATH        : $PYTHONPATH"
            echo "RP_LOC_PREFIX     : $RP_LOC_PREFIX"
            echo "RADICAL_MOD_PREFIX: $RADICAL_MOD_PREFIX"
            ;;

        *)
            # this should never happen
            echo "ERROR: invalid RP install target '$RP_INSTALL_TARGET'"
            exit 1

    esac

    # NOTE: we need to purge the whole install tree (not only the module dir),
    #       as pip will otherwise find the eggs and interpret them as satisfied
    #       dependencies, even if the modules are gone.  Of course, there should
    #       not be any eggs in the first place, but...
    rm    -rf  "$RP_INSTALL/"
    mkdir -p   "$RP_INSTALL/"

    pip_flags="$pip_flags --target '$RP_INSTALL'"
    pip_flags="$pip_flags --no-cache-dir --no-build-isolation"

    for src in $rp_install_sources
    do
        run_cmd "update $src via pip" \
                "$PIP install $pip_flags $src"

        if test $? -ne 0
        then
            echo "Couldn't install $src! Lets see how far we get ..."
        fi
    done

    profile_event 'rp_install_stop'
}


# ------------------------------------------------------------------------------
# Verify that we ended up with a usable installation.  This will also print all
# versions and module locations, which is nice for debugging...
#
verify_rp_install()
{
    profile_event 'verify_rp_install_start'

    OLD_RADICAL_VERBOSE=$RADICAL_VERBOSE
    OLD_RADICAL_PILOT_VERBOSE=$RADICAL_PILOT_VERBOSE

    RADICAL_VERBOSE=WARNING
    RADICAL_PILOT_VERBOSE=WARNING

    # print the ve information and stack versions for verification
    echo
    echo "---------------------------------------------------------------------"
    echo
    echo "`$PYTHON --version` ($PYTHON)"
    echo "PYTHONPATH: $PYTHONPATH"
    $PYTHON $(which radical-stack) \
        || (echo 'install failed!'; false) \
        || exit 1
    echo
    echo "---------------------------------------------------------------------"
    echo

    RADICAL_VERBOSE=$OLD_RADICAL_VERBOSE
    RADICAL_PILOT_VERBOSE=$OLD_RADICAL_PILOT_VERBOSE

    profile_event 'verify_rp_install_stop'
}


# ------------------------------------------------------------------------------
# Find available port on the remote host where we can bind to
#
find_available_port()
{
    profile_event 'find_available_port_start'

    RANGE="23000..23100"
    # TODO: Now that we have corrected the logic of checking on the localhost,
    #       instead of the remote host, we need to improve the checking.
    #       For now just return a fixed value.
    AVAILABLE_PORT=23000

    echo ""
    echo "################################################################################"
    echo "## Searching for available TCP port for tunnel in range $RANGE."
    host=$1
    for port in $(eval echo {$RANGE}); do

        # Try to make connection
        (/bin/bash -c "(>/dev/tcp/$host/$port)" 2>/dev/null) &
        # Wait for 1 second
        read -t1
        # Kill child
        kill $! 2>/dev/null
        # If the kill command succeeds, assume that we have found our match!
        if [ "$?" == "0" ]
        then
            break
        fi

        # Reset port, so that the last port doesn't get chosen in error
        port=
    done

    # Wait for children
    wait 2>/dev/null

    # Assume the most recent port is available
    AVAILABLE_PORT=$port

    profile_event 'find_available_port_stop'
}


# -------------------------------------------------------------------------------
#
# run a pre_bootstrap_0 command -- and exit if it happens to fail
#
# pre_bootstrap_0 commands are executed right in arg parser loop because -e can be
# passed multiple times
#
pre_bootstrap_0()
{
    cmd=$(eval echo "$@")

    profile_event 'pre_bootstrap_0_start' "$cmd"

    run_cmd "Running pre_bootstrap_0 command" "$cmd"

    if test $? -ne 0
    then
        echo "#ABORT"
        exit 1
    fi

    profile_event 'pre_bootstrap_0_stop'
}

# -------------------------------------------------------------------------------
#
# Build the PREBOOTSTRAP2 variable to pass down to sub-agents
#
pre_bootstrap_2()
{
    cmd="$@"

    profile_event 'pre_bootstrap_2_start' "$cmd"

    PREBOOTSTRAP2="$PREBOOTSTRAP2
$cmd"

    profile_event 'pre_bootstrap_2_stop'
}


# -------------------------------------------------------------------------------
#
# untar the pilot sandbox
#
untar()
{
    tar="$1"

    profile_event 'untar_start' "$tar"

    tar zxvf ../"$tar" -C .. "$PILOT_ID"

    profile_event 'untar_stop'
}


# ------------------------------------------------------------------------------
#
# MAIN
#

# parse command line arguments
#
# OPTIONS:
#    -a   session sandbox
#    -b   python distribution (default, anaconda)
#    -c   ccm mode of agent startup
#    -d   distribution source tarballs for radical stack install
#    -e   execute commands before bootstrapping phase 1: the main agent
#    -f   tunnel forward endpoint (MongoDB host:port)
#    -h   hostport to create tunnel to
#    -i   python Interpreter to use, e.g., python2.7
#    -j   add a command for the service node
#    -m   mode of stack installion
#    -p   pilot ID
#    -r   radical-pilot version version to install in virtenv
#    -s   session ID
#    -t   tunnel device for connection forwarding
#    -v   virtualenv location (create if missing)
#    -w   execute commands before bootstrapping phase 2: the worker
#    -x   exit cleanup - delete pilot sandbox, virtualenv etc. after completion
#    -y   runtime limit
#    -z   untar initial pilot sandbox tarball
#
# NOTE: -z makes some assumptions on sandbox and tarball location
#
while getopts "a:b:cd:e:f:h:i:m:p:r:s:t:v:w:x:y:z:" OPTION; do
    case $OPTION in
        a)  SESSION_SANDBOX="$OPTARG"         ;;
        b)  PYTHON_DIST="$OPTARG"             ;;
        c)  LAUNCHER='ccmrun'                 ;;
        e)  pre_bootstrap_0 "$OPTARG"         ;;
        f)  FORWARD_TUNNEL_ENDPOINT="$OPTARG" ;;
        h)  HOSTPORT="$OPTARG"                ;;
        i)  PYTHON="$OPTARG"                  ;;
        m)  VIRTENV_MODE="$OPTARG"            ;;
        p)  PILOT_ID="$OPTARG"                ;;
        r)  RP_VERSION="$OPTARG"              ;;
        s)  SESSION_ID="$OPTARG"              ;;
        t)  TUNNEL_BIND_DEVICE="$OPTARG"      ;;
        v)  VIRTENV=$(eval echo "$OPTARG")    ;;
        w)  pre_bootstrap_2 "$OPTARG"         ;;
        x)  CLEANUP="$OPTARG"                 ;;
        z)  TARBALL="$OPTARG"                 ;;
        *)  echo "Unknown option: '$OPTION'='$OPTARG'"
            return 1;;
    esac
done

# WORKAROUND for CONDA setup: not all platforms export corresponding bash
# functions, which could cause an issue during env activation, we ensure
# that these functions are set within `env`. Platform support team is
# responsible to set it correctly (e.g., using `module load`)
for name in $(set | grep -e '^[^ ]*conda[^ ]* ()' | cut -f 1 -d ' ')
do
    export -f $name
done
test "$(set | grep '__add_sys_prefix_to_path ()')" \
 && export -f __add_sys_prefix_to_path

# pre_bootstrap_0 is done at this point, save resulting env
env_dump -t env/bs0_pre_0.env

echo '# -------------------------------------------------------------------'
echo '# untar sandbox'
echo '# -------------------------------------------------------------------'
untar "$TARBALL"
echo '# -------------------------------------------------------------------'

# before we change anything else in the pilot environment, we safe a couple of
# env vars to later re-create a close-to-pristine env for task execution.
_OLD_VIRTUAL_PYTHONPATH="$PYTHONPATH"
_OLD_VIRTUAL_PYTHONHOME="$PYTHONHOME"
_OLD_VIRTUAL_PATH="$PATH"
_OLD_VIRTUAL_PS1="$PS1"

export _OLD_VIRTUAL_PYTHONPATH
export _OLD_VIRTUAL_PYTHONHOME
export _OLD_VIRTUAL_PATH
export _OLD_VIRTUAL_PS1

# derive some var names from given args
if test -z "$SESSION_SANDBOX"
then
    SESSION_SANDBOX="$PILOT_SANDBOX/.."
fi

pilot_state="PMGR_ACTIVE_PENDING"
# FIXME: By now the pre_process rules are already performed.
#        We should split the parsing and the execution of those.
#        "bootstrap start" is here so that $PILOT_ID is known.
# Create header for profile log
echo 'create gtod, prof'
create_gtod
create_prof
profile_event 'bootstrap_0_start'

# NOTE: if the virtenv path contains a symbolic link element, then distutil will
#       report the absolute representation of it, and thus report a different
#       module path than one would expect from the virtenv path.  We thus
#       normalize the virtenv path before we use it.
echo "VIRTENV           : $VIRTENV"
echo "VIRTENV_MODE      : $VIRTENV_MODE"

if test "$VIRTENV_MODE" = 'none'; then
    VIRTENV=''

elif test "$PYTHON_DIST" = "anaconda" && ! test -d "$VIRTENV/"; then
    case "$VIRTENV_MODE" in
        recreate|update|use|local)
            VIRTENV=$(cd `conda info --envs | awk -v envname="$VIRTENV" \
            '{ if ($1 == envname) print $NF }'`; pwd -P)
            ;;
        *)
            echo "WARNING: conda env is set not as directory ($VIRTENV_MODE)"
            ;;
    esac
else
    mkdir -p "$VIRTENV"
    VIRTENV=`(cd $VIRTENV; pwd -P)`
    rmdir "$VIRTENV" 2>/dev/null
fi
echo "VIRTENV normalized: $VIRTENV ($PYTHON_DIST)"

# Check that mandatory arguments are set
# (Currently all that are passed through to the agent)
if test -z "$PILOT_ID"    ; then  echo "missing PILOT_ID"  ; exit 1;  fi
if test -z "$RP_VERSION"  ; then  echo "missing RP_VERSION"; exit 1;  fi

# ------------------------------------------------------------------------------
# If the host that will run the agent is not capable of communication
# with the outside world directly, we will setup a tunnel.
get_tunnel(){

    addr=$1

    profile_event 'tunnel_setup_start'

    echo "# -------------------------------------------------------------------"
    echo "# Setting up forward tunnel to $addr."

    # Bind to localhost
    # Check if ifconfig exists
    if test -f /sbin/ifconfig
    then
        BIND_ADDRESS=$(/sbin/ifconfig $TUNNEL_BIND_DEVICE|grep "inet addr"|cut -f2 -d:|cut -f1 -d" ")
        if test -z "$BIND_ADDRESS"
        then
            BIND_ADDRESS=$(/sbin/ifconfig lo0 | grep 'inet' | xargs echo | cut -f 2 -d ' ')
        fi
    else
        BIND_ADDRESS=$(host `hostname` | awk '{print $NF}')
    fi

    if test -z "$BIND_ADDRESS"
    then
        BIND_ADDRESS=$(ip addr             \
                     | grep 'state UP' -A2 \
                     | grep 'inet'         \
                     | awk '{print $2}'    \
                     | cut -f1 -d'/')
      # BIND_ADDRESS="127.0.0.1"
    fi

    # Look for an available port to bind to.
    # This might be necessary if multiple agents run on one host.
    find_available_port $BIND_ADDRESS

    if [ $AVAILABLE_PORT ]; then
        echo "## Found available port: $AVAILABLE_PORT"
    else
        echo "## No available port found!"
        exit 1
    fi
    DBPORT=$AVAILABLE_PORT

    # Set up tunnel
    # TODO: Extract port and host
    FORWARD_TUNNEL_ENDPOINT_PORT=22

    if test -z "$FORWARD_TUNNEL_ENDPOINT"
    then
        FORWARD_TUNNEL_ENDPOINT_HOST=$BIND_ADDRESS

    elif test "$FORWARD_TUNNEL_ENDPOINT" = "BIND_ADDRESS"; then
        # On some systems, e.g. Hopper, sshd on the mom node is not bound to 127.0.0.1
        # In those situations, and if configured, bind to the just obtained bind address.
        FORWARD_TUNNEL_ENDPOINT_HOST=$BIND_ADDRESS

    else
        # FIXME: ensure FT_EP is set
        FORWARD_TUNNEL_ENDPOINT_HOST=$FORWARD_TUNNEL_ENDPOINT
    fi

    # FIXME: check if tunnel stays up
    echo ssh -o StrictHostKeyChecking=no -x -a -4 -T -N -L $BIND_ADDRESS:$DBPORT:$addr -p $FORWARD_TUNNEL_ENDPOINT_PORT $FORWARD_TUNNEL_ENDPOINT_HOST
         ssh -o StrictHostKeyChecking=no -x -a -4 -T -N -L $BIND_ADDRESS:$DBPORT:$addr -p $FORWARD_TUNNEL_ENDPOINT_PORT $FORWARD_TUNNEL_ENDPOINT_HOST &

    # Kill ssh process when bootstrap_0 dies, to prevent lingering ssh's
    trap 'jobs -p | grep ssh | xargs -tr -n 1 kill' EXIT

    # and export to agent
    export RP_BS_TUNNEL="$BIND_ADDRESS:$DBPORT"

    profile_event 'tunnel_setup_stop'
}

if ! test -z "$FORWARD_TUNNEL_ENDPOINT"
then
    get_tunnel "$HOSTPORT"
    export RADICAL_PILOT_DB_HOSTPORT="$RP_BS_TUNNEL"
fi

# we also set up a tunnel for the application to use, if a respective endpoint
# is requested in the environment
if ! test -z "$RP_APP_TUNNEL_ADDR"
then
    echo "app tunnel addr : $RP_APP_TUNNEL_ADDR"
    get_tunnel "$RP_APP_TUNNEL_ADDR"
    export RP_APP_TUNNEL="$RP_BS_TUNNEL"
    echo "app tunnel setup: $RP_APP_TUNNEL"
fi

rehash "$PYTHON"

# ready to setup the virtenv
virtenv_setup    "$PILOT_ID"    "$VIRTENV" "$VIRTENV_MODE" \
                 "$PYTHON_DIST"
virtenv_activate "$VIRTENV" "$PYTHON_DIST"
virtenv_eval
create_deactivate

# ------------------------------------------------------------------------------
# launch the radical agent
#

# after all is said and done, we should end up with a usable python version.
# Verify it
verify_install

# all is installed - keep a local copy of `radical-gtod` so that task profiling
# is independent of its location in the pilot VE
test -z $(which radical-gtod) || cp $(which radical-gtod) ./gtod

# TODO: (re)move this output?
echo
echo "# -------------------------------------------------------------------"
echo "# Launching radical-pilot-agent "

# At this point we expand the variables in $PREBOOTSTRAP2 to pick up the
# changes made by the environment by pre_bootstrap_0.
OLD_IFS=$IFS
IFS=$'\n'
for entry in $PREBOOTSTRAP2
do
    converted_entry=`eval echo $entry`
    PREBOOTSTRAP2_EXPANDED="$PREBOOTSTRAP2_EXPANDED
$converted_entry"
done
IFS=$OLD_IFS


# we can't always lookup the ntp pool on compute nodes -- so do it once here,
# and communicate the IP to the agent.  The agent may still not be able to
# connect, but then a sensible timeout will kick in on ntplib.
RADICAL_PILOT_NTPHOST=`dig +short 0.pool.ntp.org | grep -v -e ";;" -e "\.$" | head -n 1`
if test "$?" = 0
then
    RADICAL_PILOT_NTPHOST="46.101.140.169"
fi
echo "ntphost: $RADICAL_PILOT_NTPHOST"
ping -c 1 "$RADICAL_PILOT_NTPHOST" || true  # ignore errors

# Before we start the (sub-)agent proper, we'll create a bootstrap_2.sh script
# to do so.  For a single agent this is not needed -- but in the case where
# we spawn out additional agent instances later, that script can be reused to
# get proper # env settings etc, w/o running through bootstrap_0 again.
# That includes pre_exec commands, virtualenv settings and sourcing (again),
# and startup command).
# We don't include any error checking right now, assuming that if the commands
# worked once to get to this point, they should work again for the next agent.
# Famous last words, I know...
# Arguments to that script are passed on to the agent, which is specifically
# done to distinguish agent instances.

# NOTE: anaconda only supports bash.  Really.  I am not kidding...
BS_SHELL=$(which bash)
if test -z "$BS_SHELL"
then
    BS_SHELL='/bin/sh'

    if test "$PYTHON_DIST" = "anaconda"
    then
            echo "ERROR: PYTHON_DIST=anaconda but bash not found"
            exit 1
    fi
fi

# disable user site packages as those can conflict with our virtualenv
export PYTHONNOUSERSITE=True

export RP_PILOT_ID="$PILOT_ID"

env_prep -t env/agent.env

# we create a bootstrap_2.sh which sets the environment sub-agents
cat > bootstrap_2.sh <<EOT
#!$BS_SHELL

sid=\$1
reg_addr=\$2
uid=\$3

# activate python environment
. env/agent.env

# pass environment variables down so that module load becomes effective at
# the other side too (e.g. sub-agents).
$PREBOOTSTRAP2_EXPANDED

# start (sub) agent
exec radical-pilot-agent_n "\$sid" "\$reg_addr" "\$uid" "$$" \\
                   1>>"bootstrap_2.\$uid.out" \\
                   2>>"bootstrap_2.\$uid.err"

EOT
chmod 0755 bootstrap_2.sh
# ------------------------------------------------------------------------------

# start the master agent instance (agent_0) in the bs0 environment
profile_event 'bootstrap_0_ok'

$LAUNCHER radical-pilot-agent_0 "$$" 1>>agent_0.out 2>>agent_0.err &

AGENT_PID=$!
pilot_state="PMGR_ACTIVE"

while true
do
    sleep 3
    if kill -0 $AGENT_PID 2>/dev/null
    then
        if test -e "./killme.signal"
        then
            profile_event 'killme' "`date --rfc-3339=ns | cut -c -23`"
            profile_event 'sigterm' "`date --rfc-3339=ns | cut -c -23`"
            echo "send SIGTERM to $AGENT_PID ($$)"
            kill -15 $AGENT_PID
            waitfor 1 30 "kill -0  $AGENT_PID"
            test "$?" = 0 || break

            profile_event 'sigkill' "`date --rfc-3339=ns | cut -c -23`"
            echo "send SIGKILL to $AGENT_PID ($$)"
            kill  -9 $AGENT_PID
        fi
    else
        profile_event 'agent_gone' "`date --rfc-3339=ns | cut -c -23`"
        echo "agent $AGENT_PID is gone"
        break
    fi
done

# collect process and exit code
echo "agent $AGENT_PID is final"
wait $AGENT_PID
AGENT_EXITCODE=$?
echo "agent $AGENT_PID is final ($AGENT_EXITCODE)"
profile_event 'agent_final' "$AGENT_PID:$AGENT_EXITCODE `date --rfc-3339=ns | cut -c -23`"


# # stop the packer.  We don't want to just kill it, as that might leave us with
# # corrupted tarballs...
# touch exit.signal

# cleanup flags:
#   l : pilot log files
#   u : task work dirs
#   v : virtualenv
#   e : everything
echo
echo "# -------------------------------------------------------------------"
echo "# CLEANUP: $CLEANUP"
echo "#"

profile_event 'cleanup_start'
contains $CLEANUP 'l' && rm -r "$PILOT_SANDBOX/agent_*"
contains $CLEANUP 'u' && rm -r "$PILOT_SANDBOX/task.*"
contains $CLEANUP 'v' && rm -r "$VIRTENV/" # FIXME: in what cases?
contains $CLEANUP 'e' && rm -r "$PILOT_SANDBOX/"
profile_event 'cleanup_stop'

echo "#"
echo "# -------------------------------------------------------------------"

if ! test -z "`ls *.prof 2>/dev/null`"
then
    echo
    echo "# -------------------------------------------------------------------"
    echo "#"
    echo "# Mark final profiling entry ..."
    last_event
    profile_event 'END'
    echo "#"
    echo "# -------------------------------------------------------------------"
    echo
    FINAL_SLEEP=5
    echo "# -------------------------------------------------------------------"
    echo "#"
    echo "# We wait for some seconds for the FS to flush profiles."
    echo "# Success is assumed when all profiles end with a 'END' event."
    echo "#"
    echo "# -------------------------------------------------------------------"
    nprofs=`echo *.prof | wc -w`
    nend=`tail -n 1 *.prof | grep END | wc -l`
    nsleep=0
    while ! test "$nprofs" = "$nend"
    do
        nsleep=$((nsleep+1))
        if test "$nsleep" = "$FINAL_SLEEP"
        then
            echo "abort profile sync @ $nsleep: $nprofs != $nend"
            break
        fi
        echo "delay profile sync @ $nsleep: $nprofs != $nend"
        sleep 1
        # recheck nprofs too, just in case...
        nprofs=`echo *.prof | wc -w`
        nend=`tail -n 1 *.prof | grep END | wc -l`
    done
    echo "nprofs $nprofs =? nend $nend"
    date
    echo
    echo "# -------------------------------------------------------------------"
    echo "#"
    echo "# Tarring profiles ..."
    tar -czf $PROFILES_TARBALL.tmp *.prof || true
    mv $PROFILES_TARBALL.tmp $PROFILES_TARBALL
    ls -l $PROFILES_TARBALL
    echo "#"
    echo "# -------------------------------------------------------------------"
fi

if ! test -z "`ls *{log,out,err,cfg} 2>/dev/null`"
then
    # TODO: This might not include all logs, as some systems only write
    #       the output from the bootstrapper once the jobs completes.
    echo
    echo "# -------------------------------------------------------------------"
    echo "#"
    echo "# Tarring logfiles ..."
    tar -czf $LOGFILES_TARBALL.tmp *.{log,out,err,cfg} || true
    mv $LOGFILES_TARBALL.tmp $LOGFILES_TARBALL
    ls -l $LOGFILES_TARBALL
    echo "#"
    echo "# -------------------------------------------------------------------"
fi

echo "# -------------------------------------------------------------------"
echo "#"
if test -e "./killme.signal"
then
    # this agent died cleanly, and we can rely on thestate information given.
    final_state=$(cat ./killme.signal)
    if ! test "$AGENT_EXITCODE" = "0"
    then
        echo "changing exit code from $AGENT_EXITCODE to 0 for canceled pilot"
        AGENT_EXITCODE=0
    fi
fi
if test -z "$final_state"
then
    # assume this agent died badly
    echo 'reset final state to FAILED'
    final_state='FAILED'
fi

echo "# -------------------------------------------------------------------"
echo "#"
echo "# Done, exiting ($AGENT_EXITCODE)"
echo "#"
echo "# -------------------------------------------------------------------"

# ... and exit
exit $AGENT_EXITCODE
<|MERGE_RESOLUTION|>--- conflicted
+++ resolved
@@ -265,9 +265,6 @@
 trap last_event INT TERM
 
 
-<<<<<<< HEAD
-=======
-
 # ------------------------------------------------------------------------------
 #
 # we add another safety feature to ensure agent cancelation after runtime
@@ -311,12 +308,12 @@
 }
 
 
->>>>>>> 8cdfed8f
-# ------------------------------------------------------------------------------
-#
-# `waitfor()` will test a condition in certain intervals and return once that
-# condition is met, or finish after a timeout.  This method will not create
-# subshells, and thus can be utilized for job control etc.
+# ------------------------------------------------------------------------------
+#
+# a similar method is `waitfor()`, which will test a condition in certain
+# intervals and return once that condition is met, or finish after a timeout.
+# Other than `timeout()` above, this method will not create subshells, and thus
+# can be utilized for job control etc.
 #
 waitfor()
 {
