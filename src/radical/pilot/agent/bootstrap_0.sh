--- conflicted
+++ resolved
@@ -201,16 +201,6 @@
         shell=/bin/sh
         test -x '/bin/bash' && shell=/bin/bash
 
-<<<<<<< HEAD
-        echo "#!$SHELL"                                >  ./gtod
-        echo "unset LC_NUMERIC"                        >> ./gtod
-        echo "if test -z \"\$EPOCHREALTIME\""          >> ./gtod
-        echo "then"                                    >> ./gtod
-        echo "  awk 'BEGIN {srand(); print srand()}'"  >> ./gtod
-        echo "else"                                    >> ./gtod
-        echo "  echo \${EPOCHREALTIME:0:20}"           >> ./gtod
-        echo "fi"                                      >> ./gtod
-=======
         echo "#!$SHELL"                                > ./gtod
         echo "export LC_NUMERIC=C"                    >> ./gtod
         echo "if test -z \"\$EPOCHREALTIME\""         >> ./gtod
@@ -219,7 +209,6 @@
         echo "else"                                   >> ./gtod
         echo "  echo \${EPOCHREALTIME:0:20}"          >> ./gtod
         echo "fi"                                     >> ./gtod
->>>>>>> ab8fdf00
     fi
 
     chmod 0755 ./gtod
