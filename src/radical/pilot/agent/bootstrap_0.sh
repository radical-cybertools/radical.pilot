--- conflicted
+++ resolved
@@ -180,11 +180,7 @@
 {
     PROFILE="bootstrap_0.prof"
 
-<<<<<<< HEAD
-    if test -z "$RADICAL_PROFILE"
-=======
     if test -z "$RADICAL_PILOT_PROFILE$RADICAL_PROFILE"
->>>>>>> 80a33a58
     then
         return
     fi
@@ -1525,11 +1521,7 @@
 #        We should split the parsing and the execution of those.
 #        "bootstrap start" is here so that $PILOT_ID is known.
 # Create header for profile log
-<<<<<<< HEAD
-if ! test -z "$RADICAL_PROFILE"
-=======
 if ! test -z "$RADICAL_PILOT_PROFILE$RADICAL_PROFILE"
->>>>>>> 80a33a58
 then
     echo 'create gtod'
     create_gtod
