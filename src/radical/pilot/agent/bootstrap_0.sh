#!/bin/bash -l

# Unset functions/aliases of commands that will be used during bootstrap as
# these custom functions can break assumed/expected behavior
export PS1='#'
export LC_NUMERIC="C"

unset PROMPT_COMMAND
unset -f cd ls uname pwd date bc cat echo grep


# Report where we are, as this is not always what you expect ;-)
# Save environment, useful for debugging
echo "# -------------------------------------------------------------------"
echo "bootstrap_0 running on host: `hostname -f`."
echo "bootstrap_0 started as     : '$0 $@'"
echo "safe environment of bootstrap_0"

# store the sorted env for logging, but also so that we can dig original env
# settings for task environments, if needed
env | sort | grep '=' | sed -e 's/\([^=]*\)=\(.*\)/export \1="\2"/g' > env.orig


# create a `deactivate` script
old_path=$(  grep 'export PATH='       env.orig | cut -f 2- -d '=')
old_pypath=$(grep 'export PYTHONPATH=' env.orig | cut -f 2- -d '=')
old_pyhome=$(grep 'export PYTHONHOME=' env.orig | cut -f 2- -d '=')

echo "export PATH='$old_path'"          > deactivate
echo "export PYTHONPATH='$old_pypath'" >> deactivate
echo "export PYTHONHOME='$old_pyhome'" >> deactivate


# interleave stdout and stderr, to get a coherent set of log messages
if test -z "$RP_BOOTSTRAP_0_REDIR"
then
    echo "bootstrap_0 stderr redirected to stdout"
    export RP_BOOTSTRAP_0_REDIR=True
    exec 2>&1
fi

if test "`uname`" = 'Darwin'
then
    echo 'Darwin: increasing open file limit'
    ulimit -n 512
fi

# trap 'echo TRAP QUIT' QUIT
# trap 'echo TRAP EXIT' EXIT
# trap 'echo TRAP KILL' KILL
# trap 'echo TRAP TERM' TERM

# ------------------------------------------------------------------------------
# Copyright 2013-2015, RADICAL @ Rutgers
# Licensed under the MIT License
#
# This script launches a radical.pilot pilot.  If needed, it creates and
# populates a virtualenv on the fly, into $VIRTENV.
#
# https://xkcd.com/1987/
#
# A created virtualenv will contain all dependencies for the RADICAL stack (see
# $VIRTENV_RADICAL_DEPS).  The RADICAL stack itself (or at least parts of it,
# see $VIRTENV_RADICAL_MODS) will be installed into $VIRTENV/radical/, and
# PYTHONPATH will be set to include that tree during runtime.  That allows us to
# use a different RADICAL stack if needed, by rerouting the PYTHONPATH, w/o the
# need to create a new virtualenv from scratch.
#
# Arguments passed to bootstrap_0 should be required by bootstrap_0 itself,
# and *not* be passed down to the agent.  Configuration used by the agent should
# go in the agent config file, and *not( be passed as an argument to
# bootstrap_0.  Only parameters used by both should be passed to the bootstrap_0
# and  consecutively passed to the agent. It is rarely justified to duplicate
# information as parameters and agent config entries.  Exceptions would be:
# 1) the shell scripts can't (easily) read from MongoDB, so they need to
#    to get the information as arguments;
# 2) the agent needs information that goes beyond what can be put in
#    arguments, both qualitative and quantitatively.
#
# ------------------------------------------------------------------------------
# global variables
#
TUNNEL_BIND_DEVICE="lo"
CLEANUP=
HOSTPORT=
SDISTS=
RUNTIME=
VIRTENV=
VIRTENV_MODE=
CCM=
PILOT_ID=
RP_VERSION=
PYTHON=
PYTHON_DIST=
VIRTENV_DIST=
SESSION_ID=
SESSION_SANDBOX=
PILOT_SANDBOX=`pwd`
PREBOOTSTRAP2=""

# NOTE:  $HOME is set to the job sandbox on OSG.  Bah!
# FIXME: the need for this needs to be reconfirmed and documented
# mkdir -p .ssh/

# flag which is set when a system level RP installation is found, triggers
# '--upgrade' flag for pip
# NOTE: this mechanism is disabled, as it affects a minority of machines and
#       adds too much complexity for too little benefit.  Also, it will break on
#       machines where pip has no connectivity, and pip cannot silently ignore
#       that system version...
# SYSTEM_RP='FALSE'


# seconds to wait for lock files
# 10 min should be enough for anybody to create/update a virtenv...
LOCK_TIMEOUT=600 # 10 min

VIRTENV_VER="virtualenv-16.7.5"
VIRTENV_DIR="$VIRTENV_VER"
VIRTENV_TGZ="$VIRTENV_VER.tar.gz"
VIRTENV_TGZ_URL="https://files.pythonhosted.org/packages/66/f0/6867af06d2e2f511e4e1d7094ff663acdebc4f15d4a0cb0fed1007395124/$VIRTENV_TGZ"
VIRTENV_IS_ACTIVATED=FALSE

VIRTENV_RADICAL_DEPS="pymongo colorama python-hostlist ntplib "\
<<<<<<< HEAD
"pyzmq netifaces setproctitle msgpack future regex dill mpi4py whichcraft"

VIRTENV_RADICAL_MODS="pymongo colorama hostlist ntplib "\
"zmq netifaces setproctitle msgpack future regex dill mpi4py whichcraft"
=======
"pyzmq netifaces setproctitle msgpack future regex dill"

VIRTENV_RADICAL_MODS="pymongo colorama hostlist ntplib "\
"zmq netifaces setproctitle msgpack future regex dill"
>>>>>>> 9a77e851

if ! test -z "$RADICAL_DEBUG"
then
    VIRTENV_RADICAL_DEPS="$VIRTENV_RADICAL_DEPS pudb"
fi


# ------------------------------------------------------------------------------
#
# disable user site packages as those can conflict with our virtualenv
# installation -- see https://github.com/conda/conda/issues/448
#
# NOTE: we need to make sure this is inherited into sub-agent shells
#
export PYTHONNOUSERSITE=True

# we someetimes need to install modules via pip, and some need to be compiled
# during installation.  To speed this up (specifically on cluster compute
# nodes), we try to convince PIP to run parallel `make`
export MAKEFLAGS="-j"


# ------------------------------------------------------------------------------
#
# check what env variables changed from the original env, and create a
# `deactivate` script which resets the original values.
#
create_deactivate()
{
    # capture the current environment
    env | sort | grep '=' | sed -e 's/\([^=]*\)=\(.*\)/export \1="\2"/g' \
        > env.bs_0

    # find all variables which changed
    changed=$(diff -w env.orig env.bs_0 | grep '='        \
                                        | cut -f 3 -d ' ' \
                                        | cut -f 1 -d '=' \
                                        | sort -u)

    # capture the original values in `deactivate`.  If no original value exists,
    # unset the variable
    for var in $changed
    do
        orig=$(grep -e "^export $var=" env.orig)
        if test -z "$orig"
        then
            # var did not exist
            echo "unset  $var" >> deactivate
        else
            # var existed, value may or may not be empty
            echo "$orig" >> deactivate
        fi
    done
}


# ------------------------------------------------------------------------------
#
# If profiling is enabled, compile our little gtod app and take the first time
#
create_gtod()
{
    tmp=`date '+%s.%N' | grep N`
    if test "$?" = 0
    then
        if ! contains "$tmp" '%'
        then
            # we can use the system tool
            echo "#!/bin/sh"       > ./gtod
            echo "date '+%s.%6N'" >> ./gtod
        fi
    else
        shell=/bin/sh
        test -x '/bin/bash' && shell=/bin/bash

        echo "#!$SHELL"                                > ./gtod
        echo "export LC_NUMERIC=C"                    >> ./gtod
        echo "if test -z \"\$EPOCHREALTIME\""         >> ./gtod
        echo "then"                                   >> ./gtod
        echo "  awk 'BEGIN {srand(); print srand()}'" >> ./gtod
        echo "else"                                   >> ./gtod
        echo "  echo \${EPOCHREALTIME:0:20}"          >> ./gtod
        echo "fi"                                     >> ./gtod
    fi

    chmod 0755 ./gtod

    # initialize profile
    PROFILE="bootstrap_0.prof"
    now=$(./gtod)
    echo "#time,event,comp,thread,uid,state,msg" > "$PROFILE"

    ip=$(ip addr \
         | grep 'state UP' -A2 \
         | grep 'inet' \
         | awk '{print $2}' \
         | cut -f1 -d'/' \
         | tr '\n' ' ' \
         | cut -f1 -d' ')
    printf "%.4f,%s,%s,%s,%s,%s,%s\n" \
        "$now" "sync_abs" "bootstrap_0" "MainThread" "$PILOT_ID" \
        "PMGR_ACTIVE_PENDING" "$(hostname):$ip:$now:$now:$now" \
        | tee -a "$PROFILE"
}


# ------------------------------------------------------------------------------
#
profile_event()
{
    if test -z "$RADICAL_PILOT_PROFILE$RADICAL_PROFILE"
    then
        return
    fi

    PROFILE="bootstrap_0.prof"

    event=$1
    msg=$2
    now=$(./gtod)

    # TIME   = 0  # time of event (float, seconds since epoch)  mandatory
    # EVENT  = 1  # event ID (string)                           mandatory
    # COMP   = 2  # component which recorded the event          mandatory
    # TID    = 3  # uid of thread involved                      optional
    # UID    = 4  # uid of entity involved                      optional
    # STATE  = 5  # state of entity involved                    optional
    # MSG    = 6  # message describing the event                optional
    # ENTITY = 7  # type of entity involved                     optional
    printf "%.4f,%s,%s,%s,%s,%s,%s\n" \
        "$now" "$event" "bootstrap_0" "MainThread" "$PILOT_ID" "PMGR_ACTIVE_PENDING" "$msg" \
        | tee -a "$PROFILE"
}


# ------------------------------------------------------------------------------
#
# we add another safety feature to ensure agent cancelation after runtime
# expires: the timeout() function expects *exactly* two processes to run in the
# background.  Whichever finishes with will cause a SIGUSR1 signal, which is
# then trapped to kill both processes.  Since the first one is dead, only the
# second will actually get the kill, and the subsequent wait will thus succeed.
# The second process is, of course, a `sleep $TIMEOUT`, so that the actual
# workload process will get killed after that timeout...
#
timeout()
{
    TIMEOUT="$1"; shift
    COMMAND="$*"

    RET="./timetrap.$$.ret"

    # note that this insane construct uses `$PID_1` and `$PID_2` which will
    # only be set later on.  In fact, those may or may not be set at all...
    timetrap()
    {
        kill $PID_1 2>&1 > /dev/null
        kill $PID_2 2>&1 > /dev/null
    }
    trap timetrap USR1

    rm -f $RET
    ($COMMAND;       echo "$?" >> $RET; /bin/kill -s USR1 $$) & PID_1=$!
    (sleep $TIMEOUT; echo "1"  >> $RET; /bin/kill -s USR1 $$) & PID_2=$!

    wait

    ret=`cat $RET || echo 2`
    rm -f $RET
    return $ret
}


# ------------------------------------------------------------------------------
#
# a similar method is `waitfor()`, which will test a condition in certain
# intervals and return once that condition is met, or finish after a timeout.
# Other than `timeout()` above, this method will not create subshells, and thus
# can be utilized for job control etc.
#
waitfor()
{
    INTERVAL="$1"; shift
    TIMEOUT="$1";  shift
    COMMAND="$*"

    START=`echo \`./gtod\` | cut -f 1 -d .`
    END=$((START + TIMEOUT))
    NOW=$START

    echo "COND start '$COMMAND' (I: $INTERVAL T: $TIMEOUT)"
    while test "$NOW" -lt "$END"
    do
        sleep "$INTERVAL"
        $COMMAND
        RET=$?
        if ! test "$RET" = 0
        then
            echo "COND failed ($RET)"
            break
        else
            echo "COND ok ($RET)"
        fi
        NOW=`echo \`./gtod\` | cut -f 1 -d .`
    done

    if test "$RET" = 0
    then
        echo "COND timeout"
    fi

    return $RET
}


# ------------------------------------------------------------------------------
#
# some virtenv operations need to be protected against pilots starting up
# concurrently, so we lock the virtualenv directory during creation and update.
#
# I/O redirect under noclobber is atomic in POSIX
#
lock()
{
    pid="$1"      # ID of pilot/bootstrapper waiting
    entry="$2"    # entry to lock
    timeout="$3"  # time to wait for a lock to expire In seconds)

    # clean $entry (normalize path, remove trailing slash, etc
    entry="`dirname $entry`/`basename $entry`"

    if test -z $timeout
    then
        timeout=$LOCK_TIMEOUT
    fi

    lockfile="$entry.lock"
    count=0

    err=`/bin/bash -c "set -C ; echo $pid > '$lockfile' && chmod a+r '$lockfile' && echo ok" 2>&1`
    until test "$err" = "ok"
    do
        if contains "$err" 'no such file or directory'
        then
            # there is something wrong with the lockfile path...
            echo "ERROR: can't create lockfile at '$lockfile' - invalid directory?"
            exit 1
        fi

        owner=`cat $lockfile 2>/dev/null`
        count=$((count+1))

        echo "wait for lock $lockfile (owned by $owner) $((timeout-count))"

        if test $count -gt $timeout
        then
            echo "### WARNING ###"
            echo "lock timeout for $entry -- removing stale lock for '$owner'"
            rm $lockfile
            # we do not exit the loop here, but race again against other pilots
            # waiting for this lock.
            count=0
        else

            # need to wait longer for lock release
            sleep 1
        fi

        # retry
        err=`/bin/bash -c "set -C ; echo $pid > '$lockfile' && chmod a+r '$lockfile' && echo ok" 2>&1`
    done

    # one way or the other, we got the lock finally.
    echo "obtained lock $lockfile"
}


# ------------------------------------------------------------------------------
#
# remove an previously qcquired lock.  This will abort if the lock is already
# gone, or if it is not owned by us -- both cases indicate that a different
# pilot got tired of waiting for us and forcefully took over the lock
#
unlock()
{
    pid="$1"      # ID of pilot/bootstrapper which has the lock
    entry="$2"    # locked entry

    # clean $entry (normalize path, remove trailing slash, etc
    entry="`dirname $entry`/`basename $entry`"

    lockfile="$entry.lock"

    if ! test -f $lockfile
    then
        echo "ERROR: can't unlock $entry for $pid: missing lock $lockfile"
        exit 1
    fi

    owner=`cat $lockfile`
    if ! test "$owner" = "`echo $pid`"
    then
        echo "ERROR: can't unlock $entry for $pid: owner is $owner"
        exit 1
    fi

    rm -vf $lockfile
}


# ------------------------------------------------------------------------------
#
# after installing and updating pip, and after activating a VE, we want to make
# sure we use the correct python and pip executables.  This rehash sets $PIP and
# $PYTHON to the respective values.  Those variables should be used throughout
# the code, to avoid any ambiguity due to $PATH, aliases and shell functions.
#
# The only argument is optional, and can be used to pin a specific python
# executable.
#
rehash()
{
    explicit_python="$1"

    # If PYTHON was not set as an argument, detect it here.
    # we need to do this again after the virtenv is loaded
    if test -z "$explicit_python"
    then
        PYTHON=`which python`
    else
        PYTHON="$explicit_python"
    fi
    PYTHON_VERSION=`$PYTHON -c 'from distutils.sysconfig import get_python_version; print(get_python_version())'`

    # NOTE: if a cacert.pem.gz was staged, we unpack it and use it for all pip
    #       commands (It means that the pip cacert [or the system's, dunno]
    #       is not up to date).  Easy_install seems to use a different access
    #       channel for some reason, so does not need the cert bundle.
    #       see https://github.com/pypa/pip/issues/2130
    #       ca-cert bundle from http://curl.haxx.se/docs/caextract.html

    # NOTE: Condor does not support staging into some arbitrary
    #       directory, so we may find the dists in pwd
    CA_CERT_GZ="$SESSION_SANDBOX/cacert.pem.gz"
    CA_CERT_PEM="$SESSION_SANDBOX/cacert.pem"
    if ! test -f "$CA_CERT_GZ" -o -f "$CA_CERT_PEM"
    then
        CA_CERT_GZ="./cacert.pem.gz"
        CA_CERT_PEM="./cacert.pem"
    fi

    if test -f "$CA_CERT_GZ"
    then
        gunzip "$CA_CERT_GZ"
    fi

    PIP="$PYTHON -m pip"
    if test -f "$CA_CERT_PEM"
    then
        PIP="$PIP --cert $CA_CERT_PEM"
    fi

    # NOTE: some resources define a function pip() to implement the same cacert
    #       fix we do above.  On some machines, that is broken (hello archer),
    #       thus we undefine that function here.
    unset -f pip

    echo "PYTHON            : $PYTHON"
    echo "PYTHON_VERSION    : $PYTHON_VERSION"
    echo "PIP               : $PIP"
    echo "PIP version       : `$PIP --version`"
}


# ------------------------------------------------------------------------------
# verify that we have a usable python installation
verify_install()
{
    echo -n "verify python viability: $PYTHON ..."
    if ! $PYTHON -c 'import sys; assert(sys.version_info >= (3,5))'
    then
        echo ' failed'
        echo "python installation ($PYTHON) is not usable - abort"
        exit 1
    fi
    echo ' ok'

    # FIXME: attempt to load all required modules
    modules="radical.pilot radical.saga radical.utils $VIRTENV_RADICAL_MODS"
    for m in $modules
    do
        printf 'verify module viability: %-15s ...' $m
        if ! $PYTHON -c "import $m"
        then
            echo ' failed'
            echo "python installation cannot load module $m - abort"
            exit 1
        fi
        echo ' ok'
    done
}


# ------------------------------------------------------------------------------
# contains(string, substring)
#
# Returns 0 if the specified string contains the specified substring,
# otherwise returns 1.
#
contains()
{
    string="$1"
    substring="$2"
    if test "${string#*$substring}" != "$string"
    then
        return 0    # $substring is in $string
    else
        return 1    # $substring is not in $string
    fi
}


# ------------------------------------------------------------------------------
#
# run a command, log command line and I/O, return success/failure
#
run_cmd()
{
    msg="$1"
    cmd="$2"
    fallback="$3"

    echo ""
    echo "# -------------------------------------------------------------------"
    echo "#"
    echo "# $msg"
    echo "# cmd: $cmd"
    echo "#"
    eval "$cmd" 2>&1
    if test "$?" = 0
    then
        echo "#"
        echo "# SUCCESS"
        echo "#"
        echo "# -------------------------------------------------------------------"
        return 0
    else
        echo "#"
        echo "# ERROR"

        if test -z "$3"
        then
            echo "# no fallback command available"
        else
            echo "# running fallback command:"
            echo "# $fallback"
            echo "#"
            eval "$fallback"
            if test "$?" = 0
            then
                echo "#"
                echo "# SUCCESS (fallback)"
                echo "#"
                echo "# -------------------------------------------------------------------"
                return 0
            else
                echo "#"
                echo "# ERROR (fallback)"
            fi
        fi
        echo "#"
        echo "# -------------------------------------------------------------------"
        return 1
    fi
}



# ------------------------------------------------------------------------------
#
# create and/or update a virtenv, depending on mode specifier:
#
#   'private' : error  if it exists, otherwise create, then use
#   'update'  : update if it exists, otherwise create, then use
#   'create'  : use    if it exists, otherwise create, then use
#   'use'     : use    if it exists, otherwise error,  then exit
#   'recreate': delete if it exists, otherwise create, then use
#
# create and update ops will be locked and thus protected against concurrent
# bootstrap_0 invocations.
#
# (private + location in pilot sandbox == old behavior)
#
# That locking will likely not scale nicely for larger numbers of concurrent
# pilots, at least not for slow running updates (time for update of n pilots
# needs to be smaller than lock timeout).  OTOH, concurrent pip updates should
# not have a negative impact on the virtenv in the first place, AFAIU -- lock on
# create is more important, and should be less critical
#
virtenv_setup()
{
    profile_event 've_setup_start'

    pid="$1"
    virtenv="$2"
    virtenv_mode="$3"
    python_dist="$4"
    virtenv_dist="$5"

    ve_create=UNDEFINED
    ve_update=UNDEFINED

    if test "$virtenv_mode" = "private"
    then
        if test -d "$virtenv/"
        then
            printf "\nERROR: private virtenv already exists at $virtenv\n\n"
            exit 1
        fi
        ve_create=TRUE
        ve_update=FALSE

    elif test "$virtenv_mode" = "update"
    then
        ve_create=FALSE
        ve_update=TRUE
        test -d "$virtenv/" || ve_create=TRUE

    elif test "$virtenv_mode" = "create"
    then
        ve_create=TRUE
        ve_update=FALSE

    elif test "$virtenv_mode" = "use" \
         -o   "$virtenv_mode" = "local"
    then
        if ! test -d "$virtenv/"
        then
            printf "\nERROR: given virtenv does not exist at $virtenv\n\n"
            exit 1
        fi
        ve_create=FALSE
        ve_update=FALSE

    elif test "$virtenv_mode" = "recreate"
    then
        test -d "$virtenv/" && rm -r "$virtenv"
        ve_create=TRUE
        ve_update=FALSE

    else
        ve_create=FALSE
        ve_update=FALSE
        printf "\nERROR: virtenv mode invalid: $virtenv_mode\n\n"
        exit 1
    fi

    if test "$ve_create" = 'TRUE'
    then
        # no need to update a fresh ve
        ve_update=FALSE
    fi

    echo "virtenv_create    : $ve_create"
    echo "virtenv_update    : $ve_update"


    # radical_pilot installation and update is governed by PILOT_VERSION.  If
    # that is set to 'stage', we install the release and use the pilot which was
    # staged to pwd.  If set to 'release', we install from pypi.  In all other
    # cases, we install from git at a specific tag or branch
    #
    case "$RP_VERSION" in

        local)
            for sdist in $(echo $SDISTS | tr ':' ' ')
            do
                src=${sdist%.tgz}
                src=${sdist%.tar.gz}
                # NOTE: Condor does not support staging into some arbitrary
                #       directory, so we may find the dists in pwd
                if test -e   "$SESSION_SANDBOX/$sdist"; then
                    tar zxmf "$SESSION_SANDBOX/$sdist"

                elif test -e "./$sdist"; then
                    tar zxmf "./$sdist"

                else
                    echo "missing $sdist"
                    echo "session sandbox: $SESSION_SANDBOX"
                    ls -la "$SESSION_SANDBOX"
                    echo "pilot sandbox: $(pwd)"
                    ls -la
                    exit 1
                fi
                RP_INSTALL_SOURCES="$RP_INSTALL_SOURCES $src/"
            done
            RP_INSTALL_TARGET='SANDBOX'
            RP_INSTALL_SDIST='TRUE'
            ;;

        release)
            RP_INSTALL_SOURCES='radical.pilot'
            RP_INSTALL_TARGET='SANDBOX'
            RP_INSTALL_SDIST='FALSE'
            ;;

        installed)
            RP_INSTALL_SOURCES=''
            RP_INSTALL_TARGET=''
            RP_INSTALL_SDIST='FALSE'
            ;;

        *)
            # NOTE: do *not* use 'pip -e' -- egg linking does not work with
            #       PYTHONPATH.  Instead, we manually clone the respective
            #       git repository, and switch to the branch/tag/commit.
            git clone https://github.com/radical-cybertools/radical.pilot.git
            (cd radical.pilot; git checkout $RP_VERSION)
            RP_INSTALL_SOURCES="radical.pilot/"
            RP_INSTALL_TARGET='SANDBOX'
            RP_INSTALL_SDIST='FALSE'
    esac

    # NOTE: for any immutable virtenv (VIRTENV_MODE==use), we have to choose
    #       a SANDBOX install target.  SANDBOX installation will only work with
    #       'python setup.py install' (pip cannot handle it), so we have to use
    #       the sdist, and the RP_INSTALL_SOURCES has to point to directories.
    if test "$virtenv_mode" = "use" \
       -o   "$virtenv_mode" = "local"
    then
        if test "$RP_INSTALL_TARGET" = "VIRTENV"
        then
            echo "WARNING: virtenv immutable - install RP locally"
            RP_INSTALL_TARGET='SANDBOX'
        fi

        if ! test -z "$RP_INSTALL_TARGET"
        then
            for src in $RP_INSTALL_SOURCES
            do
                if ! test -d "$src"
                then
                    # TODO: we could in principle download from pypi and
                    # extract, or 'git clone' to local, and then use the setup
                    # install.  Not sure if this is worth the effor (AM)
                    echo "ERROR: local RP install needs sdist based install (not '$src')"
                    exit 1
                fi
            done
        fi
    fi

    # A ve lock is not needed (nor desired) on sandbox installs.
    RP_INSTALL_LOCK='FALSE'
    if test "$RP_INSTALL_TARGET" = "VIRTENV"
    then
        RP_INSTALL_LOCK='TRUE'
    fi

    echo "rp install sources: $RP_INSTALL_SOURCES"
    echo "rp install target : $RP_INSTALL_TARGET"
    echo "rp install lock   : $RP_INSTALL_LOCK"


    # create virtenv if needed.  This also activates the virtenv.
    if test "$ve_create" = "TRUE"
    then
        if ! test -d "$virtenv/"
        then
            echo 'rp lock for virtenv create'
            lock "$pid" "$virtenv" # use default timeout
            virtenv_create "$virtenv" "$python_dist" "$virtenv_dist"
            if ! test "$?" = 0
            then
                echo "ERROR: couldn't create virtenv - abort"
                unlock "$pid" "$virtenv"
                exit 1
            fi
            unlock "$pid" "$virtenv"
        else
            echo "virtenv $virtenv exists"
        fi
    else
        echo "do not create virtenv $virtenv"
    fi

    # creation or not -- at this point it needs activation
    virtenv_activate "$virtenv" "$python_dist"


    # update virtenv if needed.  This also activates the virtenv.
    if test "$ve_update" = "TRUE"
    then
        echo 'rp lock for virtenv update'
        lock "$pid" "$virtenv" # use default timeout
        virtenv_update "$virtenv" "$python_dist"
        if ! test "$?" = 0
        then
            echo "ERROR: couldn't update virtenv - abort"
            unlock "$pid" "$virtenv"
            exit 1
       fi
       unlock "$pid" "$virtenv"
    else
        echo "do not update virtenv $virtenv"
    fi

    # install RP
    if test "$RP_INSTALL_LOCK" = 'TRUE'
    then
        echo "rp lock for rp install (target: $RP_INSTALL_TARGET)"
        lock "$pid" "$virtenv" # use default timeout
    fi
    rp_install "$RP_INSTALL_SOURCES" "$RP_INSTALL_TARGET" "$RP_INSTALL_SDIST"
    if test "$RP_INSTALL_LOCK" = 'TRUE'
    then
       unlock "$pid" "$virtenv"
    fi

    profile_event 've_setup_stop'
}


# ------------------------------------------------------------------------------
#
virtenv_activate()
{
    if test "$VIRTENV_IS_ACTIVATED" = "TRUE"; then
        return
    fi

    profile_event 've_activate_start'

    virtenv="$1"
    python_dist="$2"

    if test "$python_dist" = "anaconda"; then
        if ! test -z $(which conda); then
            eval "$(conda shell.posix hook)"
            conda activate "$virtenv"

        elif test -e "$virtenv/bin/activate"; then
            . "$virtenv/bin/activate"
        fi

        if test -z "$CONDA_PREFIX"; then
            echo "Loading of conda env failed!"
            exit 1
        fi
    else
        unset VIRTUAL_ENV
        . "$virtenv/bin/activate"
        if test -z "$VIRTUAL_ENV"; then
            echo "Loading of virtual env failed!"
            exit 1
        fi
    fi

    VIRTENV_IS_ACTIVATED=TRUE
    echo "VIRTENV activated : $virtenv"

    RP_PATH="$virtenv/bin"
    echo "RP_PATH           : $RP_PATH"

    PATH="$RP_PATH:$PATH"
    export PATH

    # make sure we use the new python binary
    rehash

  # # NOTE: calling radicalpilot-version does not work here -- depending on the
  # #       system settings, python setup it may not be found even if the
  # #       rp module is installed and importable.
  # system_rp_loc="`python -c 'import radical.pilot as rp; print rp.__file__' 2>/dev/null`"
  # if ! test -z "$system_rp_loc"
  # then
  #     echo "found system RP install at '$system_rp_loc'"
  #     SYSTEM_RP='TRUE'
  # fi

  # prefix="$virtenv/rp_install"

    # make sure the lib path into the prefix conforms to the python conventions
    VE_MOD_PREFIX=`$PYTHON -c 'from distutils.sysconfig import get_python_lib; print(get_python_lib())'`
    echo "VE_MOD_PREFIX init: $VE_MOD_PREFIX"
    # NOTE: distutils.sc.get_python_lib() behaves different on different
    #       systems: on some systems (versions?) it returns a normalized path,
    #       on some it does not.  As we need consistent behavior to have
    #       a chance of the sed below to succeed, we normalize the path ourself.
  # VE_MOD_PREFIX=`(cd $VE_MOD_PREFIX; pwd -P)`

    # NOTE: on other systems again, that above path normalization is resulting
    #       in paths which are invalid when used with pip/PYTHONPATH, as that
    #       will result in the incorrect use of .../lib/ vs. .../lib64/ (it is
    #       a symlink in the VE, but is created as distinct dir by pip).  So we
    #       have to perform the path normalization only on the part with points
    #       to the root of the VE: we don't apply the path normalization to
    #       the last three path elements (lib[64]/pythonx.y/site-packages) (this
    #       probably should be an sed command...)
    TMP_BASE="$VE_MOD_PREFIX/"
    TMP_TAIL="`basename $TMP_BASE`"
    TMP_BASE="`dirname  $TMP_BASE`"
    TMP_TAIL="`basename $TMP_BASE`/$TMP_TAIL"
    TMP_BASE="`dirname  $TMP_BASE`"
    TMP_TAIL="`basename $TMP_BASE`/$TMP_TAIL"
    TMP_BASE="`dirname  $TMP_BASE`"

    TMP_BASE=`(cd $TMP_BASE; pwd -P)`
    VE_MOD_PREFIX="$TMP_BASE/$TMP_TAIL"
    echo "VE_MOD_PREFIX     : $VE_MOD_PREFIX"

    # we can now derive the pythonpath into the rp_install portion by replacing
    # the leading path elements.  The same mechanism is used later on
    # to derive the PYTHONPATH into the sandbox rp_install, if needed.
    RP_MOD_PREFIX=`echo $VE_MOD_PREFIX | sed -e "s|$virtenv|$virtenv/rp_install|"`
    echo "RP_MOD_PREFIX     : $RP_MOD_PREFIX"

    # NOTE: this should not be necessary, but we explicit set PYTHONPATH to
    #       include the VE module tree, because some systems set a PYTHONPATH on
    #       'module load python', and that would supersede the VE module tree,
    #       leading to unusable versions of setuptools.
    VE_PYTHONPATH="$PYTHONPATH"
    echo "VE_PYTHONPATH     : $VE_PYTHONPATH"

    PYTHONPATH="$VE_MOD_PREFIX:$VE_PYTHONPATH"
    export PYTHONPATH

    profile_event 've_activate_stop'
}


# ------------------------------------------------------------------------------
#
# create virtualenv - we always use the latest version from GitHub
#
# The virtenv creation will also install the required packges, but will (mostly)
# not use '--upgrade' for dependencies, so that will become a noop if the
# packages have been installed before.  An eventual upgrade will be triggered
# independently in virtenv_update().
#
virtenv_create()
{
    # create a fresh ve
    profile_event 've_create_start'

    virtenv="$1"
    python_dist="$2"
    virtenv_dist="$3"

    if test "$python_dist" = "default"
    then

        # by default, we download an older 1.9.x version of virtualenv as this
        # seems to work more reliable than newer versions, on some machines.
        # Only on machines where the system virtenv seems to be more stable or
        # where 1.9 is known to fail, we use the system ve.
        if test "$virtenv_dist" = "default"
        then
            virtenv_dist="1.9"
        fi

        if test "$virtenv_dist" = "1.9"
        then
            flags='-1 -k -L -O'
            if (hostname -f | grep -e '^smic' > /dev/null)
            then
                flags='-k -L -O'
            fi

            run_cmd "Download virtualenv tgz" \
                    "curl $flags '$VIRTENV_TGZ_URL'"

            if ! test "$?" = 0
            then
                echo "WARNING: couldn't download virtualenv via curl! Using system version"
                virtenv_dist="system"

            else :
                run_cmd "unpacking virtualenv tgz" \
                        "tar zxmf '$VIRTENV_TGZ'"

                if test $? -ne 0
                then
                    echo "Couldn't unpack virtualenv! Using system version"
                    virtenv_dist="system"
                else
                    VIRTENV_CMD="$PYTHON $VIRTENV_DIR/virtualenv.py"
                fi

            fi
        fi

        # don't use `elif` here - above falls back to 'system' virtenv on errors
        if test "$virtenv_dist" = "system"
        then
            VIRTENV_CMD="virtualenv"
        fi

        if test "$VIRTENV_CMD" = ""
        then
            echo "ERROR: invalid or unusable virtenv_dist option"
            return 1
        fi

        run_cmd "Create virtualenv" \
                "$VIRTENV_CMD -p python3 $virtenv"

        if test $? -ne 0
        then
            echo "ERROR: couldn't create virtualenv"
            return 1
        fi

        # clean out virtenv sources
        if test -d "$VIRTENV_DIR"
        then
            rm -rf "$VIRTENV_DIR" "$VIRTENV_TGZ"
        fi

    elif test "$python_dist" = "anaconda"
    then
        run_cmd "Create virtualenv" \
                "conda create -y -p $virtenv python=3.8"
        if test $? -ne 0
        then
            echo "ERROR: couldn't create (conda) virtualenv"
            return 1
        fi

    else
        echo "ERROR: invalid python_dist option ($python_dist)"
        return 1
    fi


    # activate the virtualenv
    virtenv_activate "$virtenv" "$python_dist"

    # make sure we have pip
    if test -z "$(which pip)"
    then
        run_cmd "install pip" \
                "easy_install pip" \
             || echo "Couldn't install pip! Uh oh...."
    fi
    PIP="$PYTHON -m pip"

    # make sure the new pip version is used (but keep the python executable)
    rehash "$PYTHON"

    # now that the virtenv is set up, we install all dependencies
    # of the RADICAL stack
    for dep in $VIRTENV_RADICAL_DEPS
    do
        run_cmd "install $dep" \
                "$PIP --no-cache-dir install --no-build-isolation $dep" \
             || echo "Couldn't install $dep! Lets see how far we get ..."
    done

    profile_event 've_create_stop'
}


# ------------------------------------------------------------------------------
#
# update virtualenv - this assumes that the virtenv has been activated
#
virtenv_update()
{
    profile_event 've_update_start'

    virtenv="$1"
    pytohn_dist="$2"

    # activate the virtualenv
    virtenv_activate "$virtenv" "$python_dist"

    # we upgrade all dependencies of the RADICAL stack, one by one.
    # NOTE: we only do pip upgrades -- that will ignore the easy_installed
    #       modules on india etc.
    for dep in $VIRTENV_RADICAL_DEPS
    do
        run_cmd "install $dep" \
                "$PIP install --upgrade $dep" \
             || echo "Couldn't update $dep! Lets see how far we get ..."
    done

    profile_event 've_update_stop'
}


# ------------------------------------------------------------------------------
#
# Install the radical stack, ie. install RP which pulls the rest.
# This assumes that the virtenv has been activated.  Any previously installed
# stack version is deleted.
#
# As the virtenv should have all dependencies set up (see VIRTENV_RADICAL_DEPS),
# we don't expect any additional module pull from pypi.  Some rp_versions will,
# however, pull the rp modules from pypi or git.
#
# . $VIRTENV/bin/activate
# rm -rf $VIRTENV/rp_install
#
# case rp_version:
#   @<token>:
#   @tag/@branch/@commit: # no sdist staging
#       git clone $github_base radical.pilot.src
#       (cd radical.pilot.src && git checkout token)
#       pip install -t $SANDBOX/rp_install/ radical.pilot.src
#       rm -rf radical.pilot.src
#       export PYTHONPATH=$SANDBOX/rp_install:$PYTHONPATH
#       export PATH=$SANDBOX/rp_install/bin:$PATH
#
#   release: # no sdist staging
#       pip install -t $SANDBOX/rp_install radical.pilot
#       export PYTHONPATH=$SANDBOX/rp_install:$PYTHONPATH
#       export PATH=$SANDBOX/rp_install/bin:$PATH
#
#   local: # needs sdist staging
#       tar zxmf $sdist.tgz
#       pip install -t $SANDBOX/rp_install $sdist/
#       export PYTHONPATH=$SANDBOX/rp_install:$PYTHONPATH
#       export PATH=$SANDBOX/rp_install/bin:$PATH
#
#   installed: # no sdist staging
#       true
# esac
#
# NOTE: A 'pip install' (without '--upgrade') will not install anything if an
#       old version lives in the system space.  A 'pip install --upgrade' will
#       fail if there is no network connectivity (which otherwise is not really
#       needed when we install from sdists).  '--upgrade' is not needed when
#       installing from sdists.
#
rp_install()
{
    rp_install_sources="$1"
    rp_install_target="$2"
    rp_install_sdist="$3"

    if test -z "$rp_install_target"
    then
        echo "no RP install target - skip install"

        # we just activate the rp_install portion of the used virtenv
        PYTHONPATH="$RP_MOD_PREFIX:$VE_MOD_PREFIX:$VE_PYTHONPATH"
        export PYTHONPATH

        PATH="$VIRTENV/rp_install/bin:$PATH"
        export PATH

        return
    fi

    profile_event 'rp_install_start'

    echo "Using RADICAL-Pilot install sources '$rp_install_sources'"

    # install rp into a separate tree -- no matter if in shared ve or a local
    # sandbox or elsewhere
    case "$rp_install_target" in

        VIRTENV)
            RP_INSTALL="$VIRTENV/rp_install"

            # no local install -- we want to install in the rp_install portion of
            # the ve.  The pythonpath is set to include that part.
            PYTHONPATH="$RP_MOD_PREFIX:$VE_MOD_PREFIX:$VE_PYTHONPATH"
            export PYTHONPATH

            PATH="$VIRTENV/rp_install/bin:$PATH"
            export PATH

            RADICAL_MOD_PREFIX="$RP_MOD_PREFIX/radical/"

            # NOTE: we first uninstall RP (for some reason, 'pip install --upgrade' does
            #       not work with all source types)
            run_cmd "uninstall radical.pilot" "$PIP uninstall -y radical.pilot"
            # ignore any errors

            echo "using virtenv install tree"
            echo "PYTHONPATH        : $PYTHONPATH"
            echo "RP_MOD_PREFIX     : $RP_MOD_PREFIX"
            echo "RADICAL_MOD_PREFIX: $RADICAL_MOD_PREFIX"
            ;;

        SANDBOX)
            RP_INSTALL="$PILOT_SANDBOX/rp_install"

            # make sure the lib path into the prefix conforms to the python conventions
            RP_LOC_PREFIX=`echo $VE_MOD_PREFIX | sed -e "s|$VIRTENV|$PILOT_SANDBOX/rp_install|"`

            echo "VE_MOD_PREFIX     : $VE_MOD_PREFIX"
            echo "VIRTENV           : $VIRTENV"
            echo "SANDBOX           : $PILOT_SANDBOX"
            echo "VE_LOC_PREFIX     : $VE_LOC_PREFIX"

            # local PYTHONPATH needs to be pre-pended.  The ve PYTHONPATH is
            # already set during ve activation -- but we don't want the rp_install
            # portion from that ve...
            # NOTE: PYTHONPATH is set differently than the 'prefix' used during
            #       install
            PYTHONPATH="$RP_LOC_PREFIX:$VE_MOD_REFIX:$VE_PYTHONPATH"
            export PYTHONPATH

            PATH="$PILOT_SANDBOX/rp_install/bin:$PATH"
            export PATH

            RADICAL_MOD_PREFIX="$RP_LOC_PREFIX/radical/"

            echo "using local install tree"
            echo "PYTHONPATH        : $PYTHONPATH"
            echo "RP_LOC_PREFIX     : $RP_LOC_PREFIX"
            echo "RADICAL_MOD_PREFIX: $RADICAL_MOD_PREFIX"
            ;;

        *)
            # this should never happen
            echo "ERROR: invalid RP install target '$RP_INSTALL_TARGET'"
            exit 1

    esac

    # NOTE: we need to purge the whole install tree (not only the module dir),
    #       as pip will otherwise find the eggs and interpret them as satisfied
    #       dependencies, even if the modules are gone.  Of course, there should
    #       not be any eggs in the first place, but...
    rm    -rf  "$RP_INSTALL/"
    mkdir -p   "$RP_INSTALL/"

  # # NOTE: if we find a system level RP install, then pip install will not work
  # #       w/o the upgrade flag -- unless we install from sdist.  It may not
  # #       work with update flag either though...
  # if test "$SYSTEM_RP" = 'FALSE'
  # then
  #     # no previous version installed, don't need no upgrade
  #     pip_flags=''
  #     echo "no previous RP version - no upgrade"
  # else
  #     if test "$rp_install_sdist" = "TRUE"
  #     then
  #         # install from sdist doesn't need uprade either
  #         pip_flags=''
  #     else
  #         pip_flags='--upgrade'
  #         # NOTE: --upgrade is unreliable in its results -- depending on the
  #         #       VE setup, the resulting installation may be viable or not.
  #         echo "-----------------------------------------------------------------"
  #         echo " WARNING: found a system installation of radical.pilot!          "
  #         echo "          Upgrading to a new version may *or may not* succeed,   "
  #         echo "          depending on the specific system, python and virtenv   "
  #         echo "          configuration!                                         "
  #         echo "-----------------------------------------------------------------"
  #     fi
  # fi

    pip_flags="$pip_flags --src '$PILOT_SANDBOX/rp_install/src'"
    pip_flags="$pip_flags --prefix '$RP_INSTALL'"
    pip_flags="$pip_flags --no-deps --no-cache-dir --no-build-isolation"

    for src in $rp_install_sources
    do
        run_cmd "update $src via pip" \
                "$PIP install $pip_flags $src"

        if test $? -ne 0
        then
            echo "Couldn't install $src! Lets see how far we get ..."
        fi

        # clean out the install source if it is a local dir
        if test -d "$src"
        then
            echo "purge install source at $src"
            rm -r "$src"
        fi
    done

    profile_event 'rp_install_stop'
}


# ------------------------------------------------------------------------------
# Verify that we ended up with a usable installation.  This will also print all
# versions and module locations, which is nice for debugging...
#
verify_rp_install()
{
    OLD_RADICAL_VERBOSE=$RADICAL_VERBOSE
    OLD_RADICAL_PILOT_VERBOSE=$RADICAL_PILOT_VERBOSE

    RADICAL_VERBOSE=WARNING
    RADICAL_PILOT_VERBOSE=WARNING

    # print the ve information and stack versions for verification
    echo
    echo "---------------------------------------------------------------------"
    echo
    echo "`$PYTHON --version` ($PYTHON)"
    echo "PYTHONPATH: $PYTHONPATH"
    radical-stack
 (  $PYTHON -c 'import radical.utils as ru; print("RU: %s %s" % (ru.version_detail, ru.__file__))' \
 && $PYTHON -c 'import radical.saga  as rs; print("RS: %s %s" % (rs.version_detail, rs.__file__))' \
 && $PYTHON -c 'import radical.pilot as rp; print("RP: %s %s" % (rp.version_detail, rp.__file__))' \
 && (echo 'install ok!'; true) \
 ) \
 || (echo 'install failed!'; false) \
 || exit 1
    echo
    echo "---------------------------------------------------------------------"
    echo

    RADICAL_VERBOSE=$OLD_RADICAL_VERBOSE
    RADICAL_PILOT_VERBOSE=$OLD_RADICAL_PILOT_VERBOSE
}


# ------------------------------------------------------------------------------
# Find available port on the remote host where we can bind to
#
find_available_port()
{
    RANGE="23000..23100"
    # TODO: Now that we have corrected the logic of checking on the localhost,
    #       instead of the remote host, we need to improve the checking.
    #       For now just return a fixed value.
    AVAILABLE_PORT=23000

    echo ""
    echo "################################################################################"
    echo "## Searching for available TCP port for tunnel in range $RANGE."
    host=$1
    for port in $(eval echo {$RANGE}); do

        # Try to make connection
        (/bin/bash -c "(>/dev/tcp/$host/$port)" 2>/dev/null) &
        # Wait for 1 second
        read -t1
        # Kill child
        kill $! 2>/dev/null
        # If the kill command succeeds, assume that we have found our match!
        if [ "$?" == "0" ]
        then
            break
        fi

        # Reset port, so that the last port doesn't get chosen in error
        port=
    done

    # Wait for children
    wait 2>/dev/null

    # Assume the most recent port is available
    AVAILABLE_PORT=$port
}


# -------------------------------------------------------------------------------
#
# run a pre_bootstrap_0 command -- and exit if it happens to fail
#
# pre_bootstrap_0 commands are executed right in arg parser loop because -e can be
# passed multiple times
#
pre_bootstrap_0()
{
    cmd="$@"
    run_cmd "Running pre_bootstrap_0 command" "$cmd"

    if test $? -ne 0
    then
        echo "#ABORT"
        exit 1
    fi
}

# -------------------------------------------------------------------------------
#
# Build the PREBOOTSTRAP2 variable to pass down to sub-agents
#
pre_bootstrap_2()
{
    cmd="$@"

    PREBOOTSTRAP2="$PREBOOTSTRAP2
$cmd"
}


# -------------------------------------------------------------------------------
#
# untar the pilot sandbox
#
untar()
{
    # FIXME: concurrently starting pilots may conflict on SDIST extraction
    tar="$1"
    tar zxvf ../"$tar" -C .. "$PILOT_ID" $(echo $SDISTS | tr ':' ' ')
}


# ------------------------------------------------------------------------------
#
# MAIN
#

# parse command line arguments
#
# OPTIONS:
#    -a   session sandbox
#    -b   python distribution (default, anaconda)
#    -c   ccm mode of agent startup
#    -d   distribution source tarballs for radical stack install
#    -e   execute commands before bootstrapping phase 1: the main agent
#    -f   tunnel forward endpoint (MongoDB host:port)
#    -g   virtualenv distribution (default, 1.9, system)
#    -h   hostport to create tunnel to
#    -i   python Interpreter to use, e.g., python2.7
#    -m   mode of stack installion
#    -p   pilot ID
#    -r   radical-pilot version version to install in virtenv
#    -s   session ID
#    -t   tunnel device for connection forwarding
#    -v   virtualenv location (create if missing)
#    -w   execute commands before bootstrapping phase 2: the worker
#    -x   exit cleanup - delete pilot sandbox, virtualenv etc. after completion
#    -y   runtime limit
#    -z   untar initial pilot sandbox tarball
#
# NOTE: -z makes some assumptions on sandbox and tarball location
#
while getopts "a:b:cd:e:f:g:h:i:m:p:r:s:t:v:w:x:y:z:" OPTION; do
    case $OPTION in
        a)  SESSION_SANDBOX="$OPTARG"         ;;
        b)  PYTHON_DIST="$OPTARG"             ;;
        c)  CCM='TRUE'                        ;;
        d)  SDISTS="$OPTARG"                  ;;
        e)  pre_bootstrap_0 "$OPTARG"         ;;
        f)  FORWARD_TUNNEL_ENDPOINT="$OPTARG" ;;
        g)  VIRTENV_DIST="$OPTARG"            ;;
        h)  HOSTPORT="$OPTARG"                ;;
        i)  PYTHON="$OPTARG"                  ;;
        m)  VIRTENV_MODE="$OPTARG"            ;;
        p)  PILOT_ID="$OPTARG"                ;;
        r)  RP_VERSION="$OPTARG"              ;;
        s)  SESSION_ID="$OPTARG"              ;;
        t)  TUNNEL_BIND_DEVICE="$OPTARG"      ;;
        v)  VIRTENV=$(eval echo "$OPTARG")    ;;
        w)  pre_bootstrap_2 "$OPTARG"         ;;
        x)  CLEANUP="$OPTARG"                 ;;
        y)  RUNTIME="$OPTARG"                 ;;
        z)  TARBALL="$OPTARG"                 ;;
        *)  echo "Unknown option: '$OPTION'='$OPTARG'"
            return 1;;
    esac
done

echo '# -------------------------------------------------------------------'
echo '# untar sandbox'
echo '# -------------------------------------------------------------------'
untar "$TARBALL"
echo '# -------------------------------------------------------------------'

# before we change anything else in the pilot environment, we safe a couple of
# env vars to later re-create a close-to-pristine env for task execution.
_OLD_VIRTUAL_PYTHONPATH="$PYTHONPATH"
_OLD_VIRTUAL_PYTHONHOME="$PYTHONHOME"
_OLD_VIRTUAL_PATH="$PATH"
_OLD_VIRTUAL_PS1="$PS1"

export _OLD_VIRTUAL_PYTHONPATH
export _OLD_VIRTUAL_PYTHONHOME
export _OLD_VIRTUAL_PATH
export _OLD_VIRTUAL_PS1

# derive some var names from given args
if test -z "$SESSION_SANDBOX"
then
    SESSION_SANDBOX="$PILOT_SANDBOX/.."
fi

# TODO: Move earlier, because if pre_bootstrap fails, this is not yet set
LOGFILES_TARBALL="$PILOT_ID.log.tgz"
PROFILES_TARBALL="$PILOT_ID.prof.tgz"

# some backends (condor) never finalize a job when output files are missing --
# so we touch them here to prevent that
echo "# -------------------------------------------------------------------"
echo '# Touching output tarballs'
echo "# -------------------------------------------------------------------"
touch "$LOGFILES_TARBALL"
touch "$PROFILES_TARBALL"


# At this point, all pre_bootstrap_0 commands have been executed.  We copy the
# resulting PATH and LD_LIBRARY_PATH, and apply that in bootstrap_2.sh, so that
# the sub-agents start off with the same env (or at least the relevant parts of
# it).
#
# This assumes that the env is actually transferable.  If that assumption
# breaks at some point, we'll have to either only transfer the incremental env
# changes, or reconsider the approach to pre_bootstrap_x commands altogether --
# see comment in the pre_bootstrap_0 function.
PB1_PATH="$PATH"
PB1_LDLB="$LD_LIBRARY_PATH"

# FIXME: By now the pre_process rules are already performed.
#        We should split the parsing and the execution of those.
#        "bootstrap start" is here so that $PILOT_ID is known.
# Create header for profile log
if ! test -z "$RADICAL_PILOT_PROFILE$RADICAL_PROFILE"
then
    echo 'create gtod'
    create_gtod
else
    echo 'create gtod'
    create_gtod
fi
profile_event 'bootstrap_0_start'

# NOTE: if the virtenv path contains a symbolic link element, then distutil will
#       report the absolute representation of it, and thus report a different
#       module path than one would expect from the virtenv path.  We thus
#       normalize the virtenv path before we use it.
echo "VIRTENV           : $VIRTENV"
if test "$PYTHON_DIST" = "anaconda" && ! test -d "$VIRTENV/"; then
    case "$VIRTENV_MODE" in
        recreate|update|use|local)
            VIRTENV=$(cd `conda info --envs | awk -v envname="$VIRTENV" \
            '{ if ($1 == envname) print $NF }'`; pwd -P)
            ;;
        *)
            echo "WARNING: conda env is set not as directory ($VIRTENV_MODE)"
            ;;
    esac
else
    mkdir -p "$VIRTENV"
    VIRTENV=`(cd $VIRTENV; pwd -P)`
    rmdir "$VIRTENV" 2>/dev/null
fi
echo "VIRTENV normalized: $VIRTENV"

# Check that mandatory arguments are set
# (Currently all that are passed through to the agent)
if test -z "$RUNTIME"     ; then  echo "missing RUNTIME"   ; exit 1;  fi
if test -z "$PILOT_ID"    ; then  echo "missing PILOT_ID"  ; exit 1;  fi
if test -z "$RP_VERSION"  ; then  echo "missing RP_VERSION"; exit 1;  fi

# pilot runtime is specified in minutes -- on shell level, we want seconds
RUNTIME=$((RUNTIME * 60))

# we also add a minute as safety margin, to give the agent proper time to shut
# down on its own
RUNTIME=$((RUNTIME + 60))

# ------------------------------------------------------------------------------
# If the host that will run the agent is not capable of communication
# with the outside world directly, we will setup a tunnel.
get_tunnel(){

    addr=$1

    profile_event 'tunnel_setup_start'

    echo "# -------------------------------------------------------------------"
    echo "# Setting up forward tunnel to $addr."

    # Bind to localhost
    BIND_ADDRESS=$(/sbin/ifconfig $TUNNEL_BIND_DEVICE|grep "inet addr"|cut -f2 -d:|cut -f1 -d" ")

    if test -z "$BIND_ADDRESS"
    then
        BIND_ADDRESS=$(/sbin/ifconfig lo | grep 'inet' | xargs echo | cut -f 2 -d ' ')
    fi

    if test -z "$BIND_ADDRESS"
    then
        BIND_ADDRESS=$(ip addr
                     | grep 'state UP' -A2
                     | grep 'inet'
                     | awk '{print $2}'
                     | cut -f1 -d'/')
      # BIND_ADDRESS="127.0.0.1"
    fi

    # Look for an available port to bind to.
    # This might be necessary if multiple agents run on one host.
    find_available_port $BIND_ADDRESS

    if [ $AVAILABLE_PORT ]; then
        echo "## Found available port: $AVAILABLE_PORT"
    else
        echo "## No available port found!"
        exit 1
    fi
    DBPORT=$AVAILABLE_PORT

    # Set up tunnel
    # TODO: Extract port and host
    FORWARD_TUNNEL_ENDPOINT_PORT=22

    if test -z "$FORWARD_TUNNEL_ENDPOINT"
    then
        FORWARD_TUNNEL_ENDPOINT_HOST=$BIND_ADDRESS

    elif test "$FORWARD_TUNNEL_ENDPOINT" = "BIND_ADDRESS"; then
        # On some systems, e.g. Hopper, sshd on the mom node is not bound to 127.0.0.1
        # In those situations, and if configured, bind to the just obtained bind address.
        FORWARD_TUNNEL_ENDPOINT_HOST=$BIND_ADDRESS

    else
        # FIXME: ensure FT_EP is set
        FORWARD_TUNNEL_ENDPOINT_HOST=$FORWARD_TUNNEL_ENDPOINT
    fi

    # FIXME: check if tunnel stays up
    echo ssh -o StrictHostKeyChecking=no -x -a -4 -T -N -L $BIND_ADDRESS:$DBPORT:$addr -p $FORWARD_TUNNEL_ENDPOINT_PORT $FORWARD_TUNNEL_ENDPOINT_HOST
         ssh -o StrictHostKeyChecking=no -x -a -4 -T -N -L $BIND_ADDRESS:$DBPORT:$addr -p $FORWARD_TUNNEL_ENDPOINT_PORT $FORWARD_TUNNEL_ENDPOINT_HOST &

    # Kill ssh process when bootstrap_0 dies, to prevent lingering ssh's
    trap 'jobs -p | grep ssh | xargs -tr -n 1 kill' EXIT

    # and export to agent
    export RP_BS_TUNNEL="$BIND_ADDRESS:$DBPORT"

    profile_event 'tunnel_setup_stop'
}

if ! test -z "$FORWARD_TUNNEL_ENDPOINT"
then
    get_tunnel "$HOSTPORT"
    export RADICAL_PILOT_DB_HOSTPORT="$RP_BS_TUNNEL"
fi

# we also set up a tunnel for the application to use, if a respective endpoint
# is requested in the environment
if ! test -z "$RP_APP_TUNNEL_ADDR"
then
    echo "app tunnel addr : $RP_APP_TUNNEL_ADDR"
    get_tunnel "$RP_APP_TUNNEL_ADDR"
    export RP_APP_TUNNEL="$RP_BS_TUNNEL"
    echo "app tunnel setup: $RP_APP_TUNNEL"
fi

rehash "$PYTHON"

# ready to setup the virtenv
virtenv_setup    "$PILOT_ID"    "$VIRTENV" "$VIRTENV_MODE" \
                 "$PYTHON_DIST" "$VIRTENV_DIST"
virtenv_activate "$VIRTENV" "$PYTHON_DIST"

# ------------------------------------------------------------------------------
# launch the radical agent
#
# the actual agent script lives in PWD if it was staged -- otherwise we use it
# from the virtenv
# NOTE: For some reasons, I have seen installations where 'scripts' go into
#       bin/, and some where setuptools only changes them in place.  For now,
#       we allow for both -- but eventually (once the agent itself is small),
#       we may want to move it to bin ourself.  At that point, we probably
#       have re-implemented pip... :/
# FIXME: the second option should use $RP_MOD_PATH, or should derive the path
#       from the imported rp modules __file__.
PILOT_SCRIPT=`which radical-pilot-agent`
# if test "$RP_INSTALL_TARGET" = 'PILOT_SANDBOX'
# then
#     PILOT_SCRIPT="$PILOT_SANDBOX/rp_install/bin/radical-pilot-agent"
# else
#     PILOT_SCRIPT="$VIRTENV/rp_install/bin/radical-pilot-agent"
# fi

# after all is said and done, we should end up with a usable python version.
# Verify it
verify_install

# we should have a better `gtod` now
test -z $(which radical-gtod) || cp $(which radical-gtod ./gtod)

AGENT_CMD="$PYTHON $PILOT_SCRIPT"

verify_rp_install

# TODO: (re)move this output?
echo
echo "# -------------------------------------------------------------------"
echo "# Launching radical-pilot-agent "
echo "# CMDLINE: $AGENT_CMD"

# At this point we expand the variables in $PREBOOTSTRAP2 to pick up the
# changes made by the environment by pre_bootstrap_0.
OLD_IFS=$IFS
IFS=$'\n'
for entry in $PREBOOTSTRAP2
do
    converted_entry=`eval echo $entry`
    PREBOOTSTRAP2_EXPANDED="$PREBOOTSTRAP2_EXPANDED
$converted_entry"
done
IFS=$OLD_IFS


# we can't always lookup the ntp pool on compute nodes -- so do it once here,
# and communicate the IP to the agent.  The agent may still not be able to
# connect, but then a sensible timeout will kick in on ntplib.
RADICAL_PILOT_NTPHOST=`dig +short 0.pool.ntp.org | grep -v -e ";;" -e "\.$" | head -n 1`
if test "$?" = 0
then
    RADICAL_PILOT_NTPHOST="46.101.140.169"
fi
echo "ntphost: $RADICAL_PILOT_NTPHOST"
ping -c 1 "$RADICAL_PILOT_NTPHOST" || true  # ignore errors

# Before we start the (sub-)agent proper, we'll create a bootstrap_2.sh script
# to do so.  For a single agent this is not needed -- but in the case where
# we spawn out additional agent instances later, that script can be reused to
# get proper # env settings etc, w/o running through bootstrap_0 again.
# That includes pre_exec commands, virtualenv settings and sourcing (again),
# and startup command).
# We don't include any error checking right now, assuming that if the commands
# worked once to get to this point, they should work again for the next agent.
# Famous last words, I know...
# Arguments to that script are passed on to the agent, which is specifically
# done to distinguish agent instances.

# NOTE: anaconda only supports bash.  Really.  I am not kidding...
if test "$PYTHON_DIST" = "anaconda"
then
    BS_SHELL='/bin/bash'
else
    BS_SHELL='/bin/sh'
fi

cat > bootstrap_2.sh <<EOT
#!$BS_SHELL

# disable user site packages as those can conflict with our virtualenv
export PYTHONNOUSERSITE=True

# make sure we use the correct sandbox
cd $PILOT_SANDBOX

# apply some env settings as stored after running pre_bootstrap_0 commands
export PATH="$PB1_PATH"
export LD_LIBRARY_PATH="$PB1_LDLB"

# activate virtenv
if test "$PYTHON_DIST" = "anaconda" && ! test -z $(which conda)
then
    eval "\$(conda shell.posix hook)"
    conda activate $VIRTENV
else
    . $VIRTENV/bin/activate
fi

# make sure rp_install is used
export PYTHONPATH=$PYTHONPATH
export PATH=$PATH

# run agent in debug mode
# FIXME: make option again?
export RADICAL_VERBOSE=DEBUG
export RADICAL_UTIL_VERBOSE=DEBUG
export RADICAL_PILOT_VERBOSE=DEBUG

# the agent will *always* use the dburl from the config file, not from the env
# FIXME: can we better define preference in the session ctor?
unset RADICAL_PILOT_DBURL

# avoid ntphost lookups on compute nodes
export RADICAL_PILOT_NTPHOST=$RADICAL_PILOT_NTPHOST

# pass environment variables down so that module load becomes effective at
# the other side too (e.g. sub-agents).
$PREBOOTSTRAP2_EXPANDED

# start agent, forward arguments
# NOTE: exec only makes sense in the last line of the script
exec $AGENT_CMD "\$1" 1>"\$1.out" 2>"\$1.err"

EOT
chmod 0755 bootstrap_2.sh
# ------------------------------------------------------------------------------

#
# Create a barrier to start the agent.
# This can be used by experimental scripts to push all tasks to the DB before
# the agent starts.
#
if ! test -z "$RADICAL_PILOT_BARRIER"
then
    echo
    echo "# -------------------------------------------------------------------"
    echo "# Entering barrier for $RADICAL_PILOT_BARRIER ..."
    echo "# -------------------------------------------------------------------"

    profile_event 'client_barrier_start'

    while ! test -f $RADICAL_PILOT_BARRIER
    do
        sleep 1
    done

    profile_event 'client_barrier_stop'

    echo
    echo "# -------------------------------------------------------------------"
    echo "# Leaving barrier"
    echo "# -------------------------------------------------------------------"
fi

# # I am ashamed that we have to resort to this -- lets hope it's temporary...
# cat > packer.sh <<EOT
# #!/bin/sh
#
# PROFILES_TARBALL="$PILOT_ID.prof.tgz"
# LOGFILES_TARBALL="$PILOT_ID.log.tgz"
#
# echo "start packing profiles / logfiles [\$(date)]"
# while ! test -e exit.signal
# do
#
#     if test -z "\$(ls *.prof )"
#     then
#         echo "skip  packing profiles [\$(date)]"
#     else
#         echo "check packing profiles [\$(date)]"
#         mkdir prof/
#         cp  *.prof prof/
#         tar -czf "\$PROFILES_TARBALL.tmp" prof/ || true
#         mv       "\$PROFILES_TARBALL.tmp" "\$PROFILES_TARBALL"
#         rm -rf prof/
#     fi
#
#
#     # we always have a least the cfg file
#     if true
#     then
#         echo "check packing logfiles [\$(date)]"
#         mkdir log/
#         cp  *.log *.out *.err *,cfg log/
#         tar -czf "\$LOGFILES_TARBALL.tmp" log/ || true
#         mv       "\$LOGFILES_TARBALL.tmp" "\$LOGFILES_TARBALL"
#         rm -rf log/
#     fi
#
#     ls -l *.tgz
#     sleep 10
# done
# echo "stop  packing profiles / logfiles [\$(date)]"
# EOT
# chmod 0755 packer.sh
# ./packer.sh 2>&1 >> bootstrap_0.out &
# PACKER_ID=$!

# all env settings are done, bootstrap stages are created - as last action
# capture the resulting env differences in a deactivate script
create_deactivate

# start the master agent instance (zero)
profile_event 'bootstrap_0_ok'
if test -z "$CCM"; then
    ./bootstrap_2.sh 'agent.0'    \
                   1> agent.0.bootstrap_2.out \
                   2> agent.0.bootstrap_2.err &
else
    ccmrun ./bootstrap_2.sh 'agent.0'    \
                   1> agent.0.bootstrap_2.out \
                   2> agent.0.bootstrap_2.err &
fi
AGENT_PID=$!

while true
do
    sleep 3
    if kill -0 $AGENT_PID 2>/dev/null
    then
        echo -n '.'
        if test -e "./killme.signal"
        then
            profile_event 'killme' "`date --rfc-3339=ns | cut -c -23`"
            profile_event 'sigterm' "`date --rfc-3339=ns | cut -c -23`"
            echo "send SIGTERM to $AGENT_PID ($$)"
            kill -15 $AGENT_PID
            waitfor 1 30 "kill -0  $AGENT_PID"
            test "$?" = 0 || break

            profile_event 'sigkill' "`date --rfc-3339=ns | cut -c -23`"
            echo "send SIGKILL to $AGENT_PID ($$)"
            kill  -9 $AGENT_PID
        fi
    else
        echo
        profile_event 'agent_gone' "`date --rfc-3339=ns | cut -c -23`"
        echo "agent $AGENT_PID is gone"
        break
    fi
done

# collect process and exit code
echo "agent $AGENT_PID is final"
wait $AGENT_PID
AGENT_EXITCODE=$?
echo "agent $AGENT_PID is final ($AGENT_EXITCODE)"
profile_event 'agent_final' "$AGENT_PID:$AGENT_EXITCODE `date --rfc-3339=ns | cut -c -23`"


# # stop the packer.  We don't want to just kill it, as that might leave us with
# # corrupted tarballs...
# touch exit.signal

# cleanup flags:
#   l : pilot log files
#   u : task work dirs
#   v : virtualenv
#   e : everything
echo
echo "# -------------------------------------------------------------------"
echo "# CLEANUP: $CLEANUP"
echo "#"

profile_event 'cleanup_start'
contains $CLEANUP 'l' && rm -r "$PILOT_SANDBOX/agent.*"
contains $CLEANUP 'u' && rm -r "$PILOT_SANDBOX/task.*"
contains $CLEANUP 'v' && rm -r "$VIRTENV/" # FIXME: in what cases?
contains $CLEANUP 'e' && rm -r "$PILOT_SANDBOX/"
profile_event 'cleanup_stop'

echo "#"
echo "# -------------------------------------------------------------------"

if ! test -z "`ls *.prof 2>/dev/null`"
then
    echo
    echo "# -------------------------------------------------------------------"
    echo "#"
    echo "# Mark final profiling entry ..."
    profile_event 'bootstrap_0_stop'
    profile_event 'END'
    echo "#"
    echo "# -------------------------------------------------------------------"
    echo
    FINAL_SLEEP=5
    echo "# -------------------------------------------------------------------"
    echo "#"
    echo "# We wait for some seconds for the FS to flush profiles."
    echo "# Success is assumed when all profiles end with a 'END' event."
    echo "#"
    echo "# -------------------------------------------------------------------"
    nprofs=`echo *.prof | wc -w`
    nend=`tail -n 1 *.prof | grep END | wc -l`
    nsleep=0
    while ! test "$nprofs" = "$nend"
    do
        nsleep=$((nsleep+1))
        if test "$nsleep" = "$FINAL_SLEEP"
        then
            echo "abort profile sync @ $nsleep: $nprofs != $nend"
            break
        fi
        echo "delay profile sync @ $nsleep: $nprofs != $nend"
        sleep 1
        # recheck nprofs too, just in case...
        nprofs=`echo *.prof | wc -w`
        nend=`tail -n 1 *.prof | grep END | wc -l`
    done
    echo "nprofs $nprofs =? nend $nend"
    date
    echo
    echo "# -------------------------------------------------------------------"
    echo "#"
    echo "# Tarring profiles ..."
    tar -czf $PROFILES_TARBALL.tmp *.prof || true
    mv $PROFILES_TARBALL.tmp $PROFILES_TARBALL
    ls -l $PROFILES_TARBALL
    echo "#"
    echo "# -------------------------------------------------------------------"
fi

if ! test -z "`ls *{log,out,err,cfg} 2>/dev/null`"
then
    # TODO: This might not include all logs, as some systems only write
    #       the output from the bootstrapper once the jobs completes.
    echo
    echo "# -------------------------------------------------------------------"
    echo "#"
    echo "# Tarring logfiles ..."
    tar -czf $LOGFILES_TARBALL.tmp *.{log,out,err,cfg} || true
    mv $LOGFILES_TARBALL.tmp $LOGFILES_TARBALL
    ls -l $LOGFILES_TARBALL
    echo "#"
    echo "# -------------------------------------------------------------------"
fi

echo "# -------------------------------------------------------------------"
echo "#"
if test -e "./killme.signal"
then
    # this agent died cleanly, and we can rely on thestate information given.
    final_state=$(cat ./killme.signal)
    if ! test "$AGENT_EXITCODE" = "0"
    then
        echo "changing exit code from $AGENT_EXITCODE to 0 for canceled pilot"
        AGENT_EXITCODE=0
    fi
fi
if test -z "$final_state"
then
    # assume this agent died badly
    echo 'reset final state to FAILED'
    final_state='FAILED'
fi

echo "# -------------------------------------------------------------------"
echo "# push final pilot state: $SESSION_ID $PILOT_ID $final_state"
sp=$(which radical-pilot-agent-statepush)
test -z "$sp" && echo "statepush not found"
test -z "$sp" || $PYTHON "$sp" agent.0.cfg "$final_state"

echo
echo "# -------------------------------------------------------------------"
echo "#"
echo "# Done, exiting ($AGENT_EXITCODE)"
echo "#"
echo "# -------------------------------------------------------------------"

# ... and exit
exit $AGENT_EXITCODE
<|MERGE_RESOLUTION|>--- conflicted
+++ resolved
@@ -122,17 +122,11 @@
 VIRTENV_IS_ACTIVATED=FALSE
 
 VIRTENV_RADICAL_DEPS="pymongo colorama python-hostlist ntplib "\
-<<<<<<< HEAD
+
 "pyzmq netifaces setproctitle msgpack future regex dill mpi4py whichcraft"
 
 VIRTENV_RADICAL_MODS="pymongo colorama hostlist ntplib "\
 "zmq netifaces setproctitle msgpack future regex dill mpi4py whichcraft"
-=======
-"pyzmq netifaces setproctitle msgpack future regex dill"
-
-VIRTENV_RADICAL_MODS="pymongo colorama hostlist ntplib "\
-"zmq netifaces setproctitle msgpack future regex dill"
->>>>>>> 9a77e851
 
 if ! test -z "$RADICAL_DEBUG"
 then
