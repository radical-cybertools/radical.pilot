#!/bin/bash -l

# Unset functions/aliases of commands that will be used during bootstrap as
# these custom functions can break assumed/expected behavior
export PS1='#'
unset PROMPT_COMMAND
unset -f cd ls uname pwd date bc cat echo grep


# Report where we are, as this is not always what you expect ;-)
# Save environment, useful for debugging
echo "# -------------------------------------------------------------------"
echo "bootstrap_0 running on host: `hostname -f`."
echo "bootstrap_0 started as     : '$0 $@'"
echo "safe environment of bootstrap_0"

# store the sorted env for logging, but also so that we can dig original env
# settings for task environments, if needed
env | sort | grep '=' | sed -e 's/\([^=]*\)=\(.*\)/export \1="\2"/g' > env.orig


# create a `deactivate` script
old_path=$(  grep 'export PATH='       env.orig | cut -f 2- -d '=')
old_pypath=$(grep 'export PYTHONPATH=' env.orig | cut -f 2- -d '=')
old_pyhome=$(grep 'export PYTHONHOME=' env.orig | cut -f 2- -d '=')

echo "export PATH='$old_path'"          > deactivate
echo "export PYTHONPATH='$old_pypath'" >> deactivate
echo "export PYTHONHOME='$old_pyhome'" >> deactivate


# interleave stdout and stderr, to get a coherent set of log messages
if test -z "$RP_BOOTSTRAP_0_REDIR"
then
    echo "bootstrap_0 stderr redirected to stdout"
    export RP_BOOTSTRAP_0_REDIR=True
    exec 2>&1
fi

if test "`uname`" = 'Darwin'
then
    echo 'Darwin: increasing open file limit'
    ulimit -n 512
fi

# trap 'echo TRAP QUIT' QUIT
# trap 'echo TRAP EXIT' EXIT
# trap 'echo TRAP KILL' KILL
# trap 'echo TRAP TERM' TERM

# ------------------------------------------------------------------------------
# Copyright 2013-2015, RADICAL @ Rutgers
# Licensed under the MIT License
#
# This script launches a radical.pilot compute pilot.  If needed, it creates and
# populates a virtualenv on the fly, into $VIRTENV.
#
# https://xkcd.com/1987/
#
# A created virtualenv will contain all dependencies for the RADICAL stack (see
# $VIRTENV_RADICAL_DEPS).  The RADICAL stack itself (or at least parts of it,
# see $VIRTENV_RADICAL_MODS) will be installed into $VIRTENV/radical/, and
# PYTHONPATH will be set to include that tree during runtime.  That allows us to
# use a different RADICAL stack if needed, by rerouting the PYTHONPATH, w/o the
# need to create a new virtualenv from scratch.
#
# Arguments passed to bootstrap_0 should be required by bootstrap_0 itself,
# and *not* be passed down to the agent.  Configuration used by the agent should
# go in the agent config file, and *not( be passed as an argument to
# bootstrap_0.  Only parameters used by both should be passed to the bootstrap_0
# and  consecutively passed to the agent. It is rarely justified to duplicate
# information as parameters and agent config entries.  Exceptions would be:
# 1) the shell scripts can't (easily) read from MongoDB, so they need to
#    to get the information as arguments;
# 2) the agent needs information that goes beyond what can be put in
#    arguments, both qualitative and quantitatively.
#
# ------------------------------------------------------------------------------
# global variables
#
TUNNEL_BIND_DEVICE="lo"
CLEANUP=
HOSTPORT=
SDISTS=
RUNTIME=
VIRTENV=
VIRTENV_MODE=
CCM=
PILOT_ID=
RP_VERSION=
PYTHON=
PYTHON_DIST=
VIRTENV_DIST=
SESSION_ID=
SESSION_SANDBOX=
PILOT_SANDBOX=`pwd`
PREBOOTSTRAP2=""

# NOTE:  $HOME is set to the job sandbox on OSG.  Bah!
# FIXME: the need for this needs to be reconfirmed and documented
# mkdir -p .ssh/

# flag which is set when a system level RP installation is found, triggers
# '--upgrade' flag for pip
# NOTE: this mechanism is disabled, as it affects a minority of machines and
#       adds too much complexity for too little benefit.  Also, it will break on
#       machines where pip has no connectivity, and pip cannot silently ignore
#       that system version...
# SYSTEM_RP='FALSE'


# seconds to wait for lock files
# 10 min should be enough for anybody to create/update a virtenv...
LOCK_TIMEOUT=600 # 10 min

VIRTENV_VER="virtualenv-16.7.5"
VIRTENV_DIR="$VIRTENV_VER"
VIRTENV_TGZ="$VIRTENV_VER.tar.gz"
VIRTENV_TGZ_URL="https://files.pythonhosted.org/packages/66/f0/6867af06d2e2f511e4e1d7094ff663acdebc4f15d4a0cb0fed1007395124/$VIRTENV_TGZ"
VIRTENV_IS_ACTIVATED=FALSE

VIRTENV_RADICAL_DEPS="pymongo colorama python-hostlist ntplib "\
"pyzmq netifaces setproctitle msgpack future regex"

VIRTENV_RADICAL_MODS="pymongo colorama hostlist ntplib "\
"zmq netifaces setproctitle msgpack future regex"

if ! test -z "$RADICAL_DEBUG"
then
    VIRTENV_RADICAL_DEPS="$VIRTENV_RADICAL_DEPS pudb"
fi


# ------------------------------------------------------------------------------
#
# disable user site packages as those can conflict with our virtualenv
# installation -- see https://github.com/conda/conda/issues/448
#
# NOTE: we need to make sure this is inherited into sub-agent shells
#
export PYTHONNOUSERSITE=True

# we someetimes need to install modules via pip, and some need to be compiled
# during installation.  To speed this up (specifically on cluster compute
# nodes), we try to convince PIP to run parallel `make`
export MAKEFLAGS="-j"


# ------------------------------------------------------------------------------
#
# check what env variables changed from the original env, and create a
# `deactivate` script which resets the original values.
#
create_deactivate()
{
    # capture the current environment
    env | sort | grep '=' | sed -e 's/\([^=]*\)=\(.*\)/export \1="\2"/g' \
        > env.bs_0

    # find all variables which changed
    changed=$(diff -w env.orig env.bs_0 | grep '='        \
                                        | cut -f 3 -d ' ' \
                                        | cut -f 1 -d '=' \
                                        | sort -u)

    # capture the original values in `deactivate`.  If no original value exists,
    # unset the variable
    for var in $changed
    do
        orig=$(grep -e "^export $var=" env.orig)
        if test -z "$orig"
        then
            # var did not exist
            echo "unset  $var" >> deactivate
        else
            # var existed, value may or may not be empty
            echo "$orig" >> deactivate
        fi
    done
}


# ------------------------------------------------------------------------------
#
# If profiling is enabled, compile our little gtod app and take the first time
#
create_gtod()
{
    tmp=`date '+%s.%N' | grep N`
    if test "$?" = 0
    then
        if ! contains "$tmp" '%'
        then
            # we can use the system tool
            echo "#!/bin/sh"       > ./gtod
            echo "date '+%s.%6N'" >> ./gtod
        fi
    else
        shell=/bin/sh
        test -x '/bin/bash' && shell=/bin/bash

        echo "#!$SHELL"                                >  ./gtod
        echo "unset LC_NUMERIC"                        >> ./gtod
        echo "if test -z \"\$EPOCHREALTIME\""          >> ./gtod
        echo "then"                                    >> ./gtod
        echo "  awk 'BEGIN {srand(); print srand()}'"  >> ./gtod
        echo "else"                                    >> ./gtod
        echo "  echo \${EPOCHREALTIME:0:20}"           >> ./gtod
        echo "fi"                                      >> ./gtod
    fi

    chmod 0755 ./gtod

    TIME_ZERO=`./gtod`
    export TIME_ZERO
}


# ------------------------------------------------------------------------------
#
profile_event()
{
    if test -z "$RADICAL_PILOT_PROFILE$RADICAL_PROFILE"
    then
        return
    fi

    PROFILE="bootstrap_0.prof"

    event=$1
    msg=$2

    epoch=`./gtod`
    now=$(awk "BEGIN{print($epoch - $TIME_ZERO)}")

    if ! test -f "$PROFILE"
    then
        # initialize profile
        echo "#time,name,uid,state,event,msg" > "$PROFILE"
    fi

    # TIME   = 0  # time of event (float, seconds since epoch)  mandatory
    # EVENT  = 1  # event ID (string)                           mandatory
    # COMP   = 2  # component which recorded the event          mandatory
    # TID    = 3  # uid of thread involved                      optional
    # UID    = 4  # uid of entity involved                      optional
    # STATE  = 5  # state of entity involved                    optional
    # MSG    = 6  # message describing the event                optional
    # ENTITY = 7  # type of entity involved                     optional
    printf "%.4f,%s,%s,%s,%s,%s,%s\n" \
        "$now" "$event" "bootstrap_0" "MainThread" "$PILOT_ID" "PMGR_ACTIVE_PENDING" "$msg" \
        | tee -a "$PROFILE"
}


# ------------------------------------------------------------------------------
#
# we add another safety feature to ensure agent cancelation after runtime
# expires: the timeout() function expects *exactly* two processes to run in the
# background.  Whichever finishes with will cause a SIGUSR1 signal, which is
# then trapped to kill both processes.  Since the first one is dead, only the
# second will actually get the kill, and the subsequent wait will thus succeed.
# The second process is, of course, a `sleep $TIMEOUT`, so that the actual
# workload process will get killed after that timeout...
#
timeout()
{
    TIMEOUT="$1"; shift
    COMMAND="$*"

    RET="./timetrap.$$.ret"

    # note that this insane construct uses `$PID_1` and `$PID_2` which will
    # only be set later on.  In fact, those may or may not be set at all...
    timetrap()
    {
        kill $PID_1 2>&1 > /dev/null
        kill $PID_2 2>&1 > /dev/null
    }
    trap timetrap USR1

    rm -f $RET
    ($COMMAND;       echo "$?" >> $RET; /bin/kill -s USR1 $$) & PID_1=$!
    (sleep $TIMEOUT; echo "1"  >> $RET; /bin/kill -s USR1 $$) & PID_2=$!

    wait

    ret=`cat $RET || echo 2`
    rm -f $RET
    return $ret
}


# ------------------------------------------------------------------------------
#
# a similar method is `waitfor()`, which will test a condition in certain
# intervals and return once that condition is met, or finish after a timeout.
# Other than `timeout()` above, this method will not create subshells, and thus
# can be utilized for job control etc.
#
waitfor()
{
    INTERVAL="$1"; shift
    TIMEOUT="$1";  shift
    COMMAND="$*"

    START=`echo \`./gtod\` | cut -f 1 -d .`
    END=$((START + TIMEOUT))
    NOW=$START

    echo "COND start '$COMMAND' (I: $INTERVAL T: $TIMEOUT)"
    while test "$NOW" -lt "$END"
    do
        sleep "$INTERVAL"
        $COMMAND
        RET=$?
        if ! test "$RET" = 0
        then
            echo "COND failed ($RET)"
            break
        else
            echo "COND ok ($RET)"
        fi
        NOW=`echo \`./gtod\` | cut -f 1 -d .`
    done

    if test "$RET" = 0
    then
        echo "COND timeout"
    fi

    return $RET
}


# ------------------------------------------------------------------------------
#
# some virtenv operations need to be protected against pilots starting up
# concurrently, so we lock the virtualenv directory during creation and update.
#
# I/O redirect under noclobber is atomic in POSIX
#
lock()
{
    pid="$1"      # ID of pilot/bootstrapper waiting
    entry="$2"    # entry to lock
    timeout="$3"  # time to wait for a lock to expire In seconds)

    # clean $entry (normalize path, remove trailing slash, etc
    entry="`dirname $entry`/`basename $entry`"

    if test -z $timeout
    then
        timeout=$LOCK_TIMEOUT
    fi

    lockfile="$entry.lock"
    count=0

    err=`/bin/bash -c "set -C ; echo $pid > '$lockfile' && chmod a+r '$lockfile' && echo ok" 2>&1`
    until test "$err" = "ok"
    do
        if contains "$err" 'no such file or directory'
        then
            # there is something wrong with the lockfile path...
            echo "ERROR: can't create lockfile at '$lockfile' - invalid directory?"
            exit 1
        fi

        owner=`cat $lockfile 2>/dev/null`
        count=$((count+1))

        echo "wait for lock $lockfile (owned by $owner) $((timeout-count))"

        if test $count -gt $timeout
        then
            echo "### WARNING ###"
            echo "lock timeout for $entry -- removing stale lock for '$owner'"
            rm $lockfile
            # we do not exit the loop here, but race again against other pilots
            # waiting for this lock.
            count=0
        else

            # need to wait longer for lock release
            sleep 1
        fi

        # retry
        err=`/bin/bash -c "set -C ; echo $pid > '$lockfile' && chmod a+r '$lockfile' && echo ok" 2>&1`
    done

    # one way or the other, we got the lock finally.
    echo "obtained lock $lockfile"
}


# ------------------------------------------------------------------------------
#
# remove an previously qcquired lock.  This will abort if the lock is already
# gone, or if it is not owned by us -- both cases indicate that a different
# pilot got tired of waiting for us and forcefully took over the lock
#
unlock()
{
    pid="$1"      # ID of pilot/bootstrapper which has the lock
    entry="$2"    # locked entry

    # clean $entry (normalize path, remove trailing slash, etc
    entry="`dirname $entry`/`basename $entry`"

    lockfile="$entry.lock"

    if ! test -f $lockfile
    then
        echo "ERROR: can't unlock $entry for $pid: missing lock $lockfile"
        exit 1
    fi

    owner=`cat $lockfile`
    if ! test "$owner" = "`echo $pid`"
    then
        echo "ERROR: can't unlock $entry for $pid: owner is $owner"
        exit 1
    fi

    rm -vf $lockfile
}


# ------------------------------------------------------------------------------
#
# after installing and updating pip, and after activating a VE, we want to make
# sure we use the correct python and pip executables.  This rehash sets $PIP and
# $PYTHON to the respective values.  Those variables should be used throughout
# the code, to avoid any ambiguity due to $PATH, aliases and shell functions.
#
# The only argument is optional, and can be used to pin a specific python
# executable.
#
rehash()
{
    explicit_python="$1"

    # If PYTHON was not set as an argument, detect it here.
    # we need to do this again after the virtenv is loaded
    if test -z "$explicit_python"
    then
        PYTHON=`which python`
    else
        PYTHON="$explicit_python"
    fi
    PYTHON_VERSION=`$PYTHON -c 'from distutils.sysconfig import get_python_version; print(get_python_version())'`

    # NOTE: if a cacert.pem.gz was staged, we unpack it and use it for all pip
    #       commands (It means that the pip cacert [or the system's, dunno]
    #       is not up to date).  Easy_install seems to use a different access
    #       channel for some reason, so does not need the cert bundle.
    #       see https://github.com/pypa/pip/issues/2130
    #       ca-cert bundle from http://curl.haxx.se/docs/caextract.html

    # NOTE: Condor does not support staging into some arbitrary
    #       directory, so we may find the dists in pwd
    CA_CERT_GZ="$SESSION_SANDBOX/cacert.pem.gz"
    CA_CERT_PEM="$SESSION_SANDBOX/cacert.pem"
    if ! test -f "$CA_CERT_GZ" -o -f "$CA_CERT_PEM"
    then
        CA_CERT_GZ="./cacert.pem.gz"
        CA_CERT_PEM="./cacert.pem"
    fi

    if test -f "$CA_CERT_GZ"
    then
        gunzip "$CA_CERT_GZ"
    fi

    PIP="$PYTHON -m pip"
    if test -f "$CA_CERT_PEM"
    then
        PIP="$PIP --cert $CA_CERT_PEM"
    fi

    # NOTE: some resources define a function pip() to implement the same cacert
    #       fix we do above.  On some machines, that is broken (hello archer),
    #       thus we undefine that function here.
    unset -f pip

    echo "PYTHON            : $PYTHON"
    echo "PYTHON_VERSION    : $PYTHON_VERSION"
    echo "PIP               : $PIP"
    echo "PIP version       : `$PIP --version`"
}


# ------------------------------------------------------------------------------
# verify that we have a usable python installation
verify_install()
{
    echo -n "verify python viability: $PYTHON ..."
    if ! $PYTHON -c 'import sys; assert(sys.version_info >= (3,5))'
    then
        echo ' failed'
        echo "python installation ($PYTHON) is not usable - abort"
        exit 1
    fi
    echo ' ok'

    # FIXME: attempt to load all required modules
    modules="radical.pilot radical.saga radical.utils $VIRTENV_RADICAL_MODS"
    for m in $modules
    do
        printf 'verify module viability: %-15s ...' $m
        if ! $PYTHON -c "import $m"
        then
            echo ' failed'
            echo "python installation cannot load module $m - abort"
            exit 1
        fi
        echo ' ok'
    done
}


# ------------------------------------------------------------------------------
# contains(string, substring)
#
# Returns 0 if the specified string contains the specified substring,
# otherwise returns 1.
#
contains()
{
    string="$1"
    substring="$2"
    if test "${string#*$substring}" != "$string"
    then
        return 0    # $substring is in $string
    else
        return 1    # $substring is not in $string
    fi
}


# ------------------------------------------------------------------------------
#
# run a command, log command line and I/O, return success/failure
#
run_cmd()
{
    msg="$1"
    cmd="$2"
    fallback="$3"

    echo ""
    echo "# -------------------------------------------------------------------"
    echo "#"
    echo "# $msg"
    echo "# cmd: $cmd"
    echo "#"
    eval "$cmd" 2>&1
    if test "$?" = 0
    then
        echo "#"
        echo "# SUCCESS"
        echo "#"
        echo "# -------------------------------------------------------------------"
        return 0
    else
        echo "#"
        echo "# ERROR"

        if test -z "$3"
        then
            echo "# no fallback command available"
        else
            echo "# running fallback command:"
            echo "# $fallback"
            echo "#"
            eval "$fallback"
            if test "$?" = 0
            then
                echo "#"
                echo "# SUCCESS (fallback)"
                echo "#"
                echo "# -------------------------------------------------------------------"
                return 0
            else
                echo "#"
                echo "# ERROR (fallback)"
            fi
        fi
        echo "#"
        echo "# -------------------------------------------------------------------"
        return 1
    fi
}



# ------------------------------------------------------------------------------
#
# create and/or update a virtenv, depending on mode specifier:
#
#   'private' : error  if it exists, otherwise create, then use
#   'update'  : update if it exists, otherwise create, then use
#   'create'  : use    if it exists, otherwise create, then use
#   'use'     : use    if it exists, otherwise error,  then exit
#   'recreate': delete if it exists, otherwise create, then use
#
# create and update ops will be locked and thus protected against concurrent
# bootstrap_0 invocations.
#
# (private + location in pilot sandbox == old behavior)
#
# That locking will likely not scale nicely for larger numbers of concurrent
# pilots, at least not for slow running updates (time for update of n pilots
# needs to be smaller than lock timeout).  OTOH, concurrent pip updates should
# not have a negative impact on the virtenv in the first place, AFAIU -- lock on
# create is more important, and should be less critical
#
virtenv_setup()
{
    profile_event 've_setup_start'

    pid="$1"
    virtenv="$2"
    virtenv_mode="$3"
    python_dist="$4"
    virtenv_dist="$5"

    ve_create=UNDEFINED
    ve_update=UNDEFINED

    if test "$virtenv_mode" = "private"
    then
        if test -d "$virtenv/"
        then
            printf "\nERROR: private virtenv already exists at $virtenv\n\n"
            exit 1
        fi
        ve_create=TRUE
        ve_update=FALSE

    elif test "$virtenv_mode" = "update"
    then
        ve_create=FALSE
        ve_update=TRUE
        test -d "$virtenv/" || ve_create=TRUE

    elif test "$virtenv_mode" = "create"
    then
        ve_create=TRUE
        ve_update=FALSE

    elif test "$virtenv_mode" = "use" \
         -o   "$virtenv_mode" = "local"
    then
        if ! test -d "$virtenv/"
        then
            printf "\nERROR: given virtenv does not exist at $virtenv\n\n"
            exit 1
        fi
        ve_create=FALSE
        ve_update=FALSE

    elif test "$virtenv_mode" = "recreate"
    then
        test -d "$virtenv/" && rm -r "$virtenv"
        ve_create=TRUE
        ve_update=FALSE

    else
        ve_create=FALSE
        ve_update=FALSE
        printf "\nERROR: virtenv mode invalid: $virtenv_mode\n\n"
        exit 1
    fi

    if test "$ve_create" = 'TRUE'
    then
        # no need to update a fresh ve
        ve_update=FALSE
    fi

    echo "virtenv_create    : $ve_create"
    echo "virtenv_update    : $ve_update"


    # radical_pilot installation and update is governed by PILOT_VERSION.  If
    # that is set to 'stage', we install the release and use the pilot which was
    # staged to pwd.  If set to 'release', we install from pypi.  In all other
    # cases, we install from git at a specific tag or branch
    #
    case "$RP_VERSION" in

        local)
            for sdist in $(echo $SDISTS | tr ':' ' ')
            do
                src=${sdist%.tgz}
                src=${sdist%.tar.gz}
                # NOTE: Condor does not support staging into some arbitrary
                #       directory, so we may find the dists in pwd
                if test -e   "$SESSION_SANDBOX/$sdist"; then
                    tar zxmf "$SESSION_SANDBOX/$sdist"

                elif test -e "./$sdist"; then
                    tar zxmf "./$sdist"

                else
                    echo "missing $sdist"
                    echo "session sandbox: $SESSION_SANDBOX"
                    ls -la "$SESSION_SANDBOX"
                    echo "pilot sandbox: $(pwd)"
                    ls -la
                    exit 1
                fi
                RP_INSTALL_SOURCES="$RP_INSTALL_SOURCES $src/"
            done
            RP_INSTALL_TARGET='SANDBOX'
            RP_INSTALL_SDIST='TRUE'
            ;;

        release)
            RP_INSTALL_SOURCES='radical.pilot'
            RP_INSTALL_TARGET='SANDBOX'
            RP_INSTALL_SDIST='FALSE'
            ;;

        installed)
            RP_INSTALL_SOURCES=''
            RP_INSTALL_TARGET=''
            RP_INSTALL_SDIST='FALSE'
            ;;

        *)
            # NOTE: do *not* use 'pip -e' -- egg linking does not work with
            #       PYTHONPATH.  Instead, we manually clone the respective
            #       git repository, and switch to the branch/tag/commit.
            git clone https://github.com/radical-cybertools/radical.pilot.git
            (cd radical.pilot; git checkout $RP_VERSION)
            RP_INSTALL_SOURCES="radical.pilot/"
            RP_INSTALL_TARGET='SANDBOX'
            RP_INSTALL_SDIST='FALSE'
    esac

    # NOTE: for any immutable virtenv (VIRTENV_MODE==use), we have to choose
    #       a SANDBOX install target.  SANDBOX installation will only work with
    #       'python setup.py install' (pip cannot handle it), so we have to use
    #       the sdist, and the RP_INSTALL_SOURCES has to point to directories.
    if test "$virtenv_mode" = "use" \
       -o   "$virtenv_mode" = "local"
    then
        if test "$RP_INSTALL_TARGET" = "VIRTENV"
        then
            echo "WARNING: virtenv immutable - install RP locally"
            RP_INSTALL_TARGET='SANDBOX'
        fi

        if ! test -z "$RP_INSTALL_TARGET"
        then
            for src in $RP_INSTALL_SOURCES
            do
                if ! test -d "$src"
                then
                    # TODO: we could in principle download from pypi and
                    # extract, or 'git clone' to local, and then use the setup
                    # install.  Not sure if this is worth the effor (AM)
                    echo "ERROR: local RP install needs sdist based install (not '$src')"
                    exit 1
                fi
            done
        fi
    fi

    # A ve lock is not needed (nor desired) on sandbox installs.
    RP_INSTALL_LOCK='FALSE'
    if test "$RP_INSTALL_TARGET" = "VIRTENV"
    then
        RP_INSTALL_LOCK='TRUE'
    fi

    echo "rp install sources: $RP_INSTALL_SOURCES"
    echo "rp install target : $RP_INSTALL_TARGET"
    echo "rp install lock   : $RP_INSTALL_LOCK"


    # create virtenv if needed.  This also activates the virtenv.
    if test "$ve_create" = "TRUE"
    then
        if ! test -d "$virtenv/"
        then
            echo 'rp lock for virtenv create'
            lock "$pid" "$virtenv" # use default timeout
            virtenv_create "$virtenv" "$python_dist" "$virtenv_dist"
            if ! test "$?" = 0
            then
                echo "ERROR: couldn't create virtenv - abort"
                unlock "$pid" "$virtenv"
                exit 1
            fi
            unlock "$pid" "$virtenv"
        else
            echo "virtenv $virtenv exists"
        fi
    else
        echo "do not create virtenv $virtenv"
    fi

    # creation or not -- at this point it needs activation
    virtenv_activate "$virtenv" "$python_dist"


    # update virtenv if needed.  This also activates the virtenv.
    if test "$ve_update" = "TRUE"
    then
        echo 'rp lock for virtenv update'
        lock "$pid" "$virtenv" # use default timeout
        virtenv_update "$virtenv" "$python_dist"
        if ! test "$?" = 0
        then
            echo "ERROR: couldn't update virtenv - abort"
            unlock "$pid" "$virtenv"
            exit 1
       fi
       unlock "$pid" "$virtenv"
    else
        echo "do not update virtenv $virtenv"
    fi

    # install RP
    if test "$RP_INSTALL_LOCK" = 'TRUE'
    then
        echo "rp lock for rp install (target: $RP_INSTALL_TARGET)"
        lock "$pid" "$virtenv" # use default timeout
    fi
    rp_install "$RP_INSTALL_SOURCES" "$RP_INSTALL_TARGET" "$RP_INSTALL_SDIST"
    if test "$RP_INSTALL_LOCK" = 'TRUE'
    then
       unlock "$pid" "$virtenv"
    fi

    profile_event 've_setup_stop'
}


# ------------------------------------------------------------------------------
#
virtenv_activate()
{
    if test "$VIRTENV_IS_ACTIVATED" = "TRUE"; then
        return
    fi

    profile_event 've_activate_start'

    virtenv="$1"
    python_dist="$2"

    if test "$python_dist" = "anaconda"; then
        if ! test -z $(which conda); then
            eval "$(conda shell.posix hook)"
            conda activate "$virtenv"

        elif test -e "$virtenv/bin/activate"; then
                . "$virtenv/bin/activate"
        fi

        if test -z "$CONDA_PREFIX"; then
            echo "ERROR: activating of (conda) virtenv failed - abort"
            exit 1
        fi
    else
        unset VIRTUAL_ENV
        . "$virtenv/bin/activate"
        if test -z "$VIRTUAL_ENV"; then
            echo "Loading of virtual env failed!"
            exit 1
        fi
    fi

    VIRTENV_IS_ACTIVATED=TRUE
    echo "VIRTENV activated : $virtenv"

    RP_PATH="$virtenv/bin"
    echo "RP_PATH           : $RP_PATH"

    PATH="$RP_PATH:$PATH"
    export PATH

    # make sure we use the new python binary
    rehash

  # # NOTE: calling radicalpilot-version does not work here -- depending on the
  # #       system settings, python setup it may not be found even if the
  # #       rp module is installed and importable.
  # system_rp_loc="`python -c 'import radical.pilot as rp; print rp.__file__' 2>/dev/null`"
  # if ! test -z "$system_rp_loc"
  # then
  #     echo "found system RP install at '$system_rp_loc'"
  #     SYSTEM_RP='TRUE'
  # fi

  # prefix="$virtenv/rp_install"

    # make sure the lib path into the prefix conforms to the python conventions
    VE_MOD_PREFIX=`$PYTHON -c 'from distutils.sysconfig import get_python_lib; print(get_python_lib())'`
    echo "VE_MOD_PREFIX init: $VE_MOD_PREFIX"
    # NOTE: distutils.sc.get_python_lib() behaves different on different
    #       systems: on some systems (versions?) it returns a normalized path,
    #       on some it does not.  As we need consistent behavior to have
    #       a chance of the sed below to succeed, we normalize the path ourself.
  # VE_MOD_PREFIX=`(cd $VE_MOD_PREFIX; pwd -P)`

    # NOTE: on other systems again, that above path normalization is resulting
    #       in paths which are invalid when used with pip/PYTHONPATH, as that
    #       will result in the incorrect use of .../lib/ vs. .../lib64/ (it is
    #       a symlink in the VE, but is created as distinct dir by pip).  So we
    #       have to perform the path normalization only on the part with points
    #       to the root of the VE: we don't apply the path normalization to
    #       the last three path elements (lib[64]/pythonx.y/site-packages) (this
    #       probably should be an sed command...)
    TMP_BASE="$VE_MOD_PREFIX/"
    TMP_TAIL="`basename $TMP_BASE`"
    TMP_BASE="`dirname  $TMP_BASE`"
    TMP_TAIL="`basename $TMP_BASE`/$TMP_TAIL"
    TMP_BASE="`dirname  $TMP_BASE`"
    TMP_TAIL="`basename $TMP_BASE`/$TMP_TAIL"
    TMP_BASE="`dirname  $TMP_BASE`"

    TMP_BASE=`(cd $TMP_BASE; pwd -P)`
    VE_MOD_PREFIX="$TMP_BASE/$TMP_TAIL"
    echo "VE_MOD_PREFIX     : $VE_MOD_PREFIX"

    # we can now derive the pythonpath into the rp_install portion by replacing
    # the leading path elements.  The same mechanism is used later on
    # to derive the PYTHONPATH into the sandbox rp_install, if needed.
    RP_MOD_PREFIX=`echo $VE_MOD_PREFIX | sed -e "s|$virtenv|$virtenv/rp_install|"`
    echo "RP_MOD_PREFIX     : $RP_MOD_PREFIX"

    # NOTE: this should not be necessary, but we explicit set PYTHONPATH to
    #       include the VE module tree, because some systems set a PYTHONPATH on
    #       'module load python', and that would supersede the VE module tree,
    #       leading to unusable versions of setuptools.
    VE_PYTHONPATH="$PYTHONPATH"
    echo "VE_PYTHONPATH     : $VE_PYTHONPATH"

    PYTHONPATH="$VE_MOD_PREFIX:$VE_PYTHONPATH"
    export PYTHONPATH

    profile_event 've_activate_stop'
}


# ------------------------------------------------------------------------------
#
# create virtualenv - we always use the latest version from GitHub
#
# The virtenv creation will also install the required packges, but will (mostly)
# not use '--upgrade' for dependencies, so that will become a noop if the
# packages have been installed before.  An eventual upgrade will be triggered
# independently in virtenv_update().
#
virtenv_create()
{
    # create a fresh ve
    profile_event 've_create_start'

    virtenv="$1"
    python_dist="$2"
    virtenv_dist="$3"

    if test "$python_dist" = "default"
    then

        # by default, we download an older 1.9.x version of virtualenv as this
        # seems to work more reliable than newer versions, on some machines.
        # Only on machines where the system virtenv seems to be more stable or
        # where 1.9 is known to fail, we use the system ve.
        if test "$virtenv_dist" = "default"
        then
            virtenv_dist="1.9"
        fi

        if test "$virtenv_dist" = "1.9"
        then
            flags='-1 -k -L -O'
            if (hostname -f | grep -e '^smic' > /dev/null)
            then
                flags='-k -L -O'
            fi

            run_cmd "Download virtualenv tgz" \
                    "curl $flags '$VIRTENV_TGZ_URL'"

            if ! test "$?" = 0
            then
                echo "WARNING: couldn't download virtualenv via curl! Using system version"
                virtenv_dist="system"

            else :
                run_cmd "unpacking virtualenv tgz" \
                        "tar zxmf '$VIRTENV_TGZ'"

                if test $? -ne 0
                then
                    echo "Couldn't unpack virtualenv! Using system version"
                    virtenv_dist="system"
                else
                    VIRTENV_CMD="$PYTHON $VIRTENV_DIR/virtualenv.py"
                fi

            fi
        fi

        # don't use `elif` here - above falls back to 'system' virtenv on errors
        if test "$virtenv_dist" = "system"
        then
            VIRTENV_CMD="virtualenv"
        fi

        if test "$VIRTENV_CMD" = ""
        then
            echo "ERROR: invalid or unusable virtenv_dist option"
            return 1
        fi

        run_cmd "Create virtualenv" \
                "$VIRTENV_CMD -p python3 $virtenv"

        if test $? -ne 0
        then
            echo "ERROR: couldn't create virtualenv"
            return 1
        fi

        # clean out virtenv sources
        if test -d "$VIRTENV_DIR"
        then
            rm -rf "$VIRTENV_DIR" "$VIRTENV_TGZ"
        fi

    elif test "$python_dist" = "anaconda"
    then
        run_cmd "Create virtualenv" \
                "conda create -y -p $virtenv python=3.8"
        if test $? -ne 0
        then
            echo "ERROR: couldn't create (conda) virtualenv"
            return 1
        fi

    else
        echo "ERROR: invalid python_dist option ($python_dist)"
        return 1
    fi


    # activate the virtualenv
    virtenv_activate "$virtenv" "$python_dist"

    # make sure we have pip
    if test -z "$(which pip)"
    then
        run_cmd "install pip" \
                "easy_install pip" \
             || echo "Couldn't install pip! Uh oh...."
    fi
    PIP="$PYTHON -m pip"

    # make sure the new pip version is used (but keep the python executable)
    rehash "$PYTHON"

    # now that the virtenv is set up, we install all dependencies
    # of the RADICAL stack
    for dep in $VIRTENV_RADICAL_DEPS
    do
        run_cmd "install $dep" \
                "$PIP --no-cache-dir install --no-build-isolation $dep" \
             || echo "Couldn't install $dep! Lets see how far we get ..."
    done

    profile_event 've_create_stop'
}


# ------------------------------------------------------------------------------
#
# update virtualenv - this assumes that the virtenv has been activated
#
virtenv_update()
{
    profile_event 've_update_start'

    virtenv="$1"
    pytohn_dist="$2"

    # activate the virtualenv
    virtenv_activate "$virtenv" "$python_dist"

    # we upgrade all dependencies of the RADICAL stack, one by one.
    # NOTE: we only do pip upgrades -- that will ignore the easy_installed
    #       modules on india etc.
    for dep in $VIRTENV_RADICAL_DEPS
    do
        run_cmd "install $dep" \
                "$PIP install --upgrade $dep" \
             || echo "Couldn't update $dep! Lets see how far we get ..."
    done

    profile_event 've_update_stop'
}


# ------------------------------------------------------------------------------
#
# Install the radical stack, ie. install RP which pulls the rest.
# This assumes that the virtenv has been activated.  Any previously installed
# stack version is deleted.
#
# As the virtenv should have all dependencies set up (see VIRTENV_RADICAL_DEPS),
# we don't expect any additional module pull from pypi.  Some rp_versions will,
# however, pull the rp modules from pypi or git.
#
# . $VIRTENV/bin/activate
# rm -rf $VIRTENV/rp_install
#
# case rp_version:
#   @<token>:
#   @tag/@branch/@commit: # no sdist staging
#       git clone $github_base radical.pilot.src
#       (cd radical.pilot.src && git checkout token)
#       pip install -t $SANDBOX/rp_install/ radical.pilot.src
#       rm -rf radical.pilot.src
#       export PYTHONPATH=$SANDBOX/rp_install:$PYTHONPATH
#       export PATH=$SANDBOX/rp_install/bin:$PATH
#
#   release: # no sdist staging
#       pip install -t $SANDBOX/rp_install radical.pilot
#       export PYTHONPATH=$SANDBOX/rp_install:$PYTHONPATH
#       export PATH=$SANDBOX/rp_install/bin:$PATH
#
#   local: # needs sdist staging
#       tar zxmf $sdist.tgz
#       pip install -t $SANDBOX/rp_install $sdist/
#       export PYTHONPATH=$SANDBOX/rp_install:$PYTHONPATH
#       export PATH=$SANDBOX/rp_install/bin:$PATH
#
#   installed: # no sdist staging
#       true
# esac
#
# NOTE: A 'pip install' (without '--upgrade') will not install anything if an
#       old version lives in the system space.  A 'pip install --upgrade' will
#       fail if there is no network connectivity (which otherwise is not really
#       needed when we install from sdists).  '--upgrade' is not needed when
#       installing from sdists.
#
rp_install()
{
    rp_install_sources="$1"
    rp_install_target="$2"
    rp_install_sdist="$3"

    if test -z "$rp_install_target"
    then
        echo "no RP install target - skip install"

        # we just activate the rp_install portion of the used virtenv
        PYTHONPATH="$RP_MOD_PREFIX:$VE_MOD_PREFIX:$VE_PYTHONPATH"
        export PYTHONPATH

        PATH="$VIRTENV/rp_install/bin:$PATH"
        export PATH

        return
    fi

    profile_event 'rp_install_start'

    echo "Using RADICAL-Pilot install sources '$rp_install_sources'"

    # install rp into a separate tree -- no matter if in shared ve or a local
    # sandbox or elsewhere
    case "$rp_install_target" in

        VIRTENV)
            RP_INSTALL="$VIRTENV/rp_install"

            # no local install -- we want to install in the rp_install portion of
            # the ve.  The pythonpath is set to include that part.
            PYTHONPATH="$RP_MOD_PREFIX:$VE_MOD_PREFIX:$VE_PYTHONPATH"
            export PYTHONPATH

            PATH="$VIRTENV/rp_install/bin:$PATH"
            export PATH

            RADICAL_MOD_PREFIX="$RP_MOD_PREFIX/radical/"

            # NOTE: we first uninstall RP (for some reason, 'pip install --upgrade' does
            #       not work with all source types)
            run_cmd "uninstall radical.pilot" "$PIP uninstall -y radical.pilot"
            # ignore any errors

            echo "using virtenv install tree"
            echo "PYTHONPATH        : $PYTHONPATH"
            echo "RP_MOD_PREFIX     : $RP_MOD_PREFIX"
            echo "RADICAL_MOD_PREFIX: $RADICAL_MOD_PREFIX"
            ;;

        SANDBOX)
            RP_INSTALL="$PILOT_SANDBOX/rp_install"

            # make sure the lib path into the prefix conforms to the python conventions
            RP_LOC_PREFIX=`echo $VE_MOD_PREFIX | sed -e "s|$VIRTENV|$PILOT_SANDBOX/rp_install|"`

            echo "VE_MOD_PREFIX     : $VE_MOD_PREFIX"
            echo "VIRTENV           : $VIRTENV"
            echo "SANDBOX           : $PILOT_SANDBOX"
            echo "VE_LOC_PREFIX     : $VE_LOC_PREFIX"

            # local PYTHONPATH needs to be pre-pended.  The ve PYTHONPATH is
            # already set during ve activation -- but we don't want the rp_install
            # portion from that ve...
            # NOTE: PYTHONPATH is set differently than the 'prefix' used during
            #       install
            PYTHONPATH="$RP_LOC_PREFIX:$VE_MOD_REFIX:$VE_PYTHONPATH"
            export PYTHONPATH

            PATH="$PILOT_SANDBOX/rp_install/bin:$PATH"
            export PATH

            RADICAL_MOD_PREFIX="$RP_LOC_PREFIX/radical/"

            echo "using local install tree"
            echo "PYTHONPATH        : $PYTHONPATH"
            echo "RP_LOC_PREFIX     : $RP_LOC_PREFIX"
            echo "RADICAL_MOD_PREFIX: $RADICAL_MOD_PREFIX"
            ;;

        *)
            # this should never happen
            echo "ERROR: invalid RP install target '$RP_INSTALL_TARGET'"
            exit 1

    esac

    # NOTE: we need to purge the whole install tree (not only the module dir),
    #       as pip will otherwise find the eggs and interpret them as satisfied
    #       dependencies, even if the modules are gone.  Of course, there should
    #       not be any eggs in the first place, but...
    rm    -rf  "$RP_INSTALL/"
    mkdir -p   "$RP_INSTALL/"

  # # NOTE: if we find a system level RP install, then pip install will not work
  # #       w/o the upgrade flag -- unless we install from sdist.  It may not
  # #       work with update flag either though...
  # if test "$SYSTEM_RP" = 'FALSE'
  # then
  #     # no previous version installed, don't need no upgrade
  #     pip_flags=''
  #     echo "no previous RP version - no upgrade"
  # else
  #     if test "$rp_install_sdist" = "TRUE"
  #     then
  #         # install from sdist doesn't need uprade either
  #         pip_flags=''
  #     else
  #         pip_flags='--upgrade'
  #         # NOTE: --upgrade is unreliable in its results -- depending on the
  #         #       VE setup, the resulting installation may be viable or not.
  #         echo "-----------------------------------------------------------------"
  #         echo " WARNING: found a system installation of radical.pilot!          "
  #         echo "          Upgrading to a new version may *or may not* succeed,   "
  #         echo "          depending on the specific system, python and virtenv   "
  #         echo "          configuration!                                         "
  #         echo "-----------------------------------------------------------------"
  #     fi
  # fi

    pip_flags="$pip_flags --src '$PILOT_SANDBOX/rp_install/src'"
    pip_flags="$pip_flags --prefix '$RP_INSTALL'"
    pip_flags="$pip_flags --no-deps --no-cache-dir --no-build-isolation"

    for src in $rp_install_sources
    do
        run_cmd "update $src via pip" \
                "$PIP install $pip_flags $src"

        if test $? -ne 0
        then
            echo "Couldn't install $src! Lets see how far we get ..."
        fi

        # clean out the install source if it is a local dir
        if test -d "$src"
        then
            echo "purge install source at $src"
            rm -r "$src"
        fi
    done

    profile_event 'rp_install_stop'
}


# ------------------------------------------------------------------------------
# Verify that we ended up with a usable installation.  This will also print all
# versions and module locations, which is nice for debugging...
#
verify_rp_install()
{
    OLD_RADICAL_VERBOSE=$RADICAL_VERBOSE
    OLD_RADICAL_PILOT_VERBOSE=$RADICAL_PILOT_VERBOSE

    RADICAL_VERBOSE=WARNING
    RADICAL_PILOT_VERBOSE=WARNING

    # print the ve information and stack versions for verification
    echo
    echo "---------------------------------------------------------------------"
    echo
    echo "`$PYTHON --version` ($PYTHON)"
    echo "PYTHONPATH: $PYTHONPATH"
    radical-stack
 (  $PYTHON -c 'import radical.utils as ru; print("RU: %s %s" % (ru.version_detail, ru.__file__))' \
 && $PYTHON -c 'import radical.saga  as rs; print("RS: %s %s" % (rs.version_detail, rs.__file__))' \
 && $PYTHON -c 'import radical.pilot as rp; print("RP: %s %s" % (rp.version_detail, rp.__file__))' \
 && (echo 'install ok!'; true) \
 ) \
 || (echo 'install failed!'; false) \
 || exit 1
    echo
    echo "---------------------------------------------------------------------"
    echo

    RADICAL_VERBOSE=$OLD_RADICAL_VERBOSE
    RADICAL_PILOT_VERBOSE=$OLD_RADICAL_PILOT_VERBOSE
}


# ------------------------------------------------------------------------------
# Find available port on the remote host where we can bind to
#
find_available_port()
{
    RANGE="23000..23100"
    # TODO: Now that we have corrected the logic of checking on the localhost,
    #       instead of the remote host, we need to improve the checking.
    #       For now just return a fixed value.
    AVAILABLE_PORT=23000

    echo ""
    echo "################################################################################"
    echo "## Searching for available TCP port for tunnel in range $RANGE."
    host=$1
    for port in $(eval echo {$RANGE}); do

        # Try to make connection
        (/bin/bash -c "(>/dev/tcp/$host/$port)" 2>/dev/null) &
        # Wait for 1 second
        read -t1
        # Kill child
        kill $! 2>/dev/null
        # If the kill command succeeds, assume that we have found our match!
        if [ "$?" == "0" ]
        then
            break
        fi

        # Reset port, so that the last port doesn't get chosen in error
        port=
    done

    # Wait for children
    wait 2>/dev/null

    # Assume the most recent port is available
    AVAILABLE_PORT=$port
}


# -------------------------------------------------------------------------------
#
# run a pre_bootstrap_0 command -- and exit if it happens to fail
#
# pre_bootstrap_0 commands are executed right in arg parser loop because -e can be
# passed multiple times
#
pre_bootstrap_0()
{
    cmd="$@"
    run_cmd "Running pre_bootstrap_0 command" "$cmd"

    if test $? -ne 0
    then
        echo "#ABORT"
        exit 1
    fi
}

# -------------------------------------------------------------------------------
#
# Build the PREBOOTSTRAP2 variable to pass down to sub-agents
#
pre_bootstrap_2()
{
    cmd="$@"

    PREBOOTSTRAP2="$PREBOOTSTRAP2
$cmd"
}


# -------------------------------------------------------------------------------
#
# untar the pilot sandbox
#
untar()
{
    # FIXME: concurrently starting pilots may conflict on SDIST extraction
    tar="$1"
    tar zxvf ../"$tar" -C .. "$PILOT_ID" $(echo $SDISTS | tr ':' ' ')
}


# ------------------------------------------------------------------------------
#
# MAIN
#

# parse command line arguments
#
# OPTIONS:
#    -a   session sandbox
#    -b   python distribution (default, anaconda)
#    -c   ccm mode of agent startup
#    -d   distribution source tarballs for radical stack install
#    -e   execute commands before bootstrapping phase 1: the main agent
#    -f   tunnel forward endpoint (MongoDB host:port)
#    -g   virtualenv distribution (default, 1.9, system)
#    -h   hostport to create tunnel to
#    -i   python Interpreter to use, e.g., python2.7
#    -m   mode of stack installion
#    -p   pilot ID
#    -r   radical-pilot version version to install in virtenv
#    -s   session ID
#    -t   tunnel device for connection forwarding
#    -v   virtualenv location (create if missing)
#    -w   execute commands before bootstrapping phase 2: the worker
#    -x   exit cleanup - delete pilot sandbox, virtualenv etc. after completion
#    -y   runtime limit
#    -z   untar initial pilot sandbox tarball
#
# NOTE: -z makes some assumptions on sandbox and tarball location
#
while getopts "a:b:cd:e:f:g:h:i:m:p:r:s:t:v:w:x:y:z:" OPTION; do
    case $OPTION in
        a)  SESSION_SANDBOX="$OPTARG"         ;;
        b)  PYTHON_DIST="$OPTARG"             ;;
        c)  CCM='TRUE'                        ;;
        d)  SDISTS="$OPTARG"                  ;;
        e)  pre_bootstrap_0 "$OPTARG"         ;;
        f)  FORWARD_TUNNEL_ENDPOINT="$OPTARG" ;;
        g)  VIRTENV_DIST="$OPTARG"            ;;
        h)  HOSTPORT="$OPTARG"                ;;
        i)  PYTHON="$OPTARG"                  ;;
        m)  VIRTENV_MODE="$OPTARG"            ;;
        p)  PILOT_ID="$OPTARG"                ;;
        r)  RP_VERSION="$OPTARG"              ;;
        s)  SESSION_ID="$OPTARG"              ;;
        t)  TUNNEL_BIND_DEVICE="$OPTARG"      ;;
        v)  VIRTENV=$(eval echo "$OPTARG")    ;;
        w)  pre_bootstrap_2 "$OPTARG"         ;;
        x)  CLEANUP="$OPTARG"                 ;;
        y)  RUNTIME="$OPTARG"                 ;;
<<<<<<< HEAD
        z)  TARBALL="$OPTARG"                   ;;
=======
        z)  TARBALL="$OPTARG"                 ;;
>>>>>>> 0b677fc2
        *)  echo "Unknown option: '$OPTION'='$OPTARG'"
            return 1;;
    esac
done

echo '# -------------------------------------------------------------------'
echo '# untar sandbox'
echo '# -------------------------------------------------------------------'
untar "$TARBALL"
echo '# -------------------------------------------------------------------'

# before we change anything else in the pilot environment, we safe a couple of
# env vars to later re-create a close-to-pristine env for unit execution.
_OLD_VIRTUAL_PYTHONPATH="$PYTHONPATH"
_OLD_VIRTUAL_PYTHONHOME="$PYTHONHOME"
_OLD_VIRTUAL_PATH="$PATH"
_OLD_VIRTUAL_PS1="$PS1"

export _OLD_VIRTUAL_PYTHONPATH
export _OLD_VIRTUAL_PYTHONHOME
export _OLD_VIRTUAL_PATH
export _OLD_VIRTUAL_PS1

# derive some var names from given args
if test -z "$SESSION_SANDBOX"
then
    SESSION_SANDBOX="$PILOT_SANDBOX/.."
fi

# TODO: Move earlier, because if pre_bootstrap fails, this is not yet set
LOGFILES_TARBALL="$PILOT_ID.log.tgz"
PROFILES_TARBALL="$PILOT_ID.prof.tgz"

# some backends (condor) never finalize a job when output files are missing --
# so we touch them here to prevent that
echo "# -------------------------------------------------------------------"
echo '# Touching output tarballs'
echo "# -------------------------------------------------------------------"
touch "$LOGFILES_TARBALL"
touch "$PROFILES_TARBALL"


# At this point, all pre_bootstrap_0 commands have been executed.  We copy the
# resulting PATH and LD_LIBRARY_PATH, and apply that in bootstrap_2.sh, so that
# the sub-agents start off with the same env (or at least the relevant parts of
# it).
#
# This assumes that the env is actually transferable.  If that assumption
# breaks at some point, we'll have to either only transfer the incremental env
# changes, or reconsider the approach to pre_bootstrap_x commands altogether --
# see comment in the pre_bootstrap_0 function.
PB1_PATH="$PATH"
PB1_LDLB="$LD_LIBRARY_PATH"

# FIXME: By now the pre_process rules are already performed.
#        We should split the parsing and the execution of those.
#        "bootstrap start" is here so that $PILOT_ID is known.
# Create header for profile log
if ! test -z "$RADICAL_PILOT_PROFILE$RADICAL_PROFILE"
then
    echo 'create gtod'
    create_gtod
else
    echo 'create gtod'
    create_gtod
fi
profile_event 'bootstrap_0_start'

# NOTE: if the virtenv path contains a symbolic link element, then distutil will
#       report the absolute representation of it, and thus report a different
#       module path than one would expect from the virtenv path.  We thus
#       normalize the virtenv path before we use it.
echo "VIRTENV           : $VIRTENV"
if test "$PYTHON_DIST" = "anaconda" && ! test -d "$VIRTENV/"; then
    case "$VIRTENV_MODE" in
        recreate|update|use|local)
            VIRTENV=$(cd `conda info --envs | awk -v envname="$VIRTENV" \
            '{ if ($1 == envname) print $NF }'`; pwd -P)
            ;;
        *)
            echo "WARNING: conda env is set not as directory ($VIRTENV_MODE)"
            ;;
    esac
else
    mkdir -p "$VIRTENV"
    VIRTENV=`(cd $VIRTENV; pwd -P)`
    rmdir "$VIRTENV" 2>/dev/null
fi
echo "VIRTENV normalized: $VIRTENV"

# Check that mandatory arguments are set
# (Currently all that are passed through to the agent)
if test -z "$RUNTIME"     ; then  echo "missing RUNTIME"   ; exit 1;  fi
if test -z "$PILOT_ID"    ; then  echo "missing PILOT_ID"  ; exit 1;  fi
if test -z "$RP_VERSION"  ; then  echo "missing RP_VERSION"; exit 1;  fi

# pilot runtime is specified in minutes -- on shell level, we want seconds
RUNTIME=$((RUNTIME * 60))

# we also add a minute as safety margin, to give the agent proper time to shut
# down on its own
RUNTIME=$((RUNTIME + 60))

# ------------------------------------------------------------------------------
# If the host that will run the agent is not capable of communication
# with the outside world directly, we will setup a tunnel.
get_tunnel(){

    addr=$1

    profile_event 'tunnel_setup_start'

    echo "# -------------------------------------------------------------------"
    echo "# Setting up forward tunnel to $addr."

    # Bind to localhost
    BIND_ADDRESS=$(/sbin/ifconfig $TUNNEL_BIND_DEVICE|grep "inet addr"|cut -f2 -d:|cut -f1 -d" ")

    if test -z "$BIND_ADDRESS"
    then
        BIND_ADDRESS=$(/sbin/ifconfig lo | grep 'inet' | xargs echo | cut -f 2 -d ' ')
    fi

    if test -z "$BIND_ADDRESS"
    then
        BIND_ADDRESS=$(ip addr
                     | grep 'state UP' -A2
                     | grep 'inet'
                     | awk '{print $2}'
                     | cut -f1 -d'/')
      # BIND_ADDRESS="127.0.0.1"
    fi

    # Look for an available port to bind to.
    # This might be necessary if multiple agents run on one host.
    find_available_port $BIND_ADDRESS

    if [ $AVAILABLE_PORT ]; then
        echo "## Found available port: $AVAILABLE_PORT"
    else
        echo "## No available port found!"
        exit 1
    fi
    DBPORT=$AVAILABLE_PORT

    # Set up tunnel
    # TODO: Extract port and host
    FORWARD_TUNNEL_ENDPOINT_PORT=22

    if test -z "$FORWARD_TUNNEL_ENDPOINT"
    then
        FORWARD_TUNNEL_ENDPOINT_HOST=$BIND_ADDRESS

    elif test "$FORWARD_TUNNEL_ENDPOINT" = "BIND_ADDRESS"; then
        # On some systems, e.g. Hopper, sshd on the mom node is not bound to 127.0.0.1
        # In those situations, and if configured, bind to the just obtained bind address.
        FORWARD_TUNNEL_ENDPOINT_HOST=$BIND_ADDRESS

    else
        # FIXME: ensure FT_EP is set
        FORWARD_TUNNEL_ENDPOINT_HOST=$FORWARD_TUNNEL_ENDPOINT
    fi

    # FIXME: check if tunnel stays up
    echo ssh -o StrictHostKeyChecking=no -x -a -4 -T -N -L $BIND_ADDRESS:$DBPORT:$addr -p $FORWARD_TUNNEL_ENDPOINT_PORT $FORWARD_TUNNEL_ENDPOINT_HOST
         ssh -o StrictHostKeyChecking=no -x -a -4 -T -N -L $BIND_ADDRESS:$DBPORT:$addr -p $FORWARD_TUNNEL_ENDPOINT_PORT $FORWARD_TUNNEL_ENDPOINT_HOST &

    # Kill ssh process when bootstrap_0 dies, to prevent lingering ssh's
    trap 'jobs -p | grep ssh | xargs -tr -n 1 kill' EXIT

    # and export to agent
    export RP_BS_TUNNEL="$BIND_ADDRESS:$DBPORT"

    profile_event 'tunnel_setup_stop'
}

if ! test -z "$FORWARD_TUNNEL_ENDPOINT"
then
    get_tunnel "$HOSTPORT"
    export RADICAL_PILOT_DB_HOSTPORT="$RP_BS_TUNNEL"
fi

# we also set up a tunnel for the application to use, if a respective endpoint
# is requested in the environment
if ! test -z "$RP_APP_TUNNEL_ADDR"
then
    echo "app tunnel addr : $RP_APP_TUNNEL_ADDR"
    get_tunnel "$RP_APP_TUNNEL_ADDR"
    export RP_APP_TUNNEL="$RP_BS_TUNNEL"
    echo "app tunnel setup: $RP_APP_TUNNEL"
fi

rehash "$PYTHON"

# ready to setup the virtenv
virtenv_setup    "$PILOT_ID"    "$VIRTENV" "$VIRTENV_MODE" \
                 "$PYTHON_DIST" "$VIRTENV_DIST"
virtenv_activate "$VIRTENV" "$PYTHON_DIST"

# ------------------------------------------------------------------------------
# launch the radical agent
#
# the actual agent script lives in PWD if it was staged -- otherwise we use it
# from the virtenv
# NOTE: For some reasons, I have seen installations where 'scripts' go into
#       bin/, and some where setuptools only changes them in place.  For now,
#       we allow for both -- but eventually (once the agent itself is small),
#       we may want to move it to bin ourself.  At that point, we probably
#       have re-implemented pip... :/
# FIXME: the second option should use $RP_MOD_PATH, or should derive the path
#       from the imported rp modules __file__.
PILOT_SCRIPT=`which radical-pilot-agent`
# if test "$RP_INSTALL_TARGET" = 'PILOT_SANDBOX'
# then
#     PILOT_SCRIPT="$PILOT_SANDBOX/rp_install/bin/radical-pilot-agent"
# else
#     PILOT_SCRIPT="$VIRTENV/rp_install/bin/radical-pilot-agent"
# fi

# after all is said and done, we should end up with a usable python version.
# Verify it
verify_install

AGENT_CMD="$PYTHON $PILOT_SCRIPT"

verify_rp_install

# TODO: (re)move this output?
echo
echo "# -------------------------------------------------------------------"
echo "# Launching radical-pilot-agent "
echo "# CMDLINE: $AGENT_CMD"

# At this point we expand the variables in $PREBOOTSTRAP2 to pick up the
# changes made by the environment by pre_bootstrap_0.
OLD_IFS=$IFS
IFS=$'\n'
for entry in $PREBOOTSTRAP2
do
    converted_entry=`eval echo $entry`
    PREBOOTSTRAP2_EXPANDED="$PREBOOTSTRAP2_EXPANDED
$converted_entry"
done
IFS=$OLD_IFS


# we can't always lookup the ntp pool on compute nodes -- so do it once here,
# and communicate the IP to the agent.  The agent may still not be able to
# connect, but then a sensible timeout will kick in on ntplib.
RADICAL_PILOT_NTPHOST=`dig +short 0.pool.ntp.org | grep -v -e ";;" -e "\.$" | head -n 1`
if test "$?" = 0
then
    RADICAL_PILOT_NTPHOST="46.101.140.169"
fi
echo "ntphost: $RADICAL_PILOT_NTPHOST"
ping -c 1 "$RADICAL_PILOT_NTPHOST" || true  # ignore errors

# Before we start the (sub-)agent proper, we'll create a bootstrap_2.sh script
# to do so.  For a single agent this is not needed -- but in the case where
# we spawn out additional agent instances later, that script can be reused to
# get proper # env settings etc, w/o running through bootstrap_0 again.
# That includes pre_exec commands, virtualenv settings and sourcing (again),
# and startup command).
# We don't include any error checking right now, assuming that if the commands
# worked once to get to this point, they should work again for the next agent.
# Famous last words, I know...
# Arguments to that script are passed on to the agent, which is specifically
# done to distinguish agent instances.

# NOTE: anaconda only supports bash.  Really.  I am not kidding...
if test "$PYTHON_DIST" = "anaconda"
then
    BS_SHELL='/bin/bash'
else
    BS_SHELL='/bin/sh'
fi

cat > bootstrap_2.sh <<EOT
#!$BS_SHELL

# disable user site packages as those can conflict with our virtualenv
export PYTHONNOUSERSITE=True

# make sure we use the correct sandbox
cd $PILOT_SANDBOX

# apply some env settings as stored after running pre_bootstrap_0 commands
export PATH="$PB1_PATH"
export LD_LIBRARY_PATH="$PB1_LDLB"

# pass environment variables down so that module load becomes effective at
# the other side too (e.g. sub-agents).
$PREBOOTSTRAP2_EXPANDED

# activate virtenv
if test "$PYTHON_DIST" = "anaconda" && ! test -z $(which conda)
then
    eval "\$(conda shell.posix hook)"
    conda activate $VIRTENV
else
    . $VIRTENV/bin/activate
fi

# make sure rp_install is used
export PYTHONPATH=$PYTHONPATH
export PATH=$PATH

# run agent in debug mode
# FIXME: make option again?
export RADICAL_VERBOSE=DEBUG
export RADICAL_UTIL_VERBOSE=DEBUG
export RADICAL_PILOT_VERBOSE=DEBUG

# the agent will *always* use the dburl from the config file, not from the env
# FIXME: can we better define preference in the session ctor?
unset RADICAL_PILOT_DBURL

# avoid ntphost lookups on compute nodes
export RADICAL_PILOT_NTPHOST=$RADICAL_PILOT_NTPHOST

# start agent, forward arguments
# NOTE: exec only makes sense in the last line of the script
exec $AGENT_CMD "\$1" 1>"\$1.out" 2>"\$1.err"

EOT
chmod 0755 bootstrap_2.sh
# ------------------------------------------------------------------------------

#
# Create a barrier to start the agent.
# This can be used by experimental scripts to push all units to the DB before
# the agent starts.
#
if ! test -z "$RADICAL_PILOT_BARRIER"
then
    echo
    echo "# -------------------------------------------------------------------"
    echo "# Entering barrier for $RADICAL_PILOT_BARRIER ..."
    echo "# -------------------------------------------------------------------"

    profile_event 'client_barrier_start'

    while ! test -f $RADICAL_PILOT_BARRIER
    do
        sleep 1
    done

    profile_event 'client_barrier_stop'

    echo
    echo "# -------------------------------------------------------------------"
    echo "# Leaving barrier"
    echo "# -------------------------------------------------------------------"
fi

# # I am ashamed that we have to resort to this -- lets hope it's temporary...
# cat > packer.sh <<EOT
# #!/bin/sh
#
# PROFILES_TARBALL="$PILOT_ID.prof.tgz"
# LOGFILES_TARBALL="$PILOT_ID.log.tgz"
#
# echo "start packing profiles / logfiles [\$(date)]"
# while ! test -e exit.signal
# do
#
#     if test -z "\$(ls *.prof )"
#     then
#         echo "skip  packing profiles [\$(date)]"
#     else
#         echo "check packing profiles [\$(date)]"
#         mkdir prof/
#         cp  *.prof prof/
#         tar -czf "\$PROFILES_TARBALL.tmp" prof/ || true
#         mv       "\$PROFILES_TARBALL.tmp" "\$PROFILES_TARBALL"
#         rm -rf prof/
#     fi
#
#
#     # we always have a least the cfg file
#     if true
#     then
#         echo "check packing logfiles [\$(date)]"
#         mkdir log/
#         cp  *.log *.out *.err *,cfg log/
#         tar -czf "\$LOGFILES_TARBALL.tmp" log/ || true
#         mv       "\$LOGFILES_TARBALL.tmp" "\$LOGFILES_TARBALL"
#         rm -rf log/
#     fi
#
#     ls -l *.tgz
#     sleep 10
# done
# echo "stop  packing profiles / logfiles [\$(date)]"
# EOT
# chmod 0755 packer.sh
# ./packer.sh 2>&1 >> bootstrap_0.out &
# PACKER_ID=$!

# all env settings are done, bootstrap stages are created - as last action
# capture the resulting env differences in a deactivate script
create_deactivate

# start the master agent instance (zero)
profile_event 'sync_rel' 'agent.0'
if test -z "$CCM"; then
    ./bootstrap_2.sh 'agent.0'    \
                   1> agent.0.bootstrap_2.out \
                   2> agent.0.bootstrap_2.err &
else
    ccmrun ./bootstrap_2.sh 'agent.0'    \
                   1> agent.0.bootstrap_2.out \
                   2> agent.0.bootstrap_2.err &
fi
AGENT_PID=$!

while true
do
    sleep 3
    if kill -0 $AGENT_PID 2>/dev/null
    then
        echo -n '.'
        if test -e "./killme.signal"
        then
            profile_event 'killme' "`date --rfc-3339=ns | cut -c -23`"
            profile_event 'sigterm' "`date --rfc-3339=ns | cut -c -23`"
            echo "send SIGTERM to $AGENT_PID ($$)"
            kill -15 $AGENT_PID
            waitfor 1 30 "kill -0  $AGENT_PID"
            test "$?" = 0 || break

            profile_event 'sigkill' "`date --rfc-3339=ns | cut -c -23`"
            echo "send SIGKILL to $AGENT_PID ($$)"
            kill  -9 $AGENT_PID
        fi
    else
        echo
        profile_event 'agent_gone' "`date --rfc-3339=ns | cut -c -23`"
        echo "agent $AGENT_PID is gone"
        break
    fi
done

# collect process and exit code
echo "agent $AGENT_PID is final"
wait $AGENT_PID
AGENT_EXITCODE=$?
echo "agent $AGENT_PID is final ($AGENT_EXITCODE)"
profile_event 'agent_final' "$AGENT_PID:$AGENT_EXITCODE `date --rfc-3339=ns | cut -c -23`"


# # stop the packer.  We don't want to just kill it, as that might leave us with
# # corrupted tarballs...
# touch exit.signal

# cleanup flags:
#   l : pilot log files
#   u : unit work dirs
#   v : virtualenv
#   e : everything
echo
echo "# -------------------------------------------------------------------"
echo "# CLEANUP: $CLEANUP"
echo "#"

profile_event 'cleanup_start'
contains $CLEANUP 'l' && rm -r "$PILOT_SANDBOX/agent.*"
contains $CLEANUP 'u' && rm -r "$PILOT_SANDBOX/unit.*"
contains $CLEANUP 'v' && rm -r "$VIRTENV/" # FIXME: in what cases?
contains $CLEANUP 'e' && rm -r "$PILOT_SANDBOX/"
profile_event 'cleanup_stop'

echo "#"
echo "# -------------------------------------------------------------------"

if ! test -z "`ls *.prof 2>/dev/null`"
then
    echo
    echo "# -------------------------------------------------------------------"
    echo "#"
    echo "# Mark final profiling entry ..."
    profile_event 'bootstrap_0_stop'
    profile_event 'END'
    echo "#"
    echo "# -------------------------------------------------------------------"
    echo
    FINAL_SLEEP=5
    echo "# -------------------------------------------------------------------"
    echo "#"
    echo "# We wait for some seconds for the FS to flush profiles."
    echo "# Success is assumed when all profiles end with a 'END' event."
    echo "#"
    echo "# -------------------------------------------------------------------"
    nprofs=`echo *.prof | wc -w`
    nend=`tail -n 1 *.prof | grep END | wc -l`
    nsleep=0
    while ! test "$nprofs" = "$nend"
    do
        nsleep=$((nsleep+1))
        if test "$nsleep" = "$FINAL_SLEEP"
        then
            echo "abort profile sync @ $nsleep: $nprofs != $nend"
            break
        fi
        echo "delay profile sync @ $nsleep: $nprofs != $nend"
        sleep 1
        # recheck nprofs too, just in case...
        nprofs=`echo *.prof | wc -w`
        nend=`tail -n 1 *.prof | grep END | wc -l`
    done
    echo "nprofs $nprofs =? nend $nend"
    date
    echo
    echo "# -------------------------------------------------------------------"
    echo "#"
    echo "# Tarring profiles ..."
    tar -czf $PROFILES_TARBALL.tmp *.prof || true
    mv $PROFILES_TARBALL.tmp $PROFILES_TARBALL
    ls -l $PROFILES_TARBALL
    echo "#"
    echo "# -------------------------------------------------------------------"
fi

if ! test -z "`ls *{log,out,err,cfg} 2>/dev/null`"
then
    # TODO: This might not include all logs, as some systems only write
    #       the output from the bootstrapper once the jobs completes.
    echo
    echo "# -------------------------------------------------------------------"
    echo "#"
    echo "# Tarring logfiles ..."
    tar -czf $LOGFILES_TARBALL.tmp *.{log,out,err,cfg} || true
    mv $LOGFILES_TARBALL.tmp $LOGFILES_TARBALL
    ls -l $LOGFILES_TARBALL
    echo "#"
    echo "# -------------------------------------------------------------------"
fi

echo "# -------------------------------------------------------------------"
echo "#"
if test -e "./killme.signal"
then
    # this agent died cleanly, and we can rely on thestate information given.
    final_state=$(cat ./killme.signal)
    if ! test "$AGENT_EXITCODE" = "0"
    then
        echo "changing exit code from $AGENT_EXITCODE to 0 for canceled pilot"
        AGENT_EXITCODE=0
    fi
fi
if test -z "$final_state"
then
    # assume this agent died badly
    echo 'reset final state to FAILED'
    final_state='FAILED'
fi

echo "# -------------------------------------------------------------------"
echo "# push final pilot state: $SESSION_ID $PILOT_ID $final_state"
sp=$(which radical-pilot-agent-statepush)
test -z "$sp" && echo "statepush not found"
test -z "$sp" || $PYTHON "$sp" agent.0.cfg "$final_state"

echo
echo "# -------------------------------------------------------------------"
echo "#"
echo "# Done, exiting ($AGENT_EXITCODE)"
echo "#"
echo "# -------------------------------------------------------------------"

# ... and exit
exit $AGENT_EXITCODE
<|MERGE_RESOLUTION|>--- conflicted
+++ resolved
@@ -1472,11 +1472,7 @@
         w)  pre_bootstrap_2 "$OPTARG"         ;;
         x)  CLEANUP="$OPTARG"                 ;;
         y)  RUNTIME="$OPTARG"                 ;;
-<<<<<<< HEAD
-        z)  TARBALL="$OPTARG"                   ;;
-=======
         z)  TARBALL="$OPTARG"                 ;;
->>>>>>> 0b677fc2
         *)  echo "Unknown option: '$OPTION'='$OPTARG'"
             return 1;;
     esac
