--- conflicted
+++ resolved
@@ -91,11 +91,7 @@
     # FIXME: provide an RU shell script to source for this
     PROFILE="bootstrap_0.prof"
 
-<<<<<<< HEAD
-    if test -z "$RADICAL_PROFILE$RADICAL_PILOT_PROFILE"
-=======
     if test -z "$RADICAL_PILOT_PROFILE$RADICAL_PROFILE"
->>>>>>> 80a33a58
     then
         return
     fi
@@ -314,7 +310,6 @@
                      | cut -f1 -d'/')
     fi
 
-<<<<<<< HEAD
     # find a local port to bind to
     min=23000
     max=23100
@@ -323,14 +318,6 @@
            | rev             | sort -un | xargs echo) "
     port=$min
     while test $port -lt $max
-=======
-    # make sure the new pip version is used (but keep the python executable)
-    rehash "$PYTHON"
-
-    # now that the virtenv is set up, we install all dependencies
-    # of the RADICAL stack
-    for dep in $VIRTENV_RADICAL_DEPS
->>>>>>> 80a33a58
     do
         # check if the port in $used
         echo $used | grep " $port " > /dev/null
@@ -501,30 +488,6 @@
 PB1_PATH="$PATH"
 PB1_LDLB="$LD_LIBRARY_PATH"
 
-<<<<<<< HEAD
-=======
-# FIXME: By now the pre_process rules are already performed.
-#        We should split the parsing and the execution of those.
-#        "bootstrap start" is here so that $PILOT_ID is known.
-# Create header for profile log
-if ! test -z "$RADICAL_PILOT_PROFILE$RADICAL_PROFILE"
-then
-    echo 'create gtod'
-    create_gtod
-fi
-profile_event 'bootstrap_0_start'
-
-# NOTE: if the virtenv path contains a symbolic link element, then distutil will
-#       report the absolute representation of it, and thus report a different
-#       module path than one would expect from the virtenv path.  We thus
-#       normalize the virtenv path before we use it.
-mkdir -p "$VIRTENV"
-echo "VIRTENV : $VIRTENV"
-VIRTENV=`(cd $VIRTENV; pwd -P)`
-echo "VIRTENV : $VIRTENV (normalized)"
-rmdir "$VIRTENV" 2>/dev/null
-
->>>>>>> 80a33a58
 # Check that mandatory arguments are set
 # (Currently all that are passed through to the agent)
 if test -z "$PILOT_ID"    ; then  echo "missing PILOT_ID"  ; return 1;  fi
