--- conflicted
+++ resolved
@@ -862,14 +862,9 @@
     else
         unset VIRTUAL_ENV
         . "$virtenv/bin/activate"
-<<<<<<< HEAD
         if test -z "$VIRTUAL_ENV" && test -z "$CONDA_PREFIX"
         then
             echo "Loading of virtual env failed!"
-=======
-        if test -z "$VIRTUAL_ENV"; then
-            echo "ERROR: activating of virtenv failed - abort"
->>>>>>> ee5ce8e6
             exit 1
         fi
     fi
