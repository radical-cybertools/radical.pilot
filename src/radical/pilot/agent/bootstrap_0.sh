#!/bin/bash -l

# Unset functions/aliases of commands that will be used during bootstrap as
# these custom functions can break assumed/expected behavior
export PS1='#'
export LC_NUMERIC="C"

unset PROMPT_COMMAND
unset -f cd ls uname pwd date bc cat echo grep


# Report where we are, as this is not always what you expect ;-)
# Save environment, useful for debugging
echo "# -------------------------------------------------------------------"
echo "bootstrap_0 running on host: `hostname -f`."
echo "bootstrap_0 started as     : '$0 $@'"
echo "safe environment of bootstrap_0"

# store the sorted env for logging, but also so that we can dig original env
# settings for task environments, if needed
env | sort | grep '=' | sed -e 's/\([^=]*\)=\(.*\)/export \1="\2"/g' > env.orig


# create a `deactivate` script
old_path=$(  grep 'export PATH='       env.orig | cut -f 2- -d '=')
old_pypath=$(grep 'export PYTHONPATH=' env.orig | cut -f 2- -d '=')
old_pyhome=$(grep 'export PYTHONHOME=' env.orig | cut -f 2- -d '=')

echo "export PATH='$old_path'"          > deactivate
echo "export PYTHONPATH='$old_pypath'" >> deactivate
echo "export PYTHONHOME='$old_pyhome'" >> deactivate


# interleave stdout and stderr, to get a coherent set of log messages
if test -z "$RP_BOOTSTRAP_0_REDIR"
then
    echo "bootstrap_0 stderr redirected to stdout"
    export RP_BOOTSTRAP_0_REDIR=True
    exec 2>&1
fi

if test "`uname`" = 'Darwin'
then
    echo 'Darwin: increasing open file limit'
    ulimit -n 512
fi

# trap 'echo TRAP QUIT' QUIT
# trap 'echo TRAP EXIT' EXIT
# trap 'echo TRAP KILL' KILL
# trap 'echo TRAP TERM' TERM

# ------------------------------------------------------------------------------
# Copyright 2013-2015, RADICAL @ Rutgers
# Licensed under the MIT License
#
# This script launches a radical.pilot compute pilot.  If needed, it creates and
# populates a virtualenv on the fly, into $VIRTENV.
#
# https://xkcd.com/1987/
#
# A created virtualenv will contain all dependencies for the RADICAL stack (see
# $VIRTENV_RADICAL_DEPS).  The RADICAL stack itself (or at least parts of it,
# see $VIRTENV_RADICAL_MODS) will be installed into $VIRTENV/radical/, and
# PYTHONPATH will be set to include that tree during runtime.  That allows us to
# use a different RADICAL stack if needed, by rerouting the PYTHONPATH, w/o the
# need to create a new virtualenv from scratch.
#
# Arguments passed to bootstrap_0 should be required by bootstrap_0 itself,
# and *not* be passed down to the agent.  Configuration used by the agent should
# go in the agent config file, and *not( be passed as an argument to
# bootstrap_0.  Only parameters used by both should be passed to the bootstrap_0
# and  consecutively passed to the agent. It is rarely justified to duplicate
# information as parameters and agent config entries.  Exceptions would be:
# 1) the shell scripts can't (easily) read from MongoDB, so they need to
#    to get the information as arguments;
# 2) the agent needs information that goes beyond what can be put in
#    arguments, both qualitative and quantitatively.
#
# ------------------------------------------------------------------------------
# global variables
#
TUNNEL_BIND_DEVICE="lo"
CLEANUP=
HOSTPORT=
SDISTS=
RUNTIME=
VIRTENV=
VIRTENV_MODE=
CCM=
PILOT_ID=
RP_VERSION=
PYTHON=
PYTHON_DIST=
VIRTENV_DIST=
SESSION_ID=
SESSION_SANDBOX=
PILOT_SANDBOX=`pwd`
PREBOOTSTRAP2=""

# NOTE:  $HOME is set to the job sandbox on OSG.  Bah!
# FIXME: the need for this needs to be reconfirmed and documented
# mkdir -p .ssh/

# flag which is set when a system level RP installation is found, triggers
# '--upgrade' flag for pip
# NOTE: this mechanism is disabled, as it affects a minority of machines and
#       adds too much complexity for too little benefit.  Also, it will break on
#       machines where pip has no connectivity, and pip cannot silently ignore
#       that system version...
# SYSTEM_RP='FALSE'


# seconds to wait for lock files
# 10 min should be enough for anybody to create/update a virtenv...
LOCK_TIMEOUT=600 # 10 min

VIRTENV_VER="virtualenv-16.7.5"
VIRTENV_DIR="$VIRTENV_VER"
VIRTENV_TGZ="$VIRTENV_VER.tar.gz"
VIRTENV_TGZ_URL="https://files.pythonhosted.org/packages/66/f0/6867af06d2e2f511e4e1d7094ff663acdebc4f15d4a0cb0fed1007395124/$VIRTENV_TGZ"
VIRTENV_IS_ACTIVATED=FALSE

VIRTENV_RADICAL_DEPS="pymongo colorama python-hostlist ntplib "\
"pyzmq netifaces setproctitle msgpack future regex"

VIRTENV_RADICAL_MODS="pymongo colorama hostlist ntplib "\
"zmq netifaces setproctitle msgpack future regex"

if ! test -z "$RADICAL_DEBUG"
then
    VIRTENV_RADICAL_DEPS="$VIRTENV_RADICAL_DEPS pudb"
fi


# ------------------------------------------------------------------------------
#
# disable user site packages as those can conflict with our virtualenv
# installation -- see https://github.com/conda/conda/issues/448
#
# NOTE: we need to make sure this is inherited into sub-agent shells
#
export PYTHONNOUSERSITE=True

# we someetimes need to install modules via pip, and some need to be compiled
# during installation.  To speed this up (specifically on cluster compute
# nodes), we try to convince PIP to run parallel `make`
export MAKEFLAGS="-j"


# ------------------------------------------------------------------------------
#
# check what env variables changed from the original env, and create a
# `deactivate` script which resets the original values.
#
create_deactivate()
{
    # capture the current environment
    env | sort | grep '=' | sed -e 's/\([^=]*\)=\(.*\)/export \1="\2"/g' \
        > env.bs_0

    # find all variables which changed
    changed=$(diff -w env.orig env.bs_0 | grep '='        \
                                        | cut -f 3 -d ' ' \
                                        | cut -f 1 -d '=' \
                                        | sort -u)

    # capture the original values in `deactivate`.  If no original value exists,
    # unset the variable
    for var in $changed
    do
        orig=$(grep -e "^export $var=" env.orig)
        if test -z "$orig"
        then
            # var did not exist
            echo "unset  $var" >> deactivate
        else
            # var existed, value may or may not be empty
            echo "$orig" >> deactivate
        fi
    done
}


# ------------------------------------------------------------------------------
#
# If profiling is enabled, compile our little gtod app and take the first time
#
create_gtod()
{
    tmp=`date '+%s.%N' | grep N`
    if test "$?" = 0
    then
        if ! contains "$tmp" '%'
        then
            # we can use the system tool
            echo "#!/bin/sh"       > ./gtod
            echo "date '+%s.%6N'" >> ./gtod
        fi
    else
        shell=/bin/sh
        test -x '/bin/bash' && shell=/bin/bash

        echo "#!$SHELL"                                > ./gtod
        echo "export LC_NUMERIC=C"                    >> ./gtod
        echo "if test -z \"\$EPOCHREALTIME\""         >> ./gtod
        echo "then"                                   >> ./gtod
        echo "  awk 'BEGIN {srand(); print srand()}'" >> ./gtod
        echo "else"                                   >> ./gtod
        echo "  echo \${EPOCHREALTIME:0:20}"          >> ./gtod
        echo "fi"                                     >> ./gtod
    fi

    chmod 0755 ./gtod

    # initialize profile
    PROFILE="bootstrap_0.prof"
    now=$(./gtod)
    echo "#time,event,comp,thread,uid,state,msg" > "$PROFILE"

    ip=$(ip addr \
         | grep 'state UP' -A2 \
         | grep 'inet' \
         | awk '{print $2}' \
         | cut -f1 -d'/')
    printf "%.4f,%s,%s,%s,%s,%s,%s\n" \
        "$now" "sync_abs" "bootstrap_0" "MainThread" "$PILOT_ID" \
        "PMGR_ACTIVE_PENDING" "$(hostname):$ip:$now:$now:$now" \
        | tee -a "$PROFILE"
}


# ------------------------------------------------------------------------------
#
profile_event()
{
    if test -z "$RADICAL_PILOT_PROFILE$RADICAL_PROFILE"
    then
        return
    fi

    PROFILE="bootstrap_0.prof"

    event=$1
    msg=$2
    now=$(./gtod)

    # TIME   = 0  # time of event (float, seconds since epoch)  mandatory
    # EVENT  = 1  # event ID (string)                           mandatory
    # COMP   = 2  # component which recorded the event          mandatory
    # TID    = 3  # uid of thread involved                      optional
    # UID    = 4  # uid of entity involved                      optional
    # STATE  = 5  # state of entity involved                    optional
    # MSG    = 6  # message describing the event                optional
    # ENTITY = 7  # type of entity involved                     optional
    printf "%.4f,%s,%s,%s,%s,%s,%s\n" \
        "$now" "$event" "bootstrap_0" "MainThread" "$PILOT_ID" "PMGR_ACTIVE_PENDING" "$msg" \
        | tee -a "$PROFILE"
}


# ------------------------------------------------------------------------------
#
# we add another safety feature to ensure agent cancelation after runtime
# expires: the timeout() function expects *exactly* two processes to run in the
# background.  Whichever finishes with will cause a SIGUSR1 signal, which is
# then trapped to kill both processes.  Since the first one is dead, only the
# second will actually get the kill, and the subsequent wait will thus succeed.
# The second process is, of course, a `sleep $TIMEOUT`, so that the actual
# workload process will get killed after that timeout...
#
timeout()
{
    TIMEOUT="$1"; shift
    COMMAND="$*"

    RET="./timetrap.$$.ret"

    # note that this insane construct uses `$PID_1` and `$PID_2` which will
    # only be set later on.  In fact, those may or may not be set at all...
    timetrap()
    {
        kill $PID_1 2>&1 > /dev/null
        kill $PID_2 2>&1 > /dev/null
    }
    trap timetrap USR1

    rm -f $RET
    ($COMMAND;       echo "$?" >> $RET; /bin/kill -s USR1 $$) & PID_1=$!
    (sleep $TIMEOUT; echo "1"  >> $RET; /bin/kill -s USR1 $$) & PID_2=$!

    wait

    ret=`cat $RET || echo 2`
    rm -f $RET
    return $ret
}


# ------------------------------------------------------------------------------
#
# a similar method is `waitfor()`, which will test a condition in certain
# intervals and return once that condition is met, or finish after a timeout.
# Other than `timeout()` above, this method will not create subshells, and thus
# can be utilized for job control etc.
#
waitfor()
{
    INTERVAL="$1"; shift
    TIMEOUT="$1";  shift
    COMMAND="$*"

    START=`echo \`./gtod\` | cut -f 1 -d .`
    END=$((START + TIMEOUT))
    NOW=$START

    echo "COND start '$COMMAND' (I: $INTERVAL T: $TIMEOUT)"
    while test "$NOW" -lt "$END"
    do
        sleep "$INTERVAL"
        $COMMAND
        RET=$?
        if ! test "$RET" = 0
        then
            echo "COND failed ($RET)"
            break
        else
            echo "COND ok ($RET)"
        fi
        NOW=`echo \`./gtod\` | cut -f 1 -d .`
    done

    if test "$RET" = 0
    then
        echo "COND timeout"
    fi

    return $RET
}


# ------------------------------------------------------------------------------
#
# some virtenv operations need to be protected against pilots starting up
# concurrently, so we lock the virtualenv directory during creation and update.
#
# I/O redirect under noclobber is atomic in POSIX
#
lock()
{
    pid="$1"      # ID of pilot/bootstrapper waiting
    entry="$2"    # entry to lock
    timeout="$3"  # time to wait for a lock to expire In seconds)

    # clean $entry (normalize path, remove trailing slash, etc
    entry="`dirname $entry`/`basename $entry`"

    if test -z $timeout
    then
        timeout=$LOCK_TIMEOUT
    fi

    lockfile="$entry.lock"
    count=0

    err=`/bin/bash -c "set -C ; echo $pid > '$lockfile' && chmod a+r '$lockfile' && echo ok" 2>&1`
    until test "$err" = "ok"
    do
        if contains "$err" 'no such file or directory'
        then
            # there is something wrong with the lockfile path...
            echo "ERROR: can't create lockfile at '$lockfile' - invalid directory?"
            exit 1
        fi

        owner=`cat $lockfile 2>/dev/null`
        count=$((count+1))

        echo "wait for lock $lockfile (owned by $owner) $((timeout-count))"

        if test $count -gt $timeout
        then
            echo "### WARNING ###"
            echo "lock timeout for $entry -- removing stale lock for '$owner'"
            rm $lockfile
            # we do not exit the loop here, but race again against other pilots
            # waiting for this lock.
            count=0
        else

            # need to wait longer for lock release
            sleep 1
        fi

        # retry
        err=`/bin/bash -c "set -C ; echo $pid > '$lockfile' && chmod a+r '$lockfile' && echo ok" 2>&1`
    done

    # one way or the other, we got the lock finally.
    echo "obtained lock $lockfile"
}


# ------------------------------------------------------------------------------
#
# remove an previously qcquired lock.  This will abort if the lock is already
# gone, or if it is not owned by us -- both cases indicate that a different
# pilot got tired of waiting for us and forcefully took over the lock
#
unlock()
{
    pid="$1"      # ID of pilot/bootstrapper which has the lock
    entry="$2"    # locked entry

    # clean $entry (normalize path, remove trailing slash, etc
    entry="`dirname $entry`/`basename $entry`"

    lockfile="$entry.lock"

    if ! test -f $lockfile
    then
        echo "ERROR: can't unlock $entry for $pid: missing lock $lockfile"
        exit 1
    fi

    owner=`cat $lockfile`
    if ! test "$owner" = "`echo $pid`"
    then
        echo "ERROR: can't unlock $entry for $pid: owner is $owner"
        exit 1
    fi

    rm -vf $lockfile
}


# ------------------------------------------------------------------------------
#
# after installing and updating pip, and after activating a VE, we want to make
# sure we use the correct python and pip executables.  This rehash sets $PIP and
# $PYTHON to the respective values.  Those variables should be used throughout
# the code, to avoid any ambiguity due to $PATH, aliases and shell functions.
#
# The only argument is optional, and can be used to pin a specific python
# executable.
#
rehash()
{
    explicit_python="$1"

    # If PYTHON was not set as an argument, detect it here.
    # we need to do this again after the virtenv is loaded
    if test -z "$explicit_python"
    then
        PYTHON=`which python`
    else
        PYTHON="$explicit_python"
    fi
    PYTHON_VERSION=`$PYTHON -c 'from distutils.sysconfig import get_python_version; print(get_python_version())'`

    # NOTE: if a cacert.pem.gz was staged, we unpack it and use it for all pip
    #       commands (It means that the pip cacert [or the system's, dunno]
    #       is not up to date).  Easy_install seems to use a different access
    #       channel for some reason, so does not need the cert bundle.
    #       see https://github.com/pypa/pip/issues/2130
    #       ca-cert bundle from http://curl.haxx.se/docs/caextract.html

    # NOTE: Condor does not support staging into some arbitrary
    #       directory, so we may find the dists in pwd
    CA_CERT_GZ="$SESSION_SANDBOX/cacert.pem.gz"
    CA_CERT_PEM="$SESSION_SANDBOX/cacert.pem"
    if ! test -f "$CA_CERT_GZ" -o -f "$CA_CERT_PEM"
    then
        CA_CERT_GZ="./cacert.pem.gz"
        CA_CERT_PEM="./cacert.pem"
    fi

    if test -f "$CA_CERT_GZ"
    then
        gunzip "$CA_CERT_GZ"
    fi

    PIP="$PYTHON -m pip"
    if test -f "$CA_CERT_PEM"
    then
        PIP="$PIP --cert $CA_CERT_PEM"
    fi

    # NOTE: some resources define a function pip() to implement the same cacert
    #       fix we do above.  On some machines, that is broken (hello archer),
    #       thus we undefine that function here.
    unset -f pip

    echo "PYTHON            : $PYTHON"
    echo "PYTHON_VERSION    : $PYTHON_VERSION"
    echo "PIP               : $PIP"
    echo "PIP version       : `$PIP --version`"
}


# ------------------------------------------------------------------------------
# verify that we have a usable python installation
verify_install()
{
    echo -n "verify python viability: $PYTHON ..."
    if ! $PYTHON -c 'import sys; assert(sys.version_info >= (3,5))'
    then
        echo ' failed'
        echo "python installation ($PYTHON) is not usable - abort"
        exit 1
    fi
    echo ' ok'

    # FIXME: attempt to load all required modules
    modules="radical.pilot radical.saga radical.utils $VIRTENV_RADICAL_MODS"
    for m in $modules
    do
        printf 'verify module viability: %-15s ...' $m
        if ! $PYTHON -c "import $m"
        then
            echo ' failed'
            echo "python installation cannot load module $m - abort"
            exit 1
        fi
        echo ' ok'
    done
}


# ------------------------------------------------------------------------------
# contains(string, substring)
#
# Returns 0 if the specified string contains the specified substring,
# otherwise returns 1.
#
contains()
{
    string="$1"
    substring="$2"
    if test "${string#*$substring}" != "$string"
    then
        return 0    # $substring is in $string
    else
        return 1    # $substring is not in $string
    fi
}


# ------------------------------------------------------------------------------
#
# run a command, log command line and I/O, return success/failure
#
run_cmd()
{
    msg="$1"
    cmd="$2"
    fallback="$3"

    echo ""
    echo "# -------------------------------------------------------------------"
    echo "#"
    echo "# $msg"
    echo "# cmd: $cmd"
    echo "#"
    eval "$cmd" 2>&1
    if test "$?" = 0
    then
        echo "#"
        echo "# SUCCESS"
        echo "#"
        echo "# -------------------------------------------------------------------"
        return 0
    else
        echo "#"
        echo "# ERROR"

        if test -z "$3"
        then
            echo "# no fallback command available"
        else
            echo "# running fallback command:"
            echo "# $fallback"
            echo "#"
            eval "$fallback"
            if test "$?" = 0
            then
                echo "#"
                echo "# SUCCESS (fallback)"
                echo "#"
                echo "# -------------------------------------------------------------------"
                return 0
            else
                echo "#"
                echo "# ERROR (fallback)"
            fi
        fi
        echo "#"
        echo "# -------------------------------------------------------------------"
        return 1
    fi
}



# ------------------------------------------------------------------------------
#
# create and/or update a virtenv, depending on mode specifier:
#
#   'private' : error  if it exists, otherwise create, then use
#   'update'  : update if it exists, otherwise create, then use
#   'create'  : use    if it exists, otherwise create, then use
#   'use'     : use    if it exists, otherwise error,  then exit
#   'recreate': delete if it exists, otherwise create, then use
#
# create and update ops will be locked and thus protected against concurrent
# bootstrap_0 invocations.
#
# (private + location in pilot sandbox == old behavior)
#
# That locking will likely not scale nicely for larger numbers of concurrent
# pilots, at least not for slow running updates (time for update of n pilots
# needs to be smaller than lock timeout).  OTOH, concurrent pip updates should
# not have a negative impact on the virtenv in the first place, AFAIU -- lock on
# create is more important, and should be less critical
#
virtenv_setup()
{
    profile_event 've_setup_start'

    pid="$1"
    virtenv="$2"
    virtenv_mode="$3"
    python_dist="$4"
    virtenv_dist="$5"

    ve_create=UNDEFINED
    ve_update=UNDEFINED

    if test "$virtenv_mode" = "private"
    then
        if test -d "$virtenv/"
        then
            printf "\nERROR: private virtenv already exists at $virtenv\n\n"
            exit 1
        fi
        ve_create=TRUE
        ve_update=FALSE

    elif test "$virtenv_mode" = "update"
    then
        ve_create=FALSE
        ve_update=TRUE
        test -d "$virtenv/" || ve_create=TRUE

    elif test "$virtenv_mode" = "create"
    then
        ve_create=TRUE
        ve_update=FALSE

    elif test "$virtenv_mode" = "use" \
         -o   "$virtenv_mode" = "local"
    then
        if ! test -d "$virtenv/"
        then
            printf "\nERROR: given virtenv does not exist at $virtenv\n\n"
            exit 1
        fi
        ve_create=FALSE
        ve_update=FALSE

    elif test "$virtenv_mode" = "recreate"
    then
        test -d "$virtenv/" && rm -r "$virtenv"
        ve_create=TRUE
        ve_update=FALSE

    else
        ve_create=FALSE
        ve_update=FALSE
        printf "\nERROR: virtenv mode invalid: $virtenv_mode\n\n"
        exit 1
    fi

    if test "$ve_create" = 'TRUE'
    then
        # no need to update a fresh ve
        ve_update=FALSE
    fi

    echo "virtenv_create    : $ve_create"
    echo "virtenv_update    : $ve_update"


    # radical_pilot installation and update is governed by PILOT_VERSION.  If
    # that is set to 'stage', we install the release and use the pilot which was
    # staged to pwd.  If set to 'release', we install from pypi.  In all other
    # cases, we install from git at a specific tag or branch
    #
    case "$RP_VERSION" in

        local)
            for sdist in $(echo $SDISTS | tr ':' ' ')
            do
                src=${sdist%.tgz}
                src=${sdist%.tar.gz}
                # NOTE: Condor does not support staging into some arbitrary
                #       directory, so we may find the dists in pwd
                if test -e   "$SESSION_SANDBOX/$sdist"; then
                    tar zxmf "$SESSION_SANDBOX/$sdist"

                elif test -e "./$sdist"; then
                    tar zxmf "./$sdist"

                else
                    echo "missing $sdist"
                    echo "session sandbox: $SESSION_SANDBOX"
                    ls -la "$SESSION_SANDBOX"
                    echo "pilot sandbox: $(pwd)"
                    ls -la
                    exit 1
                fi
                RP_INSTALL_SOURCES="$RP_INSTALL_SOURCES $src/"
            done
            RP_INSTALL_TARGET='SANDBOX'
            RP_INSTALL_SDIST='TRUE'
            ;;

        release)
            RP_INSTALL_SOURCES='radical.pilot'
            RP_INSTALL_TARGET='SANDBOX'
            RP_INSTALL_SDIST='FALSE'
            ;;

        installed)
            RP_INSTALL_SOURCES=''
            RP_INSTALL_TARGET=''
            RP_INSTALL_SDIST='FALSE'
            ;;

        *)
            # NOTE: do *not* use 'pip -e' -- egg linking does not work with
            #       PYTHONPATH.  Instead, we manually clone the respective
            #       git repository, and switch to the branch/tag/commit.
            git clone https://github.com/radical-cybertools/radical.pilot.git
            (cd radical.pilot; git checkout $RP_VERSION)
            RP_INSTALL_SOURCES="radical.pilot/"
            RP_INSTALL_TARGET='SANDBOX'
            RP_INSTALL_SDIST='FALSE'
    esac

    # NOTE: for any immutable virtenv (VIRTENV_MODE==use), we have to choose
    #       a SANDBOX install target.  SANDBOX installation will only work with
    #       'python setup.py install' (pip cannot handle it), so we have to use
    #       the sdist, and the RP_INSTALL_SOURCES has to point to directories.
    if test "$virtenv_mode" = "use" \
       -o   "$virtenv_mode" = "local"
    then
        if test "$RP_INSTALL_TARGET" = "VIRTENV"
        then
            echo "WARNING: virtenv immutable - install RP locally"
            RP_INSTALL_TARGET='SANDBOX'
        fi

        if ! test -z "$RP_INSTALL_TARGET"
        then
            for src in $RP_INSTALL_SOURCES
            do
                if ! test -d "$src"
                then
                    # TODO: we could in principle download from pypi and
                    # extract, or 'git clone' to local, and then use the setup
                    # install.  Not sure if this is worth the effor (AM)
                    echo "ERROR: local RP install needs sdist based install (not '$src')"
                    exit 1
                fi
            done
        fi
    fi

    # A ve lock is not needed (nor desired) on sandbox installs.
    RP_INSTALL_LOCK='FALSE'
    if test "$RP_INSTALL_TARGET" = "VIRTENV"
    then
        RP_INSTALL_LOCK='TRUE'
    fi

    echo "rp install sources: $RP_INSTALL_SOURCES"
    echo "rp install target : $RP_INSTALL_TARGET"
    echo "rp install lock   : $RP_INSTALL_LOCK"


    # create virtenv if needed.  This also activates the virtenv.
    if test "$ve_create" = "TRUE"
    then
        if ! test -d "$virtenv/"
        then
            echo 'rp lock for virtenv create'
            lock "$pid" "$virtenv" # use default timeout
            virtenv_create "$virtenv" "$python_dist" "$virtenv_dist"
            if ! test "$?" = 0
            then
                echo "ERROR: couldn't create virtenv - abort"
                unlock "$pid" "$virtenv"
                exit 1
            fi
            unlock "$pid" "$virtenv"
        else
            echo "virtenv $virtenv exists"
        fi
    else
        echo "do not create virtenv $virtenv"
    fi

    # creation or not -- at this point it needs activation
    virtenv_activate "$virtenv" "$python_dist"


    # update virtenv if needed.  This also activates the virtenv.
    if test "$ve_update" = "TRUE"
    then
        echo 'rp lock for virtenv update'
        lock "$pid" "$virtenv" # use default timeout
        virtenv_update "$virtenv" "$python_dist"
        if ! test "$?" = 0
        then
            echo "ERROR: couldn't update virtenv - abort"
            unlock "$pid" "$virtenv"
            exit 1
       fi
       unlock "$pid" "$virtenv"
    else
        echo "do not update virtenv $virtenv"
    fi

    # install RP
    if test "$RP_INSTALL_LOCK" = 'TRUE'
    then
        echo "rp lock for rp install (target: $RP_INSTALL_TARGET)"
        lock "$pid" "$virtenv" # use default timeout
    fi
    rp_install "$RP_INSTALL_SOURCES" "$RP_INSTALL_TARGET" "$RP_INSTALL_SDIST"
    if test "$RP_INSTALL_LOCK" = 'TRUE'
    then
       unlock "$pid" "$virtenv"
    fi

    profile_event 've_setup_stop'
}


# ------------------------------------------------------------------------------
#
virtenv_activate()
{
    if test "$VIRTENV_IS_ACTIVATED" = "TRUE"; then
        return
    fi

    profile_event 've_activate_start'

    virtenv="$1"
    python_dist="$2"

    if test "$python_dist" = "anaconda"; then
        if ! test -z $(which conda); then
            eval "$(conda shell.posix hook)"
            conda activate "$virtenv"

        elif test -e "$virtenv/bin/activate"; then
<<<<<<< HEAD
                . "$virtenv/bin/activate"
=======
            . "$virtenv/bin/activate"
>>>>>>> b217a140
        fi

        if test -z "$CONDA_PREFIX"; then
            echo "Loading of conda env failed!"
            exit 1
        fi
    else
        unset VIRTUAL_ENV
        . "$virtenv/bin/activate"
        if test -z "$VIRTUAL_ENV"; then
            echo "Loading of virtual env failed!"
            exit 1
        fi
    fi

    VIRTENV_IS_ACTIVATED=TRUE
    echo "VIRTENV activated : $virtenv"

    RP_PATH="$virtenv/bin"
    echo "RP_PATH           : $RP_PATH"

    PATH="$RP_PATH:$PATH"
    export PATH

    # make sure we use the new python binary
    rehash

  # # NOTE: calling radicalpilot-version does not work here -- depending on the
  # #       system settings, python setup it may not be found even if the
  # #       rp module is installed and importable.
  # system_rp_loc="`python -c 'import radical.pilot as rp; print rp.__file__' 2>/dev/null`"
  # if ! test -z "$system_rp_loc"
  # then
  #     echo "found system RP install at '$system_rp_loc'"
  #     SYSTEM_RP='TRUE'
  # fi

  # prefix="$virtenv/rp_install"

    # make sure the lib path into the prefix conforms to the python conventions
    VE_MOD_PREFIX=`$PYTHON -c 'from distutils.sysconfig import get_python_lib; print(get_python_lib())'`
    echo "VE_MOD_PREFIX init: $VE_MOD_PREFIX"
    # NOTE: distutils.sc.get_python_lib() behaves different on different
    #       systems: on some systems (versions?) it returns a normalized path,
    #       on some it does not.  As we need consistent behavior to have
    #       a chance of the sed below to succeed, we normalize the path ourself.
  # VE_MOD_PREFIX=`(cd $VE_MOD_PREFIX; pwd -P)`

    # NOTE: on other systems again, that above path normalization is resulting
    #       in paths which are invalid when used with pip/PYTHONPATH, as that
    #       will result in the incorrect use of .../lib/ vs. .../lib64/ (it is
    #       a symlink in the VE, but is created as distinct dir by pip).  So we
    #       have to perform the path normalization only on the part with points
    #       to the root of the VE: we don't apply the path normalization to
    #       the last three path elements (lib[64]/pythonx.y/site-packages) (this
    #       probably should be an sed command...)
    TMP_BASE="$VE_MOD_PREFIX/"
    TMP_TAIL="`basename $TMP_BASE`"
    TMP_BASE="`dirname  $TMP_BASE`"
    TMP_TAIL="`basename $TMP_BASE`/$TMP_TAIL"
    TMP_BASE="`dirname  $TMP_BASE`"
    TMP_TAIL="`basename $TMP_BASE`/$TMP_TAIL"
    TMP_BASE="`dirname  $TMP_BASE`"

    TMP_BASE=`(cd $TMP_BASE; pwd -P)`
    VE_MOD_PREFIX="$TMP_BASE/$TMP_TAIL"
    echo "VE_MOD_PREFIX     : $VE_MOD_PREFIX"

    # we can now derive the pythonpath into the rp_install portion by replacing
    # the leading path elements.  The same mechanism is used later on
    # to derive the PYTHONPATH into the sandbox rp_install, if needed.
    RP_MOD_PREFIX=`echo $VE_MOD_PREFIX | sed -e "s|$virtenv|$virtenv/rp_install|"`
    echo "RP_MOD_PREFIX     : $RP_MOD_PREFIX"

    # NOTE: this should not be necessary, but we explicit set PYTHONPATH to
    #       include the VE module tree, because some systems set a PYTHONPATH on
    #       'module load python', and that would supersede the VE module tree,
    #       leading to unusable versions of setuptools.
    VE_PYTHONPATH="$PYTHONPATH"
    echo "VE_PYTHONPATH     : $VE_PYTHONPATH"

    PYTHONPATH="$VE_MOD_PREFIX:$VE_PYTHONPATH"
    export PYTHONPATH

    profile_event 've_activate_stop'
}


# ------------------------------------------------------------------------------
#
# create virtualenv - we always use the latest version from GitHub
#
# The virtenv creation will also install the required packges, but will (mostly)
# not use '--upgrade' for dependencies, so that will become a noop if the
# packages have been installed before.  An eventual upgrade will be triggered
# independently in virtenv_update().
#
virtenv_create()
{
    # create a fresh ve
    profile_event 've_create_start'

    virtenv="$1"
    python_dist="$2"
    virtenv_dist="$3"

    if test "$python_dist" = "default"
    then

        # by default, we download an older 1.9.x version of virtualenv as this
        # seems to work more reliable than newer versions, on some machines.
        # Only on machines where the system virtenv seems to be more stable or
        # where 1.9 is known to fail, we use the system ve.
        if test "$virtenv_dist" = "default"
        then
            virtenv_dist="1.9"
        fi

        if test "$virtenv_dist" = "1.9"
        then
            flags='-1 -k -L -O'
            if (hostname -f | grep -e '^smic' > /dev/null)
            then
                flags='-k -L -O'
            fi

            run_cmd "Download virtualenv tgz" \
                    "curl $flags '$VIRTENV_TGZ_URL'"

            if ! test "$?" = 0
            then
                echo "WARNING: couldn't download virtualenv via curl! Using system version"
                virtenv_dist="system"

            else :
                run_cmd "unpacking virtualenv tgz" \
                        "tar zxmf '$VIRTENV_TGZ'"

                if test $? -ne 0
                then
                    echo "Couldn't unpack virtualenv! Using system version"
                    virtenv_dist="system"
                else
                    VIRTENV_CMD="$PYTHON $VIRTENV_DIR/virtualenv.py"
                fi

            fi
        fi

        # don't use `elif` here - above falls back to 'system' virtenv on errors
        if test "$virtenv_dist" = "system"
        then
            VIRTENV_CMD="virtualenv"
        fi

        if test "$VIRTENV_CMD" = ""
        then
            echo "ERROR: invalid or unusable virtenv_dist option"
            return 1
        fi

        run_cmd "Create virtualenv" \
                "$VIRTENV_CMD -p python3 $virtenv"

        if test $? -ne 0
        then
            echo "ERROR: couldn't create virtualenv"
            return 1
        fi

        # clean out virtenv sources
        if test -d "$VIRTENV_DIR"
        then
            rm -rf "$VIRTENV_DIR" "$VIRTENV_TGZ"
        fi

    elif test "$python_dist" = "anaconda"
    then
        run_cmd "Create virtualenv" \
                "conda create -y -p $virtenv python=3.8"
        if test $? -ne 0
        then
            echo "ERROR: couldn't create (conda) virtualenv"
            return 1
        fi

    else
        echo "ERROR: invalid python_dist option ($python_dist)"
        return 1
    fi


    # activate the virtualenv
    virtenv_activate "$virtenv" "$python_dist"

    # make sure we have pip
    if test -z "$(which pip)"
    then
        run_cmd "install pip" \
                "easy_install pip" \
             || echo "Couldn't install pip! Uh oh...."
    fi
    PIP="$PYTHON -m pip"

    # make sure the new pip version is used (but keep the python executable)
    rehash "$PYTHON"

    # now that the virtenv is set up, we install all dependencies
    # of the RADICAL stack
    for dep in $VIRTENV_RADICAL_DEPS
    do
        run_cmd "install $dep" \
                "$PIP --no-cache-dir install --no-build-isolation $dep" \
             || echo "Couldn't install $dep! Lets see how far we get ..."
    done

    profile_event 've_create_stop'
}


# ------------------------------------------------------------------------------
#
# update virtualenv - this assumes that the virtenv has been activated
#
virtenv_update()
{
    profile_event 've_update_start'

    virtenv="$1"
    pytohn_dist="$2"

    # activate the virtualenv
    virtenv_activate "$virtenv" "$python_dist"

    # we upgrade all dependencies of the RADICAL stack, one by one.
    # NOTE: we only do pip upgrades -- that will ignore the easy_installed
    #       modules on india etc.
    for dep in $VIRTENV_RADICAL_DEPS
    do
        run_cmd "install $dep" \
                "$PIP install --upgrade $dep" \
             || echo "Couldn't update $dep! Lets see how far we get ..."
    done

    profile_event 've_update_stop'
}


# ------------------------------------------------------------------------------
#
# Install the radical stack, ie. install RP which pulls the rest.
# This assumes that the virtenv has been activated.  Any previously installed
# stack version is deleted.
#
# As the virtenv should have all dependencies set up (see VIRTENV_RADICAL_DEPS),
# we don't expect any additional module pull from pypi.  Some rp_versions will,
# however, pull the rp modules from pypi or git.
#
# . $VIRTENV/bin/activate
# rm -rf $VIRTENV/rp_install
#
# case rp_version:
#   @<token>:
#   @tag/@branch/@commit: # no sdist staging
#       git clone $github_base radical.pilot.src
#       (cd radical.pilot.src && git checkout token)
#       pip install -t $SANDBOX/rp_install/ radical.pilot.src
#       rm -rf radical.pilot.src
#       export PYTHONPATH=$SANDBOX/rp_install:$PYTHONPATH
#       export PATH=$SANDBOX/rp_install/bin:$PATH
#
#   release: # no sdist staging
#       pip install -t $SANDBOX/rp_install radical.pilot
#       export PYTHONPATH=$SANDBOX/rp_install:$PYTHONPATH
#       export PATH=$SANDBOX/rp_install/bin:$PATH
#
#   local: # needs sdist staging
#       tar zxmf $sdist.tgz
#       pip install -t $SANDBOX/rp_install $sdist/
#       export PYTHONPATH=$SANDBOX/rp_install:$PYTHONPATH
#       export PATH=$SANDBOX/rp_install/bin:$PATH
#
#   installed: # no sdist staging
#       true
# esac
#
# NOTE: A 'pip install' (without '--upgrade') will not install anything if an
#       old version lives in the system space.  A 'pip install --upgrade' will
#       fail if there is no network connectivity (which otherwise is not really
#       needed when we install from sdists).  '--upgrade' is not needed when
#       installing from sdists.
#
rp_install()
{
    rp_install_sources="$1"
    rp_install_target="$2"
    rp_install_sdist="$3"

    if test -z "$rp_install_target"
    then
        echo "no RP install target - skip install"

        # we just activate the rp_install portion of the used virtenv
        PYTHONPATH="$RP_MOD_PREFIX:$VE_MOD_PREFIX:$VE_PYTHONPATH"
        export PYTHONPATH

        PATH="$VIRTENV/rp_install/bin:$PATH"
        export PATH

        return
    fi

    profile_event 'rp_install_start'

    echo "Using RADICAL-Pilot install sources '$rp_install_sources'"

    # install rp into a separate tree -- no matter if in shared ve or a local
    # sandbox or elsewhere
    case "$rp_install_target" in

        VIRTENV)
            RP_INSTALL="$VIRTENV/rp_install"

            # no local install -- we want to install in the rp_install portion of
            # the ve.  The pythonpath is set to include that part.
            PYTHONPATH="$RP_MOD_PREFIX:$VE_MOD_PREFIX:$VE_PYTHONPATH"
            export PYTHONPATH

            PATH="$VIRTENV/rp_install/bin:$PATH"
            export PATH

            RADICAL_MOD_PREFIX="$RP_MOD_PREFIX/radical/"

            # NOTE: we first uninstall RP (for some reason, 'pip install --upgrade' does
            #       not work with all source types)
            run_cmd "uninstall radical.pilot" "$PIP uninstall -y radical.pilot"
            # ignore any errors

            echo "using virtenv install tree"
            echo "PYTHONPATH        : $PYTHONPATH"
            echo "RP_MOD_PREFIX     : $RP_MOD_PREFIX"
            echo "RADICAL_MOD_PREFIX: $RADICAL_MOD_PREFIX"
            ;;

        SANDBOX)
            RP_INSTALL="$PILOT_SANDBOX/rp_install"

            # make sure the lib path into the prefix conforms to the python conventions
            RP_LOC_PREFIX=`echo $VE_MOD_PREFIX | sed -e "s|$VIRTENV|$PILOT_SANDBOX/rp_install|"`

            echo "VE_MOD_PREFIX     : $VE_MOD_PREFIX"
            echo "VIRTENV           : $VIRTENV"
            echo "SANDBOX           : $PILOT_SANDBOX"
            echo "VE_LOC_PREFIX     : $VE_LOC_PREFIX"

            # local PYTHONPATH needs to be pre-pended.  The ve PYTHONPATH is
            # already set during ve activation -- but we don't want the rp_install
            # portion from that ve...
            # NOTE: PYTHONPATH is set differently than the 'prefix' used during
            #       install
            PYTHONPATH="$RP_LOC_PREFIX:$VE_MOD_REFIX:$VE_PYTHONPATH"
            export PYTHONPATH

            PATH="$PILOT_SANDBOX/rp_install/bin:$PATH"
            export PATH

            RADICAL_MOD_PREFIX="$RP_LOC_PREFIX/radical/"

            echo "using local install tree"
            echo "PYTHONPATH        : $PYTHONPATH"
            echo "RP_LOC_PREFIX     : $RP_LOC_PREFIX"
            echo "RADICAL_MOD_PREFIX: $RADICAL_MOD_PREFIX"
            ;;

        *)
            # this should never happen
            echo "ERROR: invalid RP install target '$RP_INSTALL_TARGET'"
            exit 1

    esac

    # NOTE: we need to purge the whole install tree (not only the module dir),
    #       as pip will otherwise find the eggs and interpret them as satisfied
    #       dependencies, even if the modules are gone.  Of course, there should
    #       not be any eggs in the first place, but...
    rm    -rf  "$RP_INSTALL/"
    mkdir -p   "$RP_INSTALL/"

  # # NOTE: if we find a system level RP install, then pip install will not work
  # #       w/o the upgrade flag -- unless we install from sdist.  It may not
  # #       work with update flag either though...
  # if test "$SYSTEM_RP" = 'FALSE'
  # then
  #     # no previous version installed, don't need no upgrade
  #     pip_flags=''
  #     echo "no previous RP version - no upgrade"
  # else
  #     if test "$rp_install_sdist" = "TRUE"
  #     then
  #         # install from sdist doesn't need uprade either
  #         pip_flags=''
  #     else
  #         pip_flags='--upgrade'
  #         # NOTE: --upgrade is unreliable in its results -- depending on the
  #         #       VE setup, the resulting installation may be viable or not.
  #         echo "-----------------------------------------------------------------"
  #         echo " WARNING: found a system installation of radical.pilot!          "
  #         echo "          Upgrading to a new version may *or may not* succeed,   "
  #         echo "          depending on the specific system, python and virtenv   "
  #         echo "          configuration!                                         "
  #         echo "-----------------------------------------------------------------"
  #     fi
  # fi

    pip_flags="$pip_flags --src '$PILOT_SANDBOX/rp_install/src'"
    pip_flags="$pip_flags --prefix '$RP_INSTALL'"
    pip_flags="$pip_flags --no-deps --no-cache-dir --no-build-isolation"

    for src in $rp_install_sources
    do
        run_cmd "update $src via pip" \
                "$PIP install $pip_flags $src"

        if test $? -ne 0
        then
            echo "Couldn't install $src! Lets see how far we get ..."
        fi

        # clean out the install source if it is a local dir
        if test -d "$src"
        then
            echo "purge install source at $src"
            rm -r "$src"
        fi
    done

    profile_event 'rp_install_stop'
}


# ------------------------------------------------------------------------------
# Verify that we ended up with a usable installation.  This will also print all
# versions and module locations, which is nice for debugging...
#
verify_rp_install()
{
    OLD_RADICAL_VERBOSE=$RADICAL_VERBOSE
    OLD_RADICAL_PILOT_VERBOSE=$RADICAL_PILOT_VERBOSE

    RADICAL_VERBOSE=WARNING
    RADICAL_PILOT_VERBOSE=WARNING

    # print the ve information and stack versions for verification
    echo
    echo "---------------------------------------------------------------------"
    echo
    echo "`$PYTHON --version` ($PYTHON)"
    echo "PYTHONPATH: $PYTHONPATH"
    radical-stack
 (  $PYTHON -c 'import radical.utils as ru; print("RU: %s %s" % (ru.version_detail, ru.__file__))' \
 && $PYTHON -c 'import radical.saga  as rs; print("RS: %s %s" % (rs.version_detail, rs.__file__))' \
 && $PYTHON -c 'import radical.pilot as rp; print("RP: %s %s" % (rp.version_detail, rp.__file__))' \
 && (echo 'install ok!'; true) \
 ) \
 || (echo 'install failed!'; false) \
 || exit 1
    echo
    echo "---------------------------------------------------------------------"
    echo

    RADICAL_VERBOSE=$OLD_RADICAL_VERBOSE
    RADICAL_PILOT_VERBOSE=$OLD_RADICAL_PILOT_VERBOSE
}


# ------------------------------------------------------------------------------
# Find available port on the remote host where we can bind to
#
find_available_port()
{
    RANGE="23000..23100"
    # TODO: Now that we have corrected the logic of checking on the localhost,
    #       instead of the remote host, we need to improve the checking.
    #       For now just return a fixed value.
    AVAILABLE_PORT=23000

    echo ""
    echo "################################################################################"
    echo "## Searching for available TCP port for tunnel in range $RANGE."
    host=$1
    for port in $(eval echo {$RANGE}); do

        # Try to make connection
        (/bin/bash -c "(>/dev/tcp/$host/$port)" 2>/dev/null) &
        # Wait for 1 second
        read -t1
        # Kill child
        kill $! 2>/dev/null
        # If the kill command succeeds, assume that we have found our match!
        if [ "$?" == "0" ]
        then
            break
        fi

        # Reset port, so that the last port doesn't get chosen in error
        port=
    done

    # Wait for children
    wait 2>/dev/null

    # Assume the most recent port is available
    AVAILABLE_PORT=$port
}


# -------------------------------------------------------------------------------
#
# run a pre_bootstrap_0 command -- and exit if it happens to fail
#
# pre_bootstrap_0 commands are executed right in arg parser loop because -e can be
# passed multiple times
#
pre_bootstrap_0()
{
    cmd="$@"
    run_cmd "Running pre_bootstrap_0 command" "$cmd"

    if test $? -ne 0
    then
        echo "#ABORT"
        exit 1
    fi
}

# -------------------------------------------------------------------------------
#
# Build the PREBOOTSTRAP2 variable to pass down to sub-agents
#
pre_bootstrap_2()
{
    cmd="$@"

    PREBOOTSTRAP2="$PREBOOTSTRAP2
$cmd"
}


# -------------------------------------------------------------------------------
#
# untar the pilot sandbox
#
untar()
{
    # FIXME: concurrently starting pilots may conflict on SDIST extraction
    tar="$1"
    tar zxvf ../"$tar" -C .. "$PILOT_ID" $(echo $SDISTS | tr ':' ' ')
}


# ------------------------------------------------------------------------------
#
# MAIN
#

# parse command line arguments
#
# OPTIONS:
#    -a   session sandbox
#    -b   python distribution (default, anaconda)
#    -c   ccm mode of agent startup
#    -d   distribution source tarballs for radical stack install
#    -e   execute commands before bootstrapping phase 1: the main agent
#    -f   tunnel forward endpoint (MongoDB host:port)
#    -g   virtualenv distribution (default, 1.9, system)
#    -h   hostport to create tunnel to
#    -i   python Interpreter to use, e.g., python2.7
#    -m   mode of stack installion
#    -p   pilot ID
#    -r   radical-pilot version version to install in virtenv
#    -s   session ID
#    -t   tunnel device for connection forwarding
#    -v   virtualenv location (create if missing)
#    -w   execute commands before bootstrapping phase 2: the worker
#    -x   exit cleanup - delete pilot sandbox, virtualenv etc. after completion
#    -y   runtime limit
#    -z   untar initial pilot sandbox tarball
#
# NOTE: -z makes some assumptions on sandbox and tarball location
#
while getopts "a:b:cd:e:f:g:h:i:m:p:r:s:t:v:w:x:y:z:" OPTION; do
    case $OPTION in
        a)  SESSION_SANDBOX="$OPTARG"         ;;
        b)  PYTHON_DIST="$OPTARG"             ;;
        c)  CCM='TRUE'                        ;;
        d)  SDISTS="$OPTARG"                  ;;
        e)  pre_bootstrap_0 "$OPTARG"         ;;
        f)  FORWARD_TUNNEL_ENDPOINT="$OPTARG" ;;
        g)  VIRTENV_DIST="$OPTARG"            ;;
        h)  HOSTPORT="$OPTARG"                ;;
        i)  PYTHON="$OPTARG"                  ;;
        m)  VIRTENV_MODE="$OPTARG"            ;;
        p)  PILOT_ID="$OPTARG"                ;;
        r)  RP_VERSION="$OPTARG"              ;;
        s)  SESSION_ID="$OPTARG"              ;;
        t)  TUNNEL_BIND_DEVICE="$OPTARG"      ;;
        v)  VIRTENV=$(eval echo "$OPTARG")    ;;
        w)  pre_bootstrap_2 "$OPTARG"         ;;
        x)  CLEANUP="$OPTARG"                 ;;
        y)  RUNTIME="$OPTARG"                 ;;
        z)  TARBALL="$OPTARG"                 ;;
        *)  echo "Unknown option: '$OPTION'='$OPTARG'"
            return 1;;
    esac
done

echo '# -------------------------------------------------------------------'
echo '# untar sandbox'
echo '# -------------------------------------------------------------------'
untar "$TARBALL"
echo '# -------------------------------------------------------------------'

# before we change anything else in the pilot environment, we safe a couple of
# env vars to later re-create a close-to-pristine env for unit execution.
_OLD_VIRTUAL_PYTHONPATH="$PYTHONPATH"
_OLD_VIRTUAL_PYTHONHOME="$PYTHONHOME"
_OLD_VIRTUAL_PATH="$PATH"
_OLD_VIRTUAL_PS1="$PS1"

export _OLD_VIRTUAL_PYTHONPATH
export _OLD_VIRTUAL_PYTHONHOME
export _OLD_VIRTUAL_PATH
export _OLD_VIRTUAL_PS1

# derive some var names from given args
if test -z "$SESSION_SANDBOX"
then
    SESSION_SANDBOX="$PILOT_SANDBOX/.."
fi

# TODO: Move earlier, because if pre_bootstrap fails, this is not yet set
LOGFILES_TARBALL="$PILOT_ID.log.tgz"
PROFILES_TARBALL="$PILOT_ID.prof.tgz"

# some backends (condor) never finalize a job when output files are missing --
# so we touch them here to prevent that
echo "# -------------------------------------------------------------------"
echo '# Touching output tarballs'
echo "# -------------------------------------------------------------------"
touch "$LOGFILES_TARBALL"
touch "$PROFILES_TARBALL"


# At this point, all pre_bootstrap_0 commands have been executed.  We copy the
# resulting PATH and LD_LIBRARY_PATH, and apply that in bootstrap_2.sh, so that
# the sub-agents start off with the same env (or at least the relevant parts of
# it).
#
# This assumes that the env is actually transferable.  If that assumption
# breaks at some point, we'll have to either only transfer the incremental env
# changes, or reconsider the approach to pre_bootstrap_x commands altogether --
# see comment in the pre_bootstrap_0 function.
PB1_PATH="$PATH"
PB1_LDLB="$LD_LIBRARY_PATH"

# FIXME: By now the pre_process rules are already performed.
#        We should split the parsing and the execution of those.
#        "bootstrap start" is here so that $PILOT_ID is known.
# Create header for profile log
if ! test -z "$RADICAL_PILOT_PROFILE$RADICAL_PROFILE"
then
    echo 'create gtod'
    create_gtod
else
    echo 'create gtod'
    create_gtod
fi
profile_event 'bootstrap_0_start'

# NOTE: if the virtenv path contains a symbolic link element, then distutil will
#       report the absolute representation of it, and thus report a different
#       module path than one would expect from the virtenv path.  We thus
#       normalize the virtenv path before we use it.
echo "VIRTENV           : $VIRTENV"
if test "$PYTHON_DIST" = "anaconda" && ! test -d "$VIRTENV/"; then
    case "$VIRTENV_MODE" in
        recreate|update|use|local)
            VIRTENV=$(cd `conda info --envs | awk -v envname="$VIRTENV" \
            '{ if ($1 == envname) print $NF }'`; pwd -P)
            ;;
        *)
            echo "WARNING: conda env is set not as directory ($VIRTENV_MODE)"
            ;;
    esac
else
    mkdir -p "$VIRTENV"
    VIRTENV=`(cd $VIRTENV; pwd -P)`
    rmdir "$VIRTENV" 2>/dev/null
fi
echo "VIRTENV normalized: $VIRTENV"

# Check that mandatory arguments are set
# (Currently all that are passed through to the agent)
if test -z "$RUNTIME"     ; then  echo "missing RUNTIME"   ; exit 1;  fi
if test -z "$PILOT_ID"    ; then  echo "missing PILOT_ID"  ; exit 1;  fi
if test -z "$RP_VERSION"  ; then  echo "missing RP_VERSION"; exit 1;  fi

# pilot runtime is specified in minutes -- on shell level, we want seconds
RUNTIME=$((RUNTIME * 60))

# we also add a minute as safety margin, to give the agent proper time to shut
# down on its own
RUNTIME=$((RUNTIME + 60))

# ------------------------------------------------------------------------------
# If the host that will run the agent is not capable of communication
# with the outside world directly, we will setup a tunnel.
get_tunnel(){

    addr=$1

    profile_event 'tunnel_setup_start'

    echo "# -------------------------------------------------------------------"
    echo "# Setting up forward tunnel to $addr."

    # Bind to localhost
    BIND_ADDRESS=$(/sbin/ifconfig $TUNNEL_BIND_DEVICE|grep "inet addr"|cut -f2 -d:|cut -f1 -d" ")

    if test -z "$BIND_ADDRESS"
    then
        BIND_ADDRESS=$(/sbin/ifconfig lo | grep 'inet' | xargs echo | cut -f 2 -d ' ')
    fi

    if test -z "$BIND_ADDRESS"
    then
        BIND_ADDRESS=$(ip addr
                     | grep 'state UP' -A2
                     | grep 'inet'
                     | awk '{print $2}'
                     | cut -f1 -d'/')
      # BIND_ADDRESS="127.0.0.1"
    fi

    # Look for an available port to bind to.
    # This might be necessary if multiple agents run on one host.
    find_available_port $BIND_ADDRESS

    if [ $AVAILABLE_PORT ]; then
        echo "## Found available port: $AVAILABLE_PORT"
    else
        echo "## No available port found!"
        exit 1
    fi
    DBPORT=$AVAILABLE_PORT

    # Set up tunnel
    # TODO: Extract port and host
    FORWARD_TUNNEL_ENDPOINT_PORT=22

    if test -z "$FORWARD_TUNNEL_ENDPOINT"
    then
        FORWARD_TUNNEL_ENDPOINT_HOST=$BIND_ADDRESS

    elif test "$FORWARD_TUNNEL_ENDPOINT" = "BIND_ADDRESS"; then
        # On some systems, e.g. Hopper, sshd on the mom node is not bound to 127.0.0.1
        # In those situations, and if configured, bind to the just obtained bind address.
        FORWARD_TUNNEL_ENDPOINT_HOST=$BIND_ADDRESS

    else
        # FIXME: ensure FT_EP is set
        FORWARD_TUNNEL_ENDPOINT_HOST=$FORWARD_TUNNEL_ENDPOINT
    fi

    # FIXME: check if tunnel stays up
    echo ssh -o StrictHostKeyChecking=no -x -a -4 -T -N -L $BIND_ADDRESS:$DBPORT:$addr -p $FORWARD_TUNNEL_ENDPOINT_PORT $FORWARD_TUNNEL_ENDPOINT_HOST
         ssh -o StrictHostKeyChecking=no -x -a -4 -T -N -L $BIND_ADDRESS:$DBPORT:$addr -p $FORWARD_TUNNEL_ENDPOINT_PORT $FORWARD_TUNNEL_ENDPOINT_HOST &

    # Kill ssh process when bootstrap_0 dies, to prevent lingering ssh's
    trap 'jobs -p | grep ssh | xargs -tr -n 1 kill' EXIT

    # and export to agent
    export RP_BS_TUNNEL="$BIND_ADDRESS:$DBPORT"

    profile_event 'tunnel_setup_stop'
}

if ! test -z "$FORWARD_TUNNEL_ENDPOINT"
then
    get_tunnel "$HOSTPORT"
    export RADICAL_PILOT_DB_HOSTPORT="$RP_BS_TUNNEL"
fi

# we also set up a tunnel for the application to use, if a respective endpoint
# is requested in the environment
if ! test -z "$RP_APP_TUNNEL_ADDR"
then
    echo "app tunnel addr : $RP_APP_TUNNEL_ADDR"
    get_tunnel "$RP_APP_TUNNEL_ADDR"
    export RP_APP_TUNNEL="$RP_BS_TUNNEL"
    echo "app tunnel setup: $RP_APP_TUNNEL"
fi

rehash "$PYTHON"

# ready to setup the virtenv
virtenv_setup    "$PILOT_ID"    "$VIRTENV" "$VIRTENV_MODE" \
                 "$PYTHON_DIST" "$VIRTENV_DIST"
virtenv_activate "$VIRTENV" "$PYTHON_DIST"

# ------------------------------------------------------------------------------
# launch the radical agent
#
# the actual agent script lives in PWD if it was staged -- otherwise we use it
# from the virtenv
# NOTE: For some reasons, I have seen installations where 'scripts' go into
#       bin/, and some where setuptools only changes them in place.  For now,
#       we allow for both -- but eventually (once the agent itself is small),
#       we may want to move it to bin ourself.  At that point, we probably
#       have re-implemented pip... :/
# FIXME: the second option should use $RP_MOD_PATH, or should derive the path
#       from the imported rp modules __file__.
PILOT_SCRIPT=`which radical-pilot-agent`
# if test "$RP_INSTALL_TARGET" = 'PILOT_SANDBOX'
# then
#     PILOT_SCRIPT="$PILOT_SANDBOX/rp_install/bin/radical-pilot-agent"
# else
#     PILOT_SCRIPT="$VIRTENV/rp_install/bin/radical-pilot-agent"
# fi

# after all is said and done, we should end up with a usable python version.
# Verify it
verify_install

AGENT_CMD="$PYTHON $PILOT_SCRIPT"

verify_rp_install

# TODO: (re)move this output?
echo
echo "# -------------------------------------------------------------------"
echo "# Launching radical-pilot-agent "
echo "# CMDLINE: $AGENT_CMD"

# At this point we expand the variables in $PREBOOTSTRAP2 to pick up the
# changes made by the environment by pre_bootstrap_0.
OLD_IFS=$IFS
IFS=$'\n'
for entry in $PREBOOTSTRAP2
do
    converted_entry=`eval echo $entry`
    PREBOOTSTRAP2_EXPANDED="$PREBOOTSTRAP2_EXPANDED
$converted_entry"
done
IFS=$OLD_IFS


# we can't always lookup the ntp pool on compute nodes -- so do it once here,
# and communicate the IP to the agent.  The agent may still not be able to
# connect, but then a sensible timeout will kick in on ntplib.
RADICAL_PILOT_NTPHOST=`dig +short 0.pool.ntp.org | grep -v -e ";;" -e "\.$" | head -n 1`
if test "$?" = 0
then
    RADICAL_PILOT_NTPHOST="46.101.140.169"
fi
echo "ntphost: $RADICAL_PILOT_NTPHOST"
ping -c 1 "$RADICAL_PILOT_NTPHOST" || true  # ignore errors

# Before we start the (sub-)agent proper, we'll create a bootstrap_2.sh script
# to do so.  For a single agent this is not needed -- but in the case where
# we spawn out additional agent instances later, that script can be reused to
# get proper # env settings etc, w/o running through bootstrap_0 again.
# That includes pre_exec commands, virtualenv settings and sourcing (again),
# and startup command).
# We don't include any error checking right now, assuming that if the commands
# worked once to get to this point, they should work again for the next agent.
# Famous last words, I know...
# Arguments to that script are passed on to the agent, which is specifically
# done to distinguish agent instances.

# NOTE: anaconda only supports bash.  Really.  I am not kidding...
if test "$PYTHON_DIST" = "anaconda"
then
    BS_SHELL='/bin/bash'
else
    BS_SHELL='/bin/sh'
fi

cat > bootstrap_2.sh <<EOT
#!$BS_SHELL

# disable user site packages as those can conflict with our virtualenv
export PYTHONNOUSERSITE=True

# make sure we use the correct sandbox
cd $PILOT_SANDBOX

# apply some env settings as stored after running pre_bootstrap_0 commands
export PATH="$PB1_PATH"
export LD_LIBRARY_PATH="$PB1_LDLB"

# pass environment variables down so that module load becomes effective at
# the other side too (e.g. sub-agents).
$PREBOOTSTRAP2_EXPANDED

# activate virtenv
if test "$PYTHON_DIST" = "anaconda" && ! test -z $(which conda)
then
    eval "\$(conda shell.posix hook)"
    conda activate $VIRTENV
else
    . $VIRTENV/bin/activate
fi

# make sure rp_install is used
export PYTHONPATH=$PYTHONPATH
export PATH=$PATH

# run agent in debug mode
# FIXME: make option again?
export RADICAL_VERBOSE=DEBUG
export RADICAL_UTIL_VERBOSE=DEBUG
export RADICAL_PILOT_VERBOSE=DEBUG

# the agent will *always* use the dburl from the config file, not from the env
# FIXME: can we better define preference in the session ctor?
unset RADICAL_PILOT_DBURL

# avoid ntphost lookups on compute nodes
export RADICAL_PILOT_NTPHOST=$RADICAL_PILOT_NTPHOST

# start agent, forward arguments
# NOTE: exec only makes sense in the last line of the script
exec $AGENT_CMD "\$1" 1>"\$1.out" 2>"\$1.err"

EOT
chmod 0755 bootstrap_2.sh
# ------------------------------------------------------------------------------

#
# Create a barrier to start the agent.
# This can be used by experimental scripts to push all units to the DB before
# the agent starts.
#
if ! test -z "$RADICAL_PILOT_BARRIER"
then
    echo
    echo "# -------------------------------------------------------------------"
    echo "# Entering barrier for $RADICAL_PILOT_BARRIER ..."
    echo "# -------------------------------------------------------------------"

    profile_event 'client_barrier_start'

    while ! test -f $RADICAL_PILOT_BARRIER
    do
        sleep 1
    done

    profile_event 'client_barrier_stop'

    echo
    echo "# -------------------------------------------------------------------"
    echo "# Leaving barrier"
    echo "# -------------------------------------------------------------------"
fi

# # I am ashamed that we have to resort to this -- lets hope it's temporary...
# cat > packer.sh <<EOT
# #!/bin/sh
#
# PROFILES_TARBALL="$PILOT_ID.prof.tgz"
# LOGFILES_TARBALL="$PILOT_ID.log.tgz"
#
# echo "start packing profiles / logfiles [\$(date)]"
# while ! test -e exit.signal
# do
#
#     if test -z "\$(ls *.prof )"
#     then
#         echo "skip  packing profiles [\$(date)]"
#     else
#         echo "check packing profiles [\$(date)]"
#         mkdir prof/
#         cp  *.prof prof/
#         tar -czf "\$PROFILES_TARBALL.tmp" prof/ || true
#         mv       "\$PROFILES_TARBALL.tmp" "\$PROFILES_TARBALL"
#         rm -rf prof/
#     fi
#
#
#     # we always have a least the cfg file
#     if true
#     then
#         echo "check packing logfiles [\$(date)]"
#         mkdir log/
#         cp  *.log *.out *.err *,cfg log/
#         tar -czf "\$LOGFILES_TARBALL.tmp" log/ || true
#         mv       "\$LOGFILES_TARBALL.tmp" "\$LOGFILES_TARBALL"
#         rm -rf log/
#     fi
#
#     ls -l *.tgz
#     sleep 10
# done
# echo "stop  packing profiles / logfiles [\$(date)]"
# EOT
# chmod 0755 packer.sh
# ./packer.sh 2>&1 >> bootstrap_0.out &
# PACKER_ID=$!

# all env settings are done, bootstrap stages are created - as last action
# capture the resulting env differences in a deactivate script
create_deactivate

# start the master agent instance (zero)
profile_event 'bootstrap_0_ok'
if test -z "$CCM"; then
    ./bootstrap_2.sh 'agent.0'    \
                   1> agent.0.bootstrap_2.out \
                   2> agent.0.bootstrap_2.err &
else
    ccmrun ./bootstrap_2.sh 'agent.0'    \
                   1> agent.0.bootstrap_2.out \
                   2> agent.0.bootstrap_2.err &
fi
AGENT_PID=$!

while true
do
    sleep 3
    if kill -0 $AGENT_PID 2>/dev/null
    then
        echo -n '.'
        if test -e "./killme.signal"
        then
            profile_event 'killme' "`date --rfc-3339=ns | cut -c -23`"
            profile_event 'sigterm' "`date --rfc-3339=ns | cut -c -23`"
            echo "send SIGTERM to $AGENT_PID ($$)"
            kill -15 $AGENT_PID
            waitfor 1 30 "kill -0  $AGENT_PID"
            test "$?" = 0 || break

            profile_event 'sigkill' "`date --rfc-3339=ns | cut -c -23`"
            echo "send SIGKILL to $AGENT_PID ($$)"
            kill  -9 $AGENT_PID
        fi
    else
        echo
        profile_event 'agent_gone' "`date --rfc-3339=ns | cut -c -23`"
        echo "agent $AGENT_PID is gone"
        break
    fi
done

# collect process and exit code
echo "agent $AGENT_PID is final"
wait $AGENT_PID
AGENT_EXITCODE=$?
echo "agent $AGENT_PID is final ($AGENT_EXITCODE)"
profile_event 'agent_final' "$AGENT_PID:$AGENT_EXITCODE `date --rfc-3339=ns | cut -c -23`"


# # stop the packer.  We don't want to just kill it, as that might leave us with
# # corrupted tarballs...
# touch exit.signal

# cleanup flags:
#   l : pilot log files
#   u : unit work dirs
#   v : virtualenv
#   e : everything
echo
echo "# -------------------------------------------------------------------"
echo "# CLEANUP: $CLEANUP"
echo "#"

profile_event 'cleanup_start'
contains $CLEANUP 'l' && rm -r "$PILOT_SANDBOX/agent.*"
contains $CLEANUP 'u' && rm -r "$PILOT_SANDBOX/unit.*"
contains $CLEANUP 'v' && rm -r "$VIRTENV/" # FIXME: in what cases?
contains $CLEANUP 'e' && rm -r "$PILOT_SANDBOX/"
profile_event 'cleanup_stop'

echo "#"
echo "# -------------------------------------------------------------------"

if ! test -z "`ls *.prof 2>/dev/null`"
then
    echo
    echo "# -------------------------------------------------------------------"
    echo "#"
    echo "# Mark final profiling entry ..."
    profile_event 'bootstrap_0_stop'
    profile_event 'END'
    echo "#"
    echo "# -------------------------------------------------------------------"
    echo
    FINAL_SLEEP=5
    echo "# -------------------------------------------------------------------"
    echo "#"
    echo "# We wait for some seconds for the FS to flush profiles."
    echo "# Success is assumed when all profiles end with a 'END' event."
    echo "#"
    echo "# -------------------------------------------------------------------"
    nprofs=`echo *.prof | wc -w`
    nend=`tail -n 1 *.prof | grep END | wc -l`
    nsleep=0
    while ! test "$nprofs" = "$nend"
    do
        nsleep=$((nsleep+1))
        if test "$nsleep" = "$FINAL_SLEEP"
        then
            echo "abort profile sync @ $nsleep: $nprofs != $nend"
            break
        fi
        echo "delay profile sync @ $nsleep: $nprofs != $nend"
        sleep 1
        # recheck nprofs too, just in case...
        nprofs=`echo *.prof | wc -w`
        nend=`tail -n 1 *.prof | grep END | wc -l`
    done
    echo "nprofs $nprofs =? nend $nend"
    date
    echo
    echo "# -------------------------------------------------------------------"
    echo "#"
    echo "# Tarring profiles ..."
    tar -czf $PROFILES_TARBALL.tmp *.prof || true
    mv $PROFILES_TARBALL.tmp $PROFILES_TARBALL
    ls -l $PROFILES_TARBALL
    echo "#"
    echo "# -------------------------------------------------------------------"
fi

if ! test -z "`ls *{log,out,err,cfg} 2>/dev/null`"
then
    # TODO: This might not include all logs, as some systems only write
    #       the output from the bootstrapper once the jobs completes.
    echo
    echo "# -------------------------------------------------------------------"
    echo "#"
    echo "# Tarring logfiles ..."
    tar -czf $LOGFILES_TARBALL.tmp *.{log,out,err,cfg} || true
    mv $LOGFILES_TARBALL.tmp $LOGFILES_TARBALL
    ls -l $LOGFILES_TARBALL
    echo "#"
    echo "# -------------------------------------------------------------------"
fi

echo "# -------------------------------------------------------------------"
echo "#"
if test -e "./killme.signal"
then
    # this agent died cleanly, and we can rely on thestate information given.
    final_state=$(cat ./killme.signal)
    if ! test "$AGENT_EXITCODE" = "0"
    then
        echo "changing exit code from $AGENT_EXITCODE to 0 for canceled pilot"
        AGENT_EXITCODE=0
    fi
fi
if test -z "$final_state"
then
    # assume this agent died badly
    echo 'reset final state to FAILED'
    final_state='FAILED'
fi

echo "# -------------------------------------------------------------------"
echo "# push final pilot state: $SESSION_ID $PILOT_ID $final_state"
sp=$(which radical-pilot-agent-statepush)
test -z "$sp" && echo "statepush not found"
test -z "$sp" || $PYTHON "$sp" agent.0.cfg "$final_state"

echo
echo "# -------------------------------------------------------------------"
echo "#"
echo "# Done, exiting ($AGENT_EXITCODE)"
echo "#"
echo "# -------------------------------------------------------------------"

# ... and exit
exit $AGENT_EXITCODE
<|MERGE_RESOLUTION|>--- conflicted
+++ resolved
@@ -867,11 +867,7 @@
             conda activate "$virtenv"
 
         elif test -e "$virtenv/bin/activate"; then
-<<<<<<< HEAD
-                . "$virtenv/bin/activate"
-=======
             . "$virtenv/bin/activate"
->>>>>>> b217a140
         fi
 
         if test -z "$CONDA_PREFIX"; then
