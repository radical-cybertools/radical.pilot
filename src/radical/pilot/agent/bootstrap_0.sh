--- conflicted
+++ resolved
@@ -223,14 +223,6 @@
     then
         if ! contains "$tmp" '%'
         then
-<<<<<<< HEAD
-            # this worked
-            echo $tmp
-        fi
-    else
-        # no nanoseconds
-        date '+%s.000000'
-=======
             # we can use the system tool
             echo "#!/bin/sh"       > ./gtod.sh
             echo "date '+%s.%6N'" >> ./gtod.sh
@@ -247,7 +239,6 @@
         echo "else"                                   >> ./gtod.sh
         echo "  echo \${EPOCHREALTIME:0:20}"          >> ./gtod.sh
         echo "fi"                                     >> ./gtod.sh
->>>>>>> 205af480
     fi
 
     chmod 0755 ./gtod.sh
@@ -303,17 +294,7 @@
 
     event=$1
     msg=$2
-<<<<<<< HEAD
-    epoch=$(gtod)
-
-    if ! test -f "$PROFILE"
-    then
-        # initialize profile
-        echo "#time,name,uid,state,event,msg" > "$PROFILE"
-    fi
-=======
     now=$(./gtod.sh)
->>>>>>> 205af480
 
     # TIME   = 0  # time of event (float, seconds since epoch)  mandatory
     # EVENT  = 1  # event ID (string)                           mandatory
@@ -323,13 +304,8 @@
     # STATE  = 5  # state of entity involved                    optional
     # MSG    = 6  # message describing the event                optional
     # ENTITY = 7  # type of entity involved                     optional
-<<<<<<< HEAD
-    printf "%.4f,%s,%s,%s,%s,%s,%s\n" "$epoch" "$event" "bootstrap_0" \
-        "MainThread" "$PILOT_ID" "PMGR_ACTIVE_PENDING" "$msg" \
-=======
     printf "%.4f,%s,%s,%s,%s,%s,%s\n" \
         "$now" "$event" "bootstrap_0" "MainThread" "$PILOT_ID" "pilot_state" "$msg" \
->>>>>>> 205af480
         | tee -a "$PROFILE"
 }
 
@@ -385,11 +361,7 @@
     TIMEOUT="$1";  shift
     COMMAND="$*"
 
-<<<<<<< HEAD
-    START=$(date '+%s')
-=======
     START=`echo \`./gtod.sh\` | cut -f 1 -d .`
->>>>>>> 205af480
     END=$((START + TIMEOUT))
     NOW=$START
 
@@ -406,11 +378,7 @@
         else
             echo "COND ok ($RET)"
         fi
-<<<<<<< HEAD
-        NOW=$(date '+%s')
-=======
         NOW=`echo \`./gtod.sh\` | cut -f 1 -d .`
->>>>>>> 205af480
     done
 
     if test "$RET" = 0
@@ -1630,13 +1598,10 @@
 #        We should split the parsing and the execution of those.
 #        "bootstrap start" is here so that $PILOT_ID is known.
 # Create header for profile log
-<<<<<<< HEAD
-=======
 echo 'create gtod, prof'
 create_gtod
 create_prof
 pilot_state="PMGR_ACTIVE_PENDING"
->>>>>>> 205af480
 profile_event 'bootstrap_0_start'
 
 # NOTE: if the virtenv path contains a symbolic link element, then distutil will
