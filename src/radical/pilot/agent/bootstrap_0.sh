#!/bin/bash -l

# Unset functions/aliases of commands that will be used during bootstrap as
# these custom functions can break assumed/expected behavior
export PS1='#'
unset PROMPT_COMMAND
unset -f cd ls uname pwd date bc cat echo grep


# Report where we are, as this is not always what you expect ;-)
# Save environment, useful for debugging
echo "# -------------------------------------------------------------------"
echo "bootstrap_0 running on host: `hostname -f`."
echo "bootstrap_0 started as     : '$0 $@'"
echo "safe environment of bootstrap_0"

# store the sorted env for logging, but also so that we can dig original env
# settings for task environments, if needed
env | sort | grep '=' | sed -e 's/\([^=]*\)=\(.*\)/export \1="\2"/g' > env.orig


# create a `deactivate` script
old_path=$(  grep 'export PATH='       env.orig | cut -f 2- -d '=')
old_pypath=$(grep 'export PYTHONPATH=' env.orig | cut -f 2- -d '=')
old_pyhome=$(grep 'export PYTHONHOME=' env.orig | cut -f 2- -d '=')

echo "export PATH='$old_path'"          > deactivate
echo "export PYTHONPATH='$old_pypath'" >> deactivate
echo "export PYTHONHOME='$old_pyhome'" >> deactivate


# interleave stdout and stderr, to get a coherent set of log messages
if test -z "$RP_BOOTSTRAP_0_REDIR"
then
    echo "bootstrap_0 stderr redirected to stdout"
    export RP_BOOTSTRAP_0_REDIR=True
    exec 2>&1
fi

if test "`uname`" = 'Darwin'
then
    echo 'Darwin: increasing open file limit'
    ulimit -n 512
fi

# trap 'echo TRAP QUIT' QUIT
# trap 'echo TRAP EXIT' EXIT
# trap 'echo TRAP KILL' KILL
# trap 'echo TRAP TERM' TERM

# ------------------------------------------------------------------------------
# Copyright 2013-2015, RADICAL @ Rutgers
# Licensed under the MIT License
#
# This script launches a radical.pilot compute pilot.  If needed, it creates and
# populates a virtualenv on the fly, into $VIRTENV.
#
# https://xkcd.com/1987/
#
# A created virtualenv will contain all dependencies for the RADICAL stack (see
# $VIRTENV_RADICAL_DEPS).  The RADICAL stack itself (or at least parts of it,
# see $VIRTENV_RADICAL_MODS) will be installed into $VIRTENV/radical/, and
# PYTHONPATH will be set to include that tree during runtime.  That allows us to
# use a different RADICAL stack if needed, by rerouting the PYTHONPATH, w/o the
# need to create a new virtualenv from scratch.
#
# Arguments passed to bootstrap_0 should be required by bootstrap_0 itself,
# and *not* be passed down to the agent.  Configuration used by the agent should
# go in the agent config file, and *not( be passed as an argument to
# bootstrap_0.  Only parameters used by both should be passed to the bootstrap_0
# and  consecutively passed to the agent. It is rarely justified to duplicate
# information as parameters and agent config entries.  Exceptions would be:
# 1) the shell scripts can't (easily) read from MongoDB, so they need to
#    to get the information as arguments;
# 2) the agent needs information that goes beyond what can be put in
#    arguments, both qualitative and quantitatively.
#
# ------------------------------------------------------------------------------
# global variables
#
TUNNEL_BIND_DEVICE="lo"
CLEANUP=
HOSTPORT=
SDISTS=
RUNTIME=
VIRTENV=
VIRTENV_MODE=
CCM=
PILOT_ID=
RP_VERSION=
PYTHON=
PYTHON_DIST=
VIRTENV_DIST=
SESSION_ID=
SESSION_SANDBOX=
PILOT_SANDBOX=`pwd`
PREBOOTSTRAP2=""

# NOTE:  $HOME is set to the job sandbox on OSG.  Bah!
# FIXME: the need for this needs to be reconfirmed and documented
# mkdir -p .ssh/

# flag which is set when a system level RP installation is found, triggers
# '--upgrade' flag for pip
# NOTE: this mechanism is disabled, as it affects a minority of machines and
#       adds too much complexity for too little benefit.  Also, it will break on
#       machines where pip has no connectivity, and pip cannot silently ignore
#       that system version...
# SYSTEM_RP='FALSE'


# seconds to wait for lock files
# 10 min should be enough for anybody to create/update a virtenv...
LOCK_TIMEOUT=600 # 10 min

VIRTENV_VER="virtualenv-16.7.5"
VIRTENV_DIR="$VIRTENV_VER"
VIRTENV_TGZ="$VIRTENV_VER.tar.gz"
VIRTENV_TGZ_URL="https://files.pythonhosted.org/packages/66/f0/6867af06d2e2f511e4e1d7094ff663acdebc4f15d4a0cb0fed1007395124/$VIRTENV_TGZ"
VIRTENV_IS_ACTIVATED=FALSE

VIRTENV_RADICAL_DEPS="pymongo colorama python-hostlist ntplib "\
"pyzmq netifaces setproctitle msgpack future regex"

VIRTENV_RADICAL_MODS="pymongo colorama hostlist ntplib "\
"zmq netifaces setproctitle msgpack future regex"

if ! test -z "$RADICAL_DEBUG"
then
    VIRTENV_RADICAL_DEPS="$VIRTENV_RADICAL_DEPS pudb"
fi


# ------------------------------------------------------------------------------
#
# disable user site packages as those can conflict with our virtualenv
# installation -- see https://github.com/conda/conda/issues/448
#
# NOTE: we need to make sure this is inherited into sub-agent shells
#
export PYTHONNOUSERSITE=True

# we someetimes need to install modules via pip, and some need to be compiled
# during installation.  To speed this up (specifically on cluster compute
# nodes), we try to convince PIP to run parallel `make`
export MAKEFLAGS="-j"


# ------------------------------------------------------------------------------
#
# check what env variables changed from the original env, and create a
# `deactivate` script which resets the original values.
#
create_deactivate()
{
    # capture the current environment
    env | sort | grep '=' | sed -e 's/\([^=]*\)=\(.*\)/export \1="\2"/g' \
        > env.bs_0

    # find all variables which changed
    changed=$(diff -w env.orig env.bs_0 | grep '='        \
                                        | cut -f 3 -d ' ' \
                                        | cut -f 1 -d '=' \
                                        | sort -u)

    # capture the original values in `deactivate`.  If no original value exists,
    # unset the variable
    for var in $changed
    do
        orig=$(grep -e "^export $var=" env.orig)
        if test -z "$orig"
        then
            # var did not exist
            echo "unset  $var" >> deactivate
        else
            # var existed, value may or may not be empty
            echo "$orig" >> deactivate
        fi
    done
}


# ------------------------------------------------------------------------------
#
# If profiling is enabled, compile our little gtod app and take the first time
#
create_gtod()
{
    tmp=`date '+%s.%N' | grep N`
    if test "$?" = 0
    then
        if ! contains "$tmp" '%'
        then
            # we can use the system tool
            echo "#!/bin/sh"       > ./gtod
            echo "date '+%s.%6N'" >> ./gtod
        fi
    else
        shell=/bin/sh
        test -x '/bin/bash' && shell=/bin/bash

        echo "#!$SHELL"                                >  ./gtod
        echo "unset LC_NUMERIC"                        >> ./gtod
        echo "if test -z \"\$EPOCHREALTIME\""          >> ./gtod
        echo "then"                                    >> ./gtod
        echo "  awk 'BEGIN {srand(); print srand()}'"  >> ./gtod
        echo "else"                                    >> ./gtod
        echo "  echo \${EPOCHREALTIME:0:20}"           >> ./gtod
        echo "fi"                                      >> ./gtod
    fi

    chmod 0755 ./gtod

    TIME_ZERO=`./gtod`
    export TIME_ZERO
}


# ------------------------------------------------------------------------------
#
profile_event()
{
    if test -z "$RADICAL_PILOT_PROFILE$RADICAL_PROFILE"
    then
        return
    fi

    PROFILE="bootstrap_0.prof"

    event=$1
    msg=$2

    epoch=`./gtod`
    now=$(awk "BEGIN{print($epoch - $TIME_ZERO)}")

    if ! test -f "$PROFILE"
    then
        # initialize profile
        echo "#time,name,uid,state,event,msg" > "$PROFILE"
    fi

    # TIME   = 0  # time of event (float, seconds since epoch)  mandatory
    # EVENT  = 1  # event ID (string)                           mandatory
    # COMP   = 2  # component which recorded the event          mandatory
    # TID    = 3  # uid of thread involved                      optional
    # UID    = 4  # uid of entity involved                      optional
    # STATE  = 5  # state of entity involved                    optional
    # MSG    = 6  # message describing the event                optional
    # ENTITY = 7  # type of entity involved                     optional
    printf "%.4f,%s,%s,%s,%s,%s,%s\n" \
        "$now" "$event" "bootstrap_0" "MainThread" "$PILOT_ID" "PMGR_ACTIVE_PENDING" "$msg" \
        | tee -a "$PROFILE"
}


# ------------------------------------------------------------------------------
#
# we add another safety feature to ensure agent cancelation after runtime
# expires: the timeout() function expects *exactly* two processes to run in the
# background.  Whichever finishes with will cause a SIGUSR1 signal, which is
# then trapped to kill both processes.  Since the first one is dead, only the
# second will actually get the kill, and the subsequent wait will thus succeed.
# The second process is, of course, a `sleep $TIMEOUT`, so that the actual
# workload process will get killed after that timeout...
#
timeout()
{
    TIMEOUT="$1"; shift
    COMMAND="$*"

    RET="./timetrap.$$.ret"

    # note that this insane construct uses `$PID_1` and `$PID_2` which will
    # only be set later on.  In fact, those may or may not be set at all...
    timetrap()
    {
        kill $PID_1 2>&1 > /dev/null
        kill $PID_2 2>&1 > /dev/null
    }
    trap timetrap USR1

    rm -f $RET
    ($COMMAND;       echo "$?" >> $RET; /bin/kill -s USR1 $$) & PID_1=$!
    (sleep $TIMEOUT; echo "1"  >> $RET; /bin/kill -s USR1 $$) & PID_2=$!

    wait

    ret=`cat $RET || echo 2`
    rm -f $RET
    return $ret
}


# ------------------------------------------------------------------------------
#
# a similar method is `waitfor()`, which will test a condition in certain
# intervals and return once that condition is met, or finish after a timeout.
# Other than `timeout()` above, this method will not create subshells, and thus
# can be utilized for job control etc.
#
waitfor()
{
    INTERVAL="$1"; shift
    TIMEOUT="$1";  shift
    COMMAND="$*"

    START=`echo \`./gtod\` | cut -f 1 -d .`
    END=$((START + TIMEOUT))
    NOW=$START

    echo "COND start '$COMMAND' (I: $INTERVAL T: $TIMEOUT)"
    while test "$NOW" -lt "$END"
    do
        sleep "$INTERVAL"
        $COMMAND
        RET=$?
        if ! test "$RET" = 0
        then
            echo "COND failed ($RET)"
            break
        else
            echo "COND ok ($RET)"
        fi
        NOW=`echo \`./gtod\` | cut -f 1 -d .`
    done

    if test "$RET" = 0
    then
        echo "COND timeout"
    fi

    return $RET
}


# ------------------------------------------------------------------------------
#
# some virtenv operations need to be protected against pilots starting up
# concurrently, so we lock the virtualenv directory during creation and update.
#
# I/O redirect under noclobber is atomic in POSIX
#
lock()
{
    pid="$1"      # ID of pilot/bootstrapper waiting
    entry="$2"    # entry to lock
    timeout="$3"  # time to wait for a lock to expire In seconds)

    # clean $entry (normalize path, remove trailing slash, etc
    entry="`dirname $entry`/`basename $entry`"

    if test -z $timeout
    then
        timeout=$LOCK_TIMEOUT
    fi

    lockfile="$entry.lock"
    count=0

    err=`/bin/bash -c "set -C ; echo $pid > '$lockfile' && chmod a+r '$lockfile' && echo ok" 2>&1`
    until test "$err" = "ok"
    do
        if contains "$err" 'no such file or directory'
        then
            # there is something wrong with the lockfile path...
            echo "ERROR: can't create lockfile at '$lockfile' - invalid directory?"
            exit 1
        fi

        owner=`cat $lockfile 2>/dev/null`
        count=$((count+1))

        echo "wait for lock $lockfile (owned by $owner) $((timeout-count))"

        if test $count -gt $timeout
        then
            echo "### WARNING ###"
            echo "lock timeout for $entry -- removing stale lock for '$owner'"
            rm $lockfile
            # we do not exit the loop here, but race again against other pilots
            # waiting for this lock.
            count=0
        else

            # need to wait longer for lock release
            sleep 1
        fi

        # retry
        err=`/bin/bash -c "set -C ; echo $pid > '$lockfile' && chmod a+r '$lockfile' && echo ok" 2>&1`
    done

    # one way or the other, we got the lock finally.
    echo "obtained lock $lockfile"
}


# ------------------------------------------------------------------------------
#
# remove an previously qcquired lock.  This will abort if the lock is already
# gone, or if it is not owned by us -- both cases indicate that a different
# pilot got tired of waiting for us and forcefully took over the lock
#
unlock()
{
    pid="$1"      # ID of pilot/bootstrapper which has the lock
    entry="$2"    # locked entry

    # clean $entry (normalize path, remove trailing slash, etc
    entry="`dirname $entry`/`basename $entry`"

    lockfile="$entry.lock"

    if ! test -f $lockfile
    then
        echo "ERROR: can't unlock $entry for $pid: missing lock $lockfile"
        exit 1
    fi

    owner=`cat $lockfile`
    if ! test "$owner" = "`echo $pid`"
    then
        echo "ERROR: can't unlock $entry for $pid: owner is $owner"
        exit 1
    fi

    rm -vf $lockfile
}


# ------------------------------------------------------------------------------
#
# after installing and updating pip, and after activating a VE, we want to make
# sure we use the correct python and pip executables.  This rehash sets $PIP and
# $PYTHON to the respective values.  Those variables should be used throughout
# the code, to avoid any ambiguity due to $PATH, aliases and shell functions.
#
# The only argument is optional, and can be used to pin a specific python
# executable.
#
rehash()
{
    explicit_python="$1"

    # If PYTHON was not set as an argument, detect it here.
    # we need to do this again after the virtenv is loaded
    if test -z "$explicit_python"
    then
        PYTHON=`which python`
    else
        PYTHON="$explicit_python"
    fi
    PYTHON_VERSION=`$PYTHON -c 'from distutils.sysconfig import get_python_version; print(get_python_version())'`

    # NOTE: if a cacert.pem.gz was staged, we unpack it and use it for all pip
    #       commands (It means that the pip cacert [or the system's, dunno]
    #       is not up to date).  Easy_install seems to use a different access
    #       channel for some reason, so does not need the cert bundle.
    #       see https://github.com/pypa/pip/issues/2130
    #       ca-cert bundle from http://curl.haxx.se/docs/caextract.html

    # NOTE: Condor does not support staging into some arbitrary
    #       directory, so we may find the dists in pwd
    CA_CERT_GZ="$SESSION_SANDBOX/cacert.pem.gz"
    CA_CERT_PEM="$SESSION_SANDBOX/cacert.pem"
    if ! test -f "$CA_CERT_GZ" -o -f "$CA_CERT_PEM"
    then
        CA_CERT_GZ="./cacert.pem.gz"
        CA_CERT_PEM="./cacert.pem"
    fi

    if test -f "$CA_CERT_GZ"
    then
        gunzip "$CA_CERT_GZ"
    fi

    PIP="$PYTHON -m pip"
    if test -f "$CA_CERT_PEM"
    then
        PIP="$PIP --cert $CA_CERT_PEM"
    fi

    # NOTE: some resources define a function pip() to implement the same cacert
    #       fix we do above.  On some machines, that is broken (hello archer),
    #       thus we undefine that function here.
    unset -f pip

    echo "PYTHON            : $PYTHON"
    echo "PYTHON_VERSION    : $PYTHON_VERSION"
    echo "PIP               : $PIP"
    echo "PIP version       : `$PIP --version`"
}


# ------------------------------------------------------------------------------
# verify that we have a usable python installation
verify_install()
{
    echo -n "verify python viability: $PYTHON ..."
    if ! $PYTHON -c 'import sys; assert(sys.version_info >= (3,5))'
    then
        echo ' failed'
        echo "python installation ($PYTHON) is not usable - abort"
        exit 1
    fi
    echo ' ok'

    # FIXME: attempt to load all required modules
    modules="radical.pilot radical.saga radical.utils $VIRTENV_RADICAL_MODS"
    for m in $modules
    do
        printf 'verify module viability: %-15s ...' $m
        if ! $PYTHON -c "import $m"
        then
            echo ' failed'
            echo "python installation cannot load module $m - abort"
            exit 1
        fi
        echo ' ok'
    done
}


# ------------------------------------------------------------------------------
# contains(string, substring)
#
# Returns 0 if the specified string contains the specified substring,
# otherwise returns 1.
#
contains()
{
    string="$1"
    substring="$2"
    if test "${string#*$substring}" != "$string"
    then
        return 0    # $substring is in $string
    else
        return 1    # $substring is not in $string
    fi
}


# ------------------------------------------------------------------------------
#
# run a command, log command line and I/O, return success/failure
#
run_cmd()
{
    msg="$1"
    cmd="$2"
    fallback="$3"

    echo ""
    echo "# -------------------------------------------------------------------"
    echo "#"
    echo "# $msg"
    echo "# cmd: $cmd"
    echo "#"
    eval "$cmd" 2>&1
    if test "$?" = 0
    then
        echo "#"
        echo "# SUCCESS"
        echo "#"
        echo "# -------------------------------------------------------------------"
        return 0
    else
        echo "#"
        echo "# ERROR"

        if test -z "$3"
        then
            echo "# no fallback command available"
        else
            echo "# running fallback command:"
            echo "# $fallback"
            echo "#"
            eval "$fallback"
            if test "$?" = 0
            then
                echo "#"
                echo "# SUCCESS (fallback)"
                echo "#"
                echo "# -------------------------------------------------------------------"
                return 0
            else
                echo "#"
                echo "# ERROR (fallback)"
            fi
        fi
        echo "#"
        echo "# -------------------------------------------------------------------"
        return 1
    fi
}



# ------------------------------------------------------------------------------
#
# create and/or update a virtenv, depending on mode specifier:
#
#   'private' : error  if it exists, otherwise create, then use
#   'update'  : update if it exists, otherwise create, then use
#   'create'  : use    if it exists, otherwise create, then use
#   'use'     : use    if it exists, otherwise error,  then exit
#   'recreate': delete if it exists, otherwise create, then use
#
# create and update ops will be locked and thus protected against concurrent
# bootstrap_0 invocations.
#
# (private + location in pilot sandbox == old behavior)
#
# That locking will likely not scale nicely for larger numbers of concurrent
# pilots, at least not for slow running updates (time for update of n pilots
# needs to be smaller than lock timeout).  OTOH, concurrent pip updates should
# not have a negative impact on the virtenv in the first place, AFAIU -- lock on
# create is more important, and should be less critical
#
virtenv_setup()
{
    profile_event 've_setup_start'

    pid="$1"
    virtenv="$2"
    virtenv_mode="$3"
    python_dist="$4"
    virtenv_dist="$5"

    ve_create=UNDEFINED
    ve_update=UNDEFINED

    if test "$virtenv_mode" = "private"
    then
        if test -d "$virtenv/"
        then
            printf "\nERROR: private virtenv already exists at $virtenv\n\n"
            exit 1
        fi
        ve_create=TRUE
        ve_update=FALSE

    elif test "$virtenv_mode" = "update"
    then
        ve_create=FALSE
        ve_update=TRUE
        test -d "$virtenv/" || ve_create=TRUE

    elif test "$virtenv_mode" = "create"
    then
        ve_create=TRUE
        ve_update=FALSE

    elif test "$virtenv_mode" = "use"
    then
        if ! test -d "$virtenv/"
        then
            printf "\nERROR: given virtenv does not exist at $virtenv\n\n"
            exit 1
        fi
        ve_create=FALSE
        ve_update=FALSE

    elif test "$virtenv_mode" = "recreate"
    then
        test -d "$virtenv/" && rm -r "$virtenv"
        ve_create=TRUE
        ve_update=FALSE

    else
        ve_create=FALSE
        ve_update=FALSE
        printf "\nERROR: virtenv mode invalid: $virtenv_mode\n\n"
        exit 1
    fi

    if test "$ve_create" = 'TRUE'
    then
        # no need to update a fresh ve
        ve_update=FALSE
    fi

    echo "virtenv_create    : $ve_create"
    echo "virtenv_update    : $ve_update"


    # radical_pilot installation and update is governed by PILOT_VERSION.  If
    # that is set to 'stage', we install the release and use the pilot which was
    # staged to pwd.  If set to 'release', we install from pypi.  In all other
    # cases, we install from git at a specific tag or branch
    #
    case "$RP_VERSION" in

        local)
            for sdist in $(echo $SDISTS | tr ':' ' ')
            do
                src=${sdist%.tgz}
                src=${sdist%.tar.gz}
                # NOTE: Condor does not support staging into some arbitrary
                #       directory, so we may find the dists in pwd
                if test -e   "$SESSION_SANDBOX/$sdist"; then
                    tar zxmf "$SESSION_SANDBOX/$sdist"

                elif test -e "./$sdist"; then
                    tar zxmf "./$sdist"

                else
                    echo "missing $sdist"
                    echo "session sandbox: $SESSION_SANDBOX"
                    ls -la "$SESSION_SANDBOX"
                    echo "pilot sandbox: $(pwd)"
                    ls -la
                    exit 1
                fi
                RP_INSTALL_SOURCES="$RP_INSTALL_SOURCES $src/"
            done
            RP_INSTALL_TARGET='SANDBOX'
            RP_INSTALL_SDIST='TRUE'
            ;;

        release)
            RP_INSTALL_SOURCES='radical.pilot'
            RP_INSTALL_TARGET='SANDBOX'
            RP_INSTALL_SDIST='FALSE'
            ;;

        installed)
            RP_INSTALL_SOURCES=''
            RP_INSTALL_TARGET=''
            RP_INSTALL_SDIST='FALSE'
            ;;

        *)
            # NOTE: do *not* use 'pip -e' -- egg linking does not work with
            #       PYTHONPATH.  Instead, we manually clone the respective
            #       git repository, and switch to the branch/tag/commit.
            git clone https://github.com/radical-cybertools/radical.pilot.git
            (cd radical.pilot; git checkout $RP_VERSION)
            RP_INSTALL_SOURCES="radical.pilot/"
            RP_INSTALL_TARGET='SANDBOX'
            RP_INSTALL_SDIST='FALSE'
    esac

    # NOTE: for any immutable virtenv (VIRTENV_MODE==use), we have to choose
    #       a SANDBOX install target.  SANDBOX installation will only work with
    #       'python setup.py install' (pip cannot handle it), so we have to use
    #       the sdist, and the RP_INSTALL_SOURCES has to point to directories.
    if test "$virtenv_mode" = "use"
    then
        if test "$RP_INSTALL_TARGET" = "VIRTENV"
        then
            echo "WARNING: virtenv immutable - install RP locally"
            RP_INSTALL_TARGET='SANDBOX'
        fi

        if ! test -z "$RP_INSTALL_TARGET"
        then
            for src in $RP_INSTALL_SOURCES
            do
                if ! test -d "$src"
                then
                    # TODO: we could in principle download from pypi and
                    # extract, or 'git clone' to local, and then use the setup
                    # install.  Not sure if this is worth the effor (AM)
                    echo "ERROR: local RP install needs sdist based install (not '$src')"
                    exit 1
                fi
            done
        fi
    fi

    # A ve lock is not needed (nor desired) on sandbox installs.
    RP_INSTALL_LOCK='FALSE'
    if test "$RP_INSTALL_TARGET" = "VIRTENV"
    then
        RP_INSTALL_LOCK='TRUE'
    fi

    echo "rp install sources: $RP_INSTALL_SOURCES"
    echo "rp install target : $RP_INSTALL_TARGET"
    echo "rp install lock   : $RP_INSTALL_LOCK"


    # create virtenv if needed.  This also activates the virtenv.
    if test "$ve_create" = "TRUE"
    then
        if ! test -d "$virtenv/"
        then
            echo 'rp lock for virtenv create'
            lock "$pid" "$virtenv" # use default timeout
            virtenv_create "$virtenv" "$python_dist" "$virtenv_dist"
            if ! test "$?" = 0
            then
                echo "ERROR: couldn't create virtenv - abort"
                unlock "$pid" "$virtenv"
                exit 1
            fi
            unlock "$pid" "$virtenv"
        else
            echo "virtenv $virtenv exists"
        fi
    else
        echo "do not create virtenv $virtenv"
    fi

    # creation or not -- at this point it needs activation
    virtenv_activate "$virtenv" "$python_dist"


    # update virtenv if needed.  This also activates the virtenv.
    if test "$ve_update" = "TRUE"
    then
        echo 'rp lock for virtenv update'
        lock "$pid" "$virtenv" # use default timeout
        virtenv_update "$virtenv" "$python_dist"
        if ! test "$?" = 0
        then
            echo "ERROR: couldn't update virtenv - abort"
            unlock "$pid" "$virtenv"
            exit 1
       fi
       unlock "$pid" "$virtenv"
    else
        echo "do not update virtenv $virtenv"
    fi

    # install RP
    if test "$RP_INSTALL_LOCK" = 'TRUE'
    then
        echo "rp lock for rp install (target: $RP_INSTALL_TARGET)"
        lock "$pid" "$virtenv" # use default timeout
    fi
    rp_install "$RP_INSTALL_SOURCES" "$RP_INSTALL_TARGET" "$RP_INSTALL_SDIST"
    if test "$RP_INSTALL_LOCK" = 'TRUE'
    then
       unlock "$pid" "$virtenv"
    fi

    profile_event 've_setup_stop'
}


# ------------------------------------------------------------------------------
#
virtenv_activate()
{
    if test "$VIRTENV_IS_ACTIVATED" = "TRUE"; then
        return
    fi

    profile_event 've_activate_start'

    virtenv="$1"
    python_dist="$2"

    if test "$python_dist" = "anaconda"; then
        test -e "`which conda`" && conda activate "$virtenv" || \
        (test -e "$virtenv/bin/activate" && . "$virtenv/bin/activate")
        if test -z "$CONDA_PREFIX"; then
            echo "ERROR: activating of (conda) virtenv failed - abort"
            exit 1
        fi
    else
        unset VIRTUAL_ENV
        . "$virtenv/bin/activate"
        if test -z "$VIRTUAL_ENV" && test -z "$CONDA_PREFIX"
        then
            echo "Loading of virtual env failed!"
            exit 1
        fi
    fi

    VIRTENV_IS_ACTIVATED=TRUE
    echo "VIRTENV activated : $virtenv"

    RP_PATH="$virtenv/bin"
    echo "RP_PATH           : $RP_PATH"

    PATH="$RP_PATH:$PATH"
    export PATH

    # make sure we use the new python binary
    rehash

  # # NOTE: calling radicalpilot-version does not work here -- depending on the
  # #       system settings, python setup it may not be found even if the
  # #       rp module is installed and importable.
  # system_rp_loc="`python -c 'import radical.pilot as rp; print rp.__file__' 2>/dev/null`"
  # if ! test -z "$system_rp_loc"
  # then
  #     echo "found system RP install at '$system_rp_loc'"
  #     SYSTEM_RP='TRUE'
  # fi

  # prefix="$virtenv/rp_install"

    # make sure the lib path into the prefix conforms to the python conventions
    VE_MOD_PREFIX=`$PYTHON -c 'from distutils.sysconfig import get_python_lib; print(get_python_lib())'`
    echo "VE_MOD_PREFIX init: $VE_MOD_PREFIX"
    # NOTE: distutils.sc.get_python_lib() behaves different on different
    #       systems: on some systems (versions?) it returns a normalized path,
    #       on some it does not.  As we need consistent behavior to have
    #       a chance of the sed below to succeed, we normalize the path ourself.
  # VE_MOD_PREFIX=`(cd $VE_MOD_PREFIX; pwd -P)`

    # NOTE: on other systems again, that above path normalization is resulting
    #       in paths which are invalid when used with pip/PYTHONPATH, as that
    #       will result in the incorrect use of .../lib/ vs. .../lib64/ (it is
    #       a symlink in the VE, but is created as distinct dir by pip).  So we
    #       have to perform the path normalization only on the part with points
    #       to the root of the VE: we don't apply the path normalization to
    #       the last three path elements (lib[64]/pythonx.y/site-packages) (this
    #       probably should be an sed command...)
    TMP_BASE="$VE_MOD_PREFIX/"
    TMP_TAIL="`basename $TMP_BASE`"
    TMP_BASE="`dirname  $TMP_BASE`"
    TMP_TAIL="`basename $TMP_BASE`/$TMP_TAIL"
    TMP_BASE="`dirname  $TMP_BASE`"
    TMP_TAIL="`basename $TMP_BASE`/$TMP_TAIL"
    TMP_BASE="`dirname  $TMP_BASE`"

    TMP_BASE=`(cd $TMP_BASE; pwd -P)`
    VE_MOD_PREFIX="$TMP_BASE/$TMP_TAIL"
    echo "VE_MOD_PREFIX     : $VE_MOD_PREFIX"

    # we can now derive the pythonpath into the rp_install portion by replacing
    # the leading path elements.  The same mechanism is used later on
    # to derive the PYTHONPATH into the sandbox rp_install, if needed.
    RP_MOD_PREFIX=`echo $VE_MOD_PREFIX | sed -e "s|$virtenv|$virtenv/rp_install|"`
    echo "RP_MOD_PREFIX     : $RP_MOD_PREFIX"

    # NOTE: this should not be necessary, but we explicit set PYTHONPATH to
    #       include the VE module tree, because some systems set a PYTHONPATH on
    #       'module load python', and that would supersede the VE module tree,
    #       leading to unusable versions of setuptools.
    VE_PYTHONPATH="$PYTHONPATH"
    echo "VE_PYTHONPATH     : $VE_PYTHONPATH"

    PYTHONPATH="$VE_MOD_PREFIX:$VE_PYTHONPATH"
    export PYTHONPATH

    profile_event 've_activate_stop'
}


# ------------------------------------------------------------------------------
#
# create virtualenv - we always use the latest version from GitHub
#
# The virtenv creation will also install the required packges, but will (mostly)
# not use '--upgrade' for dependencies, so that will become a noop if the
# packages have been installed before.  An eventual upgrade will be triggered
# independently in virtenv_update().
#
virtenv_create()
{
    # create a fresh ve
    profile_event 've_create_start'

    virtenv="$1"
    python_dist="$2"
    virtenv_dist="$3"

    if test "$python_dist" = "default"
    then

        # by default, we download an older 1.9.x version of virtualenv as this
        # seems to work more reliable than newer versions, on some machines.
        # Only on machines where the system virtenv seems to be more stable or
        # where 1.9 is known to fail, we use the system ve.
        if test "$virtenv_dist" = "default"
        then
            virtenv_dist="1.9"
        fi

        if test "$virtenv_dist" = "1.9"
        then
            flags='-1 -k -L -O'
            if (hostname -f | grep -e '^smic' > /dev/null)
            then
                flags='-k -L -O'
            fi

            run_cmd "Download virtualenv tgz" \
                    "curl $flags '$VIRTENV_TGZ_URL'"

            if ! test "$?" = 0
            then
                echo "WARNING: couldn't download virtualenv via curl! Using system version"
                virtenv_dist="system"

            else :
                run_cmd "unpacking virtualenv tgz" \
                        "tar zxmf '$VIRTENV_TGZ'"

                if test $? -ne 0
                then
                    echo "Couldn't unpack virtualenv! Using system version"
                    virtenv_dist="system"
                else
                    VIRTENV_CMD="$PYTHON $VIRTENV_DIR/virtualenv.py"
                fi

            fi
        fi

        # don't use `elif` here - above falls back to 'system' virtenv on errors
        if test "$virtenv_dist" = "system"
        then
            VIRTENV_CMD="virtualenv"
        fi

        if test "$VIRTENV_CMD" = ""
        then
            echo "ERROR: invalid or unusable virtenv_dist option"
            return 1
        fi

        run_cmd "Create virtualenv" \
                "$VIRTENV_CMD -p python3 $virtenv"

        if test $? -ne 0
        then
            echo "ERROR: couldn't create virtualenv"
            return 1
        fi

        # clean out virtenv sources
        if test -d "$VIRTENV_DIR"
        then
            rm -rf "$VIRTENV_DIR" "$VIRTENV_TGZ"
        fi

    elif test "$python_dist" = "anaconda"
    then
        run_cmd "Create virtualenv" \
                "conda create -y -p $virtenv python=3.8"
        if test $? -ne 0
        then
            echo "ERROR: couldn't create (conda) virtualenv"
            return 1
        fi

    else
        echo "ERROR: invalid python_dist option ($python_dist)"
        return 1
    fi


    # activate the virtualenv
    virtenv_activate "$virtenv" "$python_dist"

    # make sure we have pip
    if test -z "$(which pip)"
    then
        run_cmd "install pip" \
                "easy_install pip" \
             || echo "Couldn't install pip! Uh oh...."
    fi
    PIP="$PYTHON -m pip"

    # make sure the new pip version is used (but keep the python executable)
    rehash "$PYTHON"

    # now that the virtenv is set up, we install all dependencies
    # of the RADICAL stack
    for dep in $VIRTENV_RADICAL_DEPS
    do
        run_cmd "install $dep" \
                "$PIP --no-cache-dir install --no-build-isolation $dep" \
             || echo "Couldn't install $dep! Lets see how far we get ..."
    done

    profile_event 've_create_stop'
}


# ------------------------------------------------------------------------------
#
# update virtualenv - this assumes that the virtenv has been activated
#
virtenv_update()
{
    profile_event 've_update_start'

    virtenv="$1"
    pytohn_dist="$2"

    # activate the virtualenv
    virtenv_activate "$virtenv" "$python_dist"

    # we upgrade all dependencies of the RADICAL stack, one by one.
    # NOTE: we only do pip upgrades -- that will ignore the easy_installed
    #       modules on india etc.
    for dep in $VIRTENV_RADICAL_DEPS
    do
        run_cmd "install $dep" \
                "$PIP install --upgrade $dep" \
             || echo "Couldn't update $dep! Lets see how far we get ..."
    done

    profile_event 've_update_stop'
}


# ------------------------------------------------------------------------------
#
# Install the radical stack, ie. install RP which pulls the rest.
# This assumes that the virtenv has been activated.  Any previously installed
# stack version is deleted.
#
# As the virtenv should have all dependencies set up (see VIRTENV_RADICAL_DEPS),
# we don't expect any additional module pull from pypi.  Some rp_versions will,
# however, pull the rp modules from pypi or git.
#
# . $VIRTENV/bin/activate
# rm -rf $VIRTENV/rp_install
#
# case rp_version:
#   @<token>:
#   @tag/@branch/@commit: # no sdist staging
#       git clone $github_base radical.pilot.src
#       (cd radical.pilot.src && git checkout token)
#       pip install -t $SANDBOX/rp_install/ radical.pilot.src
#       rm -rf radical.pilot.src
#       export PYTHONPATH=$SANDBOX/rp_install:$PYTHONPATH
#       export PATH=$SANDBOX/rp_install/bin:$PATH
#
#   release: # no sdist staging
#       pip install -t $SANDBOX/rp_install radical.pilot
#       export PYTHONPATH=$SANDBOX/rp_install:$PYTHONPATH
#       export PATH=$SANDBOX/rp_install/bin:$PATH
#
#   local: # needs sdist staging
#       tar zxmf $sdist.tgz
#       pip install -t $SANDBOX/rp_install $sdist/
#       export PYTHONPATH=$SANDBOX/rp_install:$PYTHONPATH
#       export PATH=$SANDBOX/rp_install/bin:$PATH
#
#   installed: # no sdist staging
#       true
# esac
#
# NOTE: A 'pip install' (without '--upgrade') will not install anything if an
#       old version lives in the system space.  A 'pip install --upgrade' will
#       fail if there is no network connectivity (which otherwise is not really
#       needed when we install from sdists).  '--upgrade' is not needed when
#       installing from sdists.
#
rp_install()
{
    rp_install_sources="$1"
    rp_install_target="$2"
    rp_install_sdist="$3"

    if test -z "$rp_install_target"
    then
        echo "no RP install target - skip install"

        # we just activate the rp_install portion of the used virtenv
        PYTHONPATH="$RP_MOD_PREFIX:$VE_MOD_PREFIX:$VE_PYTHONPATH"
        export PYTHONPATH

        PATH="$VIRTENV/rp_install/bin:$PATH"
        export PATH

        return
    fi

    profile_event 'rp_install_start'

    echo "Using RADICAL-Pilot install sources '$rp_install_sources'"

    # install rp into a separate tree -- no matter if in shared ve or a local
    # sandbox or elsewhere
    case "$rp_install_target" in

        VIRTENV)
            RP_INSTALL="$VIRTENV/rp_install"

            # no local install -- we want to install in the rp_install portion of
            # the ve.  The pythonpath is set to include that part.
            PYTHONPATH="$RP_MOD_PREFIX:$VE_MOD_PREFIX:$VE_PYTHONPATH"
            export PYTHONPATH

            PATH="$VIRTENV/rp_install/bin:$PATH"
            export PATH

            RADICAL_MOD_PREFIX="$RP_MOD_PREFIX/radical/"

            # NOTE: we first uninstall RP (for some reason, 'pip install --upgrade' does
            #       not work with all source types)
            run_cmd "uninstall radical.pilot" "$PIP uninstall -y radical.pilot"
            # ignore any errors

            echo "using virtenv install tree"
            echo "PYTHONPATH        : $PYTHONPATH"
            echo "RP_MOD_PREFIX     : $RP_MOD_PREFIX"
            echo "RADICAL_MOD_PREFIX: $RADICAL_MOD_PREFIX"
            ;;

        SANDBOX)
            RP_INSTALL="$PILOT_SANDBOX/rp_install"

            # make sure the lib path into the prefix conforms to the python conventions
            RP_LOC_PREFIX=`echo $VE_MOD_PREFIX | sed -e "s|$VIRTENV|$PILOT_SANDBOX/rp_install|"`

            echo "VE_MOD_PREFIX     : $VE_MOD_PREFIX"
            echo "VIRTENV           : $VIRTENV"
            echo "SANDBOX           : $PILOT_SANDBOX"
            echo "VE_LOC_PREFIX     : $VE_LOC_PREFIX"

            # local PYTHONPATH needs to be pre-pended.  The ve PYTHONPATH is
            # already set during ve activation -- but we don't want the rp_install
            # portion from that ve...
            # NOTE: PYTHONPATH is set differently than the 'prefix' used during
            #       install
            PYTHONPATH="$RP_LOC_PREFIX:$VE_MOD_REFIX:$VE_PYTHONPATH"
            export PYTHONPATH

            PATH="$PILOT_SANDBOX/rp_install/bin:$PATH"
            export PATH

            RADICAL_MOD_PREFIX="$RP_LOC_PREFIX/radical/"

            echo "using local install tree"
            echo "PYTHONPATH        : $PYTHONPATH"
            echo "RP_LOC_PREFIX     : $RP_LOC_PREFIX"
            echo "RADICAL_MOD_PREFIX: $RADICAL_MOD_PREFIX"
            ;;

        *)
            # this should never happen
            echo "ERROR: invalid RP install target '$RP_INSTALL_TARGET'"
            exit 1

    esac

    # NOTE: we need to purge the whole install tree (not only the module dir),
    #       as pip will otherwise find the eggs and interpret them as satisfied
    #       dependencies, even if the modules are gone.  Of course, there should
    #       not be any eggs in the first place, but...
    rm    -rf  "$RP_INSTALL/"
    mkdir -p   "$RP_INSTALL/"

  # # NOTE: if we find a system level RP install, then pip install will not work
  # #       w/o the upgrade flag -- unless we install from sdist.  It may not
  # #       work with update flag either though...
  # if test "$SYSTEM_RP" = 'FALSE'
  # then
  #     # no previous version installed, don't need no upgrade
  #     pip_flags=''
  #     echo "no previous RP version - no upgrade"
  # else
  #     if test "$rp_install_sdist" = "TRUE"
  #     then
  #         # install from sdist doesn't need uprade either
  #         pip_flags=''
  #     else
  #         pip_flags='--upgrade'
  #         # NOTE: --upgrade is unreliable in its results -- depending on the
  #         #       VE setup, the resulting installation may be viable or not.
  #         echo "-----------------------------------------------------------------"
  #         echo " WARNING: found a system installation of radical.pilot!          "
  #         echo "          Upgrading to a new version may *or may not* succeed,   "
  #         echo "          depending on the specific system, python and virtenv   "
  #         echo "          configuration!                                         "
  #         echo "-----------------------------------------------------------------"
  #     fi
  # fi

    pip_flags="$pip_flags --src '$PILOT_SANDBOX/rp_install/src'"
    pip_flags="$pip_flags --build '$PILOT_SANDBOX/rp_install/build'"
    pip_flags="$pip_flags --prefix '$RP_INSTALL'"
    pip_flags="$pip_flags --no-deps --no-cache-dir --no-build-isolation"

    for src in $rp_install_sources
    do
        run_cmd "update $src via pip" \
                "$PIP install $pip_flags $src"

        if test $? -ne 0
        then
            echo "Couldn't install $src! Lets see how far we get ..."
        fi

        # NOTE: why? fuck pip, that's why!
        rm -rf "$PILOT_SANDBOX/rp_install/build"

        # clean out the install source if it is a local dir
        if test -d "$src"
        then
            echo "purge install source at $src"
            rm -r "$src"
        fi
    done

    profile_event 'rp_install_stop'
}


# ------------------------------------------------------------------------------
# Verify that we ended up with a usable installation.  This will also print all
# versions and module locations, which is nice for debugging...
#
verify_rp_install()
{
    OLD_RADICAL_VERBOSE=$RADICAL_VERBOSE
    OLD_RADICAL_PILOT_VERBOSE=$RADICAL_PILOT_VERBOSE

    RADICAL_VERBOSE=WARNING
    RADICAL_PILOT_VERBOSE=WARNING

    # print the ve information and stack versions for verification
    echo
    echo "---------------------------------------------------------------------"
    echo
    echo "`$PYTHON --version` ($PYTHON)"
    echo "PYTHONPATH: $PYTHONPATH"
    radical-stack
 (  $PYTHON -c 'import radical.utils as ru; print("RU: %s %s" % (ru.version_detail, ru.__file__))' \
 && $PYTHON -c 'import radical.saga  as rs; print("RS: %s %s" % (rs.version_detail, rs.__file__))' \
 && $PYTHON -c 'import radical.pilot as rp; print("RP: %s %s" % (rp.version_detail, rp.__file__))' \
 && (echo 'install ok!'; true) \
 ) \
 || (echo 'install failed!'; false) \
 || exit 1
    echo
    echo "---------------------------------------------------------------------"
    echo

    RADICAL_VERBOSE=$OLD_RADICAL_VERBOSE
    RADICAL_PILOT_VERBOSE=$OLD_RADICAL_PILOT_VERBOSE
}


# ------------------------------------------------------------------------------
# Find available port on the remote host where we can bind to
#
find_available_port()
{
    RANGE="23000..23100"
    # TODO: Now that we have corrected the logic of checking on the localhost,
    #       instead of the remote host, we need to improve the checking.
    #       For now just return a fixed value.
    AVAILABLE_PORT=23000

    echo ""
    echo "################################################################################"
    echo "## Searching for available TCP port for tunnel in range $RANGE."
    host=$1
    for port in $(eval echo {$RANGE}); do

        # Try to make connection
        (/bin/bash -c "(>/dev/tcp/$host/$port)" 2>/dev/null) &
        # Wait for 1 second
        read -t1
        # Kill child
        kill $! 2>/dev/null
        # If the kill command succeeds, assume that we have found our match!
        if [ "$?" == "0" ]
        then
            break
        fi

        # Reset port, so that the last port doesn't get chosen in error
        port=
    done

    # Wait for children
    wait 2>/dev/null

    # Assume the most recent port is available
    AVAILABLE_PORT=$port
}


# -------------------------------------------------------------------------------
#
# run a pre_bootstrap_0 command -- and exit if it happens to fail
#
# pre_bootstrap_0 commands are executed right in arg parser loop because -e can be
# passed multiple times
#
pre_bootstrap_0()
{
    cmd="$@"
    run_cmd "Running pre_bootstrap_0 command" "$cmd"

    if test $? -ne 0
    then
        echo "#ABORT"
        exit 1
    fi
}

# -------------------------------------------------------------------------------
#
# Build the PREBOOTSTRAP2 variable to pass down to sub-agents
#
pre_bootstrap_2()
{
    cmd="$@"

    PREBOOTSTRAP2="$PREBOOTSTRAP2
$cmd"
}


# -------------------------------------------------------------------------------
#
# untar the pilot sandbox
#
untar()
{
    # FIXME: concurrently starting pilots may conflict on SDIST extraction
    tar="$1"
    tar zxvf ../"$tar" -C .. "$PILOT_ID" $(echo $SDISTS | tr ':' ' ')
}


# ------------------------------------------------------------------------------
#
# MAIN
#

# parse command line arguments
#
# OPTIONS:
#    -a   session sandbox
#    -b   python distribution (default, anaconda)
#    -c   ccm mode of agent startup
#    -d   distribution source tarballs for radical stack install
#    -e   execute commands before bootstrapping phase 1: the main agent
#    -f   tunnel forward endpoint (MongoDB host:port)
#    -g   virtualenv distribution (default, 1.9, system)
#    -h   hostport to create tunnel to
#    -i   python Interpreter to use, e.g., python2.7
#    -m   mode of stack installion
#    -p   pilot ID
#    -r   radical-pilot version version to install in virtenv
#    -s   session ID
#    -t   tunnel device for connection forwarding
#    -v   virtualenv location (create if missing)
#    -w   execute commands before bootstrapping phase 2: the worker
#    -x   exit cleanup - delete pilot sandbox, virtualenv etc. after completion
#    -y   runtime limit
#    -z   untar initial pilot sandbox tarball
#
<<<<<<< HEAD
while getopts "a:b:cd:e:f:g:h:i:m:p:r:s:t:v:w:x:y:z:" OPTION; do
    case $OPTION in
        a)  SESSION_SANDBOX="$OPTARG"  ;;
        b)  PYTHON_DIST="$OPTARG"  ;;
        c)  CCM='TRUE'  ;;
        d)  SDISTS="$OPTARG"  ;;
        e)  pre_bootstrap_0 "$OPTARG"  ;;
        f)  FORWARD_TUNNEL_ENDPOINT="$OPTARG"  ;;
        g)  VIRTENV_DIST="$OPTARG"  ;;
        h)  HOSTPORT="$OPTARG"  ;;
        i)  PYTHON="$OPTARG"  ;;
        m)  VIRTENV_MODE="$OPTARG"  ;;
        p)  PILOT_ID="$OPTARG"  ;;
        r)  RP_VERSION="$OPTARG"  ;;
        s)  SESSION_ID="$OPTARG"  ;;
        t)  TUNNEL_BIND_DEVICE="$OPTARG" ;;
        v)  VIRTENV=$(eval echo "$OPTARG")  ;;
        w)  pre_bootstrap_2 "$OPTARG"  ;;
        x)  CLEANUP="$OPTARG"  ;;
        y)  RUNTIME="$OPTARG"  ;;
        z)  tar zxvf "../$OPTARG" -C ../ ;;
=======
# NOTE: -z makes some assumptions on sandbox and tarball location
#
while getopts "a:b:cd:e:f:g:h:i:m:p:r:s:t:v:w:x:y:z:" OPTION; do
    case $OPTION in
        a)  SESSION_SANDBOX="$OPTARG"         ;;
        b)  PYTHON_DIST="$OPTARG"             ;;
        c)  CCM='TRUE'                        ;;
        d)  SDISTS="$OPTARG"                  ;;
        e)  pre_bootstrap_0 "$OPTARG"         ;;
        f)  FORWARD_TUNNEL_ENDPOINT="$OPTARG" ;;
        g)  VIRTENV_DIST="$OPTARG"            ;;
        h)  HOSTPORT="$OPTARG"                ;;
        i)  PYTHON="$OPTARG"                  ;;
        m)  VIRTENV_MODE="$OPTARG"            ;;
        p)  PILOT_ID="$OPTARG"                ;;
        r)  RP_VERSION="$OPTARG"              ;;
        s)  SESSION_ID="$OPTARG"              ;;
        t)  TUNNEL_BIND_DEVICE="$OPTARG"      ;;
        v)  VIRTENV=$(eval echo "$OPTARG")    ;;
        w)  pre_bootstrap_2 "$OPTARG"         ;;
        x)  CLEANUP="$OPTARG"                 ;;
        y)  RUNTIME="$OPTARG"                 ;;
        z)  TARBALL="$OPTARG"                   ;;
>>>>>>> 59e16fc1
        *)  echo "Unknown option: '$OPTION'='$OPTARG'"
            return 1;;
    esac
done

echo '# -------------------------------------------------------------------'
echo '# untar sandbox'
echo '# -------------------------------------------------------------------'
set -x
untar "$TARBALL"
echo '# -------------------------------------------------------------------'

# before we change anything else in the pilot environment, we safe a couple of
# env vars to later re-create a close-to-pristine env for unit execution.
_OLD_VIRTUAL_PYTHONPATH="$PYTHONPATH"
_OLD_VIRTUAL_PYTHONHOME="$PYTHONHOME"
_OLD_VIRTUAL_PATH="$PATH"
_OLD_VIRTUAL_PS1="$PS1"

export _OLD_VIRTUAL_PYTHONPATH
export _OLD_VIRTUAL_PYTHONHOME
export _OLD_VIRTUAL_PATH
export _OLD_VIRTUAL_PS1

# derive some var names from given args
if test -z "$SESSION_SANDBOX"
then
    SESSION_SANDBOX="$PILOT_SANDBOX/.."
fi

# TODO: Move earlier, because if pre_bootstrap fails, this is not yet set
LOGFILES_TARBALL="$PILOT_ID.log.tgz"
PROFILES_TARBALL="$PILOT_ID.prof.tgz"

# some backends (condor) never finalize a job when output files are missing --
# so we touch them here to prevent that
echo "# -------------------------------------------------------------------"
echo '# Touching output tarballs'
echo "# -------------------------------------------------------------------"
touch "$LOGFILES_TARBALL"
touch "$PROFILES_TARBALL"


# At this point, all pre_bootstrap_0 commands have been executed.  We copy the
# resulting PATH and LD_LIBRARY_PATH, and apply that in bootstrap_2.sh, so that
# the sub-agents start off with the same env (or at least the relevant parts of
# it).
#
# This assumes that the env is actually transferable.  If that assumption
# breaks at some point, we'll have to either only transfer the incremental env
# changes, or reconsider the approach to pre_bootstrap_x commands altogether --
# see comment in the pre_bootstrap_0 function.
PB1_PATH="$PATH"
PB1_LDLB="$LD_LIBRARY_PATH"

# FIXME: By now the pre_process rules are already performed.
#        We should split the parsing and the execution of those.
#        "bootstrap start" is here so that $PILOT_ID is known.
# Create header for profile log
if ! test -z "$RADICAL_PILOT_PROFILE$RADICAL_PROFILE"
then
    echo 'create gtod'
    create_gtod
else
    echo 'create gtod'
    create_gtod
fi
profile_event 'bootstrap_0_start'

# NOTE: if the virtenv path contains a symbolic link element, then distutil will
#       report the absolute representation of it, and thus report a different
#       module path than one would expect from the virtenv path.  We thus
#       normalize the virtenv path before we use it.
echo "VIRTENV           : $VIRTENV"
if test "$PYTHON_DIST" = "anaconda" && ! test -d "$VIRTENV/"; then
    case "$VIRTENV_MODE" in
        recreate|update|use)
            VIRTENV=$(cd `conda info --envs | awk -v envname="$VIRTENV" \
            '{ if ($1 == envname) print $NF }'`; pwd -P)
            ;;
        *)
            echo "WARNING: conda env is set not as directory ($VIRTENV_MODE)"
            ;;
    esac
else
    mkdir -p "$VIRTENV"
    VIRTENV=`(cd $VIRTENV; pwd -P)`
    rmdir "$VIRTENV" 2>/dev/null
fi
echo "VIRTENV normalized: $VIRTENV"

# Check that mandatory arguments are set
# (Currently all that are passed through to the agent)
if test -z "$RUNTIME"     ; then  echo "missing RUNTIME"   ; exit 1;  fi
if test -z "$PILOT_ID"    ; then  echo "missing PILOT_ID"  ; exit 1;  fi
if test -z "$RP_VERSION"  ; then  echo "missing RP_VERSION"; exit 1;  fi

# pilot runtime is specified in minutes -- on shell level, we want seconds
RUNTIME=$((RUNTIME * 60))

# we also add a minute as safety margin, to give the agent proper time to shut
# down on its own
RUNTIME=$((RUNTIME + 60))

# ------------------------------------------------------------------------------
# If the host that will run the agent is not capable of communication
# with the outside world directly, we will setup a tunnel.
get_tunnel(){

    addr=$1

    profile_event 'tunnel_setup_start'

    echo "# -------------------------------------------------------------------"
    echo "# Setting up forward tunnel to $addr."

    # Bind to localhost
    BIND_ADDRESS=$(/sbin/ifconfig $TUNNEL_BIND_DEVICE|grep "inet addr"|cut -f2 -d:|cut -f1 -d" ")

    if test -z "$BIND_ADDRESS"
    then
        BIND_ADDRESS=$(/sbin/ifconfig lo | grep 'inet' | xargs echo | cut -f 2 -d ' ')
    fi

    if test -z "$BIND_ADDRESS"
    then
        BIND_ADDRESS=$(ip addr
                     | grep 'state UP' -A2
                     | grep 'inet'
                     | awk '{print $2}'
                     | cut -f1 -d'/')
      # BIND_ADDRESS="127.0.0.1"
    fi

    # Look for an available port to bind to.
    # This might be necessary if multiple agents run on one host.
    find_available_port $BIND_ADDRESS

    if [ $AVAILABLE_PORT ]; then
        echo "## Found available port: $AVAILABLE_PORT"
    else
        echo "## No available port found!"
        exit 1
    fi
    DBPORT=$AVAILABLE_PORT

    # Set up tunnel
    # TODO: Extract port and host
    FORWARD_TUNNEL_ENDPOINT_PORT=22

    if test -z "$FORWARD_TUNNEL_ENDPOINT"
    then
        FORWARD_TUNNEL_ENDPOINT_HOST=$BIND_ADDRESS

    elif test "$FORWARD_TUNNEL_ENDPOINT" = "BIND_ADDRESS"; then
        # On some systems, e.g. Hopper, sshd on the mom node is not bound to 127.0.0.1
        # In those situations, and if configured, bind to the just obtained bind address.
        FORWARD_TUNNEL_ENDPOINT_HOST=$BIND_ADDRESS

    else
        # FIXME: ensure FT_EP is set
        FORWARD_TUNNEL_ENDPOINT_HOST=$FORWARD_TUNNEL_ENDPOINT
    fi

    # FIXME: check if tunnel stays up
    echo ssh -o StrictHostKeyChecking=no -x -a -4 -T -N -L $BIND_ADDRESS:$DBPORT:$addr -p $FORWARD_TUNNEL_ENDPOINT_PORT $FORWARD_TUNNEL_ENDPOINT_HOST
         ssh -o StrictHostKeyChecking=no -x -a -4 -T -N -L $BIND_ADDRESS:$DBPORT:$addr -p $FORWARD_TUNNEL_ENDPOINT_PORT $FORWARD_TUNNEL_ENDPOINT_HOST &

    # Kill ssh process when bootstrap_0 dies, to prevent lingering ssh's
    trap 'jobs -p | grep ssh | xargs -tr -n 1 kill' EXIT

    # and export to agent
    export RP_BS_TUNNEL="$BIND_ADDRESS:$DBPORT"

    profile_event 'tunnel_setup_stop'
}

if ! test -z "$FORWARD_TUNNEL_ENDPOINT"
then
    get_tunnel "$HOSTPORT"
    export RADICAL_PILOT_DB_HOSTPORT="$RP_BS_TUNNEL"
fi

# we also set up a tunnel for the application to use, if a respective endpoint
# is requested in the environment
if ! test -z "$RP_APP_TUNNEL_ADDR"
then
    echo "app tunnel addr : $RP_APP_TUNNEL_ADDR"
    get_tunnel "$RP_APP_TUNNEL_ADDR"
    export RP_APP_TUNNEL="$RP_BS_TUNNEL"
    echo "app tunnel setup: $RP_APP_TUNNEL"
fi

rehash "$PYTHON"

# ready to setup the virtenv
virtenv_setup    "$PILOT_ID"    "$VIRTENV" "$VIRTENV_MODE" \
                 "$PYTHON_DIST" "$VIRTENV_DIST"
virtenv_activate "$VIRTENV" "$PYTHON_DIST"

# ------------------------------------------------------------------------------
# launch the radical agent
#
# the actual agent script lives in PWD if it was staged -- otherwise we use it
# from the virtenv
# NOTE: For some reasons, I have seen installations where 'scripts' go into
#       bin/, and some where setuptools only changes them in place.  For now,
#       we allow for both -- but eventually (once the agent itself is small),
#       we may want to move it to bin ourself.  At that point, we probably
#       have re-implemented pip... :/
# FIXME: the second option should use $RP_MOD_PATH, or should derive the path
#       from the imported rp modules __file__.
PILOT_SCRIPT=`which radical-pilot-agent`
# if test "$RP_INSTALL_TARGET" = 'PILOT_SANDBOX'
# then
#     PILOT_SCRIPT="$PILOT_SANDBOX/rp_install/bin/radical-pilot-agent"
# else
#     PILOT_SCRIPT="$VIRTENV/rp_install/bin/radical-pilot-agent"
# fi

# after all is said and done, we should end up with a usable python version.
# Verify it
verify_install

AGENT_CMD="$PYTHON $PILOT_SCRIPT"

verify_rp_install

# TODO: (re)move this output?
echo
echo "# -------------------------------------------------------------------"
echo "# Launching radical-pilot-agent "
echo "# CMDLINE: $AGENT_CMD"

# At this point we expand the variables in $PREBOOTSTRAP2 to pick up the
# changes made by the environment by pre_bootstrap_0.
OLD_IFS=$IFS
IFS=$'\n'
for entry in $PREBOOTSTRAP2
do
    converted_entry=`eval echo $entry`
    PREBOOTSTRAP2_EXPANDED="$PREBOOTSTRAP2_EXPANDED
$converted_entry"
done
IFS=$OLD_IFS


# we can't always lookup the ntp pool on compute nodes -- so do it once here,
# and communicate the IP to the agent.  The agent may still not be able to
# connect, but then a sensible timeout will kick in on ntplib.
RADICAL_PILOT_NTPHOST=`dig +short 0.pool.ntp.org | grep -v -e ";;" -e "\.$" | head -n 1`
if test "$?" = 0
then
    RADICAL_PILOT_NTPHOST="46.101.140.169"
fi
echo "ntphost: $RADICAL_PILOT_NTPHOST"
ping -c 1 "$RADICAL_PILOT_NTPHOST" || true  # ignore errors

# Before we start the (sub-)agent proper, we'll create a bootstrap_2.sh script
# to do so.  For a single agent this is not needed -- but in the case where
# we spawn out additional agent instances later, that script can be reused to
# get proper # env settings etc, w/o running through bootstrap_0 again.
# That includes pre_exec commands, virtualenv settings and sourcing (again),
# and startup command).
# We don't include any error checking right now, assuming that if the commands
# worked once to get to this point, they should work again for the next agent.
# Famous last words, I know...
# Arguments to that script are passed on to the agent, which is specifically
# done to distinguish agent instances.

# NOTE: anaconda only supports bash.  Really.  I am not kidding...
if test "$PYTHON_DIST" = "anaconda"
then
    BS_SHELL='/bin/bash'
else
    BS_SHELL='/bin/sh'
fi

cat > bootstrap_2.sh <<EOT
#!$BS_SHELL

# disable user site packages as those can conflict with our virtualenv
export PYTHONNOUSERSITE=True

# make sure we use the correct sandbox
cd $PILOT_SANDBOX

# apply some env settings as stored after running pre_bootstrap_0 commands
export PATH="$PB1_PATH"
export LD_LIBRARY_PATH="$PB1_LDLB"

# activate virtenv
if test "$PYTHON_DIST" = "anaconda" && test -e "`which conda`"
then
    conda activate $VIRTENV
else
    . $VIRTENV/bin/activate
fi

# make sure rp_install is used
export PYTHONPATH=$PYTHONPATH
export PATH=$PATH

# run agent in debug mode
# FIXME: make option again?
export RADICAL_VERBOSE=DEBUG
export RADICAL_UTIL_VERBOSE=DEBUG
export RADICAL_PILOT_VERBOSE=DEBUG

# the agent will *always* use the dburl from the config file, not from the env
# FIXME: can we better define preference in the session ctor?
unset RADICAL_PILOT_DBURL

# avoid ntphost lookups on compute nodes
export RADICAL_PILOT_NTPHOST=$RADICAL_PILOT_NTPHOST

# pass environment variables down so that module load becomes effective at
# the other side too (e.g. sub-agents).
$PREBOOTSTRAP2_EXPANDED

# start agent, forward arguments
# NOTE: exec only makes sense in the last line of the script
exec $AGENT_CMD "\$1" 1>"\$1.out" 2>"\$1.err"

EOT
chmod 0755 bootstrap_2.sh
# ------------------------------------------------------------------------------

#
# Create a barrier to start the agent.
# This can be used by experimental scripts to push all units to the DB before
# the agent starts.
#
if ! test -z "$RADICAL_PILOT_BARRIER"
then
    echo
    echo "# -------------------------------------------------------------------"
    echo "# Entering barrier for $RADICAL_PILOT_BARRIER ..."
    echo "# -------------------------------------------------------------------"

    profile_event 'client_barrier_start'

    while ! test -f $RADICAL_PILOT_BARRIER
    do
        sleep 1
    done

    profile_event 'client_barrier_stop'

    echo
    echo "# -------------------------------------------------------------------"
    echo "# Leaving barrier"
    echo "# -------------------------------------------------------------------"
fi

# # I am ashamed that we have to resort to this -- lets hope it's temporary...
# cat > packer.sh <<EOT
# #!/bin/sh
#
# PROFILES_TARBALL="$PILOT_ID.prof.tgz"
# LOGFILES_TARBALL="$PILOT_ID.log.tgz"
#
# echo "start packing profiles / logfiles [\$(date)]"
# while ! test -e exit.signal
# do
#
#     if test -z "\$(ls *.prof )"
#     then
#         echo "skip  packing profiles [\$(date)]"
#     else
#         echo "check packing profiles [\$(date)]"
#         mkdir prof/
#         cp  *.prof prof/
#         tar -czf "\$PROFILES_TARBALL.tmp" prof/ || true
#         mv       "\$PROFILES_TARBALL.tmp" "\$PROFILES_TARBALL"
#         rm -rf prof/
#     fi
#
#
#     # we always have a least the cfg file
#     if true
#     then
#         echo "check packing logfiles [\$(date)]"
#         mkdir log/
#         cp  *.log *.out *.err *,cfg log/
#         tar -czf "\$LOGFILES_TARBALL.tmp" log/ || true
#         mv       "\$LOGFILES_TARBALL.tmp" "\$LOGFILES_TARBALL"
#         rm -rf log/
#     fi
#
#     ls -l *.tgz
#     sleep 10
# done
# echo "stop  packing profiles / logfiles [\$(date)]"
# EOT
# chmod 0755 packer.sh
# ./packer.sh 2>&1 >> bootstrap_0.out &
# PACKER_ID=$!

# all env settings are done, bootstrap stages are created - as last action
# capture the resulting env differences in a deactivate script
create_deactivate

# start the master agent instance (zero)
profile_event 'sync_rel' 'agent.0'
if test -z "$CCM"; then
    ./bootstrap_2.sh 'agent.0'    \
                   1> agent.0.bootstrap_2.out \
                   2> agent.0.bootstrap_2.err &
else
    ccmrun ./bootstrap_2.sh 'agent.0'    \
                   1> agent.0.bootstrap_2.out \
                   2> agent.0.bootstrap_2.err &
fi
AGENT_PID=$!

while true
do
    sleep 3
    if kill -0 $AGENT_PID 2>/dev/null
    then
        echo -n '.'
        if test -e "./killme.signal"
        then
            profile_event 'killme' "`date --rfc-3339=ns | cut -c -23`"
            profile_event 'sigterm' "`date --rfc-3339=ns | cut -c -23`"
            echo "send SIGTERM to $AGENT_PID ($$)"
            kill -15 $AGENT_PID
            waitfor 1 30 "kill -0  $AGENT_PID"
            test "$?" = 0 || break

            profile_event 'sigkill' "`date --rfc-3339=ns | cut -c -23`"
            echo "send SIGKILL to $AGENT_PID ($$)"
            kill  -9 $AGENT_PID
        fi
    else
        echo
        profile_event 'agent_gone' "`date --rfc-3339=ns | cut -c -23`"
        echo "agent $AGENT_PID is gone"
        break
    fi
done

# collect process and exit code
echo "agent $AGENT_PID is final"
wait $AGENT_PID
AGENT_EXITCODE=$?
echo "agent $AGENT_PID is final ($AGENT_EXITCODE)"
profile_event 'agent_final' "$AGENT_PID:$AGENT_EXITCODE `date --rfc-3339=ns | cut -c -23`"


# # stop the packer.  We don't want to just kill it, as that might leave us with
# # corrupted tarballs...
# touch exit.signal

# cleanup flags:
#   l : pilot log files
#   u : unit work dirs
#   v : virtualenv
#   e : everything
echo
echo "# -------------------------------------------------------------------"
echo "# CLEANUP: $CLEANUP"
echo "#"

profile_event 'cleanup_start'
contains $CLEANUP 'l' && rm -r "$PILOT_SANDBOX/agent.*"
contains $CLEANUP 'u' && rm -r "$PILOT_SANDBOX/unit.*"
contains $CLEANUP 'v' && rm -r "$VIRTENV/" # FIXME: in what cases?
contains $CLEANUP 'e' && rm -r "$PILOT_SANDBOX/"
profile_event 'cleanup_stop'

echo "#"
echo "# -------------------------------------------------------------------"

if ! test -z "`ls *.prof 2>/dev/null`"
then
    echo
    echo "# -------------------------------------------------------------------"
    echo "#"
    echo "# Mark final profiling entry ..."
    profile_event 'bootstrap_0_stop'
    profile_event 'END'
    echo "#"
    echo "# -------------------------------------------------------------------"
    echo
    FINAL_SLEEP=5
    echo "# -------------------------------------------------------------------"
    echo "#"
    echo "# We wait for some seconds for the FS to flush profiles."
    echo "# Success is assumed when all profiles end with a 'END' event."
    echo "#"
    echo "# -------------------------------------------------------------------"
    nprofs=`echo *.prof | wc -w`
    nend=`tail -n 1 *.prof | grep END | wc -l`
    nsleep=0
    while ! test "$nprofs" = "$nend"
    do
        nsleep=$((nsleep+1))
        if test "$nsleep" = "$FINAL_SLEEP"
        then
            echo "abort profile sync @ $nsleep: $nprofs != $nend"
            break
        fi
        echo "delay profile sync @ $nsleep: $nprofs != $nend"
        sleep 1
        # recheck nprofs too, just in case...
        nprofs=`echo *.prof | wc -w`
        nend=`tail -n 1 *.prof | grep END | wc -l`
    done
    echo "nprofs $nprofs =? nend $nend"
    date
    echo
    echo "# -------------------------------------------------------------------"
    echo "#"
    echo "# Tarring profiles ..."
    tar -czf $PROFILES_TARBALL.tmp *.prof || true
    mv $PROFILES_TARBALL.tmp $PROFILES_TARBALL
    ls -l $PROFILES_TARBALL
    echo "#"
    echo "# -------------------------------------------------------------------"
fi

if ! test -z "`ls *{log,out,err,cfg} 2>/dev/null`"
then
    # TODO: This might not include all logs, as some systems only write
    #       the output from the bootstrapper once the jobs completes.
    echo
    echo "# -------------------------------------------------------------------"
    echo "#"
    echo "# Tarring logfiles ..."
    tar -czf $LOGFILES_TARBALL.tmp *.{log,out,err,cfg} || true
    mv $LOGFILES_TARBALL.tmp $LOGFILES_TARBALL
    ls -l $LOGFILES_TARBALL
    echo "#"
    echo "# -------------------------------------------------------------------"
fi

echo "# -------------------------------------------------------------------"
echo "#"
if test -e "./killme.signal"
then
    # this agent died cleanly, and we can rely on thestate information given.
    final_state=$(cat ./killme.signal)
    if ! test "$AGENT_EXITCODE" = "0"
    then
        echo "changing exit code from $AGENT_EXITCODE to 0 for canceled pilot"
        AGENT_EXITCODE=0
    fi
fi
if test -z "$final_state"
then
    # assume this agent died badly
    echo 'reset final state to FAILED'
    final_state='FAILED'
fi

echo "# -------------------------------------------------------------------"
echo "# push final pilot state: $SESSION_ID $PILOT_ID $final_state"
sp=$(which radical-pilot-agent-statepush)
test -z "$sp" && echo "statepush not found"
test -z "$sp" || $PYTHON "$sp" agent.0.cfg "$final_state"

echo
echo "# -------------------------------------------------------------------"
echo "#"
echo "# Done, exiting ($AGENT_EXITCODE)"
echo "#"
echo "# -------------------------------------------------------------------"

# ... and exit
exit $AGENT_EXITCODE
<|MERGE_RESOLUTION|>--- conflicted
+++ resolved
@@ -1447,29 +1447,6 @@
 #    -y   runtime limit
 #    -z   untar initial pilot sandbox tarball
 #
-<<<<<<< HEAD
-while getopts "a:b:cd:e:f:g:h:i:m:p:r:s:t:v:w:x:y:z:" OPTION; do
-    case $OPTION in
-        a)  SESSION_SANDBOX="$OPTARG"  ;;
-        b)  PYTHON_DIST="$OPTARG"  ;;
-        c)  CCM='TRUE'  ;;
-        d)  SDISTS="$OPTARG"  ;;
-        e)  pre_bootstrap_0 "$OPTARG"  ;;
-        f)  FORWARD_TUNNEL_ENDPOINT="$OPTARG"  ;;
-        g)  VIRTENV_DIST="$OPTARG"  ;;
-        h)  HOSTPORT="$OPTARG"  ;;
-        i)  PYTHON="$OPTARG"  ;;
-        m)  VIRTENV_MODE="$OPTARG"  ;;
-        p)  PILOT_ID="$OPTARG"  ;;
-        r)  RP_VERSION="$OPTARG"  ;;
-        s)  SESSION_ID="$OPTARG"  ;;
-        t)  TUNNEL_BIND_DEVICE="$OPTARG" ;;
-        v)  VIRTENV=$(eval echo "$OPTARG")  ;;
-        w)  pre_bootstrap_2 "$OPTARG"  ;;
-        x)  CLEANUP="$OPTARG"  ;;
-        y)  RUNTIME="$OPTARG"  ;;
-        z)  tar zxvf "../$OPTARG" -C ../ ;;
-=======
 # NOTE: -z makes some assumptions on sandbox and tarball location
 #
 while getopts "a:b:cd:e:f:g:h:i:m:p:r:s:t:v:w:x:y:z:" OPTION; do
@@ -1493,7 +1470,6 @@
         x)  CLEANUP="$OPTARG"                 ;;
         y)  RUNTIME="$OPTARG"                 ;;
         z)  TARBALL="$OPTARG"                   ;;
->>>>>>> 59e16fc1
         *)  echo "Unknown option: '$OPTION'='$OPTARG'"
             return 1;;
     esac
