--- conflicted
+++ resolved
@@ -1606,13 +1606,10 @@
         FORWARD_TUNNEL_ENDPOINT_HOST=$FORWARD_TUNNEL_ENDPOINT
     fi
 
-<<<<<<< HEAD
-=======
     # FIXME: check if tunnel stays up
     echo ssh -o StrictHostKeyChecking=no -x -a -4 -T -N -L $BIND_ADDRESS:$DBPORT:$addr -p $FORWARD_TUNNEL_ENDPOINT_PORT $FORWARD_TUNNEL_ENDPOINT_HOST
-    ssh -o StrictHostKeyChecking=no -x -a -4 -T -N -L $BIND_ADDRESS:$DBPORT:$addr -p $FORWARD_TUNNEL_ENDPOINT_PORT $FORWARD_TUNNEL_ENDPOINT_HOST &
-
->>>>>>> c5dc296f
+         ssh -o StrictHostKeyChecking=no -x -a -4 -T -N -L $BIND_ADDRESS:$DBPORT:$addr -p $FORWARD_TUNNEL_ENDPOINT_PORT $FORWARD_TUNNEL_ENDPOINT_HOST &
+
     # Kill ssh process when bootstrap_0 dies, to prevent lingering ssh's
     trap 'jobs -p | grep ssh | xargs kill' EXIT
 
