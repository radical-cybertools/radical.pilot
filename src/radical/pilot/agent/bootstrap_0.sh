#!/bin/bash -l

# Unset functions/aliases of commands that will be used during bootsrap as
# these custom functions can break assumed/expected behavior
export PS1='#'
unset PROMPT_COMMAND
unset -f cd ls uname pwd date bc cat echo

# interleave stdout and stderr, to get a coherent set of log messages
if test -z "$RP_BOOTSTRAP_0_REDIR"
then
    echo "bootstrap_0 stderr redirected to stdout"
    export RP_BOOTSTRAP_0_REDIR=True
    exec 2>&1
fi

if test "`uname`" = 'Darwin'
then
    echo 'Darwin: increasing open file limit'
    ulimit -n 512
fi

# trap 'echo TRAP QUIT' QUIT
# trap 'echo TRAP EXIT' EXIT
# trap 'echo TRAP KILL' KILL
# trap 'echo TRAP TERM' TERM

# ------------------------------------------------------------------------------
# Copyright 2013-2015, RADICAL @ Rutgers
# Licensed under the MIT License
#
# This script launches a radical.pilot compute pilot.  If needed, it creates and
# populates a virtualenv on the fly, into $VIRTENV.
#
# https://xkcd.com/1987/
#
# A created virtualenv will contain all dependencies for the RADICAL stack (see
# $VIRTENV_RADICAL_DEPS).  The RADICAL stack itself (or at least parts of it,
# see $VIRTENV_RADICAL_MODS) will be installed into $VIRTENV/radical/, and
# PYTHONPATH will be set to include that tree during runtime.  That allows us to
# use a different RADICAL stack if needed, by rerouting the PYTHONPATH, w/o the
# need to create a new virtualenv from scratch.
#
# Arguments passed to bootstrap_0 should be required by bootstrap_0 itself,
# and *not* be passed down to the agent.  Configuration used by the agent should
# go in the agent config file, and *not( be passed as an argument to
# bootstrap_0.  Only parameters used by both should be passed to the bootstrap_0
# and  consecutively passed to the agent. It is rarely justified to duplicate
# information as parameters and agent config entries.  Exceptions would be:
# 1) the shell scripts can't (easily) read from MongoDB, so they need to
#    to get the information as arguments;
# 2) the agent needs information that goes beyond what can be put in
#    arguments, both qualitative and quantitatively.
#
# ------------------------------------------------------------------------------
# global variables
#
TUNNEL_BIND_DEVICE="lo"
CLEANUP=
HOSTPORT=
SDISTS=
RUNTIME=
VIRTENV=
VIRTENV_MODE=
CCM=
PILOT_ID=
RP_VERSION=
PYTHON=
PYTHON_DIST=
VIRTENV_DIST=
SESSION_ID=
SESSION_SANDBOX=
PILOT_SANDBOX=`pwd`
PREBOOTSTRAP2=""

# NOTE:  $HOME is set to the job sandbox on OSG.  Bah!
# FIXME: the need for this needs to be reconfirmed and documented
# mkdir -p .ssh/

# flag which is set when a system level RP installation is found, triggers
# '--upgrade' flag for pip
# NOTE: this mechanism is disabled, as it affects a minority of machines and
#       adds too much complexity for too little benefit.  Also, it will break on
#       machines where pip has no connectivity, and pip cannot silently ignore
#       that system version...
# SYSTEM_RP='FALSE'


# seconds to wait for lock files
# 10 min should be enough for anybody to create/update a virtenv...
LOCK_TIMEOUT=600 # 10 min
VIRTENV_TGZ_URL="https://pypi.python.org/packages/source/v/virtualenv/virtualenv-1.9.tar.gz"
VIRTENV_TGZ="virtualenv-1.9.tar.gz"
VIRTENV_IS_ACTIVATED=FALSE
VIRTENV_RADICAL_DEPS="pymongo==2.8 apache-libcloud colorama python-hostlist ntplib pyzmq netifaces==0.10.4 setproctitle orte_cffi msgpack-python future regex"


# ------------------------------------------------------------------------------
#
# disable user site packages as those can conflict with our virtualenv
# installation -- see https://github.com/conda/conda/issues/448
#
# NOTE: we need to make sure this is inherited into sub-agent shells
#
export PYTHONNOUSERSITE=True

# ------------------------------------------------------------------------------
#
# If profiling is enabled, compile our little gtod app and take the first time
#
create_gtod()
{
    echo "=== create gtod (`pwd`)"
    # we "should" be able to build this everywhere ...

    cat > gtod.c <<EOT
#include <stdio.h>
#include <sys/time.h>

int main ()
{
    struct timeval tv;
    (void) gettimeofday (&tv, NULL);
    fprintf (stdout, "%d.%06d\n", tv.tv_sec, tv.tv_usec);
    return (0);
}
EOT
    echo
    module list
    echo

    if ! test -e "./gtod"
    then
        echo "=== link?"
        if test -e ../../gtod
        then
            echo "=== link!"
            ln -s ../../gtod ./gtod
        fi
    fi

    if ! test -e "./gtod"
    then
        echo "=== link failed, build with cc"
        echo -n "build gtod with cc... $(which cc) "
        cc -o gtod gtod.c
    fi

    if ! test -e "./gtod"
    then
        echo "=== cc failed, build with gcc"
        echo -n "build gtod with gcc... $(which gcc)"
        echo
        gcc -o gtod gtod.c
    fi

    if ! test -e "./gtod"
    then
        echo "=== gcc failed, use date"
        tmp=`date '+%s.%N'`
        if test "$?" = 0
        then
            if ! contains "$tmp" '%'
            then
                # we can use the system tool
                echo "#!/bin/sh"      > ./gtod
                echo "date '+%s.%N'" >> ./gtod
                chmod 0755              ./gtod
            fi
        fi
    fi

    if ! test -e "./gtod"
    then
        echo "=== failed - giving up"
        exit 1
    fi

    echo "success"

    TIME_ZERO=`./gtod`
    export TIME_ZERO

}

# ------------------------------------------------------------------------------
#
profile_event()
{
    PROFILE="bootstrap_0.prof"

    if test -z "$RADICAL_PROFILE$RADICAL_PILOT_PROFILE"
    then
        return
    fi

    event=$1
    msg=$2

    NOW=`echo \`./gtod\` - "$TIME_ZERO" | bc`

    if ! test -f "$PROFILE"
    then
        # initialize profile
        echo "#time,name,uid,state,event,msg" > "$PROFILE"
    fi

    # TIME   = 0  # time of event (float, seconds since epoch)  mandatory
    # EVENT  = 1  # event ID (string)                           mandatory
    # COMP   = 2  # component which recorded the event          mandatory
    # TID    = 3  # uid of thread involved                      optional
    # UID    = 4  # uid of entity involved                      optional
    # STATE  = 5  # state of entity involved                    optional
    # MSG    = 6  # message describing the event                optional
    # ENTITY = 7  # type of entity involved                     optional
    printf "%.4f,%s,%s,%s,%s,%s,%s\n" \
        "$NOW" "$event" "bootstrap_0" "MainThread" "$PILOT_ID" "PMGR_ACTIVE_PENDING" "$msg" \
        | tee -a "$PROFILE"
}


# ------------------------------------------------------------------------------
#
# we add another safety feature to ensure agent cancelation after runtime
# expires: the timeout() function expects *exactly* two processes to run in the
# background.  Whichever finishes with will cause a SIGUSR1 signal, which is
# then trapped to kill both processes.  Since the first one is dead, only the
# second will actually get the kill, and the subsequent wait will thus succeed.
# The second process is, of course, a `sleep $TIMEOUT`, so that the actual
# workload process will get killed after that timeout...
#
timeout()
{
    TIMEOUT="$1"; shift
    COMMAND="$*"

    RET="./timetrap.$$.ret"

    # note that this insane construct uses `$PID_1` and `$PID_2` which will
    # only be set later on.  In fact, those may or may not be set at all...
    timetrap()
    {
        kill $PID_1 2>&1 > /dev/null
        kill $PID_2 2>&1 > /dev/null
    }
    trap timetrap USR1
    
    rm -f $RET
    ($COMMAND;       echo "$?" >> $RET; /bin/kill -s USR1 $$) & PID_1=$!
    (sleep $TIMEOUT; echo "1"  >> $RET; /bin/kill -s USR1 $$) & PID_2=$!

    wait

    ret=`cat $RET || echo 2`
    rm -f $RET
    return $ret
}


# ------------------------------------------------------------------------------
#
# a similar method is `waitfor()`, which will test a condition in certain
# intervals and return once that condition is met, or finish after a timeout.
# Other than `timeout()` above, this method will not create subshells, and thus
# can be utilized for job control etc.
#
waitfor()
{
    INTERVAL="$1"; shift
    TIMEOUT="$1";  shift
    COMMAND="$*"

    START=`echo \`./gtod\` | cut -f 1 -d .`
    END=$((START + TIMEOUT))
    NOW=$START

    echo "COND start '$COMMAND' (I: $INTERVAL T: $TIMEOUT)"
    while test "$NOW" -lt "$END"
    do
        sleep "$INTERVAL"
        $COMMAND
        RET=$?
        if ! test "$RET" = 0
        then
            echo "COND failed ($RET)"
            break
        else
            echo "COND ok ($RET)"
        fi
        NOW=`echo \`./gtod\` | cut -f 1 -d .`
    done

    if test "$RET" = 0
    then
        echo "COND timeout"
    fi

    return $RET
}


# ------------------------------------------------------------------------------
#
# some virtenv operations need to be protected against pilots starting up
# concurrently, so we lock the virtualenv directory during creation and update.
#
# I/O redirect under noclobber is atomic in POSIX
#
lock()
{
    pid="$1"      # ID of pilot/bootstrapper waiting
    entry="$2"    # entry to lock
    timeout="$3"  # time to wait for a lock to expire In seconds)

    # clean $entry (normalize path, remove trailing slash, etc
    entry="`dirname $entry`/`basename $entry`"

    if test -z $timeout
    then
        timeout=$LOCK_TIMEOUT
    fi

    lockfile="$entry.lock"
    count=0

    err=`/bin/bash -c "set -C ; echo $pid > '$lockfile' && chmod a+r '$lockfile' && echo ok" 2>&1`
    until test "$err" = "ok"
    do
        if contains "$err" 'no such file or directory'
        then
            # there is something wrong with the lockfile path...
            echo "can't create lockfile at '$lockfile' - invalid directory?"
            exit 1
        fi

        owner=`cat $lockfile 2>/dev/null`
        count=$((count+1))

        echo "wait for lock $lockfile (owned by $owner) $((timeout-count))"

        if test $count -gt $timeout
        then
            echo "### WARNING ###"
            echo "lock timeout for $entry -- removing stale lock for '$owner'"
            rm $lockfile
            # we do not exit the loop here, but race again against other pilots
            # waiting for this lock.
            count=0
        else

            # need to wait longer for lock release
            sleep 1
        fi

        # retry
        err=`/bin/bash -c "set -C ; echo $pid > '$lockfile' && chmod a+r '$lockfile' && echo ok" 2>&1`
    done

    # one way or the other, we got the lock finally.
    echo "obtained lock $lockfile"
}


# ------------------------------------------------------------------------------
#
# remove an previously qcquired lock.  This will abort if the lock is already
# gone, or if it is not owned by us -- both cases indicate that a different
# pilot got tired of waiting for us and forcefully took over the lock
#
unlock()
{
    pid="$1"      # ID of pilot/bootstrapper which has the lock
    entry="$2"    # locked entry

    # clean $entry (normalize path, remove trailing slash, etc
    entry="`dirname $entry`/`basename $entry`"

    lockfile="$entry.lock"

    if ! test -f $lockfile
    then
        echo "ERROR: cannot unlock $entry for $pid: missing lock $lockfile"
        exit 1
    fi

    owner=`cat $lockfile`
    if ! test "$owner" = "`echo $pid`"
    then
        echo "ERROR: cannot unlock $entry for $pid: owner is $owner"
        exit 1
    fi

    rm -vf $lockfile
}


# ------------------------------------------------------------------------------
#
# after installing and updating pip, and after activating a VE, we want to make
# sure we use the correct python and pip executables.  This rehash sets $PIP and
# $PYTHON to the respective values.  Those variables should be used throughout
# the code, to avoid any ambiguity due to $PATH, aliases and shell functions.
#
# The only argument is optional, and can be used to pin a specific python
# executable.
#
rehash()
{
    explicit_python="$1"

    # If PYTHON was not set as an argument, detect it here.
    # we need to do this again after the virtenv is loaded
    if test -z "$explicit_python"
    then
        PYTHON=`which python`
    else
        PYTHON="$explicit_python"
    fi

    # NOTE: if a cacert.pem.gz was staged, we unpack it and use it for all pip
    #       commands (It means that the pip cacert [or the system's, dunno]
    #       is not up to date).  Easy_install seems to use a different access
    #       channel for some reason, so does not need the cert bundle.
    #       see https://github.com/pypa/pip/issues/2130
    #       ca-cert bundle from http://curl.haxx.se/docs/caextract.html
    
    # NOTE: Condor does not support staging into some arbitrary
    #       directory, so we may find the dists in pwd
    CA_CERT_GZ="$SESSION_SANDBOX/cacert.pem.gz"
    CA_CERT_PEM="$SESSION_SANDBOX/cacert.pem"
    if ! test -f "$CA_CERT_GZ" -o -f "$CA_CERT_PEM"
    then
        CA_CERT_GZ="./cacert.pem.gz"
        CA_CERT_PEM="./cacert.pem"
    fi

    if test -f "$CA_CERT_GZ"
    then
        gunzip "$CA_CERT_GZ"
    fi

    if test -f "$CA_CERT_PEM"
    then
        PIP="`which pip` --cert $CA_CERT_PEM"
    else
        PIP="`which pip`"
    fi

    # NOTE: some resources define a function pip() to implement the same cacert
    #       fix we do above.  On some machines, that is broken (hello archer),
    #       thus we undefine that function here.
    unset -f pip

    echo "PYTHON: $PYTHON"
    echo "PIP   : $PIP"
}


# ------------------------------------------------------------------------------
# verify that we have a usable python installation
verify_install()
{
    echo -n "verify python viability: $PYTHON ..."
    if ! $PYTHON -c 'import sys; assert(sys.version_info >= (2,7))'
    then
        echo ' failed'
        echo "python installation ($PYTHON) is not usable - abort"
        exit 1
    fi
    echo ' ok'

    ## if ! test -z "$RADICAL_DEBUG"
    ## then
    ##     echo 'debug mode: install pudb'
    ##     pip install pudb || true
    ## fi

    # FIXME: attempt to load all required modules
<<<<<<< HEAD
    modules='radical.saga radical.utils pymongo hostlist netifaces setproctitle ntplib msgpack zmq'
=======
    modules="radical.saga radical.utils pymongo hostlist netifaces"
    modules="$modules setproctitle ntplib msgpack zmq"

>>>>>>> ee91e4bd
    for m in $modules
    do
        printf 'verify module viability: %-15s ...' $m
        if ! $PYTHON -c "import $m"
        then
            echo ' failed'
            echo "python installation cannot load module $m - abort"
            exit 1
        fi
        echo ' ok'

    done
}


# ------------------------------------------------------------------------------
# contains(string, substring)
#
# Returns 0 if the specified string contains the specified substring,
# otherwise returns 1.
#
contains()
{
    string="$1"
    substring="$2"
    if test "${string#*$substring}" != "$string"
    then
        return 0    # $substring is in $string
    else
        return 1    # $substring is not in $string
    fi
}


# ------------------------------------------------------------------------------
#
# run a command, log command line and I/O, return success/failure
#
run_cmd()
{
    msg="$1"
    cmd="$2"
    fallback="$3"

    echo ""
    echo "# -------------------------------------------------------------------"
    echo "#"
    echo "# $msg"
    echo "# cmd: $cmd"
    echo "#"
    eval "$cmd" 2>&1
    if test "$?" = 0
    then
        echo "#"
        echo "# SUCCESS"
        echo "#"
        echo "# -------------------------------------------------------------------"
        return 0
    else
        echo "#"
        echo "# ERROR"

        if test -z "$3"
        then
            echo "# no fallback command available"
        else
            echo "# running fallback command:"
            echo "# $fallback"
            echo "#"
            eval "$fallback"
            if test "$?" = 0
            then
                echo "#"
                echo "# SUCCESS (fallback)"
                echo "#"
                echo "# -------------------------------------------------------------------"
                return 0
            else
                echo "#"
                echo "# ERROR (fallback)"
            fi
        fi
        echo "#"
        echo "# -------------------------------------------------------------------"
        return 1
    fi
}



# ------------------------------------------------------------------------------
#
# create and/or update a virtenv, depending on mode specifier:
#
#   'private' : error  if it exists, otherwise create, then use
#   'update'  : update if it exists, otherwise create, then use
#   'create'  : use    if it exists, otherwise create, then use
#   'use'     : use    if it exists, otherwise error,  then exit
#   'recreate': delete if it exists, otherwise create, then use
#
# create and update ops will be locked and thus protected against concurrent
# bootstrap_0 invokations.
#
# (private + location in pilot sandbox == old behavior)
#
# That locking will likely not scale nicely for larger numbers of concurrent
# pilots, at least not for slow running updates (time for update of n pilots
# needs to be smaller than lock timeout).  OTOH, concurrent pip updates should
# not have a negative impact on the virtenv in the first place, AFAIU -- lock on
# create is more important, and should be less critical
#
virtenv_setup()
{
    profile_event 've_setup_start'

    pid="$1"
    virtenv="$2"
    virtenv_mode="$3"
    python_dist="$4"
    virtenv_dist="$5"

    ve_create=UNDEFINED
    ve_update=UNDEFINED

    if test "$virtenv_mode" = "private"
    then
        if test -d "$virtenv/"
        then
            printf "\nERROR: private virtenv already exists at $virtenv\n\n"
            exit 1
        fi
        ve_create=TRUE
        ve_update=FALSE

    elif test "$virtenv_mode" = "update"
    then
        ve_create=FALSE
        ve_update=TRUE
        test -d "$virtenv/" || ve_create=TRUE
    elif test "$virtenv_mode" = "create"
    then
        ve_create=TRUE
        ve_update=FALSE

    elif test "$virtenv_mode" = "use"
    then
        if ! test -d "$virtenv/"
        then
            printf "\nERROR: given virtenv does not exist at $virtenv\n\n"
            exit 1
        fi
        ve_create=FALSE
        ve_update=FALSE

    elif test "$virtenv_mode" = "recreate"
    then
        test -d "$virtenv/" && rm -r "$virtenv"
        ve_create=TRUE
        ve_update=FALSE
    else
        ve_create=FALSE
        ve_update=FALSE
        printf "\nERROR: virtenv mode invalid: $virtenv_mode\n\n"
        exit 1
    fi

    if test "$ve_create" = 'TRUE'
    then
        # no need to update a fresh ve
        ve_update=FALSE
    fi

    echo "virtenv_create   : $ve_create"
    echo "virtenv_update   : $ve_update"


    # radical_pilot installation and update is governed by PILOT_VERSION.  If
    # that is set to 'stage', we install the release and use the pilot which was
    # staged to pwd.  If set to 'release', we install from pypi.  In all other
    # cases, we install from git at a specific tag or branch
    #
    case "$RP_VERSION" in

        local)
            for sdist in `echo $SDISTS | tr ':' ' '`
            do
                src=${sdist%.tgz}
                src=${sdist%.tar.gz}
                # NOTE: Condor does not support staging into some arbitrary
                #       directory, so we may find the dists in pwd
                if test -e   "$SESSION_SANDBOX/$sdist"; then
                    tar zxmf "$SESSION_SANDBOX/$sdist"

                elif test -e "./$sdist"; then
                    tar zxmf "./$sdist"

                else
                    echo "missing $sdist"
                    echo "session sandbox: $SESSION_SANDBOX"
                    ls -la "$SESSION_SANDBOX"
                    echo "pilot sandbox: $(pwd)"
                    ls -la
                    exit 1
                fi
                RP_INSTALL_SOURCES="$RP_INSTALL_SOURCES $src/"
            done
            RP_INSTALL_TARGET='SANDBOX'
            RP_INSTALL_SDIST='TRUE'
            ;;

        release)
            RP_INSTALL_SOURCES='radical.pilot'
            RP_INSTALL_TARGET='SANDBOX'
            RP_INSTALL_SDIST='FALSE'
            ;;

        installed)
            RP_INSTALL_SOURCES=''
            RP_INSTALL_TARGET=''
            RP_INSTALL_SDIST='FALSE'
            ;;

        *)
            # NOTE: do *not* use 'pip -e' -- egg linking does not work with
            #       PYTHONPATH.  Instead, we manually clone the respective
            #       git repository, and switch to the branch/tag/commit.
            git clone https://github.com/radical-cybertools/radical.pilot.git
            (cd radical.pilot; git checkout $RP_VERSION)
            RP_INSTALL_SOURCES="radical.pilot/"
            RP_INSTALL_TARGET='SANDBOX'
            RP_INSTALL_SDIST='FALSE'
    esac

    # NOTE: for any immutable virtenv (VIRTENV_MODE==use), we have to choose
    #       a SANDBOX install target.  SANDBOX installation will only work with
    #       'python setup.py install' (pip cannot handle it), so we have to use
    #       the sdist, and the RP_INSTALL_SOURCES has to point to directories.
    if test "$virtenv_mode" = "use"
    then
        if test "$RP_INSTALL_TARGET" = "VIRTENV"
        then
            echo "WARNING: virtenv immutable - install RP locally"
            RP_INSTALL_TARGET='SANDBOX'
        fi

        if ! test -z "$RP_INSTALL_TARGET"
        then
            for src in $RP_INSTALL_SOURCES
            do
                if ! test -d "$src"
                then
                    # TODO: we could in principle download from pypi and
                    # extract, or 'git clone' to local, and then use the setup
                    # install.  Not sure if this is worth the effor (AM)
                    echo "ERROR: local RP install needs sdist based install (not '$src')"
                    exit 1
                fi
            done
        fi
    fi

    # A ve lock is not needed (nor desired) on sandbox installs.
    RP_INSTALL_LOCK='FALSE'
    if test "$RP_INSTALL_TARGET" = "VIRTENV"
    then
        RP_INSTALL_LOCK='TRUE'
    fi

    echo "rp install sources: $RP_INSTALL_SOURCES"
    echo "rp install target : $RP_INSTALL_TARGET"
    echo "rp install lock   : $RP_INSTALL_LOCK"


    # create virtenv if needed.  This also activates the virtenv.
    if test "$ve_create" = "TRUE"
    then
        if ! test -d "$virtenv/"
        then
            echo 'rp lock for ve create'
            lock "$pid" "$virtenv" # use default timeout
            virtenv_create "$virtenv" "$python_dist" "$virtenv_dist"
            if ! test "$?" = 0
            then
               echo "Error on virtenv creation -- abort"
               unlock "$pid" "$virtenv"
               exit 1
            fi
            unlock "$pid" "$virtenv"
        else
            echo "virtenv $virtenv exists"
        fi
    else
        echo "do not create virtenv $virtenv"
    fi

    # creation or not -- at this point it needs activation
    virtenv_activate "$virtenv" "$python_dist"


    # update virtenv if needed.  This also activates the virtenv.
    if test "$ve_update" = "TRUE"
    then
        echo 'rp lock for ve update'
        lock "$pid" "$virtenv" # use default timeout
        virtenv_update "$virtenv" "$python_dist"
        if ! test "$?" = 0
        then
           echo "Error on virtenv update -- abort"
           unlock "$pid" "$virtenv"
           exit 1
       fi
       unlock "$pid" "$virtenv"
    else
        echo "do not update virtenv $virtenv"
    fi

    # install RP
    if test "$RP_INSTALL_LOCK" = 'TRUE'
    then
        echo "rp lock for rp install (target: $RP_INSTALL_TARGET)"
        lock "$pid" "$virtenv" # use default timeout
    fi
    rp_install "$RP_INSTALL_SOURCES" "$RP_INSTALL_TARGET" "$RP_INSTALL_SDIST"
    if test "$RP_INSTALL_LOCK" = 'TRUE'
    then
       unlock "$pid" "$virtenv"
    fi

    profile_event 've_setup_stop'
}


# ------------------------------------------------------------------------------
#
virtenv_activate()
{
    profile_event 've_activate_start'

    virtenv="$1"
    python_dist="$2"

    if test "$VIRTENV_IS_ACTIVATED" = "TRUE"
    then
        return
    fi

    if test "$python_dist" = "anaconda"
    then
        source activate $virtenv/
    else
        . "$virtenv/bin/activate"
        if test -z "$VIRTUAL_ENV"
        then
            echo "Loading of virtual env failed!"
            exit 1
        fi

    fi
    VIRTENV_IS_ACTIVATED=TRUE

    # make sure we use the new python binary
    rehash

  # # NOTE: calling radicalpilot-version does not work here -- depending on the
  # #       system settings, python setup it may not be found even if the
  # #       rp module is installed and importable.
  # system_rp_loc="`python -c 'import radical.pilot as rp; print rp.__file__' 2>/dev/null`"
  # if ! test -z "$system_rp_loc"
  # then
  #     echo "found system RP install at '$system_rp_loc'"
  #     SYSTEM_RP='TRUE'
  # fi

    prefix="$virtenv/rp_install"

    # make sure the lib path into the prefix conforms to the python conventions
    PYTHON_VERSION=`$PYTHON -c 'import distutils.sysconfig as sc; print sc.get_python_version()'`
    VE_MOD_PREFIX=` $PYTHON -c 'import distutils.sysconfig as sc; print sc.get_python_lib()'`
    echo "PYTHON INTERPRETER: $PYTHON"
    echo "PYTHON_VERSION    : $PYTHON_VERSION"
    echo "VE_MOD_PREFIX     : $VE_MOD_PREFIX"
    echo "PIP installer     : $PIP"
    echo "PIP version       : `$PIP --version`"

    # NOTE: distutils.sc.get_python_lib() behaves different on different
    #       systems: on some systems (versions?) it returns a normalized path,
    #       on some it does not.  As we need consistent behavior to have
    #       a chance of the sed below to succeed, we normalize the path ourself.
  # VE_MOD_PREFIX=`(cd $VE_MOD_PREFIX; pwd -P)`

    # NOTE: on other systems again, that above path normalization is resulting
    #       in paths which are invalid when used with pip/PYTHONPATH, as that
    #       will result in the incorrect use of .../lib/ vs. .../lib64/ (it is
    #       a symlink in the VE, but is created as distinct dir by pip).  So we
    #       have to perform the path normalization only on the part with points
    #       to the root of the VE: we don't apply the path normalization to
    #       the last three path elements (lib[64]/pythonx.y/site-packages) (this
    #       probably should be an sed command...)
    TMP_BASE="$VE_MOD_PREFIX/"
    TMP_TAIL="`basename $TMP_BASE`"
    TMP_BASE="`dirname  $TMP_BASE`"
    TMP_TAIL="`basename $TMP_BASE`/$TMP_TAIL"
    TMP_BASE="`dirname  $TMP_BASE`"
    TMP_TAIL="`basename $TMP_BASE`/$TMP_TAIL"
    TMP_BASE="`dirname  $TMP_BASE`"

    TMP_BASE=`(cd $TMP_BASE; pwd -P)`
    VE_MOD_PREFIX="$TMP_BASE/$TMP_TAIL"

    # we can now derive the pythonpath into the rp_install portion by replacing
    # the leading path elements.  The same mechanism is used later on
    # to derive the PYTHONPATH into the sandbox rp_install, if needed.
    RP_MOD_PREFIX=`echo $VE_MOD_PREFIX | sed -e "s|$virtenv|$virtenv/rp_install|"`
    VE_PYTHONPATH="$PYTHONPATH"

    # NOTE: this should not be necessary, but we explicit set PYTHONPATH to
    #       include the VE module tree, because some systems set a PYTHONPATH on
    #       'module load python', and that would supersede the VE module tree,
    #       leading to unusable versions of setuptools.
    PYTHONPATH="$VE_MOD_PREFIX:$VE_PYTHONPATH"
    export PYTHONPATH

    echo "activated virtenv"
    echo "VIRTENV      : $virtenv"
    echo "VE_MOD_PREFIX: $VE_MOD_PREFIX"
    echo "RP_MOD_PREFIX: $RP_MOD_PREFIX"
    echo "PYTHONPATH   : $PYTHONPATH"

    profile_event 've_activate_stop'
}


# ------------------------------------------------------------------------------
#
# create virtualenv - we always use the latest version from GitHub
#
# The virtenv creation will also install the required packges, but will (mostly)
# not use '--upgrade' for dependencies, so that will become a noop if the
# packages have been installed before.  An eventual upgrade will be triggered
# independently in virtenv_update().
#
virtenv_create()
{
    # create a fresh ve
    profile_event 've_create_start'

    virtenv="$1"
    python_dist="$2"
    virtenv_dist="$3"

    if test "$python_dist" = "default"
    then

        # by default, we download an older 1.9.x version of virtualenv as this 
        # seems to work more reliable than newer versions, on some machines.
        # Only on machines where the system virtenv seems to be more stable or
        # where 1.9 is known to fail, we use the system ve.
        if test "$virtenv_dist" = "default"
        then
            virtenv_dist="1.9"
        fi

        if test "$virtenv_dist" = "1.9"
        then
            flags='-1 -k -L -O'
            if (hostname -f | grep -e '^smic' > /dev/null)
            then
                flags='-k -L -O'
            fi

            run_cmd "Download virtualenv tgz" \
                    "curl $flags '$VIRTENV_TGZ_URL'"

            if ! test "$?" = 0
            then
                echo "WARNING: Couldn't download virtualenv via curl! Using system version."
                virtenv_dist="system"

            else :
                run_cmd "unpacking virtualenv tgz" \
                        "tar zxmf '$VIRTENV_TGZ'"

                if test $? -ne 0
                then
                    echo "Couldn't unpack virtualenv! Using systemv version"
                    virtenv_dist="default"
                else
                    VIRTENV_CMD="$PYTHON virtualenv-1.9/virtualenv.py"
                fi

            fi
        fi

        # don't use `elif` here - above falls back to 'system' virtenv on errors
        if test "$virtenv_dist" = "system"
        then
            VIRTENV_CMD="virtualenv"
        fi

        if test "$VIRTENV_CMD" = ""
        then
            echo "ERROR: invalid or unusable virtenv_dist option"
            return 1
        fi

        run_cmd "Create virtualenv" \
                "$VIRTENV_CMD $virtenv"

        if test $? -ne 0
        then
            echo "ERROR: Couldn't create virtualenv"
            return 1
        fi

        # clean out virtenv sources
        if test -d "virtualenv-1.9/"
        then
            rm -rf "virtualenv-1.9/" "$VIRTENV_TGZ"
        fi


    elif test "$python_dist" = "anaconda"
    then
        run_cmd "Create virtualenv" \
                "conda create -y -p $virtenv python=2.7"
        if test $? -ne 0
        then
            echo "ERROR: Couldn't create virtualenv"
            return 1
        fi

    else
        echo "ERROR: invalid python_dist option ($python_dist)"
        return 1
    fi


    # activate the virtualenv
    virtenv_activate "$virtenv" "$python_dist"

    # make sure we have pip
    PIP=`which pip`
    if test -z "$PIP"
    then
        run_cmd "install pip" \
                "easy_install pip" \
             || echo "Couldn't install pip! Uh oh...."
    fi

    # NOTE: setuptools 15.0 (which for some reason is the next release afer
    #       0.6c11) breaks on BlueWaters, and breaks badly (install works, but
    #       pip complains about some parameter mismatch).  So we fix on the last
    #       known workable version -- which seems to be acceptable to other
    #       hosts, too

    if ! test "$python_dist" = "anaconda"
    then
        run_cmd "update setuptools" \
            "$PIP install --upgrade setuptools==0.6c11" \
         || echo "Couldn't update setuptools -- using default version"
    else
        echo "Setuptools will not be updated"
    fi
    
    # NOTE: new releases of pip deprecate options we depend upon.  While the pip
    #       developers discuss if those options will get un-deprecated again,
    #       fact is that there are released pip versions around which do not
    #       work for us (hello supermuc!).  So we fix the version to one we know
    #       is functional.
    if ! test "$python_dist" = "anaconda"
    then
        run_cmd "update pip" \
                "$PIP install --upgrade pip==1.4.1" \
             || echo "Couldn't update pip -- using default version"
    else
        echo "PIP will not be updated"
    fi

    # make sure the new pip version is used (but keep the python executable)
    rehash "$PYTHON"


    # NOTE: On india/fg 'pip install saga-python' does not work as pip fails to
    #       install apache-libcloud (missing bz2 compression).  We thus install
    #       that dependency via easy_install.
    run_cmd "install apache-libcloud" \
            "easy_install --upgrade apache-libcloud" \
         || echo "Couldn't install/upgrade apache-libcloud! Lets see how far we get ..."


    # now that the virtenv is set up, we install all dependencies
    # of the RADICAL stack
    for dep in $VIRTENV_RADICAL_DEPS
    do
        # NOTE: we have to make sure not to use wheels on titan
        hostname | grep titan 2&>1 >/dev/null
        if test "$?" = 1
        then
            # this is titan
          # wheeled="--no-use-wheel"
            wheeled="--no-binary :all:"
        else
            wheeled=""
        fi

        run_cmd "install $dep" \
                "$PIP install $wheeled $dep" \
             || echo "Couldn't install $dep! Lets see how far we get ..."
    done

    profile_event 've_create_stop'
}


# ------------------------------------------------------------------------------
#
# update virtualenv - this assumes that the virtenv has been activated
#
virtenv_update()
{
    profile_event 've_update_start'

    virtenv="$1"
    pytohn_dist="$2"
    virtenv_activate "$virtenv" "$python_dist"

    # we upgrade all dependencies of the RADICAL stack, one by one.
    # NOTE: we only do pip upgrades -- that will ignore the easy_installed
    #       modules on india etc.
    for dep in $VIRTENV_RADICAL_DEPS
    do
        run_cmd "install $dep" \
                "$PIP install --upgrade $dep" \
             || echo "Couldn't update $dep! Lets see how far we get ..."
    done

    profile_event 've_update_stop'
}


# ------------------------------------------------------------------------------
#
# Install the radical stack, ie. install RP which pulls the rest.
# This assumes that the virtenv has been activated.  Any previously installed
# stack version is deleted.
#
# As the virtenv should have all dependencies set up (see VIRTENV_RADICAL_DEPS),
# we don't expect any additional module pull from pypi.  Some rp_versions will,
# however, pull the rp modules from pypi or git.
#
# . $VIRTENV/bin/activate
# rm -rf $VIRTENV/rp_install
#
# case rp_version:
#   @<token>:
#   @tag/@branch/@commit: # no sdist staging
#       git clone $github_base radical.pilot.src
#       (cd radical.pilot.src && git checkout token)
#       pip install -t $SANDBOX/rp_install/ radical.pilot.src
#       rm -rf radical.pilot.src
#       export PYTHONPATH=$SANDBOX/rp_install:$PYTHONPATH
#
#   release: # no sdist staging
#       pip install -t $SANDBOX/rp_install radical.pilot
#       export PYTHONPATH=$SANDBOX/rp_install:$PYTHONPATH
#
#   local: # needs sdist staging
#       tar zxmf $sdist.tgz
#       pip install -t $SANDBOX/rp_install $sdist/
#       export PYTHONPATH=$SANDBOX/rp_install:$PYTHONPATH
#
#   installed: # no sdist staging
#       true
# esac
#
# NOTE: A 'pip install' (without '--upgrade') will not install anything if an
#       old version lives in the system space.  A 'pip install --upgrade' will
#       fail if there is no network connectivity (which otherwise is not really
#       needed when we install from sdists).  '--upgrade' is not needed when
#       installing from sdists.
#
rp_install()
{
    rp_install_sources="$1"
    rp_install_target="$2"
    rp_install_sdist="$3"

    if test -z "$rp_install_target"
    then
        echo "no RP install target - skip install"

        # we just activate the rp_install portion of the used virtenv
        PYTHONPATH="$RP_MOD_PREFIX:$VE_MOD_PREFIX:$VE_PYTHONPATH"
        export PYTHONPATH

        PATH="$VIRTENV/rp_install/bin:$PATH"
        export PATH

        return
    fi

    profile_event 'rp_install_start'

    echo "Using RADICAL-Pilot install sources '$rp_install_sources'"

    # install rp into a separate tree -- no matter if in shared ve or a local
    # sandbox or elsewhere
    case "$rp_install_target" in

        VIRTENV)
            RP_INSTALL="$VIRTENV/rp_install"

            # no local install -- we want to install in the rp_install portion of
            # the ve.  The pythonpath is set to include that part.
            PYTHONPATH="$RP_MOD_PREFIX:$VE_MOD_PREFIX:$VE_PYTHONPATH"
            export PYTHONPATH

            PATH="$VIRTENV/rp_install/bin:$PATH"
            export PATH

            RADICAL_MOD_PREFIX="$RP_MOD_PREFIX/radical/"

            # NOTE: we first uninstall RP (for some reason, 'pip install --upgrade' does
            #       not work with all source types)
            run_cmd "uninstall radical.pilot" "$PIP uninstall -y radical.pilot"
            # ignore any errors

            echo "using virtenv install tree"
            echo "PYTHONPATH: $PYTHONPATH"
            echo "rp_install: $RP_MOD_PREFIX"
            echo "radicalmod: $RADICAL_MOD_PREFIX"
            ;;

        SANDBOX)
            RP_INSTALL="$SESSION_SANDBOX/rp_install"

            # make sure the lib path into the prefix conforms to the python conventions
            RP_LOC_PREFIX=`echo $VE_MOD_PREFIX | sed -e "s|$VIRTENV|$SESSION_SANDBOX/rp_install|"`

            echo "VE_MOD_PREFIX: $VE_MOD_PREFIX"
            echo "VIRTENV      : $VIRTENV"
            echo "SANDBOX      : $PILOT_SANDBOX"
            echo "VE_LOC_PREFIX: $VE_LOC_PREFIX"

            # local PYTHONPATH needs to be pre-pended.  The ve PYTHONPATH is
            # already set during ve activation -- but we don't want the rp_install
            # portion from that ve...
            # NOTE: PYTHONPATH is set differently than the 'prefix' used during
            #       install
            PYTHONPATH="$RP_LOC_PREFIX:$VE_MOD_REFIX:$VE_PYTHONPATH"
            export PYTHONPATH

            PATH="$SESSION_SANDBOX/rp_install/bin:$PATH"
            export PATH

            RADICAL_MOD_PREFIX="$RP_LOC_PREFIX/radical/"

            # multiple pilots canuse the same rp_install (which lives in the
            # *session* sandbox - skip purging.
            SKIP_PURGE='TRUE'

            echo "using local install tree"
            echo "PYTHONPATH: $PYTHONPATH"
            echo "rp_install: $RP_LOC_PREFIX"
            echo "radicalmod: $RADICAL_MOD_PREFIX"
            ;;

        *)
            # this should never happen
            echo "ERROR: invalid RP install target '$RP_INSTALL_TARGET'"
            exit 1

    esac

    if ! test -z "$SKIP_PURGE"
    then
        # NOTE: we need to purge the whole install tree (not only the module dir),
        #       as pip will otherwise find the eggs and interpret them as satisfied
        #       dependencies, even if the modules are gone.  Of course, there should
        #       not be any eggs in the first place, but...
        rm    -rf  "$RP_INSTALL/"
        mkdir -p   "$RP_INSTALL/"
    fi

    # NOTE: we need to add the radical name __init__.py manually here --
    #       distutil is broken and will not install it.
    mkdir -p   "$RADICAL_MOD_PREFIX/"
    ru_ns_init="$RADICAL_MOD_PREFIX/__init__.py"
    echo                                              >  $ru_ns_init
    echo 'import pkg_resources'                       >> $ru_ns_init
    echo 'pkg_resources.declare_namespace (__name__)' >> $ru_ns_init
    echo                                              >> $ru_ns_init
    echo "created radical namespace in $RADICAL_MOD_PREFIX/__init__.py"

  # # NOTE: if we find a system level RP install, then pip install will not work
  # #       w/o the upgrade flag -- unless we install from sdist.  It may not
  # #       work with update flag either though...
  # if test "$SYSTEM_RP" = 'FALSE'
  # then
  #     # no previous version installed, don't need no upgrade
  #     pip_flags=''
  #     echo "no previous RP version - no upgrade"
  # else
  #     if test "$rp_install_sdist" = "TRUE"
  #     then
  #         # install from sdist doesn't need uprade either
  #         pip_flags=''
  #     else
  #         pip_flags='--upgrade'
  #         # NOTE: --upgrade is unreliable in its results -- depending on the
  #         #       VE setup, the resulting installation may be viable or not.
  #         echo "-----------------------------------------------------------------"
  #         echo " WARNING: found a system installation of radical.pilot!          "
  #         echo "          Upgrading to a new version may *or may not* succeed,   "
  #         echo "          depending on the specific system, python and virtenv   "
  #         echo "          configuration!                                         "
  #         echo "-----------------------------------------------------------------"
  #     fi
  # fi

    pip_flags="$pip_flags --src '$SESSION_SANDBOX/rp_install/src'"
    pip_flags="$pip_flags --build '$SESSION_SANDBOX/rp_install/build'"
    pip_flags="$pip_flags --install-option='--prefix=$RP_INSTALL'"
    pip_flags="$pip_flags --no-deps"

    for src in $rp_install_sources
    do
        run_cmd "update $src via pip" \
                "$PIP install $pip_flags $src"

        if test $? -ne 0
        then
            echo "Couldn't install $src! Lets see how far we get ..."
        fi

        # NOTE: why? fuck pip, that's why!
        rm -rf "$SESSION_SANDBOX/rp_install/build"

        # clean out the install source if it is a local dir
        if test -d "$src"
        then
            echo "purge install source at $src"
            rm -r "$src"
        fi
    done

    profile_event 'rp_install_stop'
}


# ------------------------------------------------------------------------------
# Verify that we ended up with a usable installation.  This will also print all
# versions and module locations, which is nice for debugging...
#
verify_rp_install()
{
<<<<<<< HEAD
    OLD_RADICAL_LOG_LVL=$RADICAL_LOG_LVL

    RADICAL_LOG_LVL=WARNING
=======
    OLD_RADICAL_VERBOSE=$RADICAL_VERBOSE
    OLD_RADICAL_PILOT_VERBOSE=$RADICAL_PILOT_VERBOSE

    RADICAL_VERBOSE=WARNING
    RADICAL_PILOT_VERBOSE=WARNING
>>>>>>> ee91e4bd

    # print the ve information and stack versions for verification
    echo
    echo "---------------------------------------------------------------------"
    echo
    echo "`$PYTHON --version` ($PYTHON)"
    echo "PYTHONPATH: $PYTHONPATH"
<<<<<<< HEAD
 (  $PYTHON -c 'print "utils : ",; import radical.utils as ru; print ru.version_detail,; print ru.__file__' \
 && $PYTHON -c 'print "saga  : ",; import radical.saga  as rs; print rs.version_detail,; print rs.__file__' \
 && $PYTHON -c 'print "pilot : ",; import radical.pilot as rp; print rp.version_detail,; print rp.__file__' \
=======
 (  $PYTHON -c 'print "RU: ",; import radical.utils as ru; print ru.version_detail,; print ru.__file__' \
 && $PYTHON -c 'print "RS: ",; import radical.saga  as rs; print rs.version_detail,; print rs.__file__' \
 && $PYTHON -c 'print "RP: ",; import radical.pilot as rp; print rp.version_detail,; print rp.__file__' \
>>>>>>> ee91e4bd
 && (echo 'install ok!'; true) \
 ) \
 || (echo 'install failed!'; false) \
 || exit 1
    echo
    echo "---------------------------------------------------------------------"
    echo

<<<<<<< HEAD
    RADICAL_LOG_LVL=$OLD_RADICAL_LOG_LVL
=======
    RADICAL_VERBOSE=$OLD_RADICAL_VERBOSE
    RADICAL_PILOT_VERBOSE=$OLD_RADICAL_PILOT_VERBOSE
>>>>>>> ee91e4bd
}


# ------------------------------------------------------------------------------
# Find available port on the remote host where we can bind to
#
find_available_port()
{
    RANGE="23000..23100"
    # TODO: Now that we have corrected the logic of checking on the localhost,
    #       instead of the remote host, we need to improve the checking.
    #       For now just return a fixed value.
    AVAILABLE_PORT=23000

    echo ""
    echo "################################################################################"
    echo "## Searching for available TCP port for tunnel in range $RANGE."
    host=$1
    for port in $(eval echo {$RANGE}); do

        # Try to make connection
        (/bin/bash -c "(>/dev/tcp/$host/$port)" 2>/dev/null) &
        # Wait for 1 second
        read -t1
        # Kill child
        kill $! 2>/dev/null
        # If the kill command succeeds, assume that we have found our match!
        if [ "$?" == "0" ]
        then
            break
        fi

        # Reset port, so that the last port doesn't get chosen in error
        port=
    done

    # Wait for children
    wait 2>/dev/null

    # Assume the most recent port is available
    AVAILABLE_PORT=$port
}


# -------------------------------------------------------------------------------
#
# run a pre_bootstrap_0 command -- and exit if it happens to fail
#
# pre_bootstrap_0 commands are executed right in arg parser loop
# ( -e can be passed multiple times)
#
pre_bootstrap_0()
{
    cmd="$@"
    run_cmd "Running pre_bootstrap_0 command" "$cmd"

    if test $? -ne 0
    then
        echo "#ABORT"
        exit 1
    fi
}

# -------------------------------------------------------------------------------
#
# Build the PREBOOTSTRAP2 variable to pass down to sub-agents
#
pre_bootstrap_1()
{
    cmd="$@"

    PREBOOTSTRAP2="$PREBOOTSTRAP2
$cmd"
}

# ------------------------------------------------------------------------------
#
# MAIN
#

# Report where we are, as this is not always what you expect ;-)
# Print environment, useful for debugging
echo "---------------------------------------------------------------------"
echo "bootstrap_0 running on host: `hostname -f`."
echo "bootstrap_0 started as     : '$0 $@'"
echo "Environment of bootstrap_0 process:"

# print the sorted env for logging, but also keep a copy so that we can dig
# original env settings for any CUs, if so specified in the resource config.
env | sort | grep '=' | tee env.orig
echo "# -------------------------------------------------------------------"

# parse command line arguments
#
# OPTIONS:
#    -a   session sandbox
#    -b   python distribution (default, anaconda)
#    -c   ccm mode of agent startup
#    -d   distribution source tarballs for radical stack install
#    -e   execute commands before bootstrapping phase 1: the main agent
#    -f   tunnel forward endpoint (MongoDB host:port)
#    -g   virtualenv distribution (default, 1.9, system)
#    -h   hostport to create tunnel to
#    -i   python Interpreter to use, e.g., python2.7
#    -m   mode of stack installion
#    -p   pilot ID
#    -r   radical-pilot version version to install in virtenv
#    -s   session ID
#    -t   tunnel device for connection forwarding
#    -v   virtualenv location (create if missing)
#    -w   execute commands before bootstrapping phase 2: the worker
#    -x   exit cleanup - delete pilot sandbox, virtualenv etc. after completion
#    -y   runtime limit
# 
while getopts "a:b:cd:e:f:g:h:i:m:p:r:s:t:v:w:x:y:" OPTION; do
    case $OPTION in
        a)  SESSION_SANDBOX="$OPTARG"  ;;
        b)  PYTHON_DIST="$OPTARG"  ;;
        c)  CCM='TRUE'  ;;
        d)  SDISTS="$OPTARG"  ;;
        e)  pre_bootstrap_0 "$OPTARG"  ;;
        f)  FORWARD_TUNNEL_ENDPOINT="$OPTARG"  ;;
        g)  VIRTENV_DIST="$OPTARG"  ;;
        h)  HOSTPORT="$OPTARG"  ;;
        i)  PYTHON="$OPTARG"  ;;
        m)  VIRTENV_MODE="$OPTARG"  ;;
        p)  PILOT_ID="$OPTARG"  ;;
        r)  RP_VERSION="$OPTARG"  ;;
        s)  SESSION_ID="$OPTARG"  ;;
        t)  TUNNEL_BIND_DEVICE="$OPTARG" ;;
        v)  VIRTENV=$(eval echo "$OPTARG")  ;;
        w)  pre_bootstrap_1 "$OPTARG"  ;;
        x)  CLEANUP="$OPTARG"  ;;
        y)  RUNTIME="$OPTARG"  ;;
        *)  echo "Unknown option: '$OPTION'='$OPTARG'"
            return 1;;
    esac
done

# before we change anything else in the pilot environment, we safe a couple of
# env vars to later re-create a close-to-pristine env for unit execution.
_OLD_VIRTUAL_PYTHONPATH="$PYTHONPATH"
_OLD_VIRTUAL_PYTHONHOME="$PYTHONHOME"
_OLD_VIRTUAL_PATH="$PATH"
_OLD_VIRTUAL_PS1="$PS1"

export _OLD_VIRTUAL_PYTHONPATH
export _OLD_VIRTUAL_PYTHONHOME
export _OLD_VIRTUAL_PATH
export _OLD_VIRTUAL_PS1

# derive some var names from given args
if test -z "$SESSION_SANDBOX"
then  
    SESSION_SANDBOX="$PILOT_SANDBOX/.."
fi

# TODO: Move earlier, because if pre_bootstrap fails, this is not yet set
LOGFILES_TARBALL="$PILOT_ID.log.tgz"
PROFILES_TARBALL="$PILOT_ID.prof.tgz"

# some backends (condor) never finalize a job when output files are missing --
# so we touch them here to prevent that
echo "# -------------------------------------------------------------------"
echo '# Touching output tarballs'
echo "# -------------------------------------------------------------------"
touch "$LOGFILES_TARBALL"
touch "$PROFILES_TARBALL"


# At this point, all pre_bootstrap_0 commands have been executed.  We copy the
# resulting PATH and LD_LIBRARY_PATH, and apply that in bootstrap_2.sh, so that
# the sub-agents start off with the same env (or at least the relevant parts of
# it).
#
# This assumes that the env is actually transferrable.  If that assumption
# breaks at some point, we'll have to either only transfer the incremental env
# changes, or reconsider the approach to pre_bootstrap_x commands altogether --
# see comment in the pre_bootstrap_0 function.
PB1_PATH="$PATH"
PB1_LDLB="$LD_LIBRARY_PATH"

# FIXME: By now the pre_process rules are already performed.
#        We should split the parsing and the execution of those.
#        "bootstrap start" is here so that $PILOT_ID is known.
# Create header for profile log
if ! test -z "$RADICAL_PROFILE$RADICAL_PILOT_PROFILE"
then
    echo 'create gtod'
    create_gtod
fi
profile_event 'bootstrap_0_start'

# NOTE: if the virtenv path contains a symbolic link element, then distutil will
#       report the absolute representation of it, and thus report a different
#       module path than one would expect from the virtenv path.  We thus
#       normalize the virtenv path before we use it.
mkdir -p "$VIRTENV"
echo "VIRTENV : $VIRTENV"
VIRTENV=`(cd $VIRTENV; pwd -P)`
echo "VIRTENV : $VIRTENV (normalized)"
rmdir "$VIRTENV" 2>/dev/null

# Check that mandatory arguments are set
# (Currently all that are passed through to the agent)
if test -z "$RUNTIME"     ; then  echo "missing RUNTIME"   ; return 1;  fi
if test -z "$PILOT_ID"    ; then  echo "missing PILOT_ID"  ; return 1;  fi
if test -z "$RP_VERSION"  ; then  echo "missing RP_VERSION"; return 1;  fi

# pilot runtime is specified in minutes -- on shell level, we want seconds
RUNTIME=$((RUNTIME * 60))

# we also add a minute as safety margin, to give the agent proper time to shut
# down on its own
RUNTIME=$((RUNTIME + 60))

# ------------------------------------------------------------------------------
# If the host that will run the agent is not capable of communication
# with the outside world directly, we will setup a tunnel.
get_tunnel(){

    addr=$1

    profile_event 'tunnel_setup_start'

    echo "# -------------------------------------------------------------------"
    echo "# Setting up forward tunnel to $addr."

    # Bind to localhost
    BIND_ADDRESS=$(/sbin/ifconfig $TUNNEL_BIND_DEVICE|grep "inet addr"|cut -f2 -d:|cut -f1 -d" ")

    if test -z "$BIND_ADDRESS"
    then
        BIND_ADDRESS=$(/sbin/ifconfig lo | grep 'inet' | xargs echo | cut -f 2 -d ' ')
    fi

    if test -z "$BIND_ADDRESS"
    then
        BIND_ADDRESS=$(ip addr 
                     | grep 'state UP' -A2 
                     | grep 'inet' 
                     | awk '{print $2}' 
                     | cut -f1 -d'/')
      # BIND_ADDRESS="127.0.0.1"
    fi

    # Look for an available port to bind to.
    # This might be necessary if multiple agents run on one host.
    find_available_port $BIND_ADDRESS

    if [ $AVAILABLE_PORT ]; then
        echo "## Found available port: $AVAILABLE_PORT"
    else
        echo "## No available port found!"
        exit 1
    fi
    DBPORT=$AVAILABLE_PORT

    # Set up tunnel
    # TODO: Extract port and host
    FORWARD_TUNNEL_ENDPOINT_PORT=22

    if test -z "$FORWARD_TUNNEL_ENDPOINT"
    then
        FORWARD_TUNNEL_ENDPOINT_HOST=$BIND_ADDRESS

    elif test "$FORWARD_TUNNEL_ENDPOINT" = "BIND_ADDRESS"; then
        # On some systems, e.g. Hopper, sshd on the mom node is not bound to 127.0.0.1
        # In those situations, and if configured, bind to the just obtained bind address.
        FORWARD_TUNNEL_ENDPOINT_HOST=$BIND_ADDRESS

    else
        # FIXME: ensur FT_EP is set
        FORWARD_TUNNEL_ENDPOINT_HOST=$FORWARD_TUNNEL_ENDPOINT
    fi

    # FIXME: check if tunnel stays up
    echo ssh -o StrictHostKeyChecking=no -x -a -4 -T -N -L $BIND_ADDRESS:$DBPORT:$addr -p $FORWARD_TUNNEL_ENDPOINT_PORT $FORWARD_TUNNEL_ENDPOINT_HOST
         ssh -o StrictHostKeyChecking=no -x -a -4 -T -N -L $BIND_ADDRESS:$DBPORT:$addr -p $FORWARD_TUNNEL_ENDPOINT_PORT $FORWARD_TUNNEL_ENDPOINT_HOST &

    # Kill ssh process when bootstrap_0 dies, to prevent lingering ssh's
    trap 'jobs -p | grep ssh | xargs kill' EXIT

    # and export to agent
    export RP_BS_TUNNEL="$BIND_ADDRESS:$DBPORT"

    profile_event 'tunnel_setup_stop'
}

if ! test -z "$FORWARD_TUNNEL_ENDPOINT"
then
    get_tunnel "$HOSTPORT"
    export RADICAL_PILOT_DB_HOSTPORT="$RP_BS_TUNNEL"
fi

# we also set up a tunnel for the application to use, if a respective endpoint
# is requested in the environment
if ! test -z "$RP_APP_TUNNEL_ADDR"
then
    echo "app tunnel addr : $RP_APP_TUNNEL_ADDR"
    get_tunnel "$RP_APP_TUNNEL_ADDR"
    export RP_APP_TUNNEL="$RP_BS_TUNNEL"
    echo "app tunnel setup: $RP_APP_TUNNEL"
fi


rehash "$PYTHON"

# ready to setup the virtenv
virtenv_setup    "$PILOT_ID"    "$VIRTENV" "$VIRTENV_MODE" \
                 "$PYTHON_DIST" "$VIRTENV_DIST"
virtenv_activate "$VIRTENV" "$PYTHON_DIST"

# ------------------------------------------------------------------------------
# launch the radical agent
#
# the actual agent script lives in PWD if it was staged -- otherwise we use it
# from the virtenv
# NOTE: For some reasons, I have seen installations where 'scripts' go into
#       bin/, and some where setuptools only changes them in place.  For now,
#       we allow for both -- but eventually (once the agent itself is small),
#       we may want to move it to bin ourself.  At that point, we probably
#       have re-implemented pip... :/
# FIXME: the second option should use $RP_MOD_PATH, or should derive the path
#       from the imported rp modules __file__.
PILOT_SCRIPT=`which radical-pilot-agent`
# if test "$RP_INSTALL_TARGET" = 'PILOT_SANDBOX'
# then
#     PILOT_SCRIPT="$SESSION_SANDBOX/rp_install/bin/radical-pilot-agent"
# else
#     PILOT_SCRIPT="$VIRTENV/rp_install/bin/radical-pilot-agent"
# fi

# after all is said and done, we should end up with a usable python version.
# Verify it
verify_install

AGENT_CMD="$PYTHON $PILOT_SCRIPT"

verify_rp_install

# TODO: (re)move this output?
echo
echo "# -------------------------------------------------------------------"
echo "# Launching radical-pilot-agent "
echo "# CMDLINE: $AGENT_CMD"

# At this point we expand the variables in $PREBOOTSTRAP2 to pick up the
# changes made by the environment by pre_bootstrap_0.
OLD_IFS=$IFS
IFS=$'\n'
for entry in $PREBOOTSTRAP2
do
    converted_entry=`eval echo $entry`
    PREBOOTSTRAP2_EXPANDED="$PREBOOTSTRAP2_EXPANDED
$converted_entry"
done
IFS=$OLD_IFS


# we can't always lookup the ntp pool on compute nodes -- so do it once here,
# and communicate the IP to the agent.  The agent may still not be able to
# connect, but then a sensible timeout will kick in on ntplib.
RADICAL_PILOT_NTPHOST=`dig +short 0.pool.ntp.org | grep -v -e ";;" -e "\.$" | head -n 1`
if test "$?" = 0
then
    RADICAL_PILOT_NTPHOST="46.101.140.169"
fi
echo "ntphost: $RADICAL_PILOT_NTPHOST"
ping -c 1 "$RADICAL_PILOT_NTPHOST"

# Before we start the (sub-)agent proper, we'll create a bootstrap_2.sh script
# to do so.  For a single agent this is not needed -- but in the case where
# we spawn out additional agent instances later, that script can be reused to
# get proper # env settings etc, w/o running through bootstrap_0 again.
# That includes pre_exec commands, virtualenv settings and sourcing (again),
# and startup command).
# We don't include any error checking right now, assuming that if the commands
# worked once to get to this point, they should work again for the next agent.
# Famous last words, I know...
# Arguments to that script are passed on to the agent, which is specifically
# done to distinguish agent instances.

# NOTE: anaconda only supports bash.  Really.  I am not kidding...
if test "$PYTHON_DIST" = "anaconda"
then
    BS_SHELL='/bin/bash'
else
    BS_SHELL='/bin/sh'
fi

cat > bootstrap_2.sh <<EOT
#!$BS_SHELL

# disable user site packages as those can conflict with our virtualenv
export PYTHONNOUSERSITE=True

# make sure we use the correct sandbox
cd $PILOT_SANDBOX

# apply some env settings as stored after running pre_bootstrap_0 commands
export PATH="$PB1_PATH"
export LD_LIBRARY_PATH="$PB1_LDLB"

# activate virtenv
if test "$PYTHON_DIST" = "anaconda"
then
    source activate $VIRTENV/
else
    . $VIRTENV/bin/activate
fi

# make sure rp_install is used
export PYTHONPATH=$PYTHONPATH

# run agent in debug mode
# FIXME: make option again?
<<<<<<< HEAD
export RADICAL_LOG_LVL=DEBUG
=======
export RADICAL_VERBOSE=DEBUG
export RADICAL_UTIL_VERBOSE=DEBUG
export RADICAL_PILOT_VERBOSE=DEBUG

# the agent will *always* use the dburl from the config file, not from the env
# FIXME: can we better define preference in the session ctor?
unset RADICAL_PILOT_DBURL
>>>>>>> ee91e4bd

# avoid ntphost lookups on compute nodes
export RADICAL_PILOT_NTPHOST=$RADICAL_PILOT_NTPHOST

# pass environment variables down so that module load becomes effective at
# the other side too (e.g. sub-agents).
$PREBOOTSTRAP2_EXPANDED

# start agent, forward arguments
# NOTE: exec only makes sense in the last line of the script
exec $AGENT_CMD "\$1" 1>"\$1.out" 2>"\$1.err"

EOT
chmod 0755 bootstrap_2.sh
# ------------------------------------------------------------------------------

#
# Create a barrier to start the agent.
# This can be used by experimental scripts to push all units to the DB before
# the agent starts.
#
if ! test -z "$RADICAL_PILOT_BARRIER"
then
    echo
    echo "# -------------------------------------------------------------------"
    echo "# Entering barrier for $RADICAL_PILOT_BARRIER ..."
    echo "# -------------------------------------------------------------------"

    profile_event 'client_barrier_start'

    while ! test -f $RADICAL_PILOT_BARRIER
    do
        sleep 1
    done

    profile_event 'client_barrier_stop'

    echo
    echo "# -------------------------------------------------------------------"
    echo "# Leaving barrier"
    echo "# -------------------------------------------------------------------"
fi

# start the master agent instance (zero)
profile_event 'sync_rel' 'agent_0 start'


# # I am ashamed that we have to resort to this -- lets hope it's temporary...
# cat > packer.sh <<EOT
# #!/bin/sh
# 
# PROFILES_TARBALL="$PILOT_ID.prof.tgz"
# LOGFILES_TARBALL="$PILOT_ID.log.tgz"
# 
# echo "start packing profiles / logfiles [\$(date)]"
# while ! test -e exit.signal
# do
#     
#     if test -z "\$(ls *.prof )"
#     then 
#         echo "skip  packing profiles [\$(date)]"
#     else
#         echo "check packing profiles [\$(date)]"
#         mkdir prof/
#         cp  *.prof prof/
#         tar -czf "\$PROFILES_TARBALL.tmp" prof/ || true
#         mv       "\$PROFILES_TARBALL.tmp" "\$PROFILES_TARBALL"
#         rm -rf prof/
#     fi
# 
# 
#     # we always have a least the cfg file
#     if true
#     then
#         echo "check packing logfiles [\$(date)]"
#         mkdir log/
#         cp  *.log *.out *.err *,cfg log/
#         tar -czf "\$LOGFILES_TARBALL.tmp" log/ || true
#         mv       "\$LOGFILES_TARBALL.tmp" "\$LOGFILES_TARBALL"
#         rm -rf log/
#     fi
# 
#     ls -l *.tgz
#     sleep 10
# done
# echo "stop  packing profiles / logfiles [\$(date)]"
# EOT
# chmod 0755 packer.sh
# ./packer.sh 2>&1 >> bootstrap_0.out &
# PACKER_ID=$!

# ------------------------------------------------------------------------------
# FIXME PARTITIONING
#
# Here we jump from bootstrap_0.sh straight to bootstrap_2.sh, to start agent_0.
# Once partitions get introduced, we'll insert a `bootstrap_1.py` right here,
# which will do something like this:
#
#   part_cfg   = ru.read_json(sys.argv[1])
#   partitions = rp.LRMS.partition(part_cfg['lrms'])
#   for partition in partitions:
#       ru.sh_callout('./bootstrap_2.sh agent_0 partition.cfg_file &', 
#                     stdout='./%s.agent_0.bootstrap_2.out' % partition.uid, 
#                     stderr='./%s.agent_0.bootstrap_2.err' % partition.uid)
#   pids = dict()
#   while True:
#       alive = False
#       for partition in partitions:
#           uid = partition.uid
#           pid = pids.get(uid)
#           if not pid:
#               if not os.path.is_file('%s.pid' % uid):
#                   continue
#               else:
#                   with open('%s.pid' % uid, 'r') as fin:
#                       pid = int(fin.read().strip())
#                       pids[uid] = pid
#           if os.kill(pid, 0):
#               # process is alive - that's enough checking for now
#               alive = True
#               break
#       if not alive:
#           sys.exit()
#       time.sleep(1)
# 
# The static `LRMS.partition` method is responsible for splitting up the
# allocation into smaller ones according to the partitioning scheme, in a way
# that the same LRMS can then pick thos up during `agent_0` startup, resulting
# in a functional agent on that partition.  Note that all agents live on the
# same (*this*) node, so this will only be doable for a finite (aka 'small') set
# of partitions.
#
# FIXME: do we need to use bootstrap_2.sh to start bootstrap_1.py? 
#       
#
if test -z "$CCM"; then
    ./bootstrap_2.sh 'agent_0'    \
                   1> agent_0.bootstrap_2.out \
                   2> agent_0.bootstrap_2.err &
else
    ccmrun ./bootstrap_2.sh 'agent_0'    \
                   1> agent_0.bootstrap_2.out \
                   2> agent_0.bootstrap_2.err &
fi
AGENT_PID=$!

while true
do
    test -z "$AGENT_PID" && break

    sleep 1
    if kill -0 $AGENT_PID 2>/dev/null
    then 
        if test -e "./killme.signal"
        then
            profile_event 'killme' "`date --rfc-3339=ns | cut -c -23`"
            profile_event 'sigterm' "`date --rfc-3339=ns | cut -c -23`"
            echo "send SIGTERM to $AGENT_PID ($$)"
            kill -15 $AGENT_PID
            waitfor 1 30 "kill -0  $AGENT_PID"
            test "$?" = 0 || break

            profile_event 'sigkill' "`date --rfc-3339=ns | cut -c -23`"
            echo "send SIGKILL to $AGENT_PID ($$)"
            kill  -9 $AGENT_PID
        fi
    else 
        profile_event 'agent_gone' "`date --rfc-3339=ns | cut -c -23`"
        echo "agent $AGENT_PID is gone"
        break
    fi
done

# collect process and exit code
echo "agent $AGENT_PID is final"
wait $AGENT_PID
AGENT_EXITCODE=$?
echo "agent $AGENT_PID is final ($AGENT_EXITCODE)"
profile_event 'agent_final' "$AGENT_PID:$AGENT_EXITCODE `date --rfc-3339=ns | cut -c -23`"


# # stop the packer.  We don't want to just kill it, as that might leave us with
# # corrupted tarballs...
# touch exit.signal

# cleanup flags:
#   l : pilot log files
#   u : unit work dirs
#   v : virtualenv
#   e : everything
echo
echo "# -------------------------------------------------------------------"
echo "# CLEANUP: $CLEANUP"
echo "#"

profile_event 'cleanup_start'
contains $CLEANUP 'l' && rm -r "$PILOT_SANDBOX/agent.*"
contains $CLEANUP 'u' && rm -r "$PILOT_SANDBOX/unit.*"
contains $CLEANUP 'v' && rm -r "$VIRTENV/" # FIXME: in what cases?
contains $CLEANUP 'e' && rm -r "$PILOT_SANDBOX/"
profile_event 'cleanup_stop'

echo "#"
echo "# -------------------------------------------------------------------"

if test -z "`ls *.prof 2>/dev/null`"
then
    touch $PROFILES_TARBALL
else
    echo
    echo "# -------------------------------------------------------------------"
    echo "#"
    echo "# Mark final profiling entry ..."
    profile_event 'bootstrap_0_stop'
    profile_event 'END'
    echo "#"
    echo "# -------------------------------------------------------------------"
    echo
    FINAL_SLEEP=5
    echo "# -------------------------------------------------------------------"
    echo "#"
    echo "# We wait for some seconds for the FS to flush profiles."
    echo "# Success is assumed when all profiles end with a 'END' event."
    echo "#"
    echo "# -------------------------------------------------------------------"
    nprofs=`echo *.prof | wc -w`
    nend=`tail -n 1 *.prof | grep END | wc -l`
    nsleep=0
    while ! test "$nprofs" = "$nend"
    do
        nsleep=$((nsleep+1))
        if test "$nsleep" = "$FINAL_SLEEP"
        then
            echo "abort profile sync @ $nsleep: $nprofs != $nend"
            break
        fi
        echo "delay profile sync @ $nsleep: $nprofs != $nend"
        sleep 1
        # recheck nprofs too, just in case...
        nprofs=`echo *.prof | wc -w`
        nend=`tail -n 1 *.prof | grep END | wc -l`
    done
    echo "nprofs $nprofs =? nend $nend"
    date
    echo
    echo "# -------------------------------------------------------------------"
    echo "#"
    echo "# Tarring profiles ..."
    tar -czf $PROFILES_TARBALL.tmp *.prof || true
    mv $PROFILES_TARBALL.tmp $PROFILES_TARBALL
    ls -l $PROFILES_TARBALL
    echo "#"
    echo "# -------------------------------------------------------------------"
fi

if test -z "`ls *{log,out,err,cfg} 2>/dev/null`"
then
    touch $LOGILES_TARBALL
else
    # TODO: This might not include all logs, as some systems only write
    #       the output from the bootstrapper once the jobs completes.
    echo
    echo "# -------------------------------------------------------------------"
    echo "#"
    echo "# Tarring logfiles ..."
    tar -czf $LOGFILES_TARBALL.tmp *.{log,out,err,cfg} || true
    mv $LOGFILES_TARBALL.tmp $LOGFILES_TARBALL
    ls -l $LOGFILES_TARBALL
    echo "#"
    echo "# -------------------------------------------------------------------"
fi

echo "# -------------------------------------------------------------------"
echo "#"
if test -e "./killme.signal"
then
    # this agent died cleanly, and we can rely on thestate information given.
    final_state=$(cat ./killme.signal)
    if ! test "$AGENT_EXITCODE" = "0"
    then
        echo "changing exit code from $AGENT_EXITCODE to 0 for canceled pilot"
        AGENT_EXITCODE=0
    fi
fi
if test -z "$final_state"
then
    # assume this agent died badly
    echo 'reset final state to FAILED'
    final_state='FAILED'
fi

echo "# -------------------------------------------------------------------"
echo "# push final pilot state: $SESSION_ID $PILOT_ID $final_state"
$PYTHON `which radical-pilot-agent-statepush` agent_0.cfg $final_state

echo
echo "# -------------------------------------------------------------------"
echo "#"
echo "# Done, exiting ($AGENT_EXITCODE)"
echo "#"
echo "# -------------------------------------------------------------------"

# ... and exit
exit $AGENT_EXITCODE
<|MERGE_RESOLUTION|>--- conflicted
+++ resolved
@@ -476,13 +476,9 @@
     ## fi
 
     # FIXME: attempt to load all required modules
-<<<<<<< HEAD
-    modules='radical.saga radical.utils pymongo hostlist netifaces setproctitle ntplib msgpack zmq'
-=======
     modules="radical.saga radical.utils pymongo hostlist netifaces"
     modules="$modules setproctitle ntplib msgpack zmq"
 
->>>>>>> ee91e4bd
     for m in $modules
     do
         printf 'verify module viability: %-15s ...' $m
@@ -1339,17 +1335,9 @@
 #
 verify_rp_install()
 {
-<<<<<<< HEAD
     OLD_RADICAL_LOG_LVL=$RADICAL_LOG_LVL
 
     RADICAL_LOG_LVL=WARNING
-=======
-    OLD_RADICAL_VERBOSE=$RADICAL_VERBOSE
-    OLD_RADICAL_PILOT_VERBOSE=$RADICAL_PILOT_VERBOSE
-
-    RADICAL_VERBOSE=WARNING
-    RADICAL_PILOT_VERBOSE=WARNING
->>>>>>> ee91e4bd
 
     # print the ve information and stack versions for verification
     echo
@@ -1357,15 +1345,9 @@
     echo
     echo "`$PYTHON --version` ($PYTHON)"
     echo "PYTHONPATH: $PYTHONPATH"
-<<<<<<< HEAD
- (  $PYTHON -c 'print "utils : ",; import radical.utils as ru; print ru.version_detail,; print ru.__file__' \
- && $PYTHON -c 'print "saga  : ",; import radical.saga  as rs; print rs.version_detail,; print rs.__file__' \
- && $PYTHON -c 'print "pilot : ",; import radical.pilot as rp; print rp.version_detail,; print rp.__file__' \
-=======
  (  $PYTHON -c 'print "RU: ",; import radical.utils as ru; print ru.version_detail,; print ru.__file__' \
  && $PYTHON -c 'print "RS: ",; import radical.saga  as rs; print rs.version_detail,; print rs.__file__' \
  && $PYTHON -c 'print "RP: ",; import radical.pilot as rp; print rp.version_detail,; print rp.__file__' \
->>>>>>> ee91e4bd
  && (echo 'install ok!'; true) \
  ) \
  || (echo 'install failed!'; false) \
@@ -1374,12 +1356,7 @@
     echo "---------------------------------------------------------------------"
     echo
 
-<<<<<<< HEAD
     RADICAL_LOG_LVL=$OLD_RADICAL_LOG_LVL
-=======
-    RADICAL_VERBOSE=$OLD_RADICAL_VERBOSE
-    RADICAL_PILOT_VERBOSE=$OLD_RADICAL_PILOT_VERBOSE
->>>>>>> ee91e4bd
 }
 
 
@@ -1797,17 +1774,7 @@
 
 # run agent in debug mode
 # FIXME: make option again?
-<<<<<<< HEAD
 export RADICAL_LOG_LVL=DEBUG
-=======
-export RADICAL_VERBOSE=DEBUG
-export RADICAL_UTIL_VERBOSE=DEBUG
-export RADICAL_PILOT_VERBOSE=DEBUG
-
-# the agent will *always* use the dburl from the config file, not from the env
-# FIXME: can we better define preference in the session ctor?
-unset RADICAL_PILOT_DBURL
->>>>>>> ee91e4bd
 
 # avoid ntphost lookups on compute nodes
 export RADICAL_PILOT_NTPHOST=$RADICAL_PILOT_NTPHOST
