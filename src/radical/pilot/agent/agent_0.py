
__copyright__ = 'Copyright 2014-2016, http://radical.rutgers.edu'
__license__   = 'MIT'


import os
import sys
import copy
import stat
import time
import pprint
import subprocess          as sp
import multiprocessing     as mp

import radical.utils       as ru

from ..   import utils     as rpu
from ..   import states    as rps
from ..   import constants as rpc
from ..db import DBSession

from .    import rm        as rpa_rm
from .    import lm        as rpa_lm


<<<<<<< HEAD
# this needs git attribute 'ident' set for this file
git_ident = '$Id$'


=======
>>>>>>> 1c35e226
# ------------------------------------------------------------------------------
#
class Agent_0(rpu.Worker):

    '''
    This is the main agent.  It starts sub-agents and watches them.  If any of
    the sub-agents die, it will shut down the other sub-agents and itself.

    This class inherits the rpu.Worker, so that it can use its communication
    bridges and callback mechanisms.  Specifically, it will pull the DB for
    new tasks to be exexuted and forwards them to the agent's component
    network (see `work()`).  It will also watch the DB for any commands to be
    forwarded (pilot termination, task cancelation, etc), and will take care
    of heartbeat messages to be sent to the client module.  To do all this, it
    initializes a DB connection in `initialize()`.
    '''

    # --------------------------------------------------------------------------
    #
    def __init__(self, cfg, session):

        self._cfg     = cfg
        self._pid     = cfg.pid
        self._pmgr    = cfg.pmgr
        self._pwd     = cfg.pilot_sandbox
        self._session = session
        self._log     = session._log

        self._starttime   = time.time()
        self._final_cause = None

        # this is the earliest point to sync bootstrap and agent profiles
        prof = ru.Profiler(ns='radical.pilot', name='agent.0')
        prof.prof('sync_rel', uid=cfg.pid, msg='agent.0')
        prof.prof('hostname', uid=cfg.pid, msg=ru.get_hostname())

        # connect to MongoDB for state push/pull
        self._connect_db()

        # configure RM before component startup, as components need RM
        # information for function (scheduler, executor)
        self._configure_rm()

        # ensure that app communication channels are visible to workload
        self._configure_app_comm()

        # expose heartbeat channel to sub-agents, bridges and components,
        # and start those
        self._cmgr = rpu.ComponentManager(self._cfg)
        self._cfg.heartbeat = self._cmgr.cfg.heartbeat
        self._cmgr.start_bridges()
        self._cmgr.start_components()

        # create the sub-agent configs and start the sub agents
        self._write_sa_configs()
        self._start_sub_agents()   # TODO: move to cmgr?

        # at this point the session is up and connected, and it should have
        # brought up all communication bridges and components.  We are
        # ready to rumble!
        rpu.Worker.__init__(self, self._cfg, session)

        # run our own slow-paced heartbeat monitor to watch pgr heartbeats
        self._hb = ru.Heartbeat(uid=self._pid,
                                timeout=10.0,  # FIXME:  configurable
                                interval=1.0,  # FIXME:  configurable
                                beat_cb=self._hb_check,  # no own heartbeat(pmgr pulls)
                                term_cb=self._hb_term_cb,
                                log=self._log)
        self._hb.start()

        # register pmgr heartbeat
        self._log.warn('=== hb init for %s', self._pmgr)
        self._hb.beat(uid=self._pmgr)


    # --------------------------------------------------------------------------
    #
    def _hb_check(self):

        self._log.debug('=== hb check')


    # --------------------------------------------------------------------------
    #
    def _hb_term_cb(self):

        self._cmgr.close()
        self._log.warn('=== hb termination')

        return None


    # --------------------------------------------------------------------------
    #
    def _connect_db(self):

        # TODO: this needs to evaluate the bootstrapper's HOSTPORT
        self._dbs = DBSession(sid=self._cfg.sid, dburl=self._cfg.dburl,
                              cfg=self._cfg, log=self._log)

    # --------------------------------------------------------------------------
    #
    def _configure_rm(self):

        # Create LRMS which will give us the set of agent_nodes to use for
        # sub-agent startup.  Add the remaining LRMS information to the
        # config, for the benefit of the scheduler).
        self._lrms = rpa_rm.RM.create(name=self._cfg.lrms, cfg=self._cfg,
                                      session=self._session)

        # add the resource manager information to our own config
        self._cfg['lrms_info'] = self._lrms.lrms_info


    # --------------------------------------------------------------------------
    #
    def _configure_app_comm(self):

        # if the pilot description contains a request for application comm
        # channels, merge those into the agent config
        #
        # FIXME: this needs to start the app_comm bridges
        app_comm = self._cfg.get('app_comm')
        if app_comm:
            if isinstance(app_comm, list):
                app_comm = {ac: {'bulk_size': 0,
                                 'stall_hwm': 1,
                                 'log_level': 'error'} for ac in app_comm}
            for ac in app_comm:
                if ac in self._cfg['bridges']:
                    raise ValueError('reserved app_comm name %s' % ac)
                self._cfg['bridges'][ac] = app_comm[ac]


        # some of the bridge addresses also need to be exposed to the workload
        if app_comm:
            if 'unit_environment' not in self._cfg:
                self._cfg['unit_environment'] = dict()
            for ac in app_comm:
                if ac not in self._cfg['bridges']:
                    raise RuntimeError('missing app_comm %s' % ac)
                self._cfg['unit_environment']['RP_%s_IN' % ac.upper()] = \
                        self._cfg['bridges'][ac]['addr_in']
                self._cfg['unit_environment']['RP_%s_OUT' % ac.upper()] = \
                        self._cfg['bridges'][ac]['addr_out']


    # --------------------------------------------------------------------------
    #
    def initialize(self):

        # register the command callback which pulls the DB for commands
        self.register_timed_cb(self._agent_command_cb,
                               timer=self._cfg['db_poll_sleeptime'])

        # register idle callback to pull for units
        self.register_timed_cb(self._check_units_cb,
                               timer=self._cfg['db_poll_sleeptime'])

        # registers the staging_input_queue as this is what we want to push
        # units to
        self.register_output(rps.AGENT_STAGING_INPUT_PENDING,
                             rpc.AGENT_STAGING_INPUT_QUEUE)

        # sub-agents are started, components are started, bridges are up: we are
        # ready to roll!  Update pilot state.
        pilot = {'type'             : 'pilot',
                 'uid'              : self._pid,
                 'state'            : rps.PMGR_ACTIVE,
                 'resource_details' : {
                     'lm_info'      : self._lrms.lm_info.get('version_info'),
                     'lm_detail'    : self._lrms.lm_info.get('lm_detail'),
                     'rm_info'      : self._lrms.lrms_info},
                 '$set'             : ['resource_details']}
        self.advance(pilot, publish=True, push=False)


    # --------------------------------------------------------------------------
    #
    def work(self):

        # all work is done in the registered callbacks
        time.sleep(1)


    # --------------------------------------------------------------------------
    #
<<<<<<< HEAD
    def stage_output(self):

        self._log.debug('=== stage output 0')
        if  os.path.isfile('./staging_output.txt'):
            self._log.debug('=== stage output 1')

            if not os.path.isfile('./staging_output.tgz'):
                self._log.debug('=== stage output 2')

                cmd = 'tar zcvf staging_output.tgz $(cat staging_output.txt)'
                out, err, ret = ru.sh_callout(cmd, shell=True)

                if ret:
                    self._log.debug('=== out: %s', out)
                    self._log.debug('=== err: %s', err)
                    self._log.error('=== output tarring failed: %s', cmd)


    # --------------------------------------------------------------------------
    #
    def finalize_child(self):
        self._log.debug('=== stage output child')
        self.stage_output()


    # --------------------------------------------------------------------------
    #
    def finalize_parent(self):
=======
    def finalize(self):
>>>>>>> 1c35e226

        # tar up output staging data
        self._log.debug('=== stage output parent')
        self.stage_output()

        # tear things down in reverse order
        self._hb.stop()
        self._cmgr.close()

        if self._lrms:
            self._lrms.stop()

        if   self._final_cause == 'timeout'  : state = rps.DONE
        elif self._final_cause == 'cancel'   : state = rps.CANCELED
        elif self._final_cause == 'sys.exit' : state = rps.CANCELED
        else                                 : state = rps.FAILED

        # we don't rely on the existence / viability of the update worker at
        # that point.
        self._log.debug('update db state: %s: %s', state, self._final_cause)
        self._update_db(state, self._final_cause)

        # NOTE: we do not push the final pilot state, as that is done by the
        #       bootstrapper *after* this pilot *actually* finished.

        self._log.info('pilot state: %s [%s]', state, self._final_cause)

        out, out, err = None, None, None

        try   : out = open('./agent.0.out', 'r').read(1024)
        except: pass
        try   : err = open('./agent.0.err', 'r').read(1024)
        except: pass
        try   : log = open('./agent.0.log', 'r').read(1024)
        except: pass

        self._dbs._c.update({'type': 'pilot',
                             'uid' : self._pid},
                            {'$set': {'stdout' : rpu.tail(out),
                                      'stderr' : rpu.tail(err),
                                      'logfile': rpu.tail(log)} })


    # --------------------------------------------------------------------------
    #
    def _update_db(self, state, msg=None):

        # NOTE: we do not push the final pilot state, as that is done by the
        #       bootstrapper *after* this poilot *actually* finished.

        self._log.info('pilot state: %s', state)
        self._log.info('rusage: %s', rpu.get_rusage())
        self._log.info(msg)

        if state == rps.FAILED:
            self._log.info(ru.get_trace())

        out = None
        err = None
        log = None

        try   : out = open('./agent_0.out', 'r').read(1024)
        except: pass
        try   : err = open('./agent_0.err', 'r').read(1024)
        except: pass
        try   : log = open('./agent_0.log', 'r').read(1024)
        except: pass

        ret = self._dbs._c.update({'type': 'pilot',
                                   'uid' : self._pid},
                                  {'$set': {'stdout' : rpu.tail(out),
                                            'stderr' : rpu.tail(err),
                                            'logfile': rpu.tail(log)}
                                  })
        self._log.debug('update ret: %s', ret)


    # --------------------------------------------------------------------
    #
    def _write_sa_configs(self):

        # we have all information needed by the subagents -- write the
        # sub-agent config files.

        # write deep-copies of the config for each sub-agent (sans from agent.0)
        for sa in self._cfg.get('agents', {}):

            assert(sa != 'agent.0'), 'expect subagent, not agent.0'

            # use our own config sans agents/components as a basis for
            # the sub-agent config.
            tmp_cfg = copy.deepcopy(self._cfg)
            tmp_cfg['agents']     = dict()
            tmp_cfg['components'] = dict()

            # merge sub_agent layout into the config
            ru.dict_merge(tmp_cfg, self._cfg['agents'][sa], ru.OVERWRITE)

            tmp_cfg['uid']   = sa
            tmp_cfg['aid']   = sa
            tmp_cfg['owner'] = 'agent.0'

            ru.write_json(tmp_cfg, './%s.cfg' % sa)


    # --------------------------------------------------------------------------
    #
    def _start_sub_agents(self):
        '''
        For the list of sub_agents, get a launch command and launch that
        agent instance on the respective node.  We pass it to the seconds
        bootstrap level, there is no need to pass the first one again.
        '''

        # FIXME: reroute to agent daemonizer

        if not self._cfg.get('agents'):
            return

        self._log.debug('start_sub_agents')

        # the configs are written, and the sub-agents can be started.  To know
        # how to do that we create the agent launch method, have it creating
        # the respective command lines per agent instance, and run via
        # popen.
        #
        # actually, we only create the agent_lm once we really need it for
        # non-local sub_agents.
        agent_lm   = None
        for sa in self._cfg['agents']:

            target = self._cfg['agents'][sa]['target']

            if target == 'local':

                # start agent locally
                cmdline = '/bin/sh -l %s/bootstrap_2.sh %s' % (self._pwd, sa)

            elif target == 'node':

                if not agent_lm:
                    agent_lm = rpa_lm.LaunchMethod.create(
                        name    = self._cfg['agent_launch_method'],
                        cfg     = self._cfg,
                        session = self._session)

                node = self._cfg['lrms_info']['agent_nodes'][sa]
                # start agent remotely, use launch method
                # NOTE:  there is some implicit assumption that we can use
                #        the 'agent_node' string as 'agent_string:0' and
                #        obtain a well format slot...
                # FIXME: it is actually tricky to translate the agent_node
                #        into a viable 'slots' structure, as that is
                #        usually done by the schedulers.  So we leave that
                #        out for the moment, which will make this unable to
                #        work with a number of launch methods.  Can the
                #        offset computation be moved to the LRMS?
                bs_name = "%s/bootstrap_2.sh" % (self._pwd)
                ls_name = "%s/%s.sh" % (self._pwd, sa)
                slots = {
                    'cpu_processes'    : 1,
                    'cpu_threads'      : 1,
                    'gpu_processes'    : 0,
                    'gpu_threads'      : 0,
                  # 'nodes'            : [[node[0], node[1], [[0]], []]],
                    'nodes'            : [{'name'    : node[0],
                                           'uid'     : node[1],
                                           'core_map': [[0]],
                                           'gpu_map' : [],
                                           'lfs'     : {'path': '/tmp', 'size': 0}
                                         }],
                    'cores_per_node'   : self._cfg['lrms_info']['cores_per_node'],
                    'gpus_per_node'    : self._cfg['lrms_info']['gpus_per_node'],
                    'lm_info'          : self._cfg['lrms_info']['lm_info'],
                }
                agent_cmd = {
                    'uid'              : sa,
                    'slots'            : slots,
                    'unit_sandbox_path': self._pwd,
                    'description'      : {'cpu_processes'    : 1,
                                          'gpu_process_type' : 'posix',
                                          'gpu_thread_type'  : 'posix',
                                          'executable'       : "/bin/sh",
                                          'mpi'              : False,
                                          'arguments'        : [bs_name, sa],
                                         }
                }
                cmd, hop = agent_lm.construct_command(agent_cmd,
                        launch_script_hop='/usr/bin/env RP_SPAWNER_HOP=TRUE "%s"' % ls_name)

                with open (ls_name, 'w') as ls:
                    # note that 'exec' only makes sense if we don't add any
                    # commands (such as post-processing) after it.
                    ls.write('#!/bin/sh\n\n')
                    for k,v in agent_cmd['description'].get('environment', {}).items():
                        ls.write('export "%s"="%s"\n' % (k, v))
                    ls.write('\n')
                    for pe_cmd in agent_cmd['description'].get('pre_exec', []):
                        ls.write('%s\n' % pe_cmd)
                    ls.write('\n')
                    ls.write('exec %s\n\n' % cmd)
                    st = os.stat(ls_name)
                    os.chmod(ls_name, st.st_mode | stat.S_IEXEC)

                if hop : cmdline = hop
                else   : cmdline = ls_name

            # spawn the sub-agent
            self._log.info ('create sub-agent %s: %s' % (sa, cmdline))

            # ------------------------------------------------------------------
            class _SA(mp.Process):

                def __init__(self, sa, cmd, log):
                    self._sa   = sa
                    self._cmd  = cmd.split()
                    self._log  = log
                    self._proc = None
                    super(_SA, self).__init__(name=sa, log=self._log)
                    self.start()

                    sys.stdout = open('%s.out' % self._ru_name, 'w')
                    sys.stderr = open('%s.err' % self._ru_name, 'w')
                    out = open('%s.out' % self._sa, 'w')
                    err = open('%s.err' % self._sa, 'w')
                    self._proc = sp.Popen(args=self._cmd, stdout=out, stderr=err)

                def run(self):
                    # FIXME: lifetime, use daemon agent launcher
                    while True:
                        time.sleep(0.1)
                        if self._proc.poll() is None:
                            return True   # all is well
                        else:
                            return False  # proc is gone - terminate
            # ------------------------------------------------------------------

            # FIXME: register heartbeats?

        self._log.debug('start_sub_agents done')


    # --------------------------------------------------------------------------
    #
    def _agent_command_cb(self):

        if not self._check_commands(): return False
        if not self._check_state   (): return False

        return True


    # --------------------------------------------------------------------------
    #
    def _check_commands(self):

        # Check if there's a command waiting
        # FIXME: this pull should be done by the update worker, and commands
        #        should then be communicated over the command pubsub
        # FIXME: commands go to pmgr, umgr, session docs
        # FIXME: check if pull/wipe are atomic
        retdoc = self._dbs._c.find_and_modify(
                    query ={'uid'  : self._pid},
                    update={'$set' : {'cmd': []}},  # Wipe content of array
                    fields=['cmd'])

        if not retdoc:
            return True

        for spec in retdoc.get('cmd', []):

            cmd = spec['cmd']
            arg = spec['arg']

            self._log.debug('=== cmd: %s [%s]', cmd, arg)

            self._prof.prof('cmd', msg="%s : %s" % (cmd, arg), uid=self._pid)

            if cmd == 'heartbeat' and arg['pmgr'] == self._pmgr:
                self._hb.beat(uid=self._pmgr)

            elif cmd == 'cancel_pilot':
                self._log.info('cancel pilot cmd')
                self.publish(rpc.CONTROL_PUBSUB, {'cmd' : 'terminate',
                                                  'arg' : None})
                self._final_cause = 'cancel'
                self.stop()

                return False  # we are done

            elif cmd == 'cancel_units':
                self._log.info('cancel_units cmd')
                self.publish(rpc.CONTROL_PUBSUB, {'cmd' : 'cancel_units',
                                                  'arg' : arg})
            else:
                self._log.warn('could not interpret cmd "%s" - ignore', cmd)

        return True


    # --------------------------------------------------------------------------
    #
    def _check_state(self):

        # Make sure that we haven't exceeded the runtime - otherwise terminate.
        if self._cfg.runtime:
            if time.time() >= self._starttime +  (int(self._cfg.runtime) * 60):
                self._log.info('runtime limit (%ss).', self._cfg.runtime * 60)
                self._final_cause = 'timeout'
                self.stop()
                return False  # we are done

        return True


    # --------------------------------------------------------------------------
    #
    def _check_units_cb(self):

        # Check for compute units waiting for input staging and log pull.
        #
        # FIXME: Unfortunately, 'find_and_modify' is not bulkable, so we have
        #        to use 'find'.  To avoid finding the same units over and over
        #        again, we update the 'control' field *before* running the next
        #        find -- so we do it right here.
        #        This also blocks us from using multiple ingest threads, or from
        #        doing late binding by unit pull :/
        unit_cursor = self._dbs._c.find({'type'    : 'unit',
                                         'pilot'   : self._pid,
                                         'control' : 'agent_pending'})
        if not unit_cursor.count():
            self._log.info('units pulled:    0')
            return True

        # update the units to avoid pulling them again next time.
        unit_list = list(unit_cursor)
        unit_uids = [unit['uid'] for unit in unit_list]

        self._dbs._c.update({'type'  : 'unit',
                             'uid'   : {'$in'     : unit_uids}},
                            {'$set'  : {'control' : 'agent'}},
                            multi=True)

        self._log.info("units pulled: %4d", len(unit_list))
        self._prof.prof('get', msg='bulk: %d' % len(unit_list), uid=self._pid)

        for unit in unit_list:

            # make sure the units obtain env settings (if needed)
            if 'unit_environment' in self._cfg:
                if not unit['description'].get('environment'):
                    unit['description']['environment'] = dict()
                for k,v in self._cfg['unit_environment'].items():
                    unit['description']['environment'][k] = v

            # we need to make sure to have the correct state:
            unit['state'] = rps._unit_state_collapse(unit['states'])
            self._prof.prof('get', uid=unit['uid'])

            # FIXME: raise or fail unit!
            if unit['state'] != rps.AGENT_STAGING_INPUT_PENDING:
                self._log.error('invalid state: %s', (pprint.pformat(unit)))

            unit['control'] = 'agent'

        # now we really own the CUs, and can start working on them (ie. push
        # them into the pipeline).  We don't publish nor profile as advance,
        # since that happened already on the module side when the state was set.
        self.advance(unit_list, publish=False, push=True)

        return True


# ------------------------------------------------------------------------------
<|MERGE_RESOLUTION|>--- conflicted
+++ resolved
@@ -23,13 +23,6 @@
 from .    import lm        as rpa_lm
 
 
-<<<<<<< HEAD
-# this needs git attribute 'ident' set for this file
-git_ident = '$Id$'
-
-
-=======
->>>>>>> 1c35e226
 # ------------------------------------------------------------------------------
 #
 class Agent_0(rpu.Worker):
@@ -102,7 +95,7 @@
         self._hb.start()
 
         # register pmgr heartbeat
-        self._log.warn('=== hb init for %s', self._pmgr)
+        self._log.warn('hb init for %s', self._pmgr)
         self._hb.beat(uid=self._pmgr)
 
 
@@ -110,7 +103,7 @@
     #
     def _hb_check(self):
 
-        self._log.debug('=== hb check')
+        self._log.debug('hb check')
 
 
     # --------------------------------------------------------------------------
@@ -118,7 +111,7 @@
     def _hb_term_cb(self):
 
         self._cmgr.close()
-        self._log.warn('=== hb termination')
+        self._log.warn('hb termination')
 
         return None
 
@@ -218,41 +211,25 @@
 
     # --------------------------------------------------------------------------
     #
-<<<<<<< HEAD
     def stage_output(self):
 
-        self._log.debug('=== stage output 0')
         if  os.path.isfile('./staging_output.txt'):
-            self._log.debug('=== stage output 1')
 
             if not os.path.isfile('./staging_output.tgz'):
-                self._log.debug('=== stage output 2')
 
                 cmd = 'tar zcvf staging_output.tgz $(cat staging_output.txt)'
                 out, err, ret = ru.sh_callout(cmd, shell=True)
 
                 if ret:
-                    self._log.debug('=== out: %s', out)
-                    self._log.debug('=== err: %s', err)
-                    self._log.error('=== output tarring failed: %s', cmd)
-
-
-    # --------------------------------------------------------------------------
-    #
-    def finalize_child(self):
-        self._log.debug('=== stage output child')
-        self.stage_output()
-
-
-    # --------------------------------------------------------------------------
-    #
-    def finalize_parent(self):
-=======
+                    self._log.debug('out: %s', out)
+                    self._log.debug('err: %s', err)
+                    self._log.error('output tarring failed: %s', cmd)
+
+
     def finalize(self):
->>>>>>> 1c35e226
 
         # tar up output staging data
-        self._log.debug('=== stage output parent')
+        self._log.debug('stage output parent')
         self.stage_output()
 
         # tear things down in reverse order
@@ -524,8 +501,6 @@
             cmd = spec['cmd']
             arg = spec['arg']
 
-            self._log.debug('=== cmd: %s [%s]', cmd, arg)
-
             self._prof.prof('cmd', msg="%s : %s" % (cmd, arg), uid=self._pid)
 
             if cmd == 'heartbeat' and arg['pmgr'] == self._pmgr:
