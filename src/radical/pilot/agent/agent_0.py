
__copyright__ = 'Copyright 2014-2016, http://radical.rutgers.edu'
__license__   = 'MIT'


import os
import sys
import copy
import stat
import time
import pprint
import subprocess          as sp
import multiprocessing     as mp

import radical.utils       as ru

from ..   import utils     as rpu
from ..   import states    as rps
from ..   import constants as rpc
from ..db import DBSession

from .resource_manager import ResourceManager
from .launch_method    import LaunchMethod


# ------------------------------------------------------------------------------
#
class Agent_0(rpu.Worker):

    '''
    This is the main agent.  It starts sub-agents and watches them.  If any of
    the sub-agents die, it will shut down the other sub-agents and itself.

    This class inherits the rpu.Worker, so that it can use its communication
    bridges and callback mechanisms.  Specifically, it will pull the DB for
    new tasks to be exexuted and forwards them to the agent's component
    network (see `work()`).  It will also watch the DB for any commands to be
    forwarded (pilot termination, task cancelation, etc), and will take care
    of heartbeat messages to be sent to the client module.  To do all this, it
    initializes a DB connection in `initialize()`.
    '''

    # --------------------------------------------------------------------------
    #
    def __init__(self, cfg, session):

        self._cfg     = cfg
        self._pid     = cfg.pid
        self._pmgr    = cfg.pmgr
        self._pwd     = cfg.pilot_sandbox
        self._session = session
        self._log     = session._log

        self._starttime   = time.time()
        self._final_cause = None

        # this is the earliest point to sync bootstrap and agent profiles
        prof = ru.Profiler(ns='radical.pilot', name='agent.0')
        prof.prof('hostname', uid=cfg.pid, msg=ru.get_hostname())

        # connect to MongoDB for state push/pull
        self._connect_db()

        # configure ResourceManager before component startup, as components need
        # ResourceManager information for function (scheduler, executor)
        self._configure_rm()

        # ensure that app communication channels are visible to workload
        self._configure_app_comm()

        # expose heartbeat channel to sub-agents, bridges and components,
        # and start those
        self._cmgr = rpu.ComponentManager(self._cfg)
        self._cfg.heartbeat = self._cmgr.cfg.heartbeat

        self._cmgr.start_bridges()
        self._cmgr.start_components()

        # create the sub-agent configs and start the sub agents
        self._write_sa_configs()
        self._start_sub_agents()   # TODO: move to cmgr?

        # at this point the session is up and connected, and it should have
        # brought up all communication bridges and components.  We are
        # ready to rumble!
        rpu.Worker.__init__(self, self._cfg, session)

        self.register_subscriber(rpc.CONTROL_PUBSUB, self._check_control)

        # run our own slow-paced heartbeat monitor to watch pmgr heartbeats
        # FIXME: we need to get pmgr freq
        freq = 10
        tint = freq / 3
        tout = freq * 10
        self._hb = ru.Heartbeat(uid=self._pid,
                                timeout=tout,
                                interval=tint,
                                beat_cb=self._hb_check,  # no own heartbeat(pmgr pulls)
                                term_cb=self._hb_term_cb)
        self._hb.start()

        # register pmgr heartbeat
        self._log.info('hb init for %s', self._pmgr)
        self._hb.beat(uid=self._pmgr)


    # --------------------------------------------------------------------------
    #
    def _hb_check(self):

        self._log.debug('hb check')


    # --------------------------------------------------------------------------
    #
    def _hb_term_cb(self, msg=None):

        self._cmgr.close()
        self._log.warn('hb termination: %s', msg)

        return None


    # --------------------------------------------------------------------------
    #
    def _connect_db(self):

        # Check for the RADICAL_PILOT_DB_HOSTPORT env var, which will hold
        # the address of the tunnelized DB endpoint. If it exists, we
        # overrule the agent config with it.
        hostport = os.environ.get('RADICAL_PILOT_DB_HOSTPORT')
        if hostport:
            host, port = hostport.split(':', 1)
            dburl      = ru.Url(self._cfg.dburl)
            dburl.host = host
            dburl.port = port
            self._cfg.dburl = str(dburl)

        self._dbs = DBSession(sid=self._cfg.sid, dburl=self._cfg.dburl,
                              cfg=self._cfg, log=self._log)

    # --------------------------------------------------------------------------
    #
    def _configure_rm(self):

        # Create ResourceManager which will give us the set of agent_nodes to
        # use for sub-agent startup.  Add the remaining ResourceManager
        # information to the config, for the benefit of the scheduler).

        self._rm = ResourceManager.create(name=self._cfg.resource_manager,
                                           cfg=self._cfg, session=self._session)

        # add the resource manager information to our own config
        self._cfg['rm_info'] = self._rm.rm_info


    # --------------------------------------------------------------------------
    #
    def _configure_app_comm(self):

        # if the pilot description contains a request for application comm
        # channels, merge those into the agent config
        #
        # FIXME: this needs to start the app_comm bridges
        app_comm = self._cfg.get('app_comm')
        if app_comm:
            if isinstance(app_comm, list):
                app_comm = {ac: {'bulk_size': 0,
                                 'stall_hwm': 1,
                                 'log_level': 'error'} for ac in app_comm}
            for ac in app_comm:
                if ac in self._cfg['bridges']:
                    raise ValueError('reserved app_comm name %s' % ac)
                self._cfg['bridges'][ac] = app_comm[ac]


        # some of the bridge addresses also need to be exposed to the workload
        if app_comm:
            if 'task_environment' not in self._cfg:
                self._cfg['task_environment'] = dict()
            for ac in app_comm:
                if ac not in self._cfg['bridges']:
                    raise RuntimeError('missing app_comm %s' % ac)
                self._cfg['task_environment']['RP_%s_IN' % ac.upper()] = \
                        self._cfg['bridges'][ac]['addr_in']
                self._cfg['task_environment']['RP_%s_OUT' % ac.upper()] = \
                        self._cfg['bridges'][ac]['addr_out']


    # --------------------------------------------------------------------------
    #
    def initialize(self):

        # registers the staging_input_queue as this is what we want to push
        # tasks to
        self.register_output(rps.AGENT_STAGING_INPUT_PENDING,
                             rpc.AGENT_STAGING_INPUT_QUEUE)

        # register the command callback which pulls the DB for commands
        self.register_timed_cb(self._agent_command_cb,
                               timer=self._cfg['db_poll_sleeptime'])

        # register idle callback to pull for tasks
        self.register_timed_cb(self._check_tasks_cb,
                               timer=self._cfg['db_poll_sleeptime'])

        # sub-agents are started, components are started, bridges are up: we are
        # ready to roll!  Update pilot state.
        pilot = {'type'             : 'pilot',
                 'uid'              : self._pid,
                 'state'            : rps.PMGR_ACTIVE,
                 'resource_details' : {
                     'lm_info'      : self._rm.lm_info.get('version_info'),
                     'lm_detail'    : self._rm.lm_info.get('lm_detail'),
                     'rm_info'      : self._rm.rm_info},
                 '$set'             : ['resource_details']}
        self.advance(pilot, publish=True, push=False)


    # --------------------------------------------------------------------------
    #
    def work(self):

        # all work is done in the registered callbacks
        time.sleep(1)


    # --------------------------------------------------------------------------
    #
    def stage_output(self):

        if  os.path.isfile('./staging_output.txt'):

            if not os.path.isfile('./staging_output.tgz'):

                cmd = 'tar zcvf staging_output.tgz $(cat staging_output.txt)'
                out, err, ret = ru.sh_callout(cmd, shell=True)

                if ret:
                    self._log.debug('out: %s', out)
                    self._log.debug('err: %s', err)
                    self._log.error('output tarring failed: %s', cmd)


    # --------------------------------------------------------------------------
    #
    def finalize(self):

        # tar up output staging data
        self._log.debug('stage output parent')
        self.stage_output()

        # tear things down in reverse order
        self._hb.stop()
        self._cmgr.close()

        if self._rm:
            self._rm.stop()

        if   self._final_cause == 'timeout'  : state = rps.DONE
        elif self._final_cause == 'cancel'   : state = rps.CANCELED
        elif self._final_cause == 'sys.exit' : state = rps.CANCELED
        else                                 : state = rps.FAILED

        # NOTE: we do not push the final pilot state, as that is done by the
        #       bootstrapper *after* this pilot *actually* finished.
        with open('./killme.signal', 'w') as fout:
            fout.write('%s\n' % state)

        # we don't rely on the existence / viability of the update worker at
        # that point.
        self._log.debug('update db state: %s: %s', state, self._final_cause)
        self._log.info('rusage: %s', rpu.get_rusage())

        out, err, log = '', '', ''

        try   : out   = open('./agent.0.out', 'r').read(1024)
        except: pass
        try   : err   = open('./agent.0.err', 'r').read(1024)
        except: pass
        try   : log   = open('./agent.0.log', 'r').read(1024)
        except: pass

        ret = self._dbs._c.update({'type' : 'pilot',
                                   'uid'  : self._pid},
                                  {'$set' : {'stdout' : rpu.tail(out),
                                             'stderr' : rpu.tail(err),
                                             'logfile': rpu.tail(log),
                                             'state'  : state},
                                   '$push': {'states' : state}
                                  })
        self._log.debug('update ret: %s', ret)


    # --------------------------------------------------------------------
    #
    def _write_sa_configs(self):

        # we have all information needed by the subagents -- write the
        # sub-agent config files.

        # write deep-copies of the config for each sub-agent (sans from agent.0)
        for sa in self._cfg.get('agents', {}):

            assert(sa != 'agent.0'), 'expect subagent, not agent.0'

            # use our own config sans agents/components/bridges as a basis for
            # the sub-agent config.
            tmp_cfg = copy.deepcopy(self._cfg)
            tmp_cfg['agents']     = dict()
            tmp_cfg['components'] = dict()
            tmp_cfg['bridges']    = dict()

            # merge sub_agent layout into the config
            ru.dict_merge(tmp_cfg, self._cfg['agents'][sa], ru.OVERWRITE)

            tmp_cfg['uid']   = sa
            tmp_cfg['aid']   = sa
            tmp_cfg['owner'] = 'agent.0'

            ru.write_json(tmp_cfg, './%s.cfg' % sa)


    # --------------------------------------------------------------------------
    #
    def _start_sub_agents(self):
        '''
        For the list of sub_agents, get a launch command and launch that
        agent instance on the respective node.  We pass it to the seconds
        bootstrap level, there is no need to pass the first one again.
        '''

        # FIXME: reroute to agent daemonizer

        if not self._cfg.get('agents'):
            return

        self._log.debug('start_sub_agents')

        # the configs are written, and the sub-agents can be started.  To know
        # how to do that we create the agent launch method, have it creating
        # the respective command lines per agent instance, and run via
        # popen.
        #
        # actually, we only create the agent_lm once we really need it for
        # non-local sub_agents.
        agent_lm   = None
        for sa in self._cfg['agents']:

            target = self._cfg['agents'][sa]['target']

            if target == 'local':

                # start agent locally
                cmdline = '/bin/sh -l %s/bootstrap_2.sh %s' % (self._pwd, sa)

            elif target == 'node':

                if not agent_lm:
                    agent_lm = LaunchMethod.create(
                        name    = self._cfg['agent_launch_method'],
                        cfg     = self._cfg,
                        session = self._session)

                node = self._cfg['rm_info']['agent_nodes'][sa]
                # start agent remotely, use launch method
                # NOTE:  there is some implicit assumption that we can use
                #        the 'agent_node' string as 'agent_string:0' and
                #        obtain a well format slot...
                # FIXME: it is actually tricky to translate the agent_node
                #        into a viable 'slots' structure, as that is
                #        usually done by the schedulers.  So we leave that
                #        out for the moment, which will make this unable to
                #        work with a number of launch methods.  Can the
                #        offset computation be moved to the ResourceManager?
                bs_name = "%s/bootstrap_2.sh" % (self._pwd)
                ls_name = "%s/%s.sh" % (self._pwd, sa)
                slots = {
                    'cpu_processes'    : 1,
                    'cpu_threads'      : 1,
                    'gpu_processes'    : 0,
                    'gpu_threads'      : 0,
                  # 'nodes'            : [[node[0], node[1], [[0]], []]],
                    'nodes'            : [{'name'    : node[0],
                                           'uid'     : node[1],
                                           'core_map': [[0]],
                                           'gpu_map' : [],
                                           'lfs'     : {'path': '/tmp', 'size': 0}
                                         }],
                    'cores_per_node'   : self._cfg['rm_info']['cores_per_node'],
                    'gpus_per_node'    : self._cfg['rm_info']['gpus_per_node'],
                    'lm_info'          : self._cfg['rm_info']['lm_info'],
                }
                agent_cmd = {
                    'uid'              : sa,
                    'slots'            : slots,
                    'task_sandbox_path': self._pwd,
                    'description'      : {'cpu_processes'    : 1,
                                          'gpu_process_type' : 'posix',
                                          'gpu_thread_type'  : 'posix',
                                          'executable'       : "/bin/sh",
                                          'mpi'              : False,
                                          'arguments'        : [bs_name, sa],
                                         }
                }
                cmd, hop = agent_lm.construct_command(agent_cmd,
                        launch_script_hop='/usr/bin/env RP_SPAWNER_HOP=TRUE "%s"' % ls_name)

                with open (ls_name, 'w') as ls:
                    # note that 'exec' only makes sense if we don't add any
                    # commands (such as post-processing) after it.
                    ls.write('#!/bin/sh\n\n')
                    for k,v in agent_cmd['description'].get('environment', {}).items():
                        ls.write('export "%s"="%s"\n' % (k, v))
                    ls.write('\n')
                    for pe_cmd in agent_cmd['description'].get('pre_exec', []):
                        ls.write('%s\n' % pe_cmd)
                    ls.write('\n')
                    ls.write('exec %s\n\n' % cmd)
                    st = os.stat(ls_name)
                    os.chmod(ls_name, st.st_mode | stat.S_IEXEC)

                if hop : cmdline = hop
                else   : cmdline = ls_name

            # ------------------------------------------------------------------
            class _SA(mp.Process):

                def __init__(self, sa, cmd, log):
                    self._name = sa
                    self._cmd  = cmd.split()
                    self._log  = log
                    self._proc = None
                    super(_SA, self).__init__(name=self._name)

                    self.start()


                def run(self):

                    sys.stdout = open('%s.out' % self._name, 'w')
                    sys.stderr = open('%s.err' % self._name, 'w')
                    out        = open('%s.out' % self._name, 'w')
                    err        = open('%s.err' % self._name, 'w')
                    self._proc = sp.Popen(args=self._cmd, stdout=out, stderr=err)
                    self._log.debug('sub-agent %s spawned [%s]', self._name,
                            self._proc)

                    assert(self._proc)

                    # FIXME: lifetime, use daemon agent launcher
                    while True:
                        time.sleep(0.1)
                        if self._proc.poll() is None:
                            return True   # all is well
                        else:
                            return False  # proc is gone - terminate
            # ------------------------------------------------------------------

            # spawn the sub-agent
            self._log.info ('create sub-agent %s: %s' % (sa, cmdline))
            _SA(sa, cmdline, log=self._log)

            # FIXME: register heartbeats?

        self._log.debug('start_sub_agents done')


    # --------------------------------------------------------------------------
    #
    def _agent_command_cb(self):

        if not self._check_commands(): return False
        if not self._check_rpc     (): return False
        if not self._check_state   (): return False

        return True


    # --------------------------------------------------------------------------
    #
    def _check_commands(self):

        # Check if there's a command waiting
        # FIXME: this pull should be done by the update worker, and commands
        #        should then be communicated over the command pubsub
        # FIXME: commands go to pmgr, tmgr, session docs
        # FIXME: check if pull/wipe are atomic
        # FIXME: long runnign commands can time out on hb
        retdoc = self._dbs._c.find_and_modify(
                    query ={'uid' : self._pid},
                    fields=['cmds'],                    # get  new commands
                    update={'$set': {'cmds': list()}})  # wipe old commands

        if not retdoc:
            return True

        for spec in retdoc.get('cmds', []):

            cmd = spec['cmd']
            arg = spec['arg']

            self._log.debug('pilot command: %s: %s', cmd, arg)
            self._prof.prof('cmd', msg="%s : %s" %  (cmd, arg), uid=self._pid)

            if cmd == 'heartbeat' and arg['pmgr'] == self._pmgr:
                self._hb.beat(uid=self._pmgr)

            elif cmd == 'prep_env':
                env_spec = arg

                for env_id in env_spec:
                    # ensure we have a hb period
                    self._hb.beat(uid=self._pmgr)
                    self._prepare_env(env_id, env_spec[env_id])

            elif cmd == 'cancel_pilot':
                self._log.info('cancel pilot cmd')
                self.publish(rpc.CONTROL_PUBSUB, {'cmd' : 'terminate',
                                                  'arg' : None})
                self._final_cause = 'cancel'
                self.stop()

                return False  # we are done

            elif cmd == 'cancel_tasks':
                self._log.info('cancel_tasks cmd')
                self.publish(rpc.CONTROL_PUBSUB, {'cmd' : 'cancel_tasks',
                                                  'arg' : arg})
            else:
                self._log.warn('could not interpret cmd "%s" - ignore', cmd)

        return True


    # --------------------------------------------------------------------------
    #
    def _check_rpc(self):
        '''
        check if the DB has any RPC request for this pilot.  If so, then forward
        that request as `rpc_req` command on the CONTROL channel, and listen for
        an `rpc_res` command on the same channel, for the same rpc id.  Once
        that response is received (from whatever component handled that
        command), send the response back to the databse for the callee to pick
        up.
        '''

        # FIXME: implement a timeout, and/or a registry of rpc clients

        retdoc = self._dbs._c.find_and_modify(
                    query ={'uid' : self._pid},
                    fields=['rpc_req'],
                    update={'$set': {'rpc_req': None}})

        if not retdoc:
            # no rpc request found
            return True

        rpc_req = retdoc.get('rpc_req')
        if rpc_req is None:
            # document has no rpc request
            return True

        self._log.debug('=== rpc req: %s', rpc_req)

        # RPCs are synchronous right now - we send the RPC on the command
        # channel, hope that some component picks it up and replies, and then
        # return that reply.  The reply is received via a temporary callback
        # defined here, which will receive all CONTROL messages until the right
        # rpc response comes along.
        def rpc_cb(topic, msg):

            rpc_id  = rpc_req['uid']

            cmd     = msg['cmd']
            rpc_res = msg['arg']

            if cmd != 'rpc_res':
                # not an rpc responese
                return True

            if rpc_res['uid'] != rpc_id:
                # not the right rpc response
                return True

            # send the response to the DB
            self._dbs._c.update({'type'  : 'pilot',
                                 'uid'   : self._pid},
                                {'$set'  : {'rpc_res': rpc_res}})

            # work is done - unregister this temporary cb (rpc_cb)
            return False


        self.register_subscriber(rpc.CONTROL_PUBSUB, rpc_cb)

        # ready to receive and proxy rpc response -- forward rpc request on
        # control channel
        self.publish(rpc.CONTROL_PUBSUB, {'cmd' : 'rpc_req',
                                          'arg' :  rpc_req})

        return True  # keeb cb registered (self._check_rpc)


    # --------------------------------------------------------------------------
    #
    def _check_control(self, _, msg):
        '''
        Check for commands on the control pubsub, mainly waiting for RPC
        requests to handle.  We handle two types of RPC requests: `hello` for
        testing, and `prep_env` for environment preparation requests.
        '''

        cmd = msg['cmd']
        arg = msg['arg']

        if cmd != 'rpc_req':
            # not an rpc request
            return True

        req = arg['rpc']
        if req not in ['hello', 'prep_env']:
            # we don't handle that request
            return True

        rpc_res = {'uid': arg['uid']}
        try:
            print(arg)
            if req == 'hello'   :
                ret = 'hello %s' % ' '.join(arg['arg'])

            elif req == 'prep_env':
                env_id   = arg['arg']['env_id']
                env_spec = arg['arg']['env_spec']
                self._prepare_env(env_id, env_spec)
                ret = (env_id, env_spec)

        except Exception as e:
            # request failed for some reason - indicate error
            rpc_res['err'] = repr(e)
            rpc_res['ret'] = None

        else:
            # request succeeded - respond with return value
            rpc_res['err'] = None
            rpc_res['ret'] = ret

        # publish the response (success or failure)
        self.publish(rpc.CONTROL_PUBSUB, {'cmd': 'rpc_res',
                                          'arg':  rpc_res})
        return True


    # --------------------------------------------------------------------------
    #
    def _check_state(self):

        # Make sure that we haven't exceeded the runtime - otherwise terminate.
        if self._cfg.runtime:

            if time.time() >= self._starttime +  (int(self._cfg.runtime) * 60):

                self._log.info('runtime limit (%ss).', self._cfg.runtime * 60)
                self._final_cause = 'timeout'
                self.stop()
                return False  # we are done

        return True


    # --------------------------------------------------------------------------
    #
    def _check_tasks_cb(self):

        # Check for tasks waiting for input staging and log pull.
        #
        # FIXME: Unfortunately, 'find_and_modify' is not bulkable, so we have
        #        to use 'find'.  To avoid finding the same tasks over and over
        #        again, we update the 'control' field *before* running the next
        #        find -- so we do it right here.
        #        This also blocks us from using multiple ingest threads, or from
        #        doing late binding by task pull :/
        task_cursor = self._dbs._c.find({'type'    : 'task',
                                         'pilot'   : self._pid,
                                         'control' : 'agent_pending'})
        if not task_cursor.count():
            self._log.info('tasks pulled:    0')
            return True

        # update the tasks to avoid pulling them again next time.
        task_list = list(task_cursor)
        task_uids = [task['uid'] for task in task_list]

        self._dbs._c.update({'type'  : 'task',
                             'uid'   : {'$in'     : task_uids}},
                            {'$set'  : {'control' : 'agent'}},
                            multi=True)

        self._log.info("tasks pulled: %4d", len(task_list))
        self._prof.prof('get', msg='bulk: %d' % len(task_list), uid=self._pid)

        for task in task_list:

            # make sure the tasks obtain env settings (if needed)
            if 'task_environment' in self._cfg:
                if not task['description'].get('environment'):
                    task['description']['environment'] = dict()
                for k,v in self._cfg['task_environment'].items():
                    task['description']['environment'][k] = v

            # we need to make sure to have the correct state:
            task['state'] = rps._task_state_collapse(task['states'])
            self._prof.prof('get', uid=task['uid'])

            # FIXME: raise or fail task!
            if task['state'] != rps.AGENT_STAGING_INPUT_PENDING:
                self._log.error('invalid state: %s', (pprint.pformat(task)))

            task['control'] = 'agent'

        # now we really own the CUs, and can start working on them (ie. push
        # them into the pipeline).  We don't publish nor profile as advance,
        # since that happened already on the module side when the state was set.
        self.advance(task_list, publish=False, push=True)

        return True


    # --------------------------------------------------------------------------
    #
    def _prepare_env(self, eid, env_spec):

        etype = env_spec['type']
        evers = env_spec['version']
        emods = env_spec['setup']

        assert(etype == 'virtualenv')
        assert(evers)

        rp_cse = 'radical-pilot-create-static-ve'
<<<<<<< HEAD
        out, err, ret = ru.sh_callout('%s -p ./%s -v %s -m "%s"'
                                     % (rp_cse, eid, evers, ','.join(emods)))
        assert(not ret), [out, err]
=======

        # FIXME: env prep is async as to not stall the hb callback.  This
        #        negates any error checking which is now missing
        ru.sh_callout_bg('%s -p ./%s -v %s -m "%s" 1>>%s.out 2>>%s.err; touch %s.ok'
                         % (rp_cse, eid, evers, ','.join(emods),
                            self.uid, self.uid, eid), shell=True)
>>>>>>> edad9481


# ------------------------------------------------------------------------------
<|MERGE_RESOLUTION|>--- conflicted
+++ resolved
@@ -738,18 +738,13 @@
         assert(evers)
 
         rp_cse = 'radical-pilot-create-static-ve'
-<<<<<<< HEAD
-        out, err, ret = ru.sh_callout('%s -p ./%s -v %s -m "%s"'
-                                     % (rp_cse, eid, evers, ','.join(emods)))
-        assert(not ret), [out, err]
-=======
 
         # FIXME: env prep is async as to not stall the hb callback.  This
         #        negates any error checking which is now missing
         ru.sh_callout_bg('%s -p ./%s -v %s -m "%s" 1>>%s.out 2>>%s.err; touch %s.ok'
                          % (rp_cse, eid, evers, ','.join(emods),
                             self.uid, self.uid, eid), shell=True)
->>>>>>> edad9481
+
 
 
 # ------------------------------------------------------------------------------
