
__copyright__ = 'Copyright 2014-2016, http://radical.rutgers.edu'
__license__   = 'MIT'


import os
import sys
import copy
import stat
import time
import pprint
import threading           as mt
import subprocess          as sp
import multiprocessing     as mp

import radical.utils       as ru

from ..   import utils     as rpu
from ..   import states    as rps
from ..   import constants as rpc

from .resource_manager import ResourceManager
from .launch_method    import LaunchMethod


# ------------------------------------------------------------------------------
#
class Agent_0(rpu.Worker):

    '''
    This is the main agent.  It starts sub-agents and watches them.  If any of
    the sub-agents die, it will shut down the other sub-agents and itself.

    This class inherits the rpu.Worker, so that it can use its communication
    bridges and callback mechanisms.  Specifically, it will pull the tasks from
    the proxy comm channels and forwards them to the agent's component network
    (see `work()`).  It will also watch the proxy pubsub for any commands to be
    enacted or forwarded (pilot termination, task cancelation, etc), and will
    take care of heartbeat messages to be sent to the client.
    '''

    # --------------------------------------------------------------------------
    #
    def __init__(self, cfg, session):

        self._cfg     = cfg
        self._pid     = cfg.pid
        self._pmgr    = cfg.pmgr
        self._pwd     = cfg.pilot_sandbox
        self._session = session
        self._sid     = self._session.uid
        self._log     = session._log

        self._starttime   = time.time()
        self._final_cause = None

        # pick up proxy config from session
        self._cfg.proxy = self._session._cfg.proxy

        rpu.Worker.__init__(self, self._cfg, session)

        # this is the earliest point to sync bootstrap and agent profiles
        prof = ru.Profiler(ns='radical.pilot', name='agent.0')
        prof.prof('hostname', uid=cfg.pid, msg=ru.get_hostname())

        # configure ResourceManager before component startup, as components need
        # ResourceManager information for function (scheduler, executor)
        self._configure_rm()

        # ensure that app communication channels are visible to workload
        self._configure_app_comm()

        # expose heartbeat channel to sub-agents, bridges and components,
        # and start those
        self._cmgr = rpu.ComponentManager(self._cfg)
        self._cfg.heartbeat = self._cmgr.cfg.heartbeat

        self._cmgr.start_bridges()
        self._cmgr.start_components()

<<<<<<< HEAD
        # connect to proxy communication channels, maybe
        self._connect_proxy()
=======
        # start any services if they are requested
        self._start_services()
>>>>>>> f9ebe0fb

        # create the sub-agent configs and start the sub agents
        self._write_sa_configs()
        self._start_sub_agents()   # TODO: move to cmgr?

        # handle control messages
        self.register_subscriber(rpc.CONTROL_PUBSUB, self._check_control)

        # run our own slow-paced heartbeat monitor to watch pmgr heartbeats
        # FIXME: we need to get pmgr freq
        freq = 100
        tint = freq / 3
        tout = freq * 10
        self._hb = ru.Heartbeat(uid=self._pid,
                                timeout=tout,
                                interval=tint,
                                beat_cb=self._hb_check,  # no own heartbeat(pmgr pulls)
                                term_cb=self._hb_term_cb,
                                log=self._log)
        self._hb.start()

        # register pmgr heartbeat
        self._log.info('hb init for %s', self._pmgr)
        self._hb.beat(uid=self._pmgr)

        # register the control callback
        self.register_subscriber(rpc.PROXY_CONTROL_PUBSUB,
                                 self._proxy_control_cb)

        # proxy state updates
        self.register_publisher(rpc.PROXY_STATE_PUBSUB)
        self.register_subscriber(rpc.STATE_PUBSUB, self._proxy_state_cb)

        # regularly check for lifetime limit
        self.register_timed_cb(self._check_lifetime, timer=10)

        # as long as we are alive, we also want to keep the proxy alive
        self._session._run_proxy_hb()



    # --------------------------------------------------------------------------
    #
    def _hb_check(self):

        self._log.debug('hb check')


    # --------------------------------------------------------------------------
    #
    def _hb_term_cb(self, msg=None):

        self._cmgr.close()
        self._log.warn('hb termination: %s', msg)

        return None


    # --------------------------------------------------------------------------
    #
    def _connect_proxy(self):

        # write config files for proxy channels
        for p in self._cfg.proxy:
            ru.write_json('%s.cfg' % p, self._cfg.proxy[p])

        # listen for new tasks from the client
        self.register_input(rps.AGENT_STAGING_INPUT_PENDING,
                            rpc.PROXY_TASK_QUEUE,
                            qname=self._pid,
                            cb=self._proxy_input_cb)

        # and forward to agent input staging
        self.register_output(rps.AGENT_STAGING_INPUT_PENDING,
                             rpc.AGENT_STAGING_INPUT_QUEUE)

        # listen for completed tasks to foward to client
        self.register_input(rps.TMGR_STAGING_OUTPUT_PENDING,
                            rpc.AGENT_COLLECTING_QUEUE,
                            self._proxy_output_cb)

        # and register output
        self.register_output(rps.TMGR_STAGING_OUTPUT_PENDING,
                             rpc.PROXY_TASK_QUEUE)

        # FIXME: register pubsubs


    # --------------------------------------------------------------------------
    #
    def _proxy_input_cb(self, msg):

        self._log.debug('=== proxy input cb: %s', len(msg))

        to_advance = list()

        for task in msg:

            # make sure the tasks obtain env settings (if needed)
            if 'task_environment' in self._cfg:

                if not task['description'].get('environment'):
                    task['description']['environment'] = dict()

                for k,v in self._cfg['task_environment'].items():
                    # FIXME: this might overwrite user specified env
                    task['description']['environment'][k] = v

            # FIXME: raise or fail task!
            if task['state'] != rps.AGENT_STAGING_INPUT_PENDING:
                self._log.error('invalid state: %s:%s:%s', task['uid'],
                        task['state'], task.get('states'))
                continue

            to_advance.append(task)

        # now we really own the tasks and can start working on them (ie. push
        # them into the pipeline).  We don't publish nor profile as advance,
        # since the state transition happened already on the client side when
        # the state was set.
        self.advance(to_advance, publish=False, push=True)


    # --------------------------------------------------------------------------
    #
    def _proxy_output_cb(self, msg):

        # we just forward the tasks to the task proxy queue
        self._log.debug('=== proxy output cb: %s', len(msg))
        self.advance(msg, publish=False, push=True, qname=self._sid)


    # --------------------------------------------------------------------------
    #
    def _client_ctrl_cb(self, topic, msg):

        self._log.debug('=== ctl sub cb: %s %s', topic, msg)


    # --------------------------------------------------------------------------
    #
    def _configure_rm(self):

        # Create ResourceManager which will give us the set of agent_nodes to
        # use for sub-agent startup.  Add the remaining ResourceManager
        # information to the config, for the benefit of the scheduler).

        self._rm = ResourceManager.create(name=self._cfg.resource_manager,
                                           cfg=self._cfg, session=self._session)

        # add the resource manager information to our own config
        self._cfg['rm_info'] = self._rm.rm_info


    # --------------------------------------------------------------------------
    #
    def _configure_app_comm(self):

        # if the pilot description contains a request for application comm
        # channels, merge those into the agent config
        #
        # FIXME: this needs to start the app_comm bridges
        app_comm = self._cfg.get('app_comm')
        if app_comm:
            if isinstance(app_comm, list):
                app_comm = {ac: {'bulk_size': 0,
                                 'stall_hwm': 1,
                                 'log_level': 'error'} for ac in app_comm}
            for ac in app_comm:
                if ac in self._cfg['bridges']:
                    raise ValueError('reserved app_comm name %s' % ac)
                self._cfg['bridges'][ac] = app_comm[ac]


        # some of the bridge addresses also need to be exposed to the workload
        if app_comm:
            if 'task_environment' not in self._cfg:
                self._cfg['task_environment'] = dict()
            for ac in app_comm:
                if ac not in self._cfg['bridges']:
                    raise RuntimeError('missing app_comm %s' % ac)
                self._cfg['task_environment']['RP_%s_IN' % ac.upper()] = \
                        self._cfg['bridges'][ac]['addr_in']
                self._cfg['task_environment']['RP_%s_OUT' % ac.upper()] = \
                        self._cfg['bridges'][ac]['addr_out']


    # --------------------------------------------------------------------------
    #
    def initialize(self):

        # sub-agents are started, components are started, bridges are up: we are
        # ready to roll!  Send state update
        rm_info = self._rm.rm_info
        n_nodes = len(rm_info['node_list'])

        pilot = {'type'     : 'pilot',
                 'uid'      : self._pid,
                 'state'    : rps.PMGR_ACTIVE,
                 'resources': {'rm_info': rm_info,
                               'cpu'    : rm_info['cores_per_node'] * n_nodes,
                               'gpu'    : rm_info['gpus_per_node']  * n_nodes}}

        self.advance(pilot, publish=True, push=False)


    # --------------------------------------------------------------------------
    #
    def work(self):

        # all work is done in the registered callbacks
        time.sleep(1)


    # --------------------------------------------------------------------------
    #
    def stage_output(self):

        if  os.path.isfile('./staging_output.txt'):

            if not os.path.isfile('./staging_output.tgz'):

                cmd = 'tar zcvf staging_output.tgz $(cat staging_output.txt)'
                out, err, ret = ru.sh_callout(cmd, shell=True)

                if ret:
                    self._log.debug('out: %s', out)
                    self._log.debug('err: %s', err)
                    self._log.error('output tarring failed: %s', cmd)


    # --------------------------------------------------------------------------
    #
    def finalize(self):

        # tar up output staging data
        self._log.debug('stage output parent')
        self.stage_output()

        # tear things down in reverse order
        self._hb.stop()
        self._cmgr.close()

        if self._rm:
            self._rm.stop()

        self._log.info('rusage: %s', rpu.get_rusage())

        out, err, log = '', '', ''

        try   : out = open('./agent.0.out', 'r').read(1024)
        except: pass
        try   : err = open('./agent.0.err', 'r').read(1024)
        except: pass
        try   : log = open('./agent.0.log', 'r').read(1024)
        except: pass

        if   self._final_cause == 'timeout'  : state = rps.DONE
        elif self._final_cause == 'cancel'   : state = rps.CANCELED
        elif self._final_cause == 'sys.exit' : state = rps.CANCELED
        else                                 : state = rps.FAILED

        # NOTE: we do not push the final pilot state, as that is done by the
        #       bootstrapper *after* this pilot *actually* finished.
        with open('./killme.signal', 'w') as fout:
            fout.write('%s\n' % state)

        pilot = {'type'   : 'pilot',
                 'uid'    : self._pid,
                 'stdout' : out,
                 'stderr' : err,
                 'logfile': log,
                 'state'  : state}

        self._log.debug('=== push final state update')
        self._log.debug('update state: %s: %s', state, self._final_cause)
        self.publish(rpc.PROXY_STATE_PUBSUB,
                     topic=rpc.STATE_PUBSUB, msg=[pilot])


    # --------------------------------------------------------------------
    #
    def _write_sa_configs(self):

        # we have all information needed by the subagents -- write the
        # sub-agent config files.

        # write deep-copies of the config for each sub-agent (sans from agent.0)
        for sa in self._cfg.get('agents', {}):

            assert(sa != 'agent.0'), 'expect subagent, not agent.0'

            # use our own config sans agents/components/bridges as a basis for
            # the sub-agent config.
            tmp_cfg = copy.deepcopy(self._cfg)
            tmp_cfg['agents']     = dict()
            tmp_cfg['components'] = dict()
            tmp_cfg['bridges']    = dict()

            # merge sub_agent layout into the config
            ru.dict_merge(tmp_cfg, self._cfg['agents'][sa], ru.OVERWRITE)

            tmp_cfg['uid']   = sa
            tmp_cfg['aid']   = sa
            tmp_cfg['owner'] = 'agent.0'

            ru.write_json(tmp_cfg, './%s.cfg' % sa)


    # --------------------------------------------------------------------------
    #
    def _start_services(self):
        '''
        If a `./services` file exist, reserve a compute node and run that file
        there as bash script.
        '''

        if not os.path.isfile('./services'):
            return

        # launch the `./services` script on the service node reserved by the RM.
        # We use the agent launch method for this.
        agent_lm = None
        agent_lm = LaunchMethod.create(
            name    = self._cfg['agent_launch_method'],
            cfg     = self._cfg,
            session = self._session)

        node = self._cfg['rm_info']['service_node']
        bs_name = "%s/bootstrap_2.sh" % (self._pwd)
        ls_name = "%s/services.sh"    % self._pwd
        threads = self._cfg['rm_info']['cores_per_node']
        slots   = {
                    'cpu_processes'    : 1,
                    'cpu_threads'      : threads,
                    'gpu_processes'    : 0,
                    'gpu_threads'      : 0,
                  # 'nodes'            : [[node[0], node[1], [[0]], []]],
                    'nodes'            : [{'name'    : node[0],
                                           'uid'     : node[1],
                                           'core_map': [[0]],
                                           'gpu_map' : [],
                                           'lfs'     : {'path': '/tmp', 'size': 0}
                                         }],
                    'cores_per_node'   : self._cfg['rm_info']['cores_per_node'],
                    'gpus_per_node'    : self._cfg['rm_info']['gpus_per_node'],
                    'lm_info'          : self._cfg['rm_info']['lm_info'],
                  }
        service_cmd = {
                    'uid'              : 'rp.services',
                    'slots'            : slots,
                    'task_sandbox_path': self._pwd,
                    'description'      : {'cpu_processes'    : 1,
                                          'cpu_threads'      : threads,
                                          'gpu_process_type' : 'posix',
                                          'gpu_thread_type'  : 'posix',
                                          'executable'       : "/bin/sh",
                                          'mpi'              : False,
                                          'arguments'        : [bs_name,
                                                                'services'],
                                         }
                }
        cmd, hop = agent_lm.construct_command(service_cmd,
        launch_script_hop='/usr/bin/env RP_SPAWNER_HOP=TRUE "%s"' % ls_name)

        with open (ls_name, 'w') as ls:
            # note that 'exec' only makes sense if we don't add any
            # commands (such as post-processing) after it.
            ls.write('#!/bin/sh\n\n')
            for k,v in service_cmd['description'].get('environment', {}).items():
                ls.write('export "%s"="%s"\n' % (k, v))
            ls.write('\n')
            for pe_cmd in service_cmd['description'].get('pre_exec', []):
                ls.write('%s\n' % pe_cmd)
            ls.write('\n')
            ls.write('exec %s\n\n' % cmd)
            st = os.stat(ls_name)
            os.chmod(ls_name, st.st_mode | stat.S_IEXEC)

        if hop : cmdline = hop
        else   : cmdline = ls_name

        # ------------------------------------------------------------------
        class _Service(mp.Process):

            def __init__(self, cmd, log):
                self._name = 'rp.services'
                self._cmd  = cmd.split()
                self._log  = log
                self._proc = None
                super(_Service, self).__init__(name=self._name)
                self.start()


            def run(self):

                sys.stdout = open('%s.out' % self._name, 'a')
                sys.stderr = open('%s.err' % self._name, 'a')
                out        = open('%s.out' % self._name, 'a')
                err        = open('%s.err' % self._name, 'a')
                self._proc = sp.Popen(args=self._cmd, stdout=out, stderr=err)
                self._log.debug('services %s spawned [%s]', self._name,
                        self._proc)

                assert(self._proc)

                # FIXME: lifetime, use daemon agent launcher
                while True:
                    time.sleep(0.1)
                    if self._proc.poll() is None:
                        return True   # all is well
                    else:
                        return False  # proc is gone - terminate
        # ------------------------------------------------------------------

        # spawn the services
        self._log.info('start services: %s', cmdline)
        _Service(cmdline, log=self._log)

        # FIXME: register heartbeats?

        self._log.debug('services started done')


    # --------------------------------------------------------------------------
    #
    def _start_sub_agents(self):
        '''
        For the list of sub_agents, get a launch command and launch that
        agent instance on the respective node.  We pass it to the seconds
        bootstrap level, there is no need to pass the first one again.
        '''

        # FIXME: reroute to agent daemonizer

        if not self._cfg.get('agents'):
            return

        self._log.debug('start_sub_agents')

        # the configs are written, and the sub-agents can be started.  To know
        # how to do that we create the agent launch method, have it creating
        # the respective command lines per agent instance, and run via
        # popen.
        #
        # actually, we only create the agent_lm once we really need it for
        # non-local sub_agents.
        agent_lm   = None
        for sa in self._cfg['agents']:

            target  = self._cfg['agents'][sa]['target']
            cmdline = None

            if target == 'local':

                # start agent locally
                cmdline = '/bin/sh -l %s/bootstrap_2.sh %s' % (self._pwd, sa)

            elif target == 'node':

                if not agent_lm:
                    agent_lm = LaunchMethod.create(
                        name    = self._cfg['agent_launch_method'],
                        cfg     = self._cfg,
                        session = self._session)

                node = self._cfg['rm_info']['agent_nodes'][sa]
                # start agent remotely, use launch method
                # NOTE:  there is some implicit assumption that we can use
                #        the 'agent_node' string as 'agent_string:0' and
                #        obtain a well format slot...
                # FIXME: it is actually tricky to translate the agent_node
                #        into a viable 'slots' structure, as that is
                #        usually done by the schedulers.  So we leave that
                #        out for the moment, which will make this unable to
                #        work with a number of launch methods.  Can the
                #        offset computation be moved to the ResourceManager?
                bs_name = "%s/bootstrap_2.sh" % (self._pwd)
                ls_name = "%s/%s.sh" % (self._pwd, sa)
                slots = {
                    'cpu_processes'    : 1,
                    'cpu_threads'      : self._cfg['rm_info']['cores_per_node'],
                    'gpu_processes'    : 0,
                    'gpu_threads'      : 0,
                  # 'nodes'            : [[node[0], node[1], [[0]], []]],
                    'nodes'            : [{'name'    : node[0],
                                           'uid'     : node[1],
                                           'core_map': [[0]],
                                           'gpu_map' : [],
                                           'lfs'     : {'path': '/tmp', 'size': 0}
                                         }],
                    'cores_per_node'   : self._cfg['rm_info']['cores_per_node'],
                    'gpus_per_node'    : self._cfg['rm_info']['gpus_per_node'],
                    'lm_info'          : self._cfg['rm_info']['lm_info'],
                }
                agent_cmd = {
                    'uid'              : sa,
                    'slots'            : slots,
                    'task_sandbox_path': self._pwd,
                    'description'      : {'cpu_processes'    : 1,
                                          'gpu_process_type' : 'posix',
                                          'gpu_thread_type'  : 'posix',
                                          'executable'       : "/bin/sh",
                                          'mpi'              : False,
                                          'arguments'        : [bs_name, sa],
                                         }
                }
                cmd, hop = agent_lm.construct_command(agent_cmd,
                        launch_script_hop='/usr/bin/env RP_SPAWNER_HOP=TRUE "%s"' % ls_name)

                with open (ls_name, 'w') as ls:
                    # note that 'exec' only makes sense if we don't add any
                    # commands (such as post-processing) after it.
                    ls.write('#!/bin/sh\n\n')
                    for k,v in agent_cmd['description'].get('environment', {}).items():
                        ls.write('export "%s"="%s"\n' % (k, v))
                    ls.write('\n')
                    for pe_cmd in agent_cmd['description'].get('pre_exec', []):
                        ls.write('%s\n' % pe_cmd)
                    ls.write('\n')
                    ls.write('exec %s\n\n' % cmd)
                    st = os.stat(ls_name)
                    os.chmod(ls_name, st.st_mode | stat.S_IEXEC)

                if hop : cmdline = hop
                else   : cmdline = ls_name

            # ------------------------------------------------------------------
            class _SA(mp.Process):

                def __init__(self, sa, cmd, log):
                    self._name = sa
                    self._cmd  = cmd.split()
                    self._log  = log
                    self._proc = None
                    super(_SA, self).__init__(name=self._name)

                    self.start()


                def run(self):

                    sys.stdout = open('%s.out' % self._name, 'w')
                    sys.stderr = open('%s.err' % self._name, 'w')
                    out        = open('%s.out' % self._name, 'w')
                    err        = open('%s.err' % self._name, 'w')
                    self._proc = sp.Popen(args=self._cmd, stdout=out, stderr=err)
                    self._log.debug('sub-agent %s spawned [%s]', self._name,
                            self._proc)

                    assert(self._proc)

                    # FIXME: lifetime, use daemon agent launcher
                    while True:
                        time.sleep(0.1)
                        if self._proc.poll() is None:
                            return True   # all is well
                        else:
                            return False  # proc is gone - terminate
            # ------------------------------------------------------------------

            # spawn the sub-agent
            assert(cmdline)
            self._log.info ('create sub-agent %s: %s' % (sa, cmdline))
            _SA(sa, cmdline, log=self._log)

            # FIXME: register heartbeats?

        self._log.debug('start_sub_agents done')


    # --------------------------------------------------------------------------
    #
    def _check_lifetime(self):

        # Make sure that we haven't exceeded the runtime - otherwise terminate.
        if self._cfg.runtime:

            if time.time() >= self._starttime +  (int(self._cfg.runtime) * 60):

                self._log.info('runtime limit (%ss).', self._cfg.runtime * 60)
                self._final_cause = 'timeout'
                self.stop()
                return False  # we are done

        return True


    # --------------------------------------------------------------------------
    #
    def _proxy_state_cb(self, topic, msg):

        # no need to check - blindly forward all messages to the proxy
        self.publish(rpc.PROXY_STATE_PUBSUB, topic=topic, msg=msg)


    # --------------------------------------------------------------------------
    #
    def _proxy_control_cb(self, topic, msg):

        self._log.debug('=== proxy control: %s', msg)


        cmd = msg['cmd']
        arg = msg['arg']

        self._log.debug('pilot command: %s: %s', cmd, arg)
        self._prof.prof('cmd', msg="%s : %s" %  (cmd, arg), uid=self._pid)


        if cmd == 'pmgr_heartbeat' and arg['pmgr'] == self._pmgr:

            self._hb.beat(uid=self._pmgr)
            return True


        if cmd == 'prep_env':

            env_spec = arg
            for env_id in env_spec:
                # ensure we have a hb period
                self._hb.beat(uid=self._pmgr)
                self._prepare_env(env_id, env_spec[env_id])
            return True


        if cmd == 'cancel_pilots':

            if self._pid not in arg.get('uids'):
                self._log.debug('=== ignore cancel %s', msg)
                return True

            self._log.info('=== cancel pilot cmd')
            self.publish(rpc.CONTROL_PUBSUB, {'cmd' : 'terminate',
                                              'arg' : None})
            self._final_cause = 'cancel'
            self.stop()

            return False  # we are done


        # all other messages (such as cancel_tasks) are forwarded to the agent
        # control pubsub, to be picked up by the respective target components
        self._log.debug('=== fwd control msg %s', msg)
        self.publish(rpc.CONTROL_PUBSUB, msg)

        return True


    # --------------------------------------------------------------------------
    #
    def _check_control(self, _, msg):
        '''
        Check for commands on the control pubsub, mainly waiting for RPC
        requests to handle.  We handle two types of RPC requests: `hello` for
        testing, and `prep_env` for environment preparation requests.
        '''

        cmd = msg['cmd']
        arg = msg['arg']

        if cmd != 'rpc_req':
            # not an rpc request
            return True

        req = arg['rpc']
        if req not in ['hello', 'prep_env']:
            # we don't handle that request
            return True

        rpc_res = {'uid': arg['uid']}
        try:
            print(arg)
            ret = None
            if req == 'hello'   :
                ret = 'hello %s' % ' '.join(arg['arg'])

            elif req == 'prep_env':
                env_id   = arg['arg']['env_id']
                env_spec = arg['arg']['env_spec']
                self._prepare_env(env_id, env_spec)
                ret = (env_id, env_spec)

        except Exception as e:
            # request failed for some reason - indicate error
            rpc_res['err'] = repr(e)
            rpc_res['ret'] = None

        else:
            # request succeeded - respond with return value
            rpc_res['err'] = None
            rpc_res['ret'] = ret

        # publish the response (success or failure)
        self.publish(rpc.CONTROL_PUBSUB, {'cmd': 'rpc_res',
                                          'arg':  rpc_res})
        return True


    # --------------------------------------------------------------------------
    #
    def _prepare_env(self, eid, env_spec):

        etype = env_spec['type']
        evers = env_spec['version']
        emods = env_spec['setup']

        assert(etype == 'virtualenv')
        assert(evers)

        rp_cse = 'radical-pilot-create-static-ve'

        # FIXME: env prep is async as to not stall the hb callback.  This
        #        negates any error checking which is now missing
        ru.sh_callout_bg('%s -p ./%s -v %s -m "%s" 1>>%s.out 2>>%s.err; touch %s.ok'
                         % (rp_cse, eid, evers, ','.join(emods),
                            self.uid, self.uid, eid), shell=True)


# ------------------------------------------------------------------------------
<|MERGE_RESOLUTION|>--- conflicted
+++ resolved
@@ -78,13 +78,11 @@
         self._cmgr.start_bridges()
         self._cmgr.start_components()
 
-<<<<<<< HEAD
         # connect to proxy communication channels, maybe
         self._connect_proxy()
-=======
+
         # start any services if they are requested
         self._start_services()
->>>>>>> f9ebe0fb
 
         # create the sub-agent configs and start the sub agents
         self._write_sa_configs()
