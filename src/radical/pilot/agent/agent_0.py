
__copyright__ = 'Copyright 2014-2022, The RADICAL-Cybertools Team'
__license__   = 'MIT'

import copy
import os
import pprint
import stat
import time
import pprint
import threading           as mt
import subprocess          as sp
import multiprocessing     as mp

import radical.utils       as ru

from ..   import utils     as rpu
from ..   import states    as rps
from ..   import constants as rpc
<<<<<<< HEAD
=======
from ..   import TaskDescription
from ..db import DBSession
>>>>>>> 693cac0f

from .resource_manager import ResourceManager


# ------------------------------------------------------------------------------
#
class Agent_0(rpu.Worker):

    '''
    This is the main agent.  It starts sub-agents and watches them.  If any of
    the sub-agents die, it will shut down the other sub-agents and itself.

    This class inherits the rpu.Worker, so that it can use its communication
<<<<<<< HEAD
    bridges and callback mechanisms.  Specifically, it will pull the tasks from
    the proxy comm channels and forwards them to the agent's component network
    (see `work()`).  It will also watch the proxy pubsub for any commands to be
    enacted or forwarded (pilot termination, task cancelation, etc), and will
    take care of heartbeat messages to be sent to the client.
=======
    bridges and callback mechanisms.  Specifically, it will pull the DB for
    new tasks to be executed and forwards them to the agent's component
    network (see `work()`).  It will also watch the DB for any commands to be
    forwarded (pilot termination, task cancellation, etc.), and will take care
    of heartbeat messages to be sent to the client module.  To do all this, it
    initializes a DB connection in `initialize()`.
>>>>>>> 693cac0f
    '''

    # --------------------------------------------------------------------------
    #
    def __init__(self, cfg, session):

        self._uid     = 'agent.0'
        self._cfg     = cfg
        self._pid     = cfg.pid
        self._pmgr    = cfg.pmgr
        self._pwd     = cfg.pilot_sandbox
        self._session = session
        self._sid     = self._session.uid
        self._log     = session._log

        self._starttime   = time.time()
        self._final_cause = None

        # pick up proxy config from session
        self._cfg.proxy = self._session._cfg.proxy

        rpu.Worker.__init__(self, self._cfg, session)

        # this is the earliest point to sync bootstrap and agent profiles
        self._prof = ru.Profiler(ns='radical.pilot', name=self._uid)
        self._prof.prof('hostname', uid=cfg.pid, msg=ru.get_hostname())

        # run an inline registry service to share runtime config with other
        # agents and components
        reg_uid = 'radical.pilot.reg.%s' % self._uid
        self._reg_service = ru.zmq.Registry(uid=reg_uid)
        self._reg_service.start()

        # let all components know where to look for the registry
        self._cfg['reg_addr'] = self._reg_service.addr

        # configure ResourceManager before component startup, as components need
        # ResourceManager information for function (scheduler, executor)
        self._configure_rm()

        # ensure that app communication channels are visible to workload
        self._configure_app_comm()

        # expose heartbeat channel to sub-agents, bridges and components,
        # and start those
        self._cmgr = rpu.ComponentManager(self._cfg)
        self._cfg.heartbeat = self._cmgr.cfg.heartbeat

        self._cmgr.start_bridges()
        self._cmgr.start_components()

        # connect to proxy communication channels, maybe
        self._connect_proxy()

        # start any services if they are requested
        self._start_services()

        # create the sub-agent configs and start the sub agents
        self._write_sa_configs()
        self._start_sub_agents()   # TODO: move to cmgr?

        # handle control messages
        self.register_subscriber(rpc.CONTROL_PUBSUB, self._check_control)

        # run our own slow-paced heartbeat monitor to watch pmgr heartbeats
        # FIXME: we need to get pmgr freq
        freq = 100
        tint = freq / 3
        tout = freq * 10
        self._hb = ru.Heartbeat(uid=self._uid,
                                timeout=tout,
                                interval=tint,
                                beat_cb=self._hb_check,  # no own heartbeat(pmgr pulls)
                                term_cb=self._hb_term_cb,
                                log=self._log)
        self._hb.start()

        # register pmgr heartbeat
        self._log.info('hb init for %s', self._pmgr)
        self._hb.beat(uid=self._pmgr)

        # register the control callback
        self.register_subscriber(rpc.PROXY_CONTROL_PUBSUB,
                                 self._proxy_control_cb)

        # proxy state updates
        self.register_publisher(rpc.PROXY_STATE_PUBSUB)
        self.register_subscriber(rpc.STATE_PUBSUB, self._proxy_state_cb)

        # regularly check for lifetime limit
        self.register_timed_cb(self._check_lifetime, timer=10)

        # as long as we are alive, we also want to keep the proxy alive
        self._session._run_proxy_hb()



    # --------------------------------------------------------------------------
    #
    def _hb_check(self):

        self._log.debug('hb check')


    # --------------------------------------------------------------------------
    #
    def _hb_term_cb(self, msg=None):

        self._cmgr.close()
        self._log.warn('hb termination: %s', msg)

        return None


    # --------------------------------------------------------------------------
    #
    def _connect_proxy(self):

        # write config files for proxy channels
        for p in self._cfg.proxy:
            ru.write_json('%s.cfg' % p, self._cfg.proxy[p])

        # listen for new tasks from the client
        self.register_input(rps.AGENT_STAGING_INPUT_PENDING,
                            rpc.PROXY_TASK_QUEUE,
                            qname=self._pid,
                            cb=self._proxy_input_cb)

        # and forward to agent input staging
        self.register_output(rps.AGENT_STAGING_INPUT_PENDING,
                             rpc.AGENT_STAGING_INPUT_QUEUE)

        # listen for completed tasks to foward to client
        self.register_input(rps.TMGR_STAGING_OUTPUT_PENDING,
                            rpc.AGENT_COLLECTING_QUEUE,
                            qname='default',
                            cb=self._proxy_output_cb)

        # and register output
        self.register_output(rps.TMGR_STAGING_OUTPUT_PENDING,
                             rpc.PROXY_TASK_QUEUE)

        # FIXME: register pubsubs


    # --------------------------------------------------------------------------
    #
    def _proxy_input_cb(self, msg):

        self._log.debug('proxy input cb: %s', len(msg))

        to_advance = list()

        for task in msg:

            # make sure the tasks obtain env settings (if needed)
            if 'task_environment' in self._cfg:

                if not task['description'].get('environment'):
                    task['description']['environment'] = dict()

                for k,v in self._cfg['task_environment'].items():
                    # FIXME: this might overwrite user specified env
                    task['description']['environment'][k] = v

            # FIXME: raise or fail task!
            if task['state'] != rps.AGENT_STAGING_INPUT_PENDING:
                self._log.error('invalid state: %s:%s:%s', task['uid'],
                        task['state'], task.get('states'))
                continue

            to_advance.append(task)

        # now we really own the tasks and can start working on them (ie. push
        # them into the pipeline).  We don't publish nor profile as advance,
        # since the state transition happened already on the client side when
        # the state was set.
        self.advance(to_advance, publish=False, push=True)


    # --------------------------------------------------------------------------
    #
    def _proxy_output_cb(self, msg):

        # we just forward the tasks to the task proxy queue
        self._log.debug('=== proxy output cb: %s', len(msg))
        self.advance(msg, publish=False, push=True, qname=self._sid)


    # --------------------------------------------------------------------------
    #
    def _client_ctrl_cb(self, topic, msg):

        self._log.debug('ctl sub cb: %s %s', topic, msg)


    # --------------------------------------------------------------------------
    #
    def _configure_rm(self):

        # Create ResourceManager which will give us the set of agent_nodes to
        # use for sub-agent startup.  Add the remaining ResourceManager
        # information to the config, for the benefit of the scheduler).

        self._rm = ResourceManager.create(name=self._cfg.resource_manager,
                                          cfg=self._cfg, log=self._log,
                                          prof=self._prof)

        self._log.debug(pprint.pformat(self._rm.info))


    # --------------------------------------------------------------------------
    #
    def _configure_app_comm(self):

        # if the pilot description contains a request for application comm
        # channels, merge those into the agent config
        #
        # FIXME: this needs to start the app_comm bridges
        app_comm = self._cfg.get('app_comm')
        if app_comm:
            if isinstance(app_comm, list):
                app_comm = {ac: {'bulk_size': 0,
                                 'stall_hwm': 1,
                                 'log_level': 'error'} for ac in app_comm}
            for ac in app_comm:
                if ac in self._cfg['bridges']:
                    raise ValueError('reserved app_comm name %s' % ac)
                self._cfg['bridges'][ac] = app_comm[ac]


        # some of the bridge addresses also need to be exposed to the workload
        if app_comm:
            if 'task_environment' not in self._cfg:
                self._cfg['task_environment'] = dict()
            for ac in app_comm:
                if ac not in self._cfg['bridges']:
                    raise RuntimeError('missing app_comm %s' % ac)
                self._cfg['task_environment']['RP_%s_IN' % ac.upper()] = \
                        self._cfg['bridges'][ac]['addr_in']
                self._cfg['task_environment']['RP_%s_OUT' % ac.upper()] = \
                        self._cfg['bridges'][ac]['addr_out']


    # --------------------------------------------------------------------------
    #
    def initialize(self):

        # sub-agents are started, components are started, bridges are up: we are
        # ready to roll!  Send state update
        rm_info = self._rm.info
        n_nodes = len(rm_info['node_list'])

        pilot = {'type'     : 'pilot',
                 'uid'      : self._pid,
                 'state'    : rps.PMGR_ACTIVE,
                 'resources': {'rm_info': rm_info,
                               'cpu'    : rm_info['cores_per_node'] * n_nodes,
                               'gpu'    : rm_info['gpus_per_node']  * n_nodes}}

        self.advance(pilot, publish=True, push=False)


    # --------------------------------------------------------------------------
    #
    def work(self):

        # all work is done in the registered callbacks
        time.sleep(1)


    # --------------------------------------------------------------------------
    #
    def stage_output(self):

        if  os.path.isfile('./staging_output.txt'):

            if not os.path.isfile('./staging_output.tgz'):

                cmd = 'tar zcvf staging_output.tgz $(cat staging_output.txt)'
                out, err, ret = ru.sh_callout(cmd, shell=True)

                if ret:
                    self._log.debug('out: %s', out)
                    self._log.debug('err: %s', err)
                    self._log.error('output tarring failed: %s', cmd)


    # --------------------------------------------------------------------------
    #
    def finalize(self):

        # tar up output staging data
        self._log.debug('stage output parent')
        self.stage_output()

        # tear things down in reverse order
        self._hb.stop()
        self._cmgr.close()

        if self._rm:
            self._rm.stop()

        self._log.info('rusage: %s', rpu.get_rusage())

        out, err, log = '', '', ''

        try   : out = open('./agent.0.out', 'r').read(1024)
        except: pass
        try   : err = open('./agent.0.err', 'r').read(1024)
        except: pass
        try   : log = open('./agent.0.log', 'r').read(1024)
        except: pass

        self._reg_service.stop()

        if   self._final_cause == 'timeout'  : state = rps.DONE
        elif self._final_cause == 'cancel'   : state = rps.CANCELED
        elif self._final_cause == 'sys.exit' : state = rps.CANCELED
        else                                 : state = rps.FAILED

        # NOTE: we do not push the final pilot state, as that is done by the
        #       bootstrapper *after* this pilot *actually* finished.
        with ru.ru_open('./killme.signal', 'w') as fout:
            fout.write('%s\n' % state)

        pilot = {'type'   : 'pilot',
                 'uid'    : self._pid,
                 'stdout' : out,
                 'stderr' : err,
                 'logfile': log,
                 'state'  : state}

        self._log.debug('push final state update')
        self._log.debug('update state: %s: %s', state, self._final_cause)
        self.publish(rpc.PROXY_STATE_PUBSUB,
                     topic=rpc.STATE_PUBSUB, msg=[pilot])


    # --------------------------------------------------------------------
    #
    def _write_sa_configs(self):

        # we have all information needed by the subagents -- write the
        # sub-agent config files.

        # write deep-copies of the config for each sub-agent (sans from agent.0)
        for sa in self._cfg.get('agents', {}):

            assert (sa != 'agent.0'), 'expect subagent, not agent.0'

            # use our own config sans agents/components/bridges as a basis for
            # the sub-agent config.
            tmp_cfg = copy.deepcopy(self._cfg)
            tmp_cfg['agents']     = dict()
            tmp_cfg['components'] = dict()
            tmp_cfg['bridges']    = dict()

            # merge sub_agent layout into the config
            ru.dict_merge(tmp_cfg, self._cfg['agents'][sa], ru.OVERWRITE)

            tmp_cfg['uid']   = sa
            tmp_cfg['aid']   = sa
            tmp_cfg['owner'] = 'agent.0'

            ru.write_json(tmp_cfg, './%s.cfg' % sa)


    # --------------------------------------------------------------------------
    #
    def _start_services(self):
        '''
        If a `./services` file exist, reserve a compute node and run that file
        there as bash script.
        '''

        if not os.path.isfile('./services'):
            return

        # launch the `./services` script on the service node reserved by the RM.
        nodes = self._rm.info.service_node_list
        assert nodes

        bs_name = "%s/bootstrap_2.sh"     % self._pwd
        ls_name = "%s/services_launch.sh" % self._pwd
        ex_name = "%s/services_exec.sh"   % self._pwd

        service_task_uid = 'rp.services'
        service_task     = {
            'uid'              : service_task_uid,
            'task_sandbox_path': self._pwd,
            'description'      : TaskDescription({
                'uid'          : service_task_uid,
                'cpu_processes': 1,
                'cpu_threads'  : self._rm.info.cores_per_node,
                'executable'   : '/bin/sh',
                'arguments'    : [bs_name, 'services']
            }).as_dict(),
            'slots': {'ranks'  : [{'node_name': nodes[0]['node_name'],
                                   'node_id'  : nodes[0]['node_id'],
                                   'core_map' : [[0]],
                                   'gpu_map'  : [],
                                   'lfs'      : 0,
                                   'mem'      : 0}]}
        }

        launcher = self._rm.find_launcher(service_task)
        if not launcher:
            raise RuntimeError('no launch method found for sub agent')

        # FIXME: set RP environment (as in Popen Executor)

        tmp  = '#!/bin/sh\n\n'
        tmp += 'export RP_PILOT_SANDBOX="%s"\n\n' % self._pwd
        cmds = launcher.get_launcher_env()
        for cmd in cmds:
            tmp += '%s || exit 1\n' % cmd
        cmds = launcher.get_launch_cmd(service_task, ex_name)
        tmp += '%s\nexit $?\n\n' % '\n'.join(cmds)

        with ru.ru_open(ls_name, 'w') as fout:
            fout.write(tmp)

        tmp  = '#!/bin/sh\n\n'
        tmp += '. ./env/service.env\n'
        tmp += '/bin/sh -l ./services\n\n'

        with ru.ru_open(ex_name, 'w') as fout:
            fout.write(tmp)


        # make sure scripts are executable
        st_l = os.stat(ls_name)
        st_e = os.stat(ex_name)
        os.chmod(ls_name, st_l.st_mode | stat.S_IEXEC)
        os.chmod(ex_name, st_e.st_mode | stat.S_IEXEC)

        # spawn the sub-agent
        cmdline = './%s' % ls_name

        self._log.info('create services: %s' % cmdline)
        ru.sh_callout_bg(cmdline, stdout='services.out', stderr='services.err')

        self._log.debug('services started done')


    # --------------------------------------------------------------------------
    #
    def _start_sub_agents(self):
        '''
        For the list of sub_agents, get a launch command and launch that
        agent instance on the respective node.  We pass it to the seconds
        bootstrap level, there is no need to pass the first one again.
        '''

        # FIXME: reroute to agent daemonizer

        if not self._cfg.get('agents'):
            return

        assert (len(self._rm.info.agent_node_list) >= len(self._cfg['agents']))

        self._log.debug('start_sub_agents')

        # store the current environment as the sub-agents will use the same
        ru.env_prep(os.environ, script_path='./env/agent.env')

        # the configs are written, and the sub-agents can be started.  To know
        # how to do that we create the agent launch method, have it creating
        # the respective command lines per agent instance, and run via
        # popen.
        #

        for idx, sa in enumerate(self._cfg['agents']):

            target  = self._cfg['agents'][sa]['target']
            cmdline = None

            if target not in ['local', 'node']:

                raise ValueError('agent target unknown (%s)' % target)

            if target == 'local':

                # start agent locally
                cmdline = '/bin/sh -l %s/bootstrap_2.sh %s' % (self._pwd, sa)


            else:  # target == 'node':

                node = self._rm.info.agent_node_list[idx]
                # start agent remotely, use launch method
                # NOTE:  there is some implicit assumption that we can use
                #        the 'agent_node' string as 'agent_string:0' and
                #        obtain a well format slot...
                # FIXME: it is actually tricky to translate the agent_node
                #        into a viable 'slots' structure, as that is
                #        usually done by the schedulers.  So we leave that
                #        out for the moment, which will make this unable to
                #        work with a number of launch methods.  Can the
                #        offset computation be moved to the ResourceManager?
                bs_name       = '%s/bootstrap_2.sh' % (self._pwd)
                launch_script = '%s/%s.launch.sh'   % (self._pwd, sa)
                exec_script   = '%s/%s.exec.sh'     % (self._pwd, sa)

                agent_task = {
                    'uid'              : sa,
                    'task_sandbox_path': self._pwd,
                    'description'      : TaskDescription({
                        'uid'          : sa,
                        'cpu_processes': 1,
                        'cpu_threads'  : self._rm.info.cores_per_node,
                        'executable'   : '/bin/sh',
                        'arguments'    : [bs_name, sa]
                    }).as_dict(),
                    'slots': {'ranks'  : [{'node_name': node['node_name'],
                                           'node_id'  : node['node_id'],
                                           'core_map' : [[0]],
                                           'gpu_map'  : [],
                                           'lfs'      : 0,
                                           'mem'      : 0}]}
                }

                # find a launcher to use
                launcher = self._rm.find_launcher(agent_task)
                if not launcher:
                    raise RuntimeError('no launch method found for sub agent')

                # FIXME: set RP environment (as in Popen Executor)

                tmp  = '#!/bin/sh\n\n'
                tmp += 'export RP_PILOT_SANDBOX="%s"\n\n' % self._pwd
                cmds = launcher.get_launcher_env()
                for cmd in cmds:
                    tmp += '%s || exit 1\n' % cmd

                cmds = launcher.get_launch_cmds(agent_task, exec_script)
                tmp += '%s\nexit $?\n\n' % cmds

                with ru.ru_open(launch_script, 'w') as fout:
                    fout.write(tmp)


                tmp  = '#!/bin/sh\n\n'
                tmp += '. ./env/agent.env\n'
                tmp += '/bin/sh -l ./bootstrap_2.sh %s\n\n' % sa

                with ru.ru_open(exec_script, 'w') as fout:
                    fout.write(tmp)

                # make sure scripts are executable
                st_l = os.stat(launch_script)
                st_e = os.stat(exec_script)
                os.chmod(launch_script, st_l.st_mode | stat.S_IEXEC)
                os.chmod(exec_script,   st_e.st_mode | stat.S_IEXEC)

                # spawn the sub-agent
                cmdline = launch_script

            self._log.info ('create sub-agent %s: %s' % (sa, cmdline))
            ru.sh_callout_bg(cmdline, stdout='%s.out' % sa,
                                      stderr='%s.err' % sa)

            # FIXME: register heartbeats?

        self._log.debug('start_sub_agents done')


    # --------------------------------------------------------------------------
    #
    def _check_lifetime(self):

        # Make sure that we haven't exceeded the runtime - otherwise terminate.
        if self._cfg.runtime:

            if time.time() >= self._starttime +  (int(self._cfg.runtime) * 60):

                self._log.info('runtime limit (%ss).', self._cfg.runtime * 60)
                self._final_cause = 'timeout'
                self.stop()
                return False  # we are done

        return True


    # --------------------------------------------------------------------------
    #
    def _proxy_state_cb(self, topic, msg):

        # no need to check - blindly forward all messages to the proxy
        self.publish(rpc.PROXY_STATE_PUBSUB, topic=topic, msg=msg)


    # --------------------------------------------------------------------------
    #
    def _proxy_control_cb(self, topic, msg):

        self._log.debug('proxy control: %s', msg)

        cmd = msg['cmd']
        arg = msg['arg']

        self._log.debug('pilot command: %s: %s', cmd, arg)
        self._prof.prof('cmd', msg="%s : %s" %  (cmd, arg), uid=self._pid)


        if cmd == 'pmgr_heartbeat' and arg['pmgr'] == self._pmgr:

            self._hb.beat(uid=self._pmgr)
            return True


        if cmd == 'prep_env':

            env_spec = arg
            for env_id in env_spec:
                # ensure we have a hb period
                self._hb.beat(uid=self._pmgr)
                self._prepare_env(env_id, env_spec[env_id])
            return True


        if cmd == 'cancel_pilots':

            if self._pid not in arg.get('uids'):
                self._log.debug('ignore cancel %s', msg)
                return True

            self._log.info('cancel pilot cmd')
            self.publish(rpc.CONTROL_PUBSUB, {'cmd' : 'terminate',
                                              'arg' : None})
            self._final_cause = 'cancel'
            self.stop()

            return False  # we are done


        # all other messages (such as cancel_tasks) are forwarded to the agent
        # control pubsub, to be picked up by the respective target components
        self._log.debug('fwd control msg %s', msg)
        self.publish(rpc.CONTROL_PUBSUB, msg)

        return True


    # --------------------------------------------------------------------------
    #
    def _check_control(self, _, msg):
        '''
        Check for commands on the control pubsub, mainly waiting for RPC
        requests to handle.  We handle two types of RPC requests: `hello` for
        testing, and `prepare_env` for environment preparation requests.
        '''

        cmd = msg['cmd']
        arg = msg['arg']

        if cmd != 'rpc_req':
            # not an rpc request
            return True

        req = arg['rpc']
        if req not in ['hello', 'prepare_env']:
            # we don't handle that request
            return True

        rpc_res = {'uid': arg['uid']}

        try:
            ret = None

            if req == 'hello'   :
                out = 'hello %s' % ' '.join(arg['arg'])

            elif req == 'prepare_env':
                env_name = arg['arg']['env_name']
                env_spec = arg['arg']['env_spec']
                out      = self._prepare_env(env_name, env_spec)

            else:
                # unknown command
                return True

            # request succeeded - respond with return value
            rpc_res['err'] = None
            rpc_res['out'] = out
            rpc_res['ret'] = 0

        except Exception as e:
            # request failed for some reason - indicate error
            rpc_res['err'] = repr(e)
            rpc_res['out'] = None
            rpc_res['ret'] = 1
            self._log.exception('control cmd failed')

        # publish the response (success or failure)
        self.publish(rpc.CONTROL_PUBSUB, {'cmd': 'rpc_res',
                                          'arg':  rpc_res})
        return True


    # --------------------------------------------------------------------------
    #
    def _prepare_env(self, env_name, env_spec):

        self._log.debug('env_spec: %s', env_spec)

        etype = env_spec.get('type', 'venv')
        evers = env_spec.get('version', '')
        path  = env_spec.get('path')
        emods = env_spec.get('setup')    or []
        pre   = env_spec.get('pre_exec') or []
        out   = None

        pre_exec = '-P ". env/bs0_pre_0.sh" '
        for cmd in pre:
            pre_exec += '-P "%s" ' % cmd

        if emods: mods = '-m "%s"' % ','.join(emods)
        else    : mods = ''

      # assert(etype == 'virtualenv')
      # assert(evers)

        # only create a new VE if path is not set or if it does not exist
        if path:
            path = path.rstrip('/')

        ve_local_path = '%s/env/rp_named_env.%s' % (self._pwd, env_name)
        if path: ve_path = path
        else   : ve_path = ve_local_path


        rp_cse = ru.which('radical-pilot-create-static-ve')
        ve_cmd = '/bin/bash %s -d -p %s -t %s -v %s %s %s > env.log 2>&1' \
               % (rp_cse, ve_path, etype, evers, mods, pre_exec)

        # FIXME: we should export all sandboxes etc. to the prep_env.
        os.environ['RP_RESOURCE_SANDBOX'] = '../../'

        self._log.debug('env cmd: %s', ve_cmd)
        out, err, ret = ru.sh_callout(ve_cmd, shell=True)
        self._log.debug('    out: %s', out)
        self._log.debug('    err: %s', err)

        if ret:
            raise RuntimeError('prepare_env failed: \n%s\n%s\n' % (out, err))

        # if the ve lives outside of the pilot sandbox, link it
        if path:
            os.symlink(path,          ve_local_path)
            os.symlink(path + '.env', ve_local_path + '.env')

        self._log.debug('ve_path: %s', ve_path)

        # prepare the env to be loaded in task exec scripts
        sh_path = '%s/env/rp_named_env.%s.sh' % (self._pwd, env_name)
        with ru.ru_open(sh_path, 'w') as fout:
            fout.write('\n. %s/bin/activate\n\n' % ve_path)

        # publish the venv creation to the scheduler
        self.publish(rpc.CONTROL_PUBSUB, {'cmd': 'register_named_env',
                                          'arg': {'env_name': env_name}})
        return out


# ------------------------------------------------------------------------------
<|MERGE_RESOLUTION|>--- conflicted
+++ resolved
@@ -4,24 +4,16 @@
 
 import copy
 import os
-import pprint
 import stat
 import time
 import pprint
-import threading           as mt
-import subprocess          as sp
-import multiprocessing     as mp
 
 import radical.utils       as ru
 
 from ..   import utils     as rpu
 from ..   import states    as rps
 from ..   import constants as rpc
-<<<<<<< HEAD
-=======
 from ..   import TaskDescription
-from ..db import DBSession
->>>>>>> 693cac0f
 
 from .resource_manager import ResourceManager
 
@@ -35,20 +27,11 @@
     the sub-agents die, it will shut down the other sub-agents and itself.
 
     This class inherits the rpu.Worker, so that it can use its communication
-<<<<<<< HEAD
     bridges and callback mechanisms.  Specifically, it will pull the tasks from
     the proxy comm channels and forwards them to the agent's component network
     (see `work()`).  It will also watch the proxy pubsub for any commands to be
     enacted or forwarded (pilot termination, task cancelation, etc), and will
     take care of heartbeat messages to be sent to the client.
-=======
-    bridges and callback mechanisms.  Specifically, it will pull the DB for
-    new tasks to be executed and forwards them to the agent's component
-    network (see `work()`).  It will also watch the DB for any commands to be
-    forwarded (pilot termination, task cancellation, etc.), and will take care
-    of heartbeat messages to be sent to the client module.  To do all this, it
-    initializes a DB connection in `initialize()`.
->>>>>>> 693cac0f
     '''
 
     # --------------------------------------------------------------------------
@@ -718,8 +701,6 @@
         rpc_res = {'uid': arg['uid']}
 
         try:
-            ret = None
-
             if req == 'hello'   :
                 out = 'hello %s' % ' '.join(arg['arg'])
 
