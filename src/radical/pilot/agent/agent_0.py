
__copyright__ = 'Copyright 2014-2022, The RADICAL-Cybertools Team'
__license__   = 'MIT'

import os
import stat
import time

import threading           as mt

import radical.utils       as ru

from ..   import utils     as rpu
from ..   import states    as rps
from ..   import constants as rpc
from ..   import Session
from ..   import TaskDescription, AGENT_SERVICE

from ..resource_config import RO


# ------------------------------------------------------------------------------
#
class Agent_0(rpu.AgentComponent):

    '''
    This is the main agent.  It starts sub-agents and watches them.  If any of
    the sub-agents die, it will shut down the other sub-agents and itself.

    This class inherits the rpu.AgentComponent, so that it can use its
    communication bridges and callback mechanisms.
    '''

    _shell   = ru.which('bash') or '/bin/sh'


    # --------------------------------------------------------------------------
    #
    def __init__(self):

        cfg = ru.Config(path='./agent_0.cfg')

        self._uid     = cfg.uid
        self._pid     = cfg.pid
        self._sid     = cfg.sid
        self._owner   = cfg.owner
        self._pmgr    = cfg.pmgr
        self._pwd     = cfg.pilot_sandbox

        self._session = Session(uid=cfg.sid, cfg=cfg, _role=Session._AGENT_0)

        self._rm      = self._session.get_rm()

        # init the worker / component base classes, connects registry
        super().__init__(cfg, self._session)

        self._starttime   = time.time()
        self._final_cause = None

        # keep some state about service startups
        self._service_uids_launched = list()
        self._service_uids_running  = list()
        self._services_setup        = mt.Event()

        # this is the earliest point to sync bootstrap and agent profiles
        self._prof.prof('hostname', uid=cfg.pid, msg=ru.get_hostname())

        # ensure that app communication channels are visible to workload
        self._configure_app_comm()

        # start the sub agents
        self._start_sub_agents()

        # regularly check for lifetime limit
        self.register_timed_cb(self._check_lifetime, timer=10)

        # also open a service endpoint so that a ZMQ client can submit tasks to
        # this agent
        self._service = None
        self._start_service_ep()


    # --------------------------------------------------------------------------
    #
    def _proxy_input_cb(self, msg):

        self._log.debug_8('proxy input cb: %s', len(msg))

        to_advance = list()

        for task in msg:

            # make sure the tasks obtain env settings (if needed)
            if 'task_environment' in self.session.rcfg:

                if not task['description'].get('environment'):
                    task['description']['environment'] = dict()

                for k,v in self.session.rcfg.task_environment.items():
                    # FIXME: this might overwrite user specified env
                    task['description']['environment'][k] = v

            # FIXME: raise or fail task!
            if task['state'] != rps.AGENT_STAGING_INPUT_PENDING:
                self._log.error('invalid state: %s:%s:%s', task['uid'],
                        task['state'], task.get('states'))
                continue

            to_advance.append(task)

        # now we really own the tasks and can start working on them (ie. push
        # them into the pipeline).  We don't publish nor profile as advance,
        # since the state transition happened already on the client side when
        # the state was set.
        self.advance(to_advance, publish=False, push=True)


    # --------------------------------------------------------------------------
    #
    def _proxy_output_cb(self, msg):

        # we just forward the tasks to the task proxy queue
        self._log.debug('proxy output cb: %s', len(msg))
        self.advance(msg, publish=False, push=True, qname=self._sid)


    # --------------------------------------------------------------------------
    #
    def _client_ctrl_cb(self, topic, msg):

        self._log.debug('ctl sub cb: %s %s', topic, msg)
        ## FIXME?


    # --------------------------------------------------------------------------
    #
    def _configure_app_comm(self):

        # if the pilot description contains a request for application comm
        # channels, merge those into the agent config
        #
        # FIXME: this needs to start the app_comm bridges
        app_comm = self.session.rcfg.get('app_comm')
        if app_comm:

            # bridge addresses also need to be exposed to the workload
            if 'task_environment' not in self.session.rcfg:
                self.session.rcfg['task_environment'] = dict()

            if isinstance(app_comm, list):
                app_comm = {ac: {'bulk_size': 0,
                                 'stall_hwm': 1,
                                 'log_level': 'error'} for ac in app_comm}
            for ac in app_comm:

                if ac in self._reg['bridges']:
                    raise ValueError('reserved app_comm name %s' % ac)

                self._reg['bridges.%s' % ac] = app_comm[ac]

                AC = ac.upper()

                self.session.rcfg.task_environment['RP_%s_IN'  % AC] = ac['addr_in']
                self.session.rcfg.task_environment['RP_%s_OUT' % AC] = ac['addr_out']


    # --------------------------------------------------------------------------
    #
    def initialize(self):

        # we  first register outputs, then start known service tasks, and only
        # once those are up and running we register inputs.  This ensures that
        # we do not start any incoming tasks before we services are up.

        # forward received tasks to agent input staging
        self.register_output(rps.AGENT_STAGING_INPUT_PENDING,
                             rpc.AGENT_STAGING_INPUT_QUEUE)

        # and return completed tasks to the task manager
        self.register_output(rps.TMGR_STAGING_OUTPUT_PENDING,
                             rpc.PROXY_TASK_QUEUE)

        # before we run any tasks (including service tasks), prepare a named_env
        # `rp` for tasks which use the pilot's own environment, such as raptors
        #
        # register the respective RPC handler...
        self.register_rpc_handler('prepare_env', self._prepare_env,
                                                 rpc_addr=self._pid)

        # ...prepare the pilot's own env...
        env_spec = {'type'    : os.environ['RP_VENV_TYPE'],
                    'path'    : os.environ['RP_VENV_PATH'],
                    'pre_exec': ['export PYTHONPATH=%s'
                                 %  os.environ.get('PYTHONPATH', ''),
                                 'export PATH=%s'
                                 %  os.environ.get('PATH', '')]
                   }
        self.rpc('prepare_env', env_name='rp', env_spec=env_spec,
                                rpc_addr=self._pid)

        # ...and prepare all envs which are defined in the pilot description
        for env_name, env_spec in self._cfg.get('prepare_env', {}).items():
            self.rpc('prepare_env', env_name=env_name, env_spec=env_spec,
                                    rpc_addr=self._pid)

        # start any services
        self._start_services()

        # listen for new tasks from the client
        self.register_input(rps.AGENT_STAGING_INPUT_PENDING,
                            rpc.PROXY_TASK_QUEUE,
                            qname=self._pid,
                            cb=self._proxy_input_cb)

        # listen for completed tasks to forward to client
        self.register_input(rps.TMGR_STAGING_OUTPUT_PENDING,
                            rpc.AGENT_COLLECTING_QUEUE,
                            cb=self._proxy_output_cb)

        # sub-agents are started, components are started, bridges are up: we are
        # ready to roll!  Send state update
        rm_info = self._rm.info
        n_nodes = len(rm_info['node_list'])

        self._log.debug('advance to PMGR_ACTIVE')

        rest_url = None
        if self._service:
            rest_url = self._service.addr

        pilot = {'$all'     : True,              # pass full info to client side
                 'type'     : 'pilot',
                 'uid'      : self._pid,
                 'state'    : rps.PMGR_ACTIVE,
                 'rest_url' : rest_url,
                 'resources': {'rm_info': rm_info,
                               'cpu'    : rm_info['cores_per_node'] * n_nodes,
                               'gpu'    : rm_info['gpus_per_node']  * n_nodes}}

        self.advance(pilot, publish=True, push=False, fwd=True)


    # --------------------------------------------------------------------------
    #
    def work(self):

        # all work is done in the registered callbacks
        time.sleep(1)


    # --------------------------------------------------------------------------
    #
    def stage_output(self):

        if  os.path.isfile('./staging_output.txt'):

            if not os.path.isfile('./staging_output.tgz'):

                cmd = 'tar zcvf staging_output.tgz $(cat staging_output.txt)'
                out, err, ret = ru.sh_callout(cmd, shell=True)

                if ret:
                    self._log.debug('out: %s', out)
                    self._log.debug('err: %s', err)
                    self._log.error('output tarring failed: %s', cmd)


    # --------------------------------------------------------------------------
    #
    def finalize(self):

        # tar up output staging data
        self._log.debug('stage output parent')
        self.stage_output()

        self._log.info('rusage: %s', rpu.get_rusage())

        out, err, log = '', '', ''

        try   : out = ru.ru_open('./agent_0.out', 'r').read(1024)
        except: pass
        try   : err = ru.ru_open('./agent_0.err', 'r').read(1024)
        except: pass
        try   : log = ru.ru_open('./agent_0.log', 'r').read(1024)
        except: pass

        if   self._final_cause == 'timeout'  : state = rps.DONE
        elif self._final_cause == 'cancel'   : state = rps.CANCELED
        elif self._final_cause == 'sys.exit' : state = rps.CANCELED
        else                                 : state = rps.FAILED

        # NOTE: we do not push the final pilot state, as that is done by the
        #       bootstrapper *after* this pilot *actually* finished.
        with ru.ru_open('./killme.signal', 'w') as fout:
            fout.write('%s\n' % state)

        pilot = {'type'   : 'pilot',
                 'uid'    : self._pid,
                 'stdout' : out,
                 'stderr' : err,
                 'logfile': log,
                 'state'  : state}

        self._log.debug('push final state update')
        self._log.debug('update state: %s: %s', state, self._final_cause)
        self.advance(pilot, publish=True, push=False)

        # tear things down in reverse order
        self._rm.stop()
        self._session.close()


    # --------------------------------------------------------------------------
    #
    def _start_services(self):

        if not self._cfg.services:
            return

        self._log.info('starting agent services')

        services      = []
        services_data = {}

        for sd in self._cfg.services:

            td      = TaskDescription(sd)
            td.mode = AGENT_SERVICE

            # ensure that the description is viable
            td.verify()

            tid = td.uid

            if not tid:
                tid = ru.generate_id('service.%(item_counter)04d',
                                     ru.ID_CUSTOM, ns=self.session.uid)

            sbox = self._cfg.pilot_sandbox + '/' + tid

            task = dict()
            task['uid']               = tid
            task['type']              = 'service_task'
            task['origin']            = 'agent'
            task['pilot']             = self._cfg.pid
            task['description']       = td.as_dict()
            task['state']             = rps.AGENT_STAGING_INPUT_PENDING
            task['pilot_sandbox']     = self._cfg.pilot_sandbox
            task['session_sandbox']   = self._cfg.session_sandbox
            task['resource_sandbox']  = self._cfg.resource_sandbox
            task['resources']         = {'cpu': td.ranks * td.cores_per_rank,
                                         'gpu': td.ranks * td.gpus_per_rank}

            task['task_sandbox']      = 'file://localhost/' + sbox
            task['task_sandbox_path'] = sbox

            # TODO: use `type='service_task'` in RADICAL-Analytics

            # TaskDescription.metadata will contain service related data:
            # "name" (unique), "startup_file"

            self._service_uids_launched.append(tid)
            services.append(task)

            services_data[tid] = dict()
            metdata = td.metadata or dict()
            if metdata.get('startup_file'):
                n = td.metadata.get('name')
                services_data[tid]['name'] = 'service.%s' % n if n else tid
                services_data[tid]['startup_file'] = td.metadata['startup_file']

        self.advance(services, publish=False, push=True)

        self.register_timed_cb(cb=self._services_startup_cb,
                               cb_data=services_data,
                               timer=2)

        # waiting for all services to start (max waiting time 2 mins)
        if not self._services_setup.wait(timeout=120):
            raise RuntimeError('Unable to start services')

        self.unregister_timed_cb(self._services_startup_cb)

        self._log.info('all agent services started')


    # --------------------------------------------------------------------------
    #
    def _services_startup_cb(self, cb_data):

        for tid in list(cb_data):

            service_up   = False
            startup_file = cb_data[tid].get('startup_file')

            if not startup_file:
                service_up = True
                # FIXME: at this point we assume that since "startup_file" is
                #        not provided, then we don't wait - this will be
                #        replaced with another callback (BaseComponent.advance will
                #        publish control command "service_up" for service tasks)
                # FIXME: wait at least for AGENT_EXECUTING state

            elif os.path.isfile(startup_file):
                # if file exists then service is up (general approach)
                service_up = True

                # collect data from the startup file: at this point we look
                # for URLs only
                service_urls = {}
                with ru.ru_open(startup_file, 'r') as fin:
                    for line in fin.readlines():
                        if '://' not in line:
                            continue
                        parts = line.split()
                        if len(parts) == 1:
                            idx, url = '', parts[0]
                        elif '://' in parts[1]:
                            idx, url = parts[0], parts[1]
                        else:
                            continue
                        service_urls[idx] = url

                if service_urls:
                    for idx, url in service_urls.items():
                        key = cb_data[tid]['name']
                        if idx:
                            key += '.%s' % idx
                        key += '.url'
                        self.session._reg[key] = url

            if service_up:
                self.publish(rpc.CONTROL_PUBSUB, {'cmd': 'service_up',
                                                  'arg': {'uid': tid}})
                del cb_data[tid]

        return True

    # --------------------------------------------------------------------------
    #
    def _start_sub_agents(self):
        '''
        For the list of sub_agents, get a launch command and launch that
        agent instance on the respective node.  We pass it to the seconds
        bootstrap level, there is no need to pass the first one again.
        '''

        # FIXME: reroute to agent daemonizer

        if not self._cfg.agents:
            return

        n_agents      = len(self._cfg.agents)
        n_agent_nodes = len(self._rm.info.agent_node_list)

        assert n_agent_nodes >= n_agents


        self._log.debug('start_sub_agents')

        # store the current environment as the sub-agents will use the same
        # (it will be called within "bootstrap_2.sh")
        ru.env_prep(os.environ, script_path='./env/agent.env')

        # the configs are written, and the sub-agents can be started.  To know
        # how to do that we create the agent launch method, have it creating
        # the respective command lines per agent instance, and run via popen.

        bs_name = '%s/bootstrap_2.sh'

        for idx, sa in enumerate(self._cfg.agents):

            target  = self._cfg.agents[sa]['target']
            bs_args = [self._sid, self.session.cfg.reg_addr, sa]

            if target not in ['local', 'node']:

                raise ValueError('agent target unknown (%s)' % target)

            if target == 'local':

                # start agent locally
                bs_path  = bs_name % self._pwd
                cmdline  = self._shell
                cmdline += ' -l %s' % ' '.join([bs_path] + bs_args)

            else:  # target == 'node':

                node = self._rm.info.agent_node_list[idx]
                # start agent remotely, use launch method
                # NOTE:  there is some implicit assumption that we can use
                #        the 'agent_node' string as 'agent_string:0' and
                #        obtain a well format slot...
                # FIXME: it is actually tricky to translate the agent_node
                #        into a viable 'slots' structure, as that is
                #        usually done by the schedulers.  So we leave that
                #        out for the moment, which will make this unable to
                #        work with a number of launch methods.  Can the
                #        offset computation be moved to the ResourceManager?

                launch_script = '%s/%s.launch.sh'   % (self._pwd, sa)
                exec_script   = '%s/%s.exec.sh'     % (self._pwd, sa)

                node_cores = [RO(index=cid, occuapation=rpc.BUSY)
                                            for cid, cstate
                                            in  enumerate(node['cores'])
                                            if  cstate == rpc.FREE]

                node_gpus  = [RO(index=gid, occuapation=rpc.BUSY)
                                            for gid, gstate
                                            in  enumerate(node['gpus'])
                                            if  gstate == rpc.FREE]

                agent_task = {
                    'uid'               : sa,
                    'task_sandbox_path' : self._pwd,
                    'description'       : TaskDescription({
                        'uid'           : sa,
                        'ranks'         : 1,
                        'cores_per_rank': self._rm.info.cores_per_node,
                        'executable'    : self._shell,
                        'arguments'     : [bs_name % self._pwd] + bs_args
                    }).as_dict(),
                    'slots'             : [{'node_name' : node['name'],
                                            'node_index': node['index'],
                                            'cores'     : node_cores,
<<<<<<< HEAD
                                            'gpus'      : [],
=======
                                            'gpus'      : node_gpus,
>>>>>>> 95d3d7e7
                                            'lfs'       : 0,
                                            'mem'       : 0}]
                }

                # find a launcher to use
                launcher = self._rm.find_launcher(agent_task)
                if not launcher:
                    raise RuntimeError('no launch method found for sub agent')

                # FIXME: set RP environment (as in Popen Executor)

                tmp  = '#!%s\n\n' % self._shell
                tmp += 'export RP_PILOT_SANDBOX="%s"\n\n' % self._pwd
                cmds = launcher.get_launcher_env()
                for cmd in cmds:
                    tmp += '%s || exit 1\n' % cmd

                cmds = launcher.get_launch_cmds(agent_task, exec_script)
                tmp += '%s\nexit $?\n\n' % cmds
                with ru.ru_open(launch_script, 'w') as fout:
                    fout.write(tmp)

                tmp  = '#!%s\n\n' % self._shell
                tmp += self._shell
                tmp += ' -l %s\n\n' % ' '.join([bs_name % '.'] + bs_args)
                with ru.ru_open(exec_script, 'w') as fout:
                    fout.write(tmp)

                # make sure scripts are executable
                st_l = os.stat(launch_script)
                st_e = os.stat(exec_script)
                os.chmod(launch_script, st_l.st_mode | stat.S_IEXEC)
                os.chmod(exec_script,   st_e.st_mode | stat.S_IEXEC)

                # spawn the sub-agent
                cmdline = launch_script

            self._log.info('create sub-agent %s: %s', sa, cmdline)
            ru.sh_callout_bg(cmdline, stdout='%s.out' % sa,
                                      stderr='%s.err' % sa,
                                      cwd=self._pwd)

        self._log.debug('start_sub_agents done')


    # --------------------------------------------------------------------------
    #
    def _check_lifetime(self):

        # Make sure that we haven't exceeded the runtime - otherwise terminate.
        if self._cfg.runtime:

            if time.time() >= self._starttime + (int(self._cfg.runtime) * 60):

                self._log.info('runtime limit (%ss).', self._cfg.runtime * 60)
                self._final_cause = 'timeout'
                self.stop()
                return False  # we are done

        return True


    # --------------------------------------------------------------------------
    #
    def control_cb(self, topic, msg):
        '''
        Check for commands on the control pubsub, mainly waiting for RPC
        requests to handle.
        '''

        self._log.debug_1('control msg %s: %s', topic, msg)

        cmd = msg.get('cmd')
        arg = msg.get('arg')

        self._log.debug('pilot command: %s: %s', cmd, arg)
        self._prof.prof('cmd', msg="%s : %s" %  (cmd, arg), uid=self._pid)

        if cmd == 'pmgr_heartbeat' and arg['pmgr'] == self._pmgr:
            self._session._hb.beat(uid=self._pmgr)
            return True

        elif cmd == 'cancel_pilots':
            return self._ctrl_cancel_pilots(msg)

        elif cmd == 'service_up':
            return self._ctrl_service_up(msg)


    # --------------------------------------------------------------------------
    #
    def _ctrl_cancel_pilots(self, msg):

        arg = msg['arg']

        if self._pid not in arg.get('uids'):
            self._log.debug('ignore cancel %s', msg)
            return True

        self._log.info('cancel pilot cmd')
        self._final_cause = 'cancel'
        self.publish(rpc.CONTROL_PUBSUB, {'cmd' : 'terminate',
                                          'arg' : None})
        self.stop()

        # work is done - unregister this cb
        return False


    # --------------------------------------------------------------------------
    #
    def _ctrl_service_up(self, msg):

        uid = msg['arg']['uid']

        # This message signals that an agent service instance is up and running.
        # We expect to find the service UID in args and can then unblock the
        # service startup wait for that uid

        if uid not in self._service_uids_launched:
            # we do not know this service instance
            self._log.warn('ignore service startup signal for %s', uid)
            return True

        if uid in self._service_uids_running:
            self._log.warn('duplicated service startup signal for %s', uid)
            return True

        self._service_uids_running.append(uid)
        self._log.debug('service %s started (%s / %s)', uid,
                        len(self._service_uids_running),
                        len(self._service_uids_launched))

        # signal main thread when all services are up
        if len(self._service_uids_launched) == \
           len(self._service_uids_running):
            self._services_setup.set()

        return True


    # --------------------------------------------------------------------------
    #
    def _prepare_env(self, env_name, env_spec):

        self._log.debug('env_spec %s: %s', env_name, env_spec)

        etype = env_spec.get('type', 'venv')
        evers = env_spec.get('version')
        path  = env_spec.get('path')
        emods = env_spec.get('setup')    or []
        pre   = env_spec.get('pre_exec') or []
        out   = None

        pre_exec = '-P ". env/bs0_pre_0.sh" '
        for cmd in pre:
            pre_exec += '-P "%s" ' % cmd

        if emods: mods = '-m "%s"' % ','.join(emods)
        else    : mods = ''

      # assert etype == 'virtualenv'
      # assert evers

        # only create a new VE if path is not set or if it does not exist
        if path:
            path = path.rstrip('/')

        ve_local_path = '%s/env/rp_named_env.%s' % (self._pwd, env_name)
        if path: ve_path = path
        else   : ve_path = ve_local_path

        if evers:
            evers = '-v %s' % evers
        else:
            evers = ''

        rp_cse = ru.which('radical-pilot-create-static-ve')
        ve_cmd = '/bin/bash %s -d -p %s -t %s ' % (rp_cse, ve_path, etype) + \
                 '%s %s %s '                    % (evers, mods, pre_exec)  + \
                 '-T %s.env > env_%s.log 2>&1'  % (ve_local_path, env_name)

        # FIXME: we should export all sandboxes etc. to the prep_env.
        os.environ['RP_RESOURCE_SANDBOX'] = '../../'

        self._log.debug('env cmd: %s', ve_cmd)
        out, err, ret = ru.sh_callout(ve_cmd, shell=True)
        self._log.debug('    out: %s', out)
        self._log.debug('    err: %s', err)

        if ret:
            raise RuntimeError('prepare_env failed: \n%s\n%s\n' % (out, err))

        # if the ve lives outside of the pilot sandbox, link it
        if path:
            os.symlink(path, ve_local_path)

        self._log.debug('ve_path: %s', ve_path)

        # prepare the env to be loaded in task exec scripts
        with ru.ru_open('%s.sh' % ve_local_path, 'w') as fout:
            fout.write('\n. %s/bin/activate\n\n' % ve_path)

        # publish the venv creation to the scheduler
        self.publish(rpc.CONTROL_PUBSUB, {'cmd': 'register_named_env',
                                          'arg': {'env_name': env_name}})
        return out


    # --------------------------------------------------------------------------
    #
    def _start_service_ep(self):

        if self._cfg.enable_ep:

            self._service = ru.zmq.Server(uid='%s.server' % self._uid)
            self._service.register_request('submit_tasks', self._ep_submit_tasks)
            self._service.start()

            self._log.info('service_url : %s', self._service.addr)


    # --------------------------------------------------------------------------
    #
    def _ep_submit_tasks(self, request):

      # import pprint
      # self._log.debug('service request: %s', pprint.pformat(request))

        tasks = request['tasks']

        for task in tasks:

            td  = task['description']
            tid = task.get('uid')

            if not tid:
                tid = ru.generate_id('task.ep.%(item_counter)04d',
                                     ru.ID_CUSTOM, ns=self._pid)

            sbox = self._cfg.pilot_sandbox + '/' + tid

            task['uid']               = tid
            task['origin']            = 'agent'
            task['pilot']             = self._cfg.pid
            task['state']             = rps.AGENT_STAGING_INPUT_PENDING
            task['pilot_sandbox']     = self._cfg.pilot_sandbox
            task['session_sandbox']   = self._cfg.session_sandbox
            task['resource_sandbox']  = self._cfg.resource_sandbox
            task['resources']         = {'cpu': td.ranks * td.cores_per_rank,
                                         'gpu': td.ranks * td.gpus_per_rank}

            task['task_sandbox']      = 'file://localhost/' + sbox
            task['task_sandbox_path'] = sbox

            self._log.debug('ep: submit %s', td['uid'])

        self.advance(tasks, state=rps.AGENT_STAGING_INPUT_PENDING,
                            publish=True, push=True)


  # # --------------------------------------------------------------------------
  # #
  # def _ep_get_task_updates(self, request):
  #
  #     import pprint
  #     self._log.debug('update request: %s', pprint.pformat(request))


# ------------------------------------------------------------------------------
<|MERGE_RESOLUTION|>--- conflicted
+++ resolved
@@ -524,11 +524,7 @@
                     'slots'             : [{'node_name' : node['name'],
                                             'node_index': node['index'],
                                             'cores'     : node_cores,
-<<<<<<< HEAD
-                                            'gpus'      : [],
-=======
                                             'gpus'      : node_gpus,
->>>>>>> 95d3d7e7
                                             'lfs'       : 0,
                                             'mem'       : 0}]
                 }
