
__copyright__ = 'Copyright 2014-2016, http://radical.rutgers.edu'
__license__   = 'MIT'


import os
import copy
import stat
import time

import radical.utils      as ru

from ..  import utils     as rpu
from ..  import states    as rps
from ..  import constants as rpc
from ..  import Session   as rp_Session

from .  import rm         as rpa_rm
from .  import lm         as rpa_lm


# this needs git attribute 'ident' set for this file
git_ident = '$Id$'


# -----------------------------------------------------------------------------
#
class Agent_0(rpu.Worker):

    # This is the base agent.  It does not do much apart from starting
    # sub-agents and watching them  If any of the sub-agents die, it will shut
    # down the other sub-agents and itself.
    #
    # This class inherits the rpu.Worker, so that it can use the communication
    # bridges and callback mechanisms.  It will own a session (which creates
    # said communication bridges (or at least some of them); and a controller,
    # which will control the sub-agents.

    # --------------------------------------------------------------------------
    #
    def __init__(self, agent_name):

        # synchronization timestamp
        t_zero = time.time()

        assert(agent_name == 'agent_0'), 'expect agent_0, not subagent'
        print 'startup agent %s' % agent_name

        # load config, create session
        # immediately perform env expansion on the cfg, so that we don't need to
        # do that in all cfg consuming components
        agent_cfg  = '%s/%s.cfg' % (os.getcwd(), agent_name)
        cfg        = ru.expand_env(ru.read_json_str(agent_cfg))
        rcfg       = cfg['rcfg']
        acfg       = cfg['acfg']
        descr      = cfg['description']

        self._uid         = agent_name
        self._pid         = cfg['uid']
        self._sid         = cfg['session_id']
        self._runtime     = descr['runtime']
        self._starttime   = time.time()
        self._final_cause = None
        self._lrms        = None
        self._heartbeat   = ru.Heartbeat(uid=self._uid, timeout=60)
                            # FIXME: timeout configurable / adaptive

        # pass some additional settings to components
        cfg['uid']        = self._uid
        cfg['owner']      = self._sid
        cfg['workdir']    = os.getcwd()
        cfg['sandbox']    = cfg['pilot_sandbox']
        cfg['agent_name'] = agent_name

        # Check for the RADICAL_PILOT_DB_HOSTPORT env var, which will hold
        # the address of the tunnelized DB endpoint. If it exists, we
        # overrule the agent config with it.
        # FIXME: tunnel to client and agent queues
        hostport = os.environ.get('RADICAL_PILOT_DB_HOSTPORT')
        if hostport:
            pass

        # Create a session, *without* the basic communication channels.

        # The session will also set ru_def for debug, profile, log.
        # TODO: do that here,  including log level etc?
        scfg = {'owner'  : self._uid, 
                'sandbox': cfg['pilot_sandbox']}

        self._session = rp_Session(uid=self._sid, _cfg=scfg)

        # Create LRMS which will give us the set of agent_nodes to use for
        # sub-agent startup.  Add the remaining LRMS information to the
        # config, for the benefit of the scheduler).
        self._lrms = rpa_rm.RM.create(rcfg['resource']['lrms'], cfg,
                                      self._session)

        # add the resource manager information to our own config
        rcfg['resource']['lrms_info'] = self._lrms.lrms_info

        # only now, after the lrms is created, we can instantiate components, as
        # those need the LRMS info.  We need to pass a new config to the
        # components though, which elevates the acfg.layout sections to the top
        # level, so that they can be enacted
        ccfg = copy.deepcopy(cfg)
        ccfg['bridges']    = acfg['layout'][agent_name]['bridges']
        ccfg['components'] = acfg['layout'][agent_name]['components']

        # pass specific component configs
        ccfg['config'] = acfg['config']

        # pass some global settings, too
        ccfg['default'] = {'owner'    : self._uid,
                           'pilot_id' : self._pid,
                           'sandbox'  : cfg['pilot_sandbox']}


        self._cmgr = rpu.ComponentManager(self._session, ccfg, self._uid)

        # at this point the session is up and connected, and we should have
        # brought up all communication bridges.  We are ready to rumble!
        rpu.Worker.__init__(self, cfg, self._session)

        # this is the point to sync bootstrapper and agent profiles
        self._prof.prof('sync_rel', msg='agent_0 start', uid=self._pid,
                        timestamp=t_zero)


    # --------------------------------------------------------------------------
    #
    def initialize(self):

        # create the sub-agent configs
        self._write_sa_configs()

        # and start the sub agents
        self._start_sub_agents()

        # register for control notifications
        # connect to the pilot's notification channel to obtain heartbeats and
        # control messages
        self.register_subscriber(rpc.AGENT_PUBSUB, cb=self._agent_pubsub)

        # register lifetime and heartbeat checl
        self.register_timed_cb(self._check_state, 10)  # FIXME: configurable

        # register for state update and heartbeat notifications
        self.register_publisher(rpc.AGENT_PUBSUB)

        # registers the staging_input_queue as this is what we want to push
        # units to
        self.register_output(rps.AGENT_STAGING_INPUT_PENDING,
                             rpc.AGENT_STAGING_INPUT_QUEUE)

        self._log.error('--- after output')

        # sub-agents are started, components are started, bridges are up: we are
        # ready to roll!
        pilot = {'type'             : 'pilot',
                 'uid'              : self._pid,
                 'state'            : rps.PMGR_ACTIVE,
                 'resource_details' : {
                     'lm_info'      : self._lrms.lm_info.get('version_info'),
<<<<<<< HEAD
                     'lm_detail'    : self._lrms.lm_info.get('lm_detail')}
                 }
        self._log.error('--- after dict')
        self.putter('client_notify', {'type': 'state', 'data': pilot})
        self._log.error('--- after put')
=======
                     'lm_detail'    : self._lrms.lm_info.get('lm_detail'), 
                     'rm_info'      : self._lrms.lrms_info},
                 '$set'             : ['resource_details']}
        self.advance(pilot, publish=True, push=False)

        # register idle callback to pull for units -- which is the only action
        # we have to perform, really
        self.register_timed_cb(self._check_units_cb,
                               timer=self._cfg['db_poll_sleeptime'])

>>>>>>> 80a33a58

        # record hostname in profile to enable mapping of profile entries
        self._prof.prof(event='hostname', uid=self._pid, msg=ru.get_hostname())


    # --------------------------------------------------------------------------
    #
    def finalize(self):

        # tear things down in reverse order
        self._prof.flush()
        self._log.info('publish "terminate" cmd')
        self.publish(rpc.CONTROL_PUBSUB, {'cmd' : 'stop'})
        if self._lrms:
            self._log.debug('stop    lrms %s', self._lrms)
            self._lrms.stop()
            self._log.debug('stopped lrms %s', self._lrms)

        if   self._final_cause == 'timeout'  : state = rps.DONE
        elif self._final_cause == 'cancel'   : state = rps.CANCELED
        elif self._final_cause == 'sys.exit' : state = rps.CANCELED
        else                                 : state = rps.FAILED

        self._log.debug('final state: %s (%s)', state, self._final_cause)
<<<<<<< HEAD
=======

        # we don't rely on the existence / viability of the update worker at
        # that point.
        self._log.debug('update db state: %s: %s', state, self._final_cause)
        self._update_db(state, self._final_cause)
>>>>>>> 80a33a58


    # --------------------------------------------------------------------------
    #
    def wait_final(self):

        while self._final_cause is None:
            time.sleep(0.1)

        self._log.debug('final: %s', self._final_cause)


    # --------------------------------------------------------------------------
    #
    def _update_db(self, state, msg=None):

        # NOTE: we do not push the final pilot state, as that is done by the
        #       bootstrapper *after* this poilot *actually* finished.

        self._log.info('pilot state: %s', state)
        self._log.info('rusage: %s', rpu.get_rusage())
        self._log.info(msg)

        if state == rps.FAILED:
            self._log.info(ru.get_trace())

        out = None
        err = None
        log = None

        try   : out = open('./agent_0.out', 'r').read(1024)
        except: pass
        try   : err = open('./agent_0.err', 'r').read(1024)
        except: pass
        try   : log = open('./agent_0.log', 'r').read(1024)
        except: pass

        # FIXME
        # ret = self._db._c.update({'type'   : 'pilot',
        #                           'uid'    : self._pid},
        #                          {'$set'   : {'stdout'        : rpu.tail(out),
        #                                       'stderr'        : rpu.tail(err),
        #                                       'logfile'       : rpu.tail(log)}
        #                          })
        # self._log.debug('update ret: %s', ret)


    # --------------------------------------------------------------------------
    #
    def _write_sa_configs(self):

        # we have all information needed by the subagents -- write the
        # sub-agent config files.

        # write deep-copies of the config for each sub-agent (sans from agent_0)
        for sa in self._cfg['acfg'].get('agents', {}):

            assert(sa != 'agent_0'), 'expect subagent, not agent_0'

            # use our own config sans agents/components as a basis for
            # the sub-agent config.
            tmp_cfg = copy.deepcopy(self._cfg)
            tmp_cfg['acfg']['agents']     = dict()
            tmp_cfg['acfg']['components'] = dict()

            # merge sub_agent layout into the config
            ru.dict_merge(tmp_cfg['acfg'], self._cfg['acfg']['agents'][sa],
                          ru.OVERWRITE)

            tmp_cfg['agent_name'] = sa
            tmp_cfg['owner']      = 'agent_0'

            ru.write_json(tmp_cfg, './%s.cfg' % sa)


    # --------------------------------------------------------------------------
    #
    def _start_sub_agents(self):
        '''
        For the list of sub_agents, get a launch command and launch that
        agent instance on the respective node.  We pass it to the seconds
        bootstrap level, there is no need to pass the first one again.
        '''

        # FIXME: we need a watcher cb to watch sub-agent state

        self._log.debug('start_sub_agents')

        rcfg = self._cfg['rcfg']
        acfg = self._cfg['acfg']

        if not acfg.get('agents'):
            self._log.debug('start_sub_agents noop')
            return

        # the configs are written, and the sub-agents can be started.  To know
        # how to do that we create the agent launch method, have it creating
        # the respective command lines per agent instance, and run via
        # popen.
        #
        # actually, we only create the agent_lm once we really need it for
        # non-local sub_agents.
        agent_lm   = None
        for sa in acfg['agents']:

            target = acfg['agents'][sa]['target']

            if target == 'local':

                # start agent locally
                cmdline = '/bin/sh -l %s/bootstrap_2.sh %s' % (os.getcwd(), sa)

            elif target == 'node':

                if not agent_lm:
                    agent_lm = rpa_lm.LaunchMethod.create(
                        name    = acfg['agent_launch_method'],
                        cfg     = self._cfg,
                        session = self._session)

                node = rcfg['resource']['lrms_info']['agent_nodes'][sa]
                # start agent remotely, use launch method
                # NOTE:  there is some implicit assumption that we can use
                #        the 'agent_node' string as 'agent_string:0' and
                #        obtain a well format slot...
                # FIXME: it is actually tricky to translate the agent_node
                #        into a viable 'slots' structure, as that is
                #        usually done by the schedulers.  So we leave that
                #        out for the moment, which will make this unable to
                #        work with a number of launch methods.  Can the
                #        offset computation be moved to the LRMS?
                ls_name = "%s/%s.sh" % (os.getcwd(), sa)
                slots = {
                  'cpu_processes' : 1,
                  'cpu_threads'   : 1,
                  'gpu_processes' : 0,
                  'gpu_threads'   : 0,
                # 'nodes'         : [[node[0], node[1], [[0]], []]],
                  'nodes'         : [{'name'    : node[0], 
                                     'uid'     : node[1],
                                     'core_map': [[0]],
                                     'gpu_map' : [],
                                     'lfs'     : {'path': '/tmp', 'size': 0}
                                    }],
                  'cores_per_node': rcfg['resource']['lrms_info']['cores_per_node'],
                  'gpus_per_node' : rcfg['resource']['lrms_info']['gpus_per_node'],
                  'lm_info'       : rcfg['resource']['lrms_info']['lm_info']
                }

                pwd = os.getcwd()
                bs  = "%s/bootstrap_2.sh" % pwd
                agent_cmd = {'uid'         : sa,
                             'slots'       : slots,
                             'description' : {'cpu_processes': 1,
                                              'executable'   : "/bin/sh",
                                              'mpi'          : False,
                                              'arguments'    : [bs, sa]}
                             }

                cmd, hop = agent_lm.construct_command(agent_cmd,
                           '/usr/bin/env RP_SPAWNER_HOP=TRUE "%s"' % ls_name)

                with open (ls_name, 'w') as ls:
                    # note that 'exec' only makes sense if we don't add any
                    # commands (such as post-processing) after it.
                    ls.write('#!/bin/sh\n\n')
                    ls.write('exec %s\n' % cmd)
                    st = os.stat(ls_name)
                    os.chmod(ls_name, st.st_mode | stat.S_IEXEC)

                if hop : cmdline = hop
                else   : cmdline = ls_name

            # spawn the sub-agent
            self._log.info ('create sub-agent %s: %s' % (sa, cmdline))

            # FIXME: use component manager!
            ru.sh_callout_bg(cmdline, shell=True)

        self._log.debug('start_sub_agents done')


    # --------------------------------------------------------------------------
    #
    def _check_state(self):

        now = time.time()

        # Make sure that we haven't exceeded the runtime (if one is set)
        if self._runtime:
            if time.time() >= self._starttime + (int(self._runtime) * 60):
                self._log.info('walltime limit (%ss).', self._runtime * 60)
                self._final_cause = 'timeout'
                self.stop()
                return False  # we are done

        # also send heartbeat notifications back to our pmgr.
        self.publish(rpc.AGENT_PUBSUB, {'cmd': 'heartbeat',
                                        'arg': {'uid' : self._pid,
                                                'time': now}})

        return True  # remain registered


    # --------------------------------------------------------------------------
    #
    def _agent_pubsub(self,  msg):

        # Make sure that we haven't exceeded the runtime (if one is set). If
        # we have, terminate.
        #
        # FIXME: needs to go into an times callback which also checks
        #        heartbeat statruts
        if self._runtime:
            if time.time() >= self._starttime + (int(self._runtime) * 60):
                self._log.info('walltime limit (%ss).', self._runtime * 60)
                self._final_cause = 'timeout'
                self.stop()
                return False  # we are done

        if msg['cmd'] == 'heartbeat':
            if msg['arg']['uid'] == self._pmgr:    # FIXME: need pmgr id
                self._heartbeat.beat()

        return True


# ------------------------------------------------------------------------------
<|MERGE_RESOLUTION|>--- conflicted
+++ resolved
@@ -161,24 +161,12 @@
                  'state'            : rps.PMGR_ACTIVE,
                  'resource_details' : {
                      'lm_info'      : self._lrms.lm_info.get('version_info'),
-<<<<<<< HEAD
                      'lm_detail'    : self._lrms.lm_info.get('lm_detail')}
-                 }
-        self._log.error('--- after dict')
-        self.putter('client_notify', {'type': 'state', 'data': pilot})
-        self._log.error('--- after put')
-=======
-                     'lm_detail'    : self._lrms.lm_info.get('lm_detail'), 
                      'rm_info'      : self._lrms.lrms_info},
                  '$set'             : ['resource_details']}
+                 }
+        self.putter('client_notify', {'type': 'state', 'data': pilot})
         self.advance(pilot, publish=True, push=False)
-
-        # register idle callback to pull for units -- which is the only action
-        # we have to perform, really
-        self.register_timed_cb(self._check_units_cb,
-                               timer=self._cfg['db_poll_sleeptime'])
-
->>>>>>> 80a33a58
 
         # record hostname in profile to enable mapping of profile entries
         self._prof.prof(event='hostname', uid=self._pid, msg=ru.get_hostname())
@@ -203,14 +191,6 @@
         else                                 : state = rps.FAILED
 
         self._log.debug('final state: %s (%s)', state, self._final_cause)
-<<<<<<< HEAD
-=======
-
-        # we don't rely on the existence / viability of the update worker at
-        # that point.
-        self._log.debug('update db state: %s: %s', state, self._final_cause)
-        self._update_db(state, self._final_cause)
->>>>>>> 80a33a58
 
 
     # --------------------------------------------------------------------------
