--- conflicted
+++ resolved
@@ -594,13 +594,8 @@
             self._session._hb.beat(uid=self._pmgr)
             return True
 
-
         elif cmd == 'prep_env':
-            env_spec = arg
-            for env_id in env_spec:
-                self._prepare_env(env_id, env_spec[env_id])
-            return True
-
+            return self._ctrl_prepare_env(msg)
 
         elif cmd == 'cancel_pilots':
             return self._ctrl_cancel_pilots(msg)
@@ -616,7 +611,21 @@
 
     # --------------------------------------------------------------------------
     #
+    def _ctrl_prepare_env(self, msg):
+
+        arg = msg['arg']
+
+        for env_id in arg:
+            self._prepare_env(env_id, arg[env_id])
+
+        return True
+
+
+    # --------------------------------------------------------------------------
+    #
     def _ctrl_cancel_pilots(self, msg):
+
+        arg = msg['arg']
 
         if self._pid not in arg.get('uids'):
             self._log.debug('ignore cancel %s', msg)
@@ -627,7 +636,6 @@
         self._final_cause = 'cancel'
         self.stop()
 
-<<<<<<< HEAD
         # work is done - unregister this cb
         return False
 
@@ -657,12 +665,7 @@
 
             else:
                 # unknown command
-=======
-            req = arg['rpc']
-            if req not in ['hello', 'prepare_env']:
-
-                # we don't handle that request
->>>>>>> 58538ddc
+                self._log.info('ignore rpc command: %s', req)
                 return True
 
             # request succeeded - respond with return value
@@ -686,7 +689,6 @@
     #
     def _ctrl_service_up(self, msg):
 
-<<<<<<< HEAD
         cmd = msg['cmd']
         uid = msg['arg']['uid']
 
@@ -702,12 +704,6 @@
         if uid in self._service_uids_running:
             self._log.warn('=== duplicated service startup signal for %s', uid)
             return True
-=======
-                else:
-                    # unknown command
-                    self._log.info('ignore rpc command: %s', req)
-                    return True
->>>>>>> 58538ddc
 
         self._log.debug('=== service startup message for %s', uid)
 
