--- conflicted
+++ resolved
@@ -809,34 +809,23 @@
         assert(evers)
 
         # only create a new VE if path is not set or if it does not exist
-<<<<<<< HEAD
-=======
         path          = path.rstrip('/')
->>>>>>> 4a826c6d
         ve_local_path = '%s/env/rp_named_env.%s' % (self._pwd, env_name)
         if path: ve_path = path
         else   : ve_path = ve_local_path
 
-<<<<<<< HEAD
-        if not os.path.isdir(ve_path):
-            # ve does not exist - create
-            rp_cse = ru.which('radical-pilot-create-static-ve')
-            ve_cmd = '/bin/bash %s -d -p %s -v %s %s %s | tee -a env.log 2>&1' \
-                   % (rp_cse, ve_path, evers, mods, pre_exec)
-
-            self._log.debug('env cmd: %s', ve_cmd)
-            out, err, ret = ru.sh_callout(ve_cmd, shell=True)
-            self._log.debug('    out: %s', out)
-            self._log.debug('    err: %s', err)
-
-            if ret:
-                raise RuntimeError('prepare_env failed: \n%s\n%s\n' % (out, err))
-=======
 
         rp_cse = ru.which('radical-pilot-create-static-ve')
         ve_cmd = '/bin/bash %s -d -p %s -t %s -v %s %s %s > env.log 2>&1' \
                % (rp_cse, ve_path, etype, evers, mods, pre_exec)
->>>>>>> 4a826c6d
+
+        self._log.debug('env cmd: %s', ve_cmd)
+        out, err, ret = ru.sh_callout(ve_cmd, shell=True)
+        self._log.debug('    out: %s', out)
+        self._log.debug('    err: %s', err)
+
+        if ret:
+            raise RuntimeError('prepare_env failed: \n%s\n%s\n' % (out, err))
 
         # if the ve lives outside of the pilot sandbox, link it
         if path:
@@ -845,13 +834,6 @@
 
         self._log.debug('ve_path: %s', ve_path)
 
-        # if the ve lives outside of the pilot sandbox, link it
-        if path:
-            os.symlink(path,          ve_local_path)
-            os.symlink(path + '.env', ve_local_path + '.env')
-
-        self._log.debug('ve_path: %s', ve_path)
-
         # prepare the env to be loaded in task exec scripts
         sh_path = '%s/env/rp_named_env.%s.sh' % (self._pwd, env_name)
         with ru.ru_open(sh_path, 'w') as fout:
