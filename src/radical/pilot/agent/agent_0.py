--- conflicted
+++ resolved
@@ -56,18 +56,6 @@
         self._starttime   = time.time()
         self._final_cause = None
 
-<<<<<<< HEAD
-=======
-        # extract bridges, components and resource_cfg subsections from the cfg
-        self._bcfg = cfg.bridges
-        self._ccfg = cfg.components
-        self._rcfg = cfg.resource_cfg
-
-        del cfg['bridges']
-        del cfg['components']
-        del cfg['resource_cfg']
-
->>>>>>> e7536f2d
         # keep some state about service startups
         self._service_uids_launched = list()
         self._service_uids_running  = list()
@@ -78,18 +66,7 @@
         self._prof.prof('hostname', uid=cfg.pid, msg=ru.get_hostname())
 
         # init the worker / component base classes, connects registry
-<<<<<<< HEAD
         rpu.Worker.__init__(self, cfg, self._session)
-=======
-        rpu.Worker.__init__(self, cfg, session)
-
-        # store the agent config in the registry
-        self._reg['cfg'] = self._cfg
-        self._reg['rcfg'] = self._rcfg
-
-        # connect to MongoDB for state push/pull
-        self._connect_db()
->>>>>>> e7536f2d
 
         # configure ResourceManager before component startup, as components need
         # ResourceManager information for function (scheduler, executor)
@@ -98,18 +75,8 @@
         # ensure that app communication channels are visible to workload
         self._configure_app_comm()
 
-<<<<<<< HEAD
         # start any services if they are requested
         self._start_services()
-=======
-        # ready to configure agent components
-        self._cmgr = rpu.ComponentManager(self._cfg.sid, self._cfg.reg_addr,
-                                          self._uid)
-
-        self._cmgr.start_bridges(self._bcfg)
-        self._cmgr.start_components(self._ccfg)
-
->>>>>>> e7536f2d
 
         # create the sub-agent configs and start the sub agents
         self._write_sa_configs()
@@ -118,10 +85,6 @@
         # at this point the session is up and connected, and it should have
         # brought up all communication bridges and components.  We are
         # ready to rumble!
-<<<<<<< HEAD
-=======
-
->>>>>>> e7536f2d
         self.register_subscriber(rpc.CONTROL_PUBSUB, self._check_control)
         self.register_subscriber(rpc.STATE_PUBSUB,   self._service_state_cb)
 
@@ -206,14 +169,9 @@
         self.advance(to_advance, publish=False, push=True)
 
 
-<<<<<<< HEAD
     # --------------------------------------------------------------------------
     #
     def _proxy_output_cb(self, msg):
-=======
-        self._session.close()
-        self._log.warn('hb termination: %s', msg)
->>>>>>> e7536f2d
 
         # we just forward the tasks to the task proxy queue
         self._log.debug('proxy output cb: %s', len(msg))
@@ -222,28 +180,10 @@
 
     # --------------------------------------------------------------------------
     #
-<<<<<<< HEAD
     def _client_ctrl_cb(self, topic, msg):
 
         self._log.debug('ctl sub cb: %s %s', topic, msg)
         ## FIXME?
-=======
-    def _connect_db(self):
-
-        # Check for the RADICAL_PILOT_DB_HOSTPORT env var, which will hold
-        # the address of the tunnelized DB endpoint. If it exists, we
-        # overrule the agent config with it.
-        hostport = os.environ.get('RADICAL_PILOT_DB_HOSTPORT')
-        if hostport:
-            host, port = hostport.split(':', 1)
-            dburl      = ru.Url(self._cfg.dburl)
-            dburl.host = host
-            dburl.port = port
-            self._cfg.dburl = str(dburl)
-
-        self._dbs = DBSession(sid=self._cfg.sid, dburl=self._cfg.dburl,
-                              log=self._log)
->>>>>>> e7536f2d
 
 
     # --------------------------------------------------------------------------
@@ -254,12 +194,8 @@
         # use for sub-agent startup.  Add the remaining ResourceManager
         # information to the config, for the benefit of the scheduler).
 
-<<<<<<< HEAD
         self._cfg.reg_addr = self._session.reg_addr
         self._rm = ResourceManager.create(name=self._rcfg.resource_manager,
-=======
-        self._rm = ResourceManager.create(name=self._cfg.resource_manager,
->>>>>>> e7536f2d
                                           cfg=self._cfg, rcfg=self._rcfg,
                                           log=self._log, prof=self._prof)
 
@@ -286,23 +222,17 @@
                                  'stall_hwm': 1,
                                  'log_level': 'error'} for ac in app_comm}
             for ac in app_comm:
-<<<<<<< HEAD
-                AC = ac.upper()
 
                 if ac in self._reg['bridges']:
                     raise ValueError('reserved app_comm name %s' % ac)
-=======
-                if ac in self._reg['bridges']:
-                    raise ValueError('reserved app_comm name %s' % ac)
+
                 self._reg['bridges.%s' % ac] = app_comm[ac]
->>>>>>> e7536f2d
-
-                self._reg['bridges.%s' % ac] = app_comm[ac]
-
-<<<<<<< HEAD
+
+                AC = ac.upper()
+
                 self._rcfg['task_environment']['RP_%s_IN'  % AC] = ac['addr_in']
                 self._rcfg['task_environment']['RP_%s_OUT' % AC] = ac['addr_out']
-=======
+
         # some of the bridge addresses also need to be exposed to the workload
         if app_comm:
             if 'task_environment' not in self._cfg:
@@ -314,7 +244,7 @@
                         self._reg['bridges.%s.ac' % ac]['addr_in']
                 self._cfg['task_environment']['RP_%s_OUT' % ac.upper()] = \
                         self._reg['bridges.%s.addr_out' % ac]
->>>>>>> e7536f2d
+
 
 
     # --------------------------------------------------------------------------
@@ -380,17 +310,10 @@
         self._log.debug('stage output parent')
         self.stage_output()
 
-<<<<<<< HEAD
         self._log.info('rusage: %s', rpu.get_rusage())
-=======
-        # tear things down in reverse order
-        self._hb.stop()
-        self._session.close()
->>>>>>> e7536f2d
 
         out, err, log = '', '', ''
 
-<<<<<<< HEAD
         try   : out = open('./agent.0.out', 'r').read(1024)
         except: pass
         try   : err = open('./agent.0.err', 'r').read(1024)
@@ -398,8 +321,6 @@
         try   : log = open('./agent.0.log', 'r').read(1024)
         except: pass
 
-=======
->>>>>>> e7536f2d
         if   self._final_cause == 'timeout'  : state = rps.DONE
         elif self._final_cause == 'cancel'   : state = rps.CANCELED
         elif self._final_cause == 'sys.exit' : state = rps.CANCELED
