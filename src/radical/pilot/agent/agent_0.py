--- conflicted
+++ resolved
@@ -15,13 +15,9 @@
 from ..   import utils     as rpu
 from ..   import states    as rps
 from ..   import constants as rpc
-<<<<<<< HEAD
 from ..   import TaskDescription
-=======
 from ..   import Session
 from ..   import TaskDescription, AGENT_SERVICE
-from ..db import DBSession
->>>>>>> efc65fd4
 
 from .resource_manager import ResourceManager
 
@@ -53,13 +49,9 @@
         self._pwd     = cfg.pilot_sandbox
 
         self._session = session
-<<<<<<< HEAD
         self._sid     = self._session.uid
         self._log     = session._log
 
-=======
-        self._log     = ru.Logger(self._uid, ns='radical.pilot')
->>>>>>> efc65fd4
         self._starttime   = time.time()
         self._final_cause = None
 
@@ -96,20 +88,18 @@
         self._cmgr.start_bridges()
         self._cmgr.start_components()
 
-<<<<<<< HEAD
         # connect to proxy communication channels, maybe
         self._connect_proxy()
 
-        # start any services if they are requested
-        self._start_services()
-=======
         # service tasks uids, which were launched
         self._service_uids_launched = list()
         # service tasks uids, which were confirmed to be started
         self._service_uids_running  = list()
         # set flag when all services are running
         self._services_setup = mt.Event()
->>>>>>> efc65fd4
+
+        # start any services if they are requested
+        self._start_services()
 
         # create the sub-agent configs and start the sub agents
         self._write_sa_configs()
@@ -308,6 +298,8 @@
         rm_info = self._rm.info
         n_nodes = len(rm_info['node_list'])
 
+        self._start_services()
+
         pilot = {'type'     : 'pilot',
                  'uid'      : self._pid,
                  'state'    : rps.PMGR_ACTIVE,
@@ -315,21 +307,6 @@
                                'cpu'    : rm_info['cores_per_node'] * n_nodes,
                                'gpu'    : rm_info['gpus_per_node']  * n_nodes}}
 
-<<<<<<< HEAD
-=======
-        self._start_services()
-
-        # sub-agents are started, components are started, bridges are up: we are
-        # ready to roll!  Update pilot state.
-        pilot = {'type'             : 'pilot',
-                 'uid'              : self._pid,
-                 'state'            : rps.PMGR_ACTIVE,
-                 'resource_details' : {
-                     # 'lm_info'      : self._rm.lm_info.get('version_info'),
-                     # 'lm_detail'    : self._rm.lm_info.get('lm_detail'),
-                     'rm_info'      : self._rm.info},
-                 '$set'             : ['resource_details']}
->>>>>>> efc65fd4
         self.advance(pilot, publish=True, push=False)
 
 
@@ -660,54 +637,9 @@
 
     # --------------------------------------------------------------------------
     #
-<<<<<<< HEAD
     def _proxy_state_cb(self, topic, msg):
         # no need to check - blindly forward all messages to the proxy
         self.publish(rpc.PROXY_STATE_PUBSUB, topic=topic, msg=msg)
-=======
-    def _check_commands(self):
-
-        # Check if there's a command waiting
-        # FIXME: this pull should be done by the update worker, and commands
-        #        should then be communicated over the command pubsub
-        # FIXME: commands go to pmgr, tmgr, session docs
-        # FIXME: check if pull/wipe are atomic
-        # FIXME: long runnign commands can time out on hb
-        retdoc = self._dbs._c.find_and_modify(
-                    query ={'uid' : self._pid},
-                    fields=['cmds'],                    # get  new commands
-                    update={'$set': {'cmds': list()}})  # wipe old commands
-
-        if not retdoc:
-            return True
-
-        for spec in retdoc.get('cmds', []):
-
-            cmd = spec['cmd']
-            arg = spec['arg']
-
-            self._log.debug('pilot command: %s: %s', cmd, arg)
-            self._prof.prof('cmd', msg="%s : %s" %  (cmd, arg), uid=self._pid)
-
-            if cmd == 'heartbeat' and arg['pmgr'] == self._pmgr:
-                self._hb.beat(uid=self._pmgr)
-
-            elif cmd == 'cancel_pilot':
-                self._log.info('cancel_pilot cmd')
-                self.publish(rpc.CONTROL_PUBSUB, {'cmd' : 'terminate',
-                                                  'arg' : None})
-                self._final_cause = 'cancel'
-                return False  # we are done
-
-            elif cmd == 'cancel_tasks':
-                self._log.info('cancel_tasks cmd')
-                self.publish(rpc.CONTROL_PUBSUB, {'cmd' : 'cancel_tasks',
-                                                  'arg' : arg})
-            else:
-                self._log.warn('could not interpret cmd "%s" - ignore', cmd)
-
-        return True
->>>>>>> efc65fd4
 
 
     # --------------------------------------------------------------------------
