
__copyright__ = 'Copyright 2014-2022, The RADICAL-Cybertools Team'
__license__   = 'MIT'

import os
import stat
import time

import threading           as mt

import radical.utils       as ru

from ..   import utils     as rpu
from ..   import states    as rps
from ..   import constants as rpc
from ..   import Session
from ..   import TaskDescription, AGENT_SERVICE

from ..resource_config import RO


# ------------------------------------------------------------------------------
#
class Agent_0(rpu.AgentComponent):

    '''
    This is the main agent.  It starts sub-agents and watches them.  If any of
    the sub-agents die, it will shut down the other sub-agents and itself.

    This class inherits the rpu.AgentComponent, so that it can use its
    communication bridges and callback mechanisms.
    '''

    _shell   = ru.which('bash') or '/bin/sh'


    # --------------------------------------------------------------------------
    #
    def __init__(self):

        cfg = ru.Config(path='./agent_0.cfg')

        self._uid     = cfg.uid
        self._pid     = cfg.pid
        self._sid     = cfg.sid
        self._owner   = cfg.owner
        self._pmgr    = cfg.pmgr
        self._pwd     = cfg.pilot_sandbox

        self._session = Session(uid=cfg.sid, cfg=cfg, _role=Session._AGENT_0)

        self._rm      = self._session.get_rm()

        # init the worker / component base classes, connects registry
        super().__init__(cfg, self._session)

        self._starttime   = time.time()
        self._final_cause = None

        # keep some state about service startups
        self._service_uids_launched = list()
        self._service_uids_running  = list()
        self._services_setup        = mt.Event()

        # this is the earliest point to sync bootstrap and agent profiles
        self._prof.prof('hostname', uid=cfg.pid, msg=ru.get_hostname())

        # ensure that app communication channels are visible to workload
        self._configure_app_comm()

        # start the sub agents
        self._start_sub_agents()

        # regularly check for lifetime limit
        self.register_timed_cb(self._check_lifetime, timer=10)

        # also open a service endpoint so that a ZMQ client can submit tasks to
        # this agent
        self._service = None
        self._start_service_ep()


    # --------------------------------------------------------------------------
    #
    def _proxy_input_cb(self, msg):

        self._log.debug_8('proxy input cb: %s', len(msg))

        to_advance = list()

        for task in msg:

            # make sure the tasks obtain env settings (if needed)
            if 'task_environment' in self.session.rcfg:

                if not task['description'].get('environment'):
                    task['description']['environment'] = dict()

                for k,v in self.session.rcfg.task_environment.items():
                    # FIXME: this might overwrite user specified env
                    task['description']['environment'][k] = v

            # FIXME: raise or fail task!
            if task['state'] != rps.AGENT_STAGING_INPUT_PENDING:
                self._log.error('invalid state: %s:%s:%s', task['uid'],
                        task['state'], task.get('states'))
                continue

            to_advance.append(task)

        # now we really own the tasks and can start working on them (ie. push
        # them into the pipeline).  We don't publish nor profile as advance,
        # since the state transition happened already on the client side when
        # the state was set.
        self.advance(to_advance, publish=False, push=True)


    # --------------------------------------------------------------------------
    #
    def _proxy_output_cb(self, msg):

        # we just forward the tasks to the task proxy queue
        self._log.debug('proxy output cb: %s', len(msg))
        self.advance(msg, publish=False, push=True, qname=self._sid)


    # --------------------------------------------------------------------------
    #
    def _client_ctrl_cb(self, topic, msg):

        self._log.debug('ctl sub cb: %s %s', topic, msg)
        ## FIXME?


    # --------------------------------------------------------------------------
    #
    def _configure_app_comm(self):

        # if the pilot description contains a request for application comm
        # channels, merge those into the agent config
        #
        # FIXME: this needs to start the app_comm bridges
        app_comm = self.session.rcfg.get('app_comm')
        if app_comm:

            # bridge addresses also need to be exposed to the workload
            if 'task_environment' not in self.session.rcfg:
                self.session.rcfg['task_environment'] = dict()

            if isinstance(app_comm, list):
                app_comm = {ac: {'bulk_size': 0,
                                 'stall_hwm': 1,
                                 'log_level': 'error'} for ac in app_comm}
            for ac in app_comm:

                if ac in self._reg['bridges']:
                    raise ValueError('reserved app_comm name %s' % ac)

                self._reg['bridges.%s' % ac] = app_comm[ac]

                AC = ac.upper()

                self.session.rcfg.task_environment['RP_%s_IN'  % AC] = ac['addr_in']
                self.session.rcfg.task_environment['RP_%s_OUT' % AC] = ac['addr_out']


    # --------------------------------------------------------------------------
    #
    def initialize(self):

        # we  first register outputs, then start known service tasks, and only
        # once those are up and running we register inputs.  This ensures that
        # we do not start any incoming tasks before we services are up.

        # forward received tasks to agent input staging
        self.register_output(rps.AGENT_STAGING_INPUT_PENDING,
                             rpc.AGENT_STAGING_INPUT_QUEUE)

        # and return completed tasks to the task manager
        self.register_output(rps.TMGR_STAGING_OUTPUT_PENDING,
                             rpc.PROXY_TASK_QUEUE)

        # before we run any tasks (including service tasks), prepare a named_env
        # `rp` for tasks which use the pilot's own environment, such as raptors
        #
        # register the respective RPC handler...
        self.register_rpc_handler('prepare_env', self._prepare_env,
                                                 rpc_addr=self._pid)

        # ...prepare the pilot's own env...
        env_spec = {'type'    : os.environ['RP_VENV_TYPE'],
                    'path'    : os.environ['RP_VENV_PATH'],
                    'pre_exec': ['export PYTHONPATH=%s'
                                 %  os.environ.get('PYTHONPATH', ''),
                                 'export PATH=%s'
                                 %  os.environ.get('PATH', '')]
                   }
        self.rpc('prepare_env', env_name='rp', env_spec=env_spec,
                                rpc_addr=self._pid)

        # ...and prepare all envs which are defined in the pilot description
        for env_name, env_spec in self._cfg.get('prepare_env', {}).items():
            self.rpc('prepare_env', env_name=env_name, env_spec=env_spec,
                                    rpc_addr=self._pid)

        # start any services
        self._start_services()

        # listen for new tasks from the client
        self.register_input(rps.AGENT_STAGING_INPUT_PENDING,
                            rpc.PROXY_TASK_QUEUE,
                            qname=self._pid,
                            cb=self._proxy_input_cb)

        # listen for completed tasks to forward to client
        self.register_input(rps.TMGR_STAGING_OUTPUT_PENDING,
                            rpc.AGENT_COLLECTING_QUEUE,
                            cb=self._proxy_output_cb)

        # sub-agents are started, components are started, bridges are up: we are
        # ready to roll!  Send state update
        rm_info = self._rm.info
        n_nodes = len(rm_info['node_list'])

        self._log.debug('advance to PMGR_ACTIVE')

        rest_url = None
        if self._service:
            rest_url = self._service.addr

        pilot = {'$all'     : True,              # pass full info to client side
                 'type'     : 'pilot',
                 'uid'      : self._pid,
                 'state'    : rps.PMGR_ACTIVE,
                 'rest_url' : rest_url,
                 'resources': {'rm_info': rm_info,
                               'cpu'    : rm_info['cores_per_node'] * n_nodes,
                               'gpu'    : rm_info['gpus_per_node']  * n_nodes}}

        self.advance(pilot, publish=True, push=False, fwd=True)


    # --------------------------------------------------------------------------
    #
    def work(self):

        # all work is done in the registered callbacks
        time.sleep(1)


    # --------------------------------------------------------------------------
    #
    def stage_output(self):

        if  os.path.isfile('./staging_output.txt'):

            if not os.path.isfile('./staging_output.tgz'):

                cmd = 'tar zcvf staging_output.tgz $(cat staging_output.txt)'
                out, err, ret = ru.sh_callout(cmd, shell=True)

                if ret:
                    self._log.debug('out: %s', out)
                    self._log.debug('err: %s', err)
                    self._log.error('output tarring failed: %s', cmd)


    # --------------------------------------------------------------------------
    #
    def finalize(self):

        # tar up output staging data
        self._log.debug('stage output parent')
        self.stage_output()

        self._log.info('rusage: %s', rpu.get_rusage())

        out, err, log = '', '', ''

        try   : out = ru.ru_open('./agent_0.out', 'r').read(1024)
        except: pass
        try   : err = ru.ru_open('./agent_0.err', 'r').read(1024)
        except: pass
        try   : log = ru.ru_open('./agent_0.log', 'r').read(1024)
        except: pass

        if   self._final_cause == 'timeout'  : state = rps.DONE
        elif self._final_cause == 'cancel'   : state = rps.CANCELED
        elif self._final_cause == 'sys.exit' : state = rps.CANCELED
        else                                 : state = rps.FAILED

        # NOTE: we do not push the final pilot state, as that is done by the
        #       bootstrapper *after* this pilot *actually* finished.
        with ru.ru_open('./killme.signal', 'w') as fout:
            fout.write('%s\n' % state)

        pilot = {'type'   : 'pilot',
                 'uid'    : self._pid,
                 'stdout' : out,
                 'stderr' : err,
                 'logfile': log,
                 'state'  : state}

        self._log.debug('push final state update')
        self._log.debug('update state: %s: %s', state, self._final_cause)
        self.advance(pilot, publish=True, push=False)

        # tear things down in reverse order
        self._rm.stop()
        self._session.close()


    # --------------------------------------------------------------------------
    #
    def _start_services(self):

        if not self._cfg.services:
            return

        self._log.info('starting agent services')

        services      = []
        services_data = {}

        for sd in self._cfg.services:

            td      = TaskDescription(sd)
            td.mode = AGENT_SERVICE

            # ensure that the description is viable
            td.verify()

            tid = td.uid

            if not tid:
                tid = ru.generate_id('service.%(item_counter)04d',
                                     ru.ID_CUSTOM, ns=self.session.uid)

            sbox = self._cfg.pilot_sandbox + '/' + tid

            task = dict()
            task['uid']               = tid
            task['type']              = 'service_task'
            task['origin']            = 'agent'
            task['pilot']             = self._cfg.pid
            task['description']       = td.as_dict()
            task['state']             = rps.AGENT_STAGING_INPUT_PENDING
            task['pilot_sandbox']     = self._cfg.pilot_sandbox
            task['session_sandbox']   = self._cfg.session_sandbox
            task['resource_sandbox']  = self._cfg.resource_sandbox
            task['resources']         = {'cpu': td.ranks * td.cores_per_rank,
                                         'gpu': td.ranks * td.gpus_per_rank}

            task['task_sandbox']      = 'file://localhost/' + sbox
            task['task_sandbox_path'] = sbox

            # TODO: use `type='service_task'` in RADICAL-Analytics

            # TaskDescription.metadata will contain service related data:
            # "name" (unique), "startup_file"

            self._service_uids_launched.append(tid)
            services.append(task)

            services_data[tid] = dict()
            metdata = td.metadata or dict()
            if metdata.get('startup_file'):
                n = td.metadata.get('name')
                services_data[tid]['name'] = 'service.%s' % n if n else tid
                services_data[tid]['startup_file'] = td.metadata['startup_file']

        self.advance(services, publish=False, push=True)

        self.register_timed_cb(cb=self._services_startup_cb,
                               cb_data=services_data,
                               timer=2)

        # waiting for all services to start (max waiting time 2 mins)
        if not self._services_setup.wait(timeout=120):
            raise RuntimeError('Unable to start services')

        self.unregister_timed_cb(self._services_startup_cb)

        self._log.info('all agent services started')


    # --------------------------------------------------------------------------
    #
    def _services_startup_cb(self, cb_data):

        for tid in list(cb_data):

            service_up   = False
            startup_file = cb_data[tid].get('startup_file')

            if not startup_file:
                service_up = True
                # FIXME: at this point we assume that since "startup_file" is
                #        not provided, then we don't wait - this will be
                #        replaced with another callback (BaseComponent.advance will
                #        publish control command "service_up" for service tasks)
                # FIXME: wait at least for AGENT_EXECUTING state

            elif os.path.isfile(startup_file):
                # if file exists then service is up (general approach)
                service_up = True

                # collect data from the startup file: at this point we look
                # for URLs only
                service_urls = {}
                with ru.ru_open(startup_file, 'r') as fin:
                    for line in fin.readlines():
                        if '://' not in line:
                            continue
                        parts = line.split()
                        if len(parts) == 1:
                            idx, url = '', parts[0]
                        elif '://' in parts[1]:
                            idx, url = parts[0], parts[1]
                        else:
                            continue
                        service_urls[idx] = url

                if service_urls:
                    for idx, url in service_urls.items():
                        key = cb_data[tid]['name']
                        if idx:
                            key += '.%s' % idx
                        key += '.url'
                        self.session._reg[key] = url

            if service_up:
                self.publish(rpc.CONTROL_PUBSUB, {'cmd': 'service_up',
                                                  'arg': {'uid': tid}})
                del cb_data[tid]

        return True

    # --------------------------------------------------------------------------
    #
    def _start_sub_agents(self):
        '''
        For the list of sub_agents, get a launch command and launch that
        agent instance on the respective node.  We pass it to the seconds
        bootstrap level, there is no need to pass the first one again.
        '''

        # FIXME: reroute to agent daemonizer

        if not self._cfg.agents:
            return

        n_agents      = len(self._cfg.agents)
        n_agent_nodes = len(self._rm.info.agent_node_list)

        assert n_agent_nodes >= n_agents


        self._log.debug('start_sub_agents')

        # store the current environment as the sub-agents will use the same
        # (it will be called within "bootstrap_2.sh")
        ru.env_prep(os.environ, script_path='./env/agent.env')

        # the configs are written, and the sub-agents can be started.  To know
        # how to do that we create the agent launch method, have it creating
        # the respective command lines per agent instance, and run via popen.

        bs_name = '%s/bootstrap_2.sh'

        for idx, sa in enumerate(self._cfg.agents):

            target  = self._cfg.agents[sa]['target']
            bs_args = [self._sid, self.session.cfg.reg_addr, sa]

            if target not in ['local', 'node']:

                raise ValueError('agent target unknown (%s)' % target)

            if target == 'local':

                # start agent locally
                bs_path  = bs_name % self._pwd
                cmdline  = self._shell
                cmdline += ' -l %s' % ' '.join([bs_path] + bs_args)

            else:  # target == 'node':

                node = self._rm.info.agent_node_list[idx]
                # start agent remotely, use launch method
                # NOTE:  there is some implicit assumption that we can use
                #        the 'agent_node' string as 'agent_string:0' and
                #        obtain a well format slot...
                # FIXME: it is actually tricky to translate the agent_node
                #        into a viable 'slots' structure, as that is
                #        usually done by the schedulers.  So we leave that
                #        out for the moment, which will make this unable to
                #        work with a number of launch methods.  Can the
                #        offset computation be moved to the ResourceManager?

                launch_script = '%s/%s.launch.sh'   % (self._pwd, sa)
                exec_script   = '%s/%s.exec.sh'     % (self._pwd, sa)

                node_cores = [RO(index=cid, occuapation=rpc.BUSY)
                                            for cid, cstate
                                            in  enumerate(node['cores'])
                                            if  cstate == rpc.FREE]

                node_gpus  = [RO(index=gid, occuapation=rpc.BUSY)
                                            for gid, gstate
                                            in  enumerate(node['gpus'])
                                            if  gstate == rpc.FREE]

                agent_task = {
                    'uid'               : sa,
                    'task_sandbox_path' : self._pwd,
                    'description'       : TaskDescription({
                        'uid'           : sa,
                        'ranks'         : 1,
                        'cores_per_rank': self._rm.info.cores_per_node,
                        'executable'    : self._shell,
                        'arguments'     : [bs_name % self._pwd] + bs_args
                    }).as_dict(),
                    'slots'             : [{'node_name' : node['name'],
                                            'node_index': node['index'],
                                            'cores'     : node_cores,
<<<<<<< HEAD
                                            'gpus'      : [],
=======
                                            'gpus'      : node_gpus,
>>>>>>> d6df8d9b
                                            'lfs'       : 0,
                                            'mem'       : 0}]
                }

                # find a launcher to use
                launcher = self._rm.find_launcher(agent_task)
                if not launcher:
                    raise RuntimeError('no launch method found for sub agent')

                # FIXME: set RP environment (as in Popen Executor)

                tmp  = '#!%s\n\n' % self._shell
                tmp += 'export RP_PILOT_SANDBOX="%s"\n\n' % self._pwd
                cmds = launcher.get_launcher_env()
                for cmd in cmds:
                    tmp += '%s || exit 1\n' % cmd

                cmds = launcher.get_launch_cmds(agent_task, exec_script)
                tmp += '%s\nexit $?\n\n' % cmds
                with ru.ru_open(launch_script, 'w') as fout:
                    fout.write(tmp)

                tmp  = '#!%s\n\n' % self._shell
                tmp += self._shell
                tmp += ' -l %s\n\n' % ' '.join([bs_name % '.'] + bs_args)
                with ru.ru_open(exec_script, 'w') as fout:
                    fout.write(tmp)

                # make sure scripts are executable
                st_l = os.stat(launch_script)
                st_e = os.stat(exec_script)
                os.chmod(launch_script, st_l.st_mode | stat.S_IEXEC)
                os.chmod(exec_script,   st_e.st_mode | stat.S_IEXEC)

                # spawn the sub-agent
                cmdline = launch_script

            self._log.info('create sub-agent %s: %s', sa, cmdline)
            ru.sh_callout_bg(cmdline, stdout='%s.out' % sa,
                                      stderr='%s.err' % sa,
                                      cwd=self._pwd)

        self._log.debug('start_sub_agents done')


    # --------------------------------------------------------------------------
    #
    def _check_lifetime(self):

        # Make sure that we haven't exceeded the runtime - otherwise terminate.
        if self._cfg.runtime:

            if time.time() >= self._starttime + (int(self._cfg.runtime) * 60):

                self._log.info('runtime limit (%ss).', self._cfg.runtime * 60)
                self._final_cause = 'timeout'
                self.stop()
                return False  # we are done

        return True


    # --------------------------------------------------------------------------
    #
    def control_cb(self, topic, msg):
        '''
        Check for commands on the control pubsub, mainly waiting for RPC
        requests to handle.
        '''

        self._log.debug_1('control msg %s: %s', topic, msg)

        cmd = msg['cmd']
        arg = msg.get('arg')

        self._log.debug('pilot command: %s: %s', cmd, arg)
        self._prof.prof('cmd', msg="%s : %s" %  (cmd, arg), uid=self._pid)

        if cmd == 'pmgr_heartbeat' and arg['pmgr'] == self._pmgr:
            self._session._hb.beat(uid=self._pmgr)
            return True

        elif cmd == 'cancel_pilots':
            return self._ctrl_cancel_pilots(msg)

        elif cmd == 'service_up':
            return self._ctrl_service_up(msg)


    # --------------------------------------------------------------------------
    #
    def _ctrl_cancel_pilots(self, msg):

        arg = msg['arg']

        if self._pid not in arg.get('uids'):
            self._log.debug('ignore cancel %s', msg)

        self._log.info('cancel pilot cmd')
        self.publish(rpc.CONTROL_PUBSUB, {'cmd' : 'terminate',
                                          'arg' : None})
        self._final_cause = 'cancel'
        self.stop()

        # work is done - unregister this cb
        return False


    # --------------------------------------------------------------------------
    #
    def _ctrl_service_up(self, msg):

        uid = msg['arg']['uid']

        # This message signals that an agent service instance is up and running.
        # We expect to find the service UID in args and can then unblock the
        # service startup wait for that uid

        if uid not in self._service_uids_launched:
            # we do not know this service instance
            self._log.warn('ignore service startup signal for %s', uid)
            return True

        if uid in self._service_uids_running:
            self._log.warn('duplicated service startup signal for %s', uid)
            return True

        self._service_uids_running.append(uid)
        self._log.debug('service %s started (%s / %s)', uid,
                        len(self._service_uids_running),
                        len(self._service_uids_launched))

        # signal main thread when all services are up
        if len(self._service_uids_launched) == \
           len(self._service_uids_running):
            self._services_setup.set()

        return True


    # --------------------------------------------------------------------------
    #
    def _prepare_env(self, env_name, env_spec):

        self._log.debug('env_spec %s: %s', env_name, env_spec)

        etype = env_spec.get('type', 'venv')
        evers = env_spec.get('version')
        path  = env_spec.get('path')
        emods = env_spec.get('setup')    or []
        pre   = env_spec.get('pre_exec') or []
        out   = None

        pre_exec = '-P ". env/bs0_pre_0.sh" '
        for cmd in pre:
            pre_exec += '-P "%s" ' % cmd

        if emods: mods = '-m "%s"' % ','.join(emods)
        else    : mods = ''

      # assert etype == 'virtualenv'
      # assert evers

        # only create a new VE if path is not set or if it does not exist
        if path:
            path = path.rstrip('/')

        ve_local_path = '%s/env/rp_named_env.%s' % (self._pwd, env_name)
        if path: ve_path = path
        else   : ve_path = ve_local_path

        if evers:
            evers = '-v %s' % evers
        else:
            evers = ''

        rp_cse = ru.which('radical-pilot-create-static-ve')
        ve_cmd = '/bin/bash %s -d -p %s -t %s ' % (rp_cse, ve_path, etype) + \
                 '%s %s %s '                    % (evers, mods, pre_exec)  + \
                 '-T %s.env > env_%s.log 2>&1'  % (ve_local_path, env_name)

        # FIXME: we should export all sandboxes etc. to the prep_env.
        os.environ['RP_RESOURCE_SANDBOX'] = '../../'

        self._log.debug('env cmd: %s', ve_cmd)
        out, err, ret = ru.sh_callout(ve_cmd, shell=True)
        self._log.debug('    out: %s', out)
        self._log.debug('    err: %s', err)

        if ret:
            raise RuntimeError('prepare_env failed: \n%s\n%s\n' % (out, err))

        # if the ve lives outside of the pilot sandbox, link it
        if path:
            os.symlink(path, ve_local_path)

        self._log.debug('ve_path: %s', ve_path)

        # prepare the env to be loaded in task exec scripts
        with ru.ru_open('%s.sh' % ve_local_path, 'w') as fout:
            fout.write('\n. %s/bin/activate\n\n' % ve_path)

        # publish the venv creation to the scheduler
        self.publish(rpc.CONTROL_PUBSUB, {'cmd': 'register_named_env',
                                          'arg': {'env_name': env_name}})
        return out


    # --------------------------------------------------------------------------
    #
    def _start_service_ep(self):

        if self._cfg.enable_ep:

            self._service = ru.zmq.Server(uid='%s.server' % self._uid)
            self._service.register_request('submit_tasks', self._ep_submit_tasks)
            self._service.start()

            self._log.info('service_url : %s', self._service.addr)


    # --------------------------------------------------------------------------
    #
    def _ep_submit_tasks(self, request):

      # import pprint
      # self._log.debug('service request: %s', pprint.pformat(request))

        tasks = request['tasks']

        for task in tasks:

            td  = task['description']
            tid = task.get('uid')

            if not tid:
                tid = ru.generate_id('task.ep.%(item_counter)04d',
                                     ru.ID_CUSTOM, ns=self._pid)

            sbox = self._cfg.pilot_sandbox + '/' + tid

            task['uid']               = tid
            task['origin']            = 'agent'
            task['pilot']             = self._cfg.pid
            task['state']             = rps.AGENT_STAGING_INPUT_PENDING
            task['pilot_sandbox']     = self._cfg.pilot_sandbox
            task['session_sandbox']   = self._cfg.session_sandbox
            task['resource_sandbox']  = self._cfg.resource_sandbox
            task['resources']         = {'cpu': td.ranks * td.cores_per_rank,
                                         'gpu': td.ranks * td.gpus_per_rank}

            task['task_sandbox']      = 'file://localhost/' + sbox
            task['task_sandbox_path'] = sbox

            self._log.debug('ep: submit %s', td['uid'])

        self.advance(tasks, state=rps.AGENT_STAGING_INPUT_PENDING,
                            publish=True, push=True)


  # # --------------------------------------------------------------------------
  # #
  # def _ep_get_task_updates(self, request):
  #
  #     import pprint
  #     self._log.debug('update request: %s', pprint.pformat(request))


# ------------------------------------------------------------------------------
<|MERGE_RESOLUTION|>--- conflicted
+++ resolved
@@ -524,11 +524,7 @@
                     'slots'             : [{'node_name' : node['name'],
                                             'node_index': node['index'],
                                             'cores'     : node_cores,
-<<<<<<< HEAD
-                                            'gpus'      : [],
-=======
                                             'gpus'      : node_gpus,
->>>>>>> d6df8d9b
                                             'lfs'       : 0,
                                             'mem'       : 0}]
                 }
