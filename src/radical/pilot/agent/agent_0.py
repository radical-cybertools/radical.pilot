
__copyright__ = 'Copyright 2014-2022, The RADICAL-Cybertools Team'
__license__   = 'MIT'

import os
import stat
import time

import threading           as mt

import radical.utils       as ru

from ..   import utils     as rpu
from ..   import states    as rps
from ..   import constants as rpc
from ..   import Session
from ..   import TaskDescription, AGENT_SERVICE, TASK_SERVICE

from ..resource_config import RO


# ------------------------------------------------------------------------------
#
class Agent_0(rpu.AgentComponent):

    '''
    This is the main agent.  It starts sub-agents and watches them.  If any of
    the sub-agents die, it will shut down the other sub-agents and itself.

    This class inherits the rpu.AgentComponent, so that it can use its
    communication bridges and callback mechanisms.
    '''

    _shell = ru.which('bash') or '/bin/sh'


    # --------------------------------------------------------------------------
    #
    def __init__(self):

        cfg = ru.Config(path='./agent_0.cfg')

        self._uid     = cfg.uid
        self._pid     = cfg.pid
        self._sid     = cfg.sid
        self._owner   = cfg.owner
        self._pmgr    = cfg.pmgr
        self._pwd     = cfg.pilot_sandbox

        self._session = Session(uid=cfg.sid, cfg=cfg, _role=Session._AGENT_0)

        self._rm      = self._session.get_rm()

        # init the worker / component base classes, connects registry
        super().__init__(cfg, self._session)

        self._starttime   = time.time()
        self._final_cause = None

        # keep some state about service startups
        self._service_uid_launched = None
        self._service_uids_running = list()
        self._service_start_evt    = mt.Event()
        self._service_lock         = mt.Lock()  # launch one service at a time
<<<<<<< HEAD
        self._service_infos        = dict()
=======
>>>>>>> 02e10145

        # this is the earliest point to sync bootstrap and agent profiles
        self._prof.prof('hostname', uid=cfg.pid, msg=ru.get_hostname())

        # ensure that app communication channels are visible to workload
        self._configure_app_comm()

        # start the sub agents
        self._start_sub_agents()

        # regularly check for lifetime limit
        self.register_timed_cb(self._check_lifetime, timer=10)

        # also open a service endpoint so that a ZMQ client can submit tasks to
        # this agent
        self._service = None
        self._start_service_ep()


    # --------------------------------------------------------------------------
    #
    def _proxy_input_cb(self, msg):

        self._log.debug_8('proxy input cb: %s', len(msg))

        services   = list()
        to_advance = list()

        for task in msg:

            # make sure the tasks obtain env settings (if needed)
            if 'task_environment' in self.session.rcfg:

                if not task['description'].get('environment'):
                    task['description']['environment'] = dict()

                for k,v in self.session.rcfg.task_environment.items():
                    # FIXME: this might overwrite user specified env
                    task['description']['environment'][k] = v

            # FIXME: raise or fail task!
            if task['state'] != rps.AGENT_STAGING_INPUT_PENDING:
                self._log.error('invalid state: %s:%s:%s', task['uid'],
                        task['state'], task.get('states'))
                continue

            if task['description'].get('mode') == TASK_SERVICE:
                services.append(task)

            else:
                to_advance.append(task)

        # now we really own the tasks and can start working on them (ie. push
        # them into the pipeline).  We don't publish nor profile as advance,
        # since the state transition happened already on the client side when
        # the state was set.
        self.advance(to_advance, publish=False, push=True)

        for service in services:
            self._launch_service_task(service)


    # --------------------------------------------------------------------------
    #
    def _proxy_output_cb(self, msg):

        # we just forward the tasks to the task proxy queue
        self._log.debug('proxy output cb: %s', len(msg))
        self.advance(msg, publish=False, push=True, qname=self._sid)


    # --------------------------------------------------------------------------
    #
    def _client_ctrl_cb(self, topic, msg):

        self._log.debug('ctl sub cb: %s %s', topic, msg)
        ## FIXME?


    # --------------------------------------------------------------------------
    #
    def _configure_app_comm(self):

        # if the pilot description contains a request for application comm
        # channels, merge those into the agent config
        #
        # FIXME: this needs to start the app_comm bridges
        app_comm = self.session.rcfg.get('app_comm')
        if app_comm:

            # bridge addresses also need to be exposed to the workload
            if 'task_environment' not in self.session.rcfg:
                self.session.rcfg['task_environment'] = dict()

            if isinstance(app_comm, list):
                app_comm = {ac: {'bulk_size': 0,
                                 'stall_hwm': 1,
                                 'log_level': 'error'} for ac in app_comm}
            for ac in app_comm:

                if ac in self._reg['bridges']:
                    raise ValueError('reserved app_comm name %s' % ac)

                self._reg['bridges.%s' % ac] = app_comm[ac]

                AC = ac.upper()

                self.session.rcfg.task_environment['RP_%s_IN'  % AC] = ac['addr_in']
                self.session.rcfg.task_environment['RP_%s_OUT' % AC] = ac['addr_out']


    # --------------------------------------------------------------------------
    #
    def initialize(self):

        # we  first register outputs, then start known service tasks, and only
        # once those are up and running we register inputs.  This ensures that
        # we do not start any incoming tasks before we services are up.

        # forward received tasks to agent input staging
        self.register_output(rps.AGENT_STAGING_INPUT_PENDING,
                             rpc.AGENT_STAGING_INPUT_QUEUE)

        # and return completed tasks to the task manager
        self.register_output(rps.TMGR_STAGING_OUTPUT_PENDING,
                             rpc.PROXY_TASK_QUEUE)

        # before we run any tasks (including service tasks), prepare a named_env
        # `rp` for tasks which use the pilot's own environment, such as raptors
        #
        # register the respective RPC handler...
        self.register_rpc_handler('prepare_env', self._prepare_env,
                                                 rpc_addr=self._pid)

        # ...prepare the pilot's own env...
        env_spec = {'type'    : os.environ['RP_VENV_TYPE'],
                    'path'    : os.environ['RP_VENV_PATH'],
                    'pre_exec': ['export PYTHONPATH=%s'
                                 %  os.environ.get('PYTHONPATH', ''),
                                 'export PATH=%s'
                                 %  os.environ.get('PATH', '')]
                   }
        self.rpc('prepare_env', env_name='rp', env_spec=env_spec,
                                rpc_addr=self._pid)

        # ...and prepare all envs which are defined in the pilot description
        for env_name, env_spec in self._cfg.get('prepare_env', {}).items():
            self.rpc('prepare_env', env_name=env_name, env_spec=env_spec,
                                    rpc_addr=self._pid)

<<<<<<< HEAD
        # launch predefined services
        for sd in self._cfg.services:
            self._launch_service(sd)

        # allow registration of external services
        self.register_rpc_handler('register_service', self._register_service,
                                                      rpc_addr=self._pid)
=======
        for sd in self._cfg.services:
            self._launch_service(sd)
>>>>>>> 02e10145

        # listen for new tasks from the client
        self.register_input(rps.AGENT_STAGING_INPUT_PENDING,
                            rpc.PROXY_TASK_QUEUE,
                            qname=self._pid,
                            cb=self._proxy_input_cb)

        # listen for completed tasks to forward to client
        self.register_input(rps.TMGR_STAGING_OUTPUT_PENDING,
                            rpc.AGENT_COLLECTING_QUEUE,
                            cb=self._proxy_output_cb)

        # sub-agents are started, components are started, bridges are up: we are
        # ready to roll!  Send state update
        rm_info = self._rm.info
        n_nodes = len(rm_info['node_list'])

        self._log.debug('advance to PMGR_ACTIVE')

        rest_url = None
        if self._service:
            rest_url = self._service.addr

        pilot = {'$all'     : True,              # pass full info to client side
                 'type'     : 'pilot',
                 'uid'      : self._pid,
                 'state'    : rps.PMGR_ACTIVE,
                 'rest_url' : rest_url,
                 'resources': {'rm_info': rm_info,
                               'cpu'    : rm_info['cores_per_node'] * n_nodes,
                               'gpu'    : rm_info['gpus_per_node']  * n_nodes}}

        self.advance(pilot, publish=True, push=False, fwd=True)


    # --------------------------------------------------------------------------
    #
    def work(self):

        # all work is done in the registered callbacks
        time.sleep(1)


    # --------------------------------------------------------------------------
    #
    def stage_output(self):

        if  os.path.isfile('./staging_output.txt'):

            if not os.path.isfile('./staging_output.tgz'):

                cmd = 'tar zcvf staging_output.tgz $(cat staging_output.txt)'
                out, err, ret = ru.sh_callout(cmd, shell=True)

                if ret:
                    self._log.debug('out: %s', out)
                    self._log.debug('err: %s', err)
                    self._log.error('output tarring failed: %s', cmd)


    # --------------------------------------------------------------------------
    #
    def finalize(self):

        # tar up output staging data
        self._log.debug('stage output parent')
        self.stage_output()

        self._log.info('rusage: %s', rpu.get_rusage())

        out, err, log = '', '', ''

        try   : out = ru.ru_open('./agent_0.out', 'r').read(1024)
        except: pass
        try   : err = ru.ru_open('./agent_0.err', 'r').read(1024)
        except: pass
        try   : log = ru.ru_open('./agent_0.log', 'r').read(1024)
        except: pass

        if   self._final_cause == 'timeout'  : state = rps.DONE
        elif self._final_cause == 'cancel'   : state = rps.CANCELED
        elif self._final_cause == 'sys.exit' : state = rps.CANCELED
        else                                 : state = rps.FAILED

        # NOTE: we do not push the final pilot state, as that is done by the
        #       bootstrapper *after* this pilot *actually* finished.
        with ru.ru_open('./killme.signal', 'w') as fout:
            fout.write('%s\n' % state)

        pilot = {'type'   : 'pilot',
                 'uid'    : self._pid,
                 'stdout' : out,
                 'stderr' : err,
                 'logfile': log,
                 'state'  : state}

        self._log.debug('push final state update')
        self._log.debug('update state: %s: %s', state, self._final_cause)
        self.advance(pilot, publish=True, push=False)

        # tear things down in reverse order
        self._rm.stop()
        self._session.close()


    # --------------------------------------------------------------------------
    #
    def _launch_service(self, td_orig):

        td = TaskDescription(td_orig)

        if not td.uid:
            td.uid = ru.generate_id('service.%(item_counter)04d',
                                    ru.ID_CUSTOM, ns=self.session.uid)

        if not td_orig.get('name')    : td.name     = td.uid
        if not td_orig.get('mode')    : td.mode     = AGENT_SERVICE
        if not td_orig.get('metadata'): td.metadata = dict()

        td.verify()

        self._log.info('starting agent service from sd %s', td.uid)

        sbox = self._cfg.pilot_sandbox + '/' + td.uid

        task = dict()
        task['uid']               = td.uid
        task['name']              = td.name or td.uid
        task['origin']            = 'agent'
        task['type']              = 'service_task'
        task['pilot']             = self._cfg.pid
        task['description']       = td.as_dict()
        task['pilot_sandbox']     = self._cfg.pilot_sandbox
        task['session_sandbox']   = self._cfg.session_sandbox
        task['resource_sandbox']  = self._cfg.resource_sandbox
        task['task_sandbox']      = 'file://localhost/' + sbox
        task['task_sandbox_path'] = sbox
        task['resources']         = {'cpu': td.ranks * td.cores_per_rank,
                                     'gpu': td.ranks * td.gpus_per_rank}

        self._launch_service_task(task)


    # ----------------------------------------------------------------------
    #
    def _launch_service_task(self, task):

        tid = task['uid']

        self._log.info('starting agent service %s', tid)

        td = TaskDescription(task['description'])

        if not task['description'].get('mode')    : td.mode     = AGENT_SERVICE
        if not task['description'].get('metadata'): td.metadata = dict()

        # we wrap the service
        exe, args, pat = td.executable, td.arguments, td.info_pattern

        td.executable = 'radical-pilot-service-wrapper'
        td.arguments  = ['-c', '%s %s' % (exe, ' '.join(args))]
        td.arguments += ['-u', tid]
        td.arguments += ['-v']

<<<<<<< HEAD
        orig_timeout  = td.timeout

        if td.timeout:
            td.arguments += ['-t', '%d' % td.timeout]
            td.timeout    = 0.0

        if pat:
            pat_src, pat_regex = pat.split(':', 1)
            td.arguments += ['-m', pat_src, '-p', pat_regex]

        # ensure that the description is viable
        td.verify()

        task['description'] = td.as_dict()
        task['state']       = rps.AGENT_STAGING_INPUT_PENDING

        with self._service_lock:

=======
        if td.startup_timeout:
            td.arguments += ['-t', '%d' % td.startup_timeout]

        if pat:
            pat_src, pat_regex = pat.split(':', 1)
            td.arguments += ['-m', pat_src, '-p', pat_regex]

        # ensure that the description is viable
        td.verify()

        task['description'] = td.as_dict()
        task['state']       = rps.AGENT_STAGING_INPUT_PENDING

        with self._service_lock:

>>>>>>> 02e10145
            self._service_start_evt.clear()

            self._log.debug('set agent service id to %s', tid)
            self._service_uid_launched = tid
<<<<<<< HEAD
            self._service_infos[tid] = dict()
=======
>>>>>>> 02e10145

            self.advance(task, publish=False, push=True)

            # At this point we wait for one of two events to happen: either the
            # task will go into a state beyond `AGENT_EXECUTING` and will thus
            # have completed prematurely in which case we declare a failure, or
            # the service comes up and the wrapper sends a control message.  In
            # the former case, the state cb will trigger the service startup
            # event, in the latter case, that message will trigger that event as
            # well.
            #
            # Or we time out of course :-)
            #
            # FIXME: need to watch state updates

            # The service task timeout is watched by the wrapper, but we also
            # watch the wrapper itself.
<<<<<<< HEAD
            if orig_timeout:
                if not self._service_start_evt.wait(timeout=orig_timeout):
=======
            if td.startup_timeout:
                if not self._service_start_evt.wait(timeout=td.startup_timeout):
>>>>>>> 02e10145
                    raise RuntimeError('Unable to start service')
            else:
                self._service_start_evt.wait()

            info = self._reg.get('services.%s' % td.uid)
            self._log.info('agent service started: %s - %s', td.uid, info)

<<<<<<< HEAD
            # send a notification around, specifically also to the client side
            if not info:
                info = {0: 'service is up'}
=======
            # send a notification, specifically also to the client side
            if not info:
                info = 'service is up'
>>>>>>> 02e10145

            self.publish(rpc.CONTROL_PUBSUB, {'cmd' : 'service_up',
                                              'arg' : {'uid' : td.uid,
                                                       'info': info},
                                              'fwd' : True})


    # --------------------------------------------------------------------------
    #
    def _start_sub_agents(self):
        '''
        For the list of sub_agents, get a launch command and launch that
        agent instance on the respective node.  We pass it to the seconds
        bootstrap level, there is no need to pass the first one again.
        '''

        # FIXME: reroute to agent daemonizer

        if not self._cfg.agents:
            return

        n_agents      = len(self._cfg.agents)
        n_agent_nodes = len(self._rm.info.agent_node_list)

        assert n_agent_nodes >= n_agents


        self._log.debug('start_sub_agents')

        # store the current environment as the sub-agents will use the same
        # (it will be called within "bootstrap_2.sh")
        ru.env_prep(os.environ, script_path='./env/agent.env')

        # the configs are written, and the sub-agents can be started.  To know
        # how to do that we create the agent launch method, have it creating
        # the respective command lines per agent instance, and run via popen.

        bs_name = '%s/bootstrap_2.sh'

        for idx, sa in enumerate(self._cfg.agents):

            target  = self._cfg.agents[sa]['target']
            bs_args = [self._sid, self.session.cfg.reg_addr, sa]

            if target not in ['local', 'node']:

                raise ValueError('agent target unknown (%s)' % target)

            if target == 'local':

                # start agent locally
                bs_path  = bs_name % self._pwd
                cmdline  = self._shell
                cmdline += ' -l %s' % ' '.join([bs_path] + bs_args)

            else:  # target == 'node':

                node = self._rm.info.agent_node_list[idx]
                # start agent remotely, use launch method
                # NOTE:  there is some implicit assumption that we can use
                #        the 'agent_node' string as 'agent_string:0' and
                #        obtain a well format slot...
                # FIXME: it is actually tricky to translate the agent_node
                #        into a viable 'slots' structure, as that is
                #        usually done by the schedulers.  So we leave that
                #        out for the moment, which will make this unable to
                #        work with a number of launch methods.  Can the
                #        offset computation be moved to the ResourceManager?

                launch_script = '%s/%s.launch.sh'   % (self._pwd, sa)
                exec_script   = '%s/%s.exec.sh'     % (self._pwd, sa)

                node_cores = [RO(index=cid, occuapation=rpc.BUSY)
                                            for cid, cstate
                                            in  enumerate(node['cores'])
                                            if  cstate == rpc.FREE]

                node_gpus  = [RO(index=gid, occuapation=rpc.BUSY)
                                            for gid, gstate
                                            in  enumerate(node['gpus'])
                                            if  gstate == rpc.FREE]

                agent_task = {
                    'uid'               : sa,
                    'task_sandbox_path' : self._pwd,
                    'description'       : TaskDescription({
                        'uid'           : sa,
                        'ranks'         : 1,
                        'cores_per_rank': self._rm.info.cores_per_node,
                        'executable'    : self._shell,
                        'arguments'     : [bs_name % self._pwd] + bs_args
                    }).as_dict(),
                    'slots'             : [{'node_name' : node['name'],
                                            'node_index': node['index'],
                                            'cores'     : node_cores,
                                            'gpus'      : node_gpus,
                                            'lfs'       : 0,
                                            'mem'       : 0}]
                }

                # find a launcher to use
                launcher = self._rm.find_launcher(agent_task)
                if not launcher:
                    raise RuntimeError('no launch method found for sub agent')

                # FIXME: set RP environment (as in Popen Executor)

                tmp  = '#!%s\n\n' % self._shell
                tmp += 'export RP_PILOT_SANDBOX="%s"\n\n' % self._pwd
                cmds = launcher.get_launcher_env()
                for cmd in cmds:
                    tmp += '%s || exit 1\n' % cmd

                cmds = launcher.get_launch_cmds(agent_task, exec_script)
                tmp += '%s\nexit $?\n\n' % cmds
                with ru.ru_open(launch_script, 'w') as fout:
                    fout.write(tmp)

                tmp  = '#!%s\n\n' % self._shell
                tmp += self._shell
                tmp += ' -l %s\n\n' % ' '.join([bs_name % '.'] + bs_args)
                with ru.ru_open(exec_script, 'w') as fout:
                    fout.write(tmp)

                # make sure scripts are executable
                st_l = os.stat(launch_script)
                st_e = os.stat(exec_script)
                os.chmod(launch_script, st_l.st_mode | stat.S_IEXEC)
                os.chmod(exec_script,   st_e.st_mode | stat.S_IEXEC)

                # spawn the sub-agent
                cmdline = launch_script

            self._log.info('create sub-agent %s: %s', sa, cmdline)
            ru.sh_callout_bg(cmdline, stdout='%s.out' % sa,
                                      stderr='%s.err' % sa,
                                      cwd=self._pwd)

        self._log.debug('start_sub_agents done')


    # --------------------------------------------------------------------------
    #
    def _check_lifetime(self):

        # Make sure that we haven't exceeded the runtime - otherwise terminate.
        if self._cfg.runtime:

            if time.time() >= self._starttime + (int(self._cfg.runtime) * 60):

                self._log.info('runtime limit (%ss).', self._cfg.runtime * 60)
                self._final_cause = 'timeout'
                self.stop()
                return False  # we are done

        return True


    # --------------------------------------------------------------------------
    #
    def control_cb(self, topic, msg):
        '''
        Check for commands on the control pubsub, mainly waiting for RPC
        requests to handle.
        '''

        self._log.debug_1('control msg %s: %s', topic, msg)

        cmd = msg.get('cmd')
        arg = msg.get('arg')

        self._log.debug('pilot command: %s: %s', cmd, arg)
        self._prof.prof('cmd', msg="%s : %s" %  (cmd, arg), uid=self._pid)

        if cmd == 'pmgr_heartbeat' and arg['pmgr'] == self._pmgr:
            self._session._hb.beat(uid=self._pmgr)
            return True

        elif cmd == 'cancel_pilots':
            return self._ctrl_cancel_pilots(msg)

        elif cmd == 'service_info':
<<<<<<< HEAD
            return self._ctrl_service_info(msg, arg)
=======
            self._log.debug('=== PILOT COMMAND: %s: %s', cmd, arg)
            return self._ctrl_service_info(msg, arg)

        else:
            self._log.error('invalid command: [%s]', cmd)
>>>>>>> 02e10145


    # --------------------------------------------------------------------------
    #
    def _ctrl_cancel_pilots(self, msg):

        arg = msg['arg']

        if self._pid not in arg.get('uids'):
            self._log.debug('ignore cancel %s', msg)
            return True

        self._log.info('cancel pilot cmd')
        self._final_cause = 'cancel'
        self.publish(rpc.CONTROL_PUBSUB, {'cmd' : 'terminate',
                                          'arg' : None})
        self.stop()

        # work is done - unregister this cb
        return False


    # --------------------------------------------------------------------------
    #
    def _ctrl_service_info(self, msg, arg):
<<<<<<< HEAD

        uid   = arg['uid']
        name  = arg['name']
        info  = arg['info']
        ranks = arg['ranks']
        rank  = arg['rank']
=======

        uid   = arg['uid']
        error = arg['error']
        info  = arg['info']

        self._log.debug('=== service info: %s: %s', uid, info)
>>>>>>> 02e10145

        # This message signals that an agent service instance is up and running.
        # We expect to find the service UID in args and can then unblock the
        # service startup wait for that uid

        if uid != self._service_uid_launched:
            # we do not know this service instance
            self._log.warn('ignore service startup signal for %s [%s]', uid,
                           self._service_uid_launched)
            return True

        if uid in self._service_uids_running:
            self._log.warn('duplicated service startup signal for %s', uid)
            return True

<<<<<<< HEAD
        # collect all rank info before we consider sucess
        service_info = self._service_infos[uid]

        assert rank not in service_info
        service_info[str(rank)] = info

        if len(service_info) < ranks:
            self._log.debug('service rank %d for %s started: %s', rank,
                            uid, info)

        else:
            self._service_uids_running.append(uid)
            self._log.debug('all ranks for %s started (%s): %s', uid,
                            len(self._service_uids_running), info)

            # add info to registry (might be empty!)
            self._reg['services.%s' % uid] = service_info

            # signal main thread when that the service is up
            self._log.debug('set service start event for %s', uid)
            self._service_start_evt.set()

        return True


    # --------------------------------------------------------------------------
    #
    def _register_service(self, uid, info):

        # add info to registry (might be empty!)
        self._reg['services.%s' % uid] = info
=======
        if info is None:
            self._log.error('service %s failed: %s', uid, error)
            return True

        self._service_uids_running.append(uid)
        self._log.debug('service %s started (%s): %s', uid,
                        len(self._service_uids_running), info)

        # add info to registry (might be empty!)
        self._reg['services.%s' % uid] = info

        # signal main thread when that the service is up
        self._log.debug('=== set service start event for %s', uid)
        self._service_start_evt.set()
>>>>>>> 02e10145

        return True


    # --------------------------------------------------------------------------
    #
    def _prepare_env(self, env_name, env_spec):

        self._log.debug('env_spec %s: %s', env_name, env_spec)

        etype = env_spec.get('type', 'venv')
        evers = env_spec.get('version')
        path  = env_spec.get('path')
        emods = env_spec.get('setup')    or []
        pre   = env_spec.get('pre_exec') or []
        out   = None

        # always load the original pilot env first.
        pre_exec = '-P ". env/bs0_pre_0.sh" '
        for cmd in pre:
            pre_exec += '-P "%s" ' % cmd

        if emods: mods = '-m "%s"' % ','.join(emods)
        else    : mods = ''

      # assert etype == 'virtualenv'
      # assert evers

        # only create a new VE if path is not set or if it does not exist
        if path:
            path = path.rstrip('/')

        ve_local_path = '%s/env/rp_named_env.%s' % (self._pwd, env_name)
        if path: ve_path = path
        else   : ve_path = ve_local_path

        if evers:
            evers = '-v %s' % evers
        else:
            evers = ''

        rp_cse = ru.which('radical-pilot-create-static-ve')
        ve_cmd = '/bin/bash %s -d -p %s -t %s ' % (rp_cse, ve_path, etype) + \
                 '%s %s %s '                    % (evers, mods, pre_exec)  + \
                 '-T %s.env > env_%s.log 2>&1'  % (ve_local_path, env_name)

        # FIXME: we should export all sandboxes etc. to the prep_env.
        os.environ['RP_RESOURCE_SANDBOX'] = '../../'

        self._log.debug('env cmd: %s', ve_cmd)
        out, err, ret = ru.sh_callout(ve_cmd, shell=True)
        self._log.debug('    out: %s', out)
        self._log.debug('    err: %s', err)

        if ret:
            raise RuntimeError('prepare_env failed: \n%s\n%s\n' % (out, err))

        # if the ve lives outside of the pilot sandbox, link it
        if path:
            os.symlink(path, ve_local_path)

        self._log.debug('ve_path: %s', ve_path)

        # prepare the env to be loaded in task exec scripts
        with ru.ru_open('%s.sh' % ve_local_path, 'w') as fout:
            fout.write('\n. %s/bin/activate\n\n' % ve_path)

        # publish the venv creation to the scheduler
        self.publish(rpc.CONTROL_PUBSUB, {'cmd': 'register_named_env',
                                          'arg': {'env_name': env_name}})
        return out


    # --------------------------------------------------------------------------
    #
    def _start_service_ep(self):

        if self._cfg.enable_ep:

            self._service = ru.zmq.Server(uid='%s.server' % self._uid)
            self._service.register_request('submit_tasks', self._ep_submit_tasks)
            self._service.start()

            self._log.info('service_url : %s', self._service.addr)


    # --------------------------------------------------------------------------
    #
    def _ep_submit_tasks(self, request):

        tasks = request['tasks']

        for task in tasks:

            td  = task['description']
            tid = task.get('uid')

            if not tid:
                tid = ru.generate_id('task.ep.%(item_counter)04d',
                                     ru.ID_CUSTOM, ns=self._pid)

            sbox = self._cfg.pilot_sandbox + '/' + tid

            task['uid']               = tid
            task['origin']            = 'agent'
            task['pilot']             = self._cfg.pid
            task['state']             = rps.AGENT_STAGING_INPUT_PENDING
            task['pilot_sandbox']     = self._cfg.pilot_sandbox
            task['session_sandbox']   = self._cfg.session_sandbox
            task['resource_sandbox']  = self._cfg.resource_sandbox
            task['resources']         = {'cpu': td.ranks * td.cores_per_rank,
                                         'gpu': td.ranks * td.gpus_per_rank}

            task['task_sandbox']      = 'file://localhost/' + sbox
            task['task_sandbox_path'] = sbox

            self._log.debug('ep: submit %s', td['uid'])

        self.advance(tasks, state=rps.AGENT_STAGING_INPUT_PENDING,
                            publish=True, push=True)


  # # --------------------------------------------------------------------------
  # #
  # def _ep_get_task_updates(self, request):
  #
  #     import pprint
  #     self._log.debug('update request: %s', pprint.pformat(request))


# ------------------------------------------------------------------------------
<|MERGE_RESOLUTION|>--- conflicted
+++ resolved
@@ -62,10 +62,6 @@
         self._service_uids_running = list()
         self._service_start_evt    = mt.Event()
         self._service_lock         = mt.Lock()  # launch one service at a time
-<<<<<<< HEAD
-        self._service_infos        = dict()
-=======
->>>>>>> 02e10145
 
         # this is the earliest point to sync bootstrap and agent profiles
         self._prof.prof('hostname', uid=cfg.pid, msg=ru.get_hostname())
@@ -216,7 +212,6 @@
             self.rpc('prepare_env', env_name=env_name, env_spec=env_spec,
                                     rpc_addr=self._pid)
 
-<<<<<<< HEAD
         # launch predefined services
         for sd in self._cfg.services:
             self._launch_service(sd)
@@ -224,10 +219,6 @@
         # allow registration of external services
         self.register_rpc_handler('register_service', self._register_service,
                                                       rpc_addr=self._pid)
-=======
-        for sd in self._cfg.services:
-            self._launch_service(sd)
->>>>>>> 02e10145
 
         # listen for new tasks from the client
         self.register_input(rps.AGENT_STAGING_INPUT_PENDING,
@@ -392,12 +383,8 @@
         td.arguments += ['-u', tid]
         td.arguments += ['-v']
 
-<<<<<<< HEAD
-        orig_timeout  = td.timeout
-
-        if td.timeout:
-            td.arguments += ['-t', '%d' % td.timeout]
-            td.timeout    = 0.0
+        if td.startup_timeout:
+            td.arguments += ['-t', '%d' % td.startup_timeout]
 
         if pat:
             pat_src, pat_regex = pat.split(':', 1)
@@ -411,31 +398,10 @@
 
         with self._service_lock:
 
-=======
-        if td.startup_timeout:
-            td.arguments += ['-t', '%d' % td.startup_timeout]
-
-        if pat:
-            pat_src, pat_regex = pat.split(':', 1)
-            td.arguments += ['-m', pat_src, '-p', pat_regex]
-
-        # ensure that the description is viable
-        td.verify()
-
-        task['description'] = td.as_dict()
-        task['state']       = rps.AGENT_STAGING_INPUT_PENDING
-
-        with self._service_lock:
-
->>>>>>> 02e10145
             self._service_start_evt.clear()
 
             self._log.debug('set agent service id to %s', tid)
             self._service_uid_launched = tid
-<<<<<<< HEAD
-            self._service_infos[tid] = dict()
-=======
->>>>>>> 02e10145
 
             self.advance(task, publish=False, push=True)
 
@@ -453,13 +419,8 @@
 
             # The service task timeout is watched by the wrapper, but we also
             # watch the wrapper itself.
-<<<<<<< HEAD
-            if orig_timeout:
-                if not self._service_start_evt.wait(timeout=orig_timeout):
-=======
             if td.startup_timeout:
                 if not self._service_start_evt.wait(timeout=td.startup_timeout):
->>>>>>> 02e10145
                     raise RuntimeError('Unable to start service')
             else:
                 self._service_start_evt.wait()
@@ -467,15 +428,9 @@
             info = self._reg.get('services.%s' % td.uid)
             self._log.info('agent service started: %s - %s', td.uid, info)
 
-<<<<<<< HEAD
-            # send a notification around, specifically also to the client side
-            if not info:
-                info = {0: 'service is up'}
-=======
             # send a notification, specifically also to the client side
             if not info:
                 info = 'service is up'
->>>>>>> 02e10145
 
             self.publish(rpc.CONTROL_PUBSUB, {'cmd' : 'service_up',
                                               'arg' : {'uid' : td.uid,
@@ -658,15 +613,11 @@
             return self._ctrl_cancel_pilots(msg)
 
         elif cmd == 'service_info':
-<<<<<<< HEAD
-            return self._ctrl_service_info(msg, arg)
-=======
             self._log.debug('=== PILOT COMMAND: %s: %s', cmd, arg)
             return self._ctrl_service_info(msg, arg)
 
         else:
             self._log.error('invalid command: [%s]', cmd)
->>>>>>> 02e10145
 
 
     # --------------------------------------------------------------------------
@@ -692,21 +643,12 @@
     # --------------------------------------------------------------------------
     #
     def _ctrl_service_info(self, msg, arg):
-<<<<<<< HEAD
-
-        uid   = arg['uid']
-        name  = arg['name']
-        info  = arg['info']
-        ranks = arg['ranks']
-        rank  = arg['rank']
-=======
 
         uid   = arg['uid']
         error = arg['error']
         info  = arg['info']
 
         self._log.debug('=== service info: %s: %s', uid, info)
->>>>>>> 02e10145
 
         # This message signals that an agent service instance is up and running.
         # We expect to find the service UID in args and can then unblock the
@@ -722,39 +664,6 @@
             self._log.warn('duplicated service startup signal for %s', uid)
             return True
 
-<<<<<<< HEAD
-        # collect all rank info before we consider sucess
-        service_info = self._service_infos[uid]
-
-        assert rank not in service_info
-        service_info[str(rank)] = info
-
-        if len(service_info) < ranks:
-            self._log.debug('service rank %d for %s started: %s', rank,
-                            uid, info)
-
-        else:
-            self._service_uids_running.append(uid)
-            self._log.debug('all ranks for %s started (%s): %s', uid,
-                            len(self._service_uids_running), info)
-
-            # add info to registry (might be empty!)
-            self._reg['services.%s' % uid] = service_info
-
-            # signal main thread when that the service is up
-            self._log.debug('set service start event for %s', uid)
-            self._service_start_evt.set()
-
-        return True
-
-
-    # --------------------------------------------------------------------------
-    #
-    def _register_service(self, uid, info):
-
-        # add info to registry (might be empty!)
-        self._reg['services.%s' % uid] = info
-=======
         if info is None:
             self._log.error('service %s failed: %s', uid, error)
             return True
@@ -769,7 +678,16 @@
         # signal main thread when that the service is up
         self._log.debug('=== set service start event for %s', uid)
         self._service_start_evt.set()
->>>>>>> 02e10145
+
+        return True
+
+
+    # --------------------------------------------------------------------------
+    #
+    def _register_service(self, uid, info):
+
+        # add info to registry (might be empty!)
+        self._reg['services.%s' % uid] = info
 
         return True
 
