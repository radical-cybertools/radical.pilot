--- conflicted
+++ resolved
@@ -366,24 +366,9 @@
         self._launch_service_task(task)
 
 
-<<<<<<< HEAD
-            task = dict()
-            task['uid']               = tid
-            task['type']              = 'service_task'
-            task['origin']            = 'agent'
-            task['pilot']             = self._cfg.pid
-            task['description']       = td.as_dict()
-            task['state']             = rps.AGENT_RESOLVING_PENDING
-            task['pilot_sandbox']     = self._cfg.pilot_sandbox
-            task['session_sandbox']   = self._cfg.session_sandbox
-            task['resource_sandbox']  = self._cfg.resource_sandbox
-            task['resources']         = {'cpu': td.ranks * td.cores_per_rank,
-                                         'gpu': td.ranks * td.gpus_per_rank}
-=======
     # ----------------------------------------------------------------------
     #
     def _launch_service_task(self, task):
->>>>>>> 72b74879
 
         tid = task['uid']
 
