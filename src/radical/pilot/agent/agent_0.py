--- conflicted
+++ resolved
@@ -382,22 +382,14 @@
         cmds = launcher.get_launch_cmd(service_task, ex_name)
         tmp += '%s\nexit $?\n\n' % '\n'.join(cmds)
 
-<<<<<<< HEAD
-        with open(ls_name, 'w') as fout:
-=======
         with ru.ru_open(ls_name, 'w') as fout:
->>>>>>> 205af480
             fout.write(tmp)
 
         tmp  = '#!/bin/sh\n\n'
         tmp += '. ./env/service.env\n'
         tmp += '/bin/sh -l ./services\n\n'
 
-<<<<<<< HEAD
-        with open(ex_name, 'w') as fout:
-=======
         with ru.ru_open(ex_name, 'w') as fout:
->>>>>>> 205af480
             fout.write(tmp)
 
 
@@ -507,11 +499,7 @@
                 cmds = launcher.get_launch_cmds(agent_task, exec_script)
                 tmp += '%s\nexit $?\n\n' % '\n'.join(cmds)
 
-<<<<<<< HEAD
-                with open(launch_script, 'w') as fout:
-=======
                 with ru.ru_open(launch_script, 'w') as fout:
->>>>>>> 205af480
                     fout.write(tmp)
 
 
@@ -519,11 +507,7 @@
                 tmp += '. ./env/agent.env\n'
                 tmp += '/bin/sh -l ./bootstrap_2.sh %s\n\n' % sa
 
-<<<<<<< HEAD
-                with open(exec_script, 'w') as fout:
-=======
                 with ru.ru_open(exec_script, 'w') as fout:
->>>>>>> 205af480
                     fout.write(tmp)
 
                 # make sure scripts are executable
@@ -799,22 +783,13 @@
     # --------------------------------------------------------------------------
     #
     def _prepare_env(self, env_name, env_spec):
-<<<<<<< HEAD
-=======
-
-        print(env_spec)
->>>>>>> 205af480
 
         etype = env_spec['type']
         evers = env_spec['version']
         emods = env_spec.get('setup')    or []
         pre   = env_spec.get('pre_exec') or []
 
-<<<<<<< HEAD
         pre_exec = '-P ". env/bs0_pre_0.sh" '
-=======
-        pre_exec = '-P ". env/bs0_orig.sh" '
->>>>>>> 205af480
         for cmd in pre:
             pre_exec += '-P "%s" ' % cmd
 
@@ -839,11 +814,7 @@
 
         # prepare the env to be loaded in task exec scripts
         ve_path = '%s/env/rp_named_env.%s' % (self._pwd, env_name)
-<<<<<<< HEAD
-        with open('%s.sh' % ve_path, 'w') as fout:
-=======
         with ru.ru_open('%s.sh' % ve_path, 'w') as fout:
->>>>>>> 205af480
             fout.write('\n. %s/bin/activate\n\n' % ve_path)
 
         # publish the venv creation to the scheduler
