--- conflicted
+++ resolved
@@ -619,51 +619,7 @@
 
     # --------------------------------------------------------------------------
     #
-<<<<<<< HEAD
     def _proxy_state_cb(self, topic, msg):
-=======
-    def _check_commands(self):
-
-        # Check if there's a command waiting
-        # FIXME: this pull should be done by the update worker, and commands
-        #        should then be communicated over the command pubsub
-        # FIXME: commands go to pmgr, tmgr, session docs
-        # FIXME: check if pull/wipe are atomic
-        # FIXME: long runnign commands can time out on hb
-        retdoc = self._dbs._c.find_and_modify(
-                    query ={'uid' : self._pid},
-                    fields=['cmds'],                    # get  new commands
-                    update={'$set': {'cmds': list()}})  # wipe old commands
-
-        if not retdoc:
-            return True
-
-        for spec in retdoc.get('cmds', []):
-
-            cmd = spec['cmd']
-            arg = spec['arg']
-
-            self._log.debug('pilot command: %s: %s', cmd, arg)
-            self._prof.prof('cmd', msg="%s : %s" %  (cmd, arg), uid=self._pid)
-
-            if cmd == 'heartbeat' and arg['pmgr'] == self._pmgr:
-                self._hb.beat(uid=self._pmgr)
-
-            elif cmd == 'cancel_pilot':
-                self._log.info('cancel pilot cmd')
-                self.publish(rpc.CONTROL_PUBSUB, {'cmd' : 'terminate',
-                                                  'arg' : None})
-                self._final_cause = 'cancel'
-                return False  # we are done
-
-            elif cmd == 'cancel_tasks':
-                self._log.info('cancel_tasks cmd')
-                self.publish(rpc.CONTROL_PUBSUB, {'cmd' : 'cancel_tasks',
-                                                  'arg' : arg})
-            else:
-                self._log.warn('could not interpret cmd "%s" - ignore', cmd)
->>>>>>> 2ec5ec82
-
         # no need to check - blindly forward all messages to the proxy
         self.publish(rpc.PROXY_STATE_PUBSUB, topic=topic, msg=msg)
 
