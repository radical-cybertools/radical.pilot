--- conflicted
+++ resolved
@@ -803,14 +803,9 @@
         assert(evers)
 
         rp_cse = ru.which('radical-pilot-create-static-ve')
-        ve_cmd = '/bin/sh -x %s -p %s/env/rp_named_env.%s -v %s ' \
-<<<<<<< HEAD
-                 '-e ". env/bs0_pre_0.sh" %s %s | tee -a env.log 2>&1' \
+        ve_cmd = '/bin/sh %s -p %s/env/rp_named_env.%s -v %s %s %s ' \
+                 '| tee -a env.log 2>&1' \
                % (rp_cse, self._pwd, env_name, evers, mods, pre_exec)
-=======
-                 '-m "%s" %s | tee -a env.log 2>&1' \
-               % (rp_cse, self._pwd, env_name, evers, ','.join(emods), pre_exec)
->>>>>>> f16e424d
 
         self._log.debug('env cmd: %s', ve_cmd)
         out, err, ret = ru.sh_callout(ve_cmd, shell=True)
