--- conflicted
+++ resolved
@@ -8,7 +8,6 @@
 import copy
 import stat
 import time
-import types
 import pprint
 import subprocess         as sp
 
@@ -65,15 +64,15 @@
         cfg['workdir']    = os.getcwd()
 
         # sanity check on config settings
-        if not 'cores'               in cfg: raise ValueError('Missing number of cores')
-        if not 'lrms'                in cfg: raise ValueError('Missing LRMS')
-        if not 'dburl'               in cfg: raise ValueError('Missing DBURL')
-        if not 'pilot_id'            in cfg: raise ValueError('Missing pilot id')
-        if not 'runtime'             in cfg: raise ValueError('Missing or zero agent runtime')
-        if not 'scheduler'           in cfg: raise ValueError('Missing agent scheduler')
-        if not 'session_id'          in cfg: raise ValueError('Missing session id')
-        if not 'spawner'             in cfg: raise ValueError('Missing agent spawner')
-        if not 'task_launch_method'  in cfg: raise ValueError('Missing unit launch method')
+        if 'cores'               not in cfg: raise ValueError('Missing number of cores')
+        if 'lrms'                not in cfg: raise ValueError('Missing LRMS')
+        if 'dburl'               not in cfg: raise ValueError('Missing DBURL')
+        if 'pilot_id'            not in cfg: raise ValueError('Missing pilot id')
+        if 'runtime'             not in cfg: raise ValueError('Missing or zero agent runtime')
+        if 'scheduler'           not in cfg: raise ValueError('Missing agent scheduler')
+        if 'session_id'          not in cfg: raise ValueError('Missing session id')
+        if 'spawner'             not in cfg: raise ValueError('Missing agent spawner')
+        if 'task_launch_method'  not in cfg: raise ValueError('Missing unit launch method')
 
         # Check for the RADICAL_PILOT_DB_HOSTPORT env var, which will hold
         # the address of the tunnelized DB endpoint. If it exists, we
@@ -188,6 +187,7 @@
 
       # # we don't rely on the existence / viability of the update worker at
       # # that point.
+      # FIXME:
       # self._log.debug('update db state: %s: %s', state, self._final_cause)
       # self._update_db(state, self._final_cause)
 
@@ -222,7 +222,6 @@
         if state == rps.FAILED:
             self._log.info(ru.get_trace())
 
-        now = time.time()
         out = None
         err = None
         log = None
@@ -456,12 +455,8 @@
                 return False  # we are done
 
             elif cmd == 'cancel_units':
-<<<<<<< HEAD
-
-                self._log.info('cancel unit cmd')
-=======
+
                 self._log.info('cancel_units cmd')
->>>>>>> d7840149
                 self.publish(rpc.CONTROL_PUBSUB, {'cmd' : 'cancel_units',
                                                   'arg' : arg})
             else:
