
__copyright__ = 'Copyright 2014-2016, http://radical.rutgers.edu'
__license__   = 'MIT'


import os
import sys
import copy
import stat
import time
import pprint
import subprocess          as sp
import multiprocessing     as mp

import radical.utils       as ru

from ..   import utils     as rpu
from ..   import states    as rps
from ..   import constants as rpc
from ..db import DBSession

from .resource_manager import ResourceManager
from .launch_method    import LaunchMethod


# ------------------------------------------------------------------------------
#
class Agent_0(rpu.Worker):

    '''
    This is the main agent.  It starts sub-agents and watches them.  If any of
    the sub-agents die, it will shut down the other sub-agents and itself.

    This class inherits the rpu.Worker, so that it can use its communication
    bridges and callback mechanisms.  Specifically, it will pull the DB for
    new tasks to be exexuted and forwards them to the agent's component
    network (see `work()`).  It will also watch the DB for any commands to be
    forwarded (pilot termination, task cancelation, etc), and will take care
    of heartbeat messages to be sent to the client module.  To do all this, it
    initializes a DB connection in `initialize()`.
    '''

    # --------------------------------------------------------------------------
    #
    def __init__(self, cfg, session):

        self._cfg     = cfg
        self._pid     = cfg.pid
        self._pmgr    = cfg.pmgr
        self._pwd     = cfg.pilot_sandbox
        self._session = session
        self._log     = session._log

        self._starttime   = time.time()
        self._final_cause = None

        # this is the earliest point to sync bootstrap and agent profiles
        prof = ru.Profiler(ns='radical.pilot', name='agent.0')
        prof.prof('sync_rel', uid=cfg.pid, msg='agent.0')
        prof.prof('hostname', uid=cfg.pid, msg=ru.get_hostname())

        # connect to MongoDB for state push/pull
        self._connect_db()

        # configure ResourceManager before component startup, as components need
        # ResourceManager information for function (scheduler, executor)
        self._configure_rm()

        # ensure that app communication channels are visible to workload
        self._configure_app_comm()

        # expose heartbeat channel to sub-agents, bridges and components,
        # and start those
        self._cmgr = rpu.ComponentManager(self._cfg)
        self._cfg.heartbeat = self._cmgr.cfg.heartbeat

        self._cmgr.start_bridges()
        self._cmgr.start_components()

        # create the sub-agent configs and start the sub agents
        self._write_sa_configs()
        self._start_sub_agents()   # TODO: move to cmgr?

        # at this point the session is up and connected, and it should have
        # brought up all communication bridges and components.  We are
        # ready to rumble!
        rpu.Worker.__init__(self, self._cfg, session)

        # run our own slow-paced heartbeat monitor to watch pmgr heartbeats
        # FIXME: we need to get pmgr freq
        freq = 10
        tint = freq / 3
        tout = freq * 3
        self._hb = ru.Heartbeat(uid=self._pid,
                                timeout=tout,
                                interval=tint,
                                beat_cb=self._hb_check,  # no own heartbeat(pmgr pulls)
                                term_cb=self._hb_term_cb,
                                log=self._log)
        self._hb.start()

        # register pmgr heartbeat
        self._log.info('hb init for %s', self._pmgr)
        self._hb.beat(uid=self._pmgr)


    # --------------------------------------------------------------------------
    #
    def _hb_check(self):

        self._log.debug('hb check')


    # --------------------------------------------------------------------------
    #
<<<<<<< HEAD
    def _hb_term_cb(self, msg=None):

        self._cmgr.close()
        self._log.warn('hb termination: %s', msg)
=======
    def _hb_term_cb(self, msg):

        self._cmgr.close()
        self._log.warn('hb termination %s' % msg)
>>>>>>> 8604cebe

        return None


    # --------------------------------------------------------------------------
    #
    def _connect_db(self):

        # Check for the RADICAL_PILOT_DB_HOSTPORT env var, which will hold
        # the address of the tunnelized DB endpoint. If it exists, we
        # overrule the agent config with it.
        hostport = os.environ.get('RADICAL_PILOT_DB_HOSTPORT')
        if hostport:
            host, port = hostport.split(':', 1)
            dburl      = ru.Url(self._cfg.dburl)
            dburl.host = host
            dburl.port = port
            self._cfg.dburl = str(dburl)

        self._dbs = DBSession(sid=self._cfg.sid, dburl=self._cfg.dburl,
                              cfg=self._cfg, log=self._log)

    # --------------------------------------------------------------------------
    #
    def _configure_rm(self):

        # Create ResourceManager which will give us the set of agent_nodes to
        # use for sub-agent startup.  Add the remaining ResourceManager
        # information to the config, for the benefit of the scheduler).

        self._rm = ResourceManager.create(name=self._cfg.resource_manager,
                                           cfg=self._cfg, session=self._session)

        # add the resource manager information to our own config
        self._cfg['rm_info'] = self._rm.rm_info


    # --------------------------------------------------------------------------
    #
    def _configure_app_comm(self):

        # if the pilot description contains a request for application comm
        # channels, merge those into the agent config
        #
        # FIXME: this needs to start the app_comm bridges
        app_comm = self._cfg.get('app_comm')
        if app_comm:
            if isinstance(app_comm, list):
                app_comm = {ac: {'bulk_size': 0,
                                 'stall_hwm': 1,
                                 'log_level': 'error'} for ac in app_comm}
            for ac in app_comm:
                if ac in self._cfg['bridges']:
                    raise ValueError('reserved app_comm name %s' % ac)
                self._cfg['bridges'][ac] = app_comm[ac]


        # some of the bridge addresses also need to be exposed to the workload
        if app_comm:
            if 'unit_environment' not in self._cfg:
                self._cfg['unit_environment'] = dict()
            for ac in app_comm:
                if ac not in self._cfg['bridges']:
                    raise RuntimeError('missing app_comm %s' % ac)
                self._cfg['unit_environment']['RP_%s_IN' % ac.upper()] = \
                        self._cfg['bridges'][ac]['addr_in']
                self._cfg['unit_environment']['RP_%s_OUT' % ac.upper()] = \
                        self._cfg['bridges'][ac]['addr_out']


    # --------------------------------------------------------------------------
    #
    def initialize(self):

        # registers the staging_input_queue as this is what we want to push
        # units to
        self.register_output(rps.AGENT_STAGING_INPUT_PENDING,
                             rpc.AGENT_STAGING_INPUT_QUEUE)

        # register the command callback which pulls the DB for commands
        self.register_timed_cb(self._agent_command_cb,
                               timer=self._cfg['db_poll_sleeptime'])

        # register idle callback to pull for units
        self.register_timed_cb(self._check_units_cb,
                               timer=self._cfg['db_poll_sleeptime'])

        # sub-agents are started, components are started, bridges are up: we are
        # ready to roll!  Update pilot state.
        pilot = {'type'             : 'pilot',
                 'uid'              : self._pid,
                 'state'            : rps.PMGR_ACTIVE,
                 'resource_details' : {
                     'lm_info'      : self._rm.lm_info.get('version_info'),
                     'lm_detail'    : self._rm.lm_info.get('lm_detail'),
                     'rm_info'      : self._rm.rm_info},
                 '$set'             : ['resource_details']}
        self.advance(pilot, publish=True, push=False)


    # --------------------------------------------------------------------------
    #
    def work(self):

        # all work is done in the registered callbacks
        time.sleep(1)


    # --------------------------------------------------------------------------
    #
    def stage_output(self):

        if  os.path.isfile('./staging_output.txt'):

            if not os.path.isfile('./staging_output.tgz'):

                cmd = 'tar zcvf staging_output.tgz $(cat staging_output.txt)'
                out, err, ret = ru.sh_callout(cmd, shell=True)

                if ret:
                    self._log.debug('out: %s', out)
                    self._log.debug('err: %s', err)
                    self._log.error('output tarring failed: %s', cmd)


    # --------------------------------------------------------------------------
    #
    def finalize(self):

        # tar up output staging data
        self._log.debug('stage output parent')
        self.stage_output()

        # tear things down in reverse order
        self._hb.stop()
        self._cmgr.close()

        if self._rm:
            self._rm.stop()

        if   self._final_cause == 'timeout'  : state = rps.DONE
        elif self._final_cause == 'cancel'   : state = rps.CANCELED
        elif self._final_cause == 'sys.exit' : state = rps.CANCELED
        else                                 : state = rps.FAILED

        # NOTE: we do not push the final pilot state, as that is done by the
        #       bootstrapper *after* this pilot *actually* finished.
        with open('./killme.signal', 'w') as fout:
            fout.write('%s\n' % state)

        # we don't rely on the existence / viability of the update worker at
        # that point.
        self._log.debug('update db state: %s: %s', state, self._final_cause)
        self._log.info('rusage: %s', rpu.get_rusage())

        out, err, log = '', '', ''

        try   : out   = open('./agent.0.out', 'r').read(1024)
        except: pass
        try   : err   = open('./agent.0.err', 'r').read(1024)
        except: pass
        try   : log   = open('./agent.0.log', 'r').read(1024)
        except: pass

        ret = self._dbs._c.update({'type' : 'pilot',
                                   'uid'  : self._pid},
                                  {'$set' : {'stdout' : rpu.tail(out),
                                             'stderr' : rpu.tail(err),
                                             'logfile': rpu.tail(log),
                                             'state'  : state},
                                   '$push': {'states' : state}
                                  })
        self._log.debug('update ret: %s', ret)


    # --------------------------------------------------------------------
    #
    def _write_sa_configs(self):

        # we have all information needed by the subagents -- write the
        # sub-agent config files.

        # write deep-copies of the config for each sub-agent (sans from agent.0)
        for sa in self._cfg.get('agents', {}):

            assert(sa != 'agent.0'), 'expect subagent, not agent.0'

            # use our own config sans agents/components/bridges as a basis for
            # the sub-agent config.
            tmp_cfg = copy.deepcopy(self._cfg)
            tmp_cfg['agents']     = dict()
            tmp_cfg['components'] = dict()
            tmp_cfg['bridges']    = dict()

            # merge sub_agent layout into the config
            ru.dict_merge(tmp_cfg, self._cfg['agents'][sa], ru.OVERWRITE)

            tmp_cfg['uid']   = sa
            tmp_cfg['aid']   = sa
            tmp_cfg['owner'] = 'agent.0'

            ru.write_json(tmp_cfg, './%s.cfg' % sa)


    # --------------------------------------------------------------------------
    #
    def _start_sub_agents(self):
        '''
        For the list of sub_agents, get a launch command and launch that
        agent instance on the respective node.  We pass it to the seconds
        bootstrap level, there is no need to pass the first one again.
        '''

        # FIXME: reroute to agent daemonizer

        if not self._cfg.get('agents'):
            return

        self._log.debug('start_sub_agents')

        # the configs are written, and the sub-agents can be started.  To know
        # how to do that we create the agent launch method, have it creating
        # the respective command lines per agent instance, and run via
        # popen.
        #
        # actually, we only create the agent_lm once we really need it for
        # non-local sub_agents.
        agent_lm   = None
        for sa in self._cfg['agents']:

            target = self._cfg['agents'][sa]['target']

            if target == 'local':

                # start agent locally
                cmdline = '/bin/sh -l %s/bootstrap_2.sh %s' % (self._pwd, sa)

            elif target == 'node':

                if not agent_lm:
                    agent_lm = LaunchMethod.create(
                        name    = self._cfg['agent_launch_method'],
                        cfg     = self._cfg,
                        session = self._session)

                node = self._cfg['rm_info']['agent_nodes'][sa]
                # start agent remotely, use launch method
                # NOTE:  there is some implicit assumption that we can use
                #        the 'agent_node' string as 'agent_string:0' and
                #        obtain a well format slot...
                # FIXME: it is actually tricky to translate the agent_node
                #        into a viable 'slots' structure, as that is
                #        usually done by the schedulers.  So we leave that
                #        out for the moment, which will make this unable to
                #        work with a number of launch methods.  Can the
                #        offset computation be moved to the ResourceManager?
                bs_name = "%s/bootstrap_2.sh" % (self._pwd)
                ls_name = "%s/%s.sh" % (self._pwd, sa)
                slots = {
                    'cpu_processes'    : 1,
                    'cpu_threads'      : 1,
                    'gpu_processes'    : 0,
                    'gpu_threads'      : 0,
                  # 'nodes'            : [[node[0], node[1], [[0]], []]],
                    'nodes'            : [{'name'    : node[0],
                                           'uid'     : node[1],
                                           'core_map': [[0]],
                                           'gpu_map' : [],
                                           'lfs'     : {'path': '/tmp', 'size': 0}
                                         }],
                    'cores_per_node'   : self._cfg['rm_info']['cores_per_node'],
                    'gpus_per_node'    : self._cfg['rm_info']['gpus_per_node'],
                    'lm_info'          : self._cfg['rm_info']['lm_info'],
                }
                agent_cmd = {
                    'uid'              : sa,
                    'slots'            : slots,
                    'unit_sandbox_path': self._pwd,
                    'description'      : {'cpu_processes'    : 1,
                                          'gpu_process_type' : 'posix',
                                          'gpu_thread_type'  : 'posix',
                                          'executable'       : "/bin/sh",
                                          'mpi'              : False,
                                          'arguments'        : [bs_name, sa],
                                         }
                }
                cmd, hop = agent_lm.construct_command(agent_cmd,
                        launch_script_hop='/usr/bin/env RP_SPAWNER_HOP=TRUE "%s"' % ls_name)

                with open (ls_name, 'w') as ls:
                    # note that 'exec' only makes sense if we don't add any
                    # commands (such as post-processing) after it.
                    ls.write('#!/bin/sh\n\n')
                    for k,v in agent_cmd['description'].get('environment', {}).items():
                        ls.write('export "%s"="%s"\n' % (k, v))
                    ls.write('\n')
                    for pe_cmd in agent_cmd['description'].get('pre_exec', []):
                        ls.write('%s\n' % pe_cmd)
                    ls.write('\n')
                    ls.write('exec %s\n\n' % cmd)
                    st = os.stat(ls_name)
                    os.chmod(ls_name, st.st_mode | stat.S_IEXEC)

                if hop : cmdline = hop
                else   : cmdline = ls_name

            # ------------------------------------------------------------------
            class _SA(mp.Process):

                def __init__(self, sa, cmd, log):
                    self._name = sa
                    self._cmd  = cmd.split()
                    self._log  = log
                    self._proc = None
                    super(_SA, self).__init__(name=self._name)

                    self.start()


                def run(self):

                    sys.stdout = open('%s.out' % self._name, 'w')
                    sys.stderr = open('%s.err' % self._name, 'w')
                    out        = open('%s.out' % self._name, 'w')
                    err        = open('%s.err' % self._name, 'w')
                    self._proc = sp.Popen(args=self._cmd, stdout=out, stderr=err)
                    self._log.debug('sub-agent %s spawned [%s]', self._name,
                            self._proc)

                    assert(self._proc)

                    # FIXME: lifetime, use daemon agent launcher
                    while True:
                        time.sleep(0.1)
                        if self._proc.poll() is None:
                            return True   # all is well
                        else:
                            return False  # proc is gone - terminate
            # ------------------------------------------------------------------

            # spawn the sub-agent
            self._log.info ('create sub-agent %s: %s' % (sa, cmdline))
            _SA(sa, cmdline, log=self._log)

            # FIXME: register heartbeats?

        self._log.debug('start_sub_agents done')


    # --------------------------------------------------------------------------
    #
    def _agent_command_cb(self):

        if not self._check_commands(): return False
        if not self._check_state   (): return False

        return True


    # --------------------------------------------------------------------------
    #
    def _check_commands(self):

        # Check if there's a command waiting
        # FIXME: this pull should be done by the update worker, and commands
        #        should then be communicated over the command pubsub
        # FIXME: commands go to pmgr, umgr, session docs
        # FIXME: check if pull/wipe are atomic
        retdoc = self._dbs._c.find_and_modify(
                    query ={'uid'  : self._pid},
                    update={'$set' : {'cmd': []}},  # Wipe content of array
                    fields=['cmd'])

        if not retdoc:
            return True

        for spec in retdoc.get('cmd', []):

            cmd = spec['cmd']
            arg = spec['arg']

            self._prof.prof('cmd', msg="%s : %s" % (cmd, arg), uid=self._pid)

            if cmd == 'heartbeat' and arg['pmgr'] == self._pmgr:
                self._hb.beat(uid=self._pmgr)

            elif cmd == 'cancel_pilot':
                self._log.info('cancel pilot cmd')
                self.publish(rpc.CONTROL_PUBSUB, {'cmd' : 'terminate',
                                                  'arg' : None})
                self._final_cause = 'cancel'
                self.stop()

                return False  # we are done

            elif cmd == 'cancel_units':
                self._log.info('cancel_units cmd')
                self.publish(rpc.CONTROL_PUBSUB, {'cmd' : 'cancel_units',
                                                  'arg' : arg})
            else:
                self._log.warn('could not interpret cmd "%s" - ignore', cmd)

        return True


    # --------------------------------------------------------------------------
    #
    def _check_state(self):

        # Make sure that we haven't exceeded the runtime - otherwise terminate.
        if self._cfg.runtime:
            if time.time() >= self._starttime +  (int(self._cfg.runtime) * 60):
                self._log.info('runtime limit (%ss).', self._cfg.runtime * 60)
                self._final_cause = 'timeout'
                self.stop()
                return False  # we are done

        return True


    # --------------------------------------------------------------------------
    #
    def _check_units_cb(self):

        # Check for compute units waiting for input staging and log pull.
        #
        # FIXME: Unfortunately, 'find_and_modify' is not bulkable, so we have
        #        to use 'find'.  To avoid finding the same units over and over
        #        again, we update the 'control' field *before* running the next
        #        find -- so we do it right here.
        #        This also blocks us from using multiple ingest threads, or from
        #        doing late binding by unit pull :/
        unit_cursor = self._dbs._c.find({'type'    : 'unit',
                                         'pilot'   : self._pid,
                                         'control' : 'agent_pending'})
        if not unit_cursor.count():
            self._log.info('units pulled:    0')
            return True

        # update the units to avoid pulling them again next time.
        unit_list = list(unit_cursor)
        unit_uids = [unit['uid'] for unit in unit_list]

        self._dbs._c.update({'type'  : 'unit',
                             'uid'   : {'$in'     : unit_uids}},
                            {'$set'  : {'control' : 'agent'}},
                            multi=True)

        self._log.info("units pulled: %4d", len(unit_list))
        self._prof.prof('get', msg='bulk: %d' % len(unit_list), uid=self._pid)

        for unit in unit_list:

            # make sure the units obtain env settings (if needed)
            if 'unit_environment' in self._cfg:
                if not unit['description'].get('environment'):
                    unit['description']['environment'] = dict()
                for k,v in self._cfg['unit_environment'].items():
                    unit['description']['environment'][k] = v

            # we need to make sure to have the correct state:
            unit['state'] = rps._unit_state_collapse(unit['states'])
            self._prof.prof('get', uid=unit['uid'])

            # FIXME: raise or fail unit!
            if unit['state'] != rps.AGENT_STAGING_INPUT_PENDING:
                self._log.error('invalid state: %s', (pprint.pformat(unit)))

            unit['control'] = 'agent'

        # now we really own the CUs, and can start working on them (ie. push
        # them into the pipeline).  We don't publish nor profile as advance,
        # since that happened already on the module side when the state was set.
        self.advance(unit_list, publish=False, push=True)

        return True


# ------------------------------------------------------------------------------
<|MERGE_RESOLUTION|>--- conflicted
+++ resolved
@@ -113,17 +113,10 @@
 
     # --------------------------------------------------------------------------
     #
-<<<<<<< HEAD
     def _hb_term_cb(self, msg=None):
 
         self._cmgr.close()
         self._log.warn('hb termination: %s', msg)
-=======
-    def _hb_term_cb(self, msg):
-
-        self._cmgr.close()
-        self._log.warn('hb termination %s' % msg)
->>>>>>> 8604cebe
 
         return None
 
