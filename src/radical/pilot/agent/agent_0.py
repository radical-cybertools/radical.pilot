--- conflicted
+++ resolved
@@ -248,28 +248,14 @@
         elif self._final_cause == 'sys.exit' : state = rps.CANCELED
         else                                 : state = rps.FAILED
 
-        # we don't rely on the existence / viability of the update worker at
-        # that point.
-        self._log.debug('update db state: %s: %s', state, self._final_cause)
-
         # NOTE: we do not push the final pilot state, as that is done by the
         #       bootstrapper *after* this pilot *actually* finished.
         with open('./killme.signal', 'w') as fout:
             fout.write('%s\n' % state)
 
-<<<<<<< HEAD
-
-    # --------------------------------------------------------------------------
-    #
-    def _update_db(self, state, msg=None):
-
-        # NOTE: we do not push the final pilot state, as that is done by the
-        #       bootstrapper *after* this poilot *actually* finished.
-
-        self._log.info('pilot state: %s', state)
-=======
-        self._log.info('pilot state: %s [%s]', state, self._final_cause)
->>>>>>> 6084cd43
+        # we don't rely on the existence / viability of the update worker at
+        # that point.
+        self._log.debug('update db state: %s: %s', state, self._final_cause)
         self._log.info('rusage: %s', rpu.get_rusage())
 
         out, out, err = '', '', ''
