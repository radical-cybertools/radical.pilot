--- conflicted
+++ resolved
@@ -302,17 +302,6 @@
     #
     def initialize(self):
 
-<<<<<<< HEAD
-        # sub-agents are started, components are started, bridges are up: we are
-        # ready to roll!  Send state update
-        rm_info = self._rm.info
-        n_nodes = len(rm_info['node_list'])
-=======
-        # registers the staging_input_queue as this is what we want to push
-        # tasks to
-        self.register_output(rps.AGENT_STAGING_INPUT_PENDING,
-                             rpc.AGENT_STAGING_INPUT_QUEUE)
-
         # before we run any tasks, prepare a named_env `rp` for tasks which use
         # the pilot's own environment, such as raptors
         env_spec = {'type'    : os.environ['RP_VENV_TYPE'],
@@ -324,10 +313,10 @@
                    }
         self._prepare_env('rp', env_spec)
 
-        # register the command callback which pulls the DB for commands
-        self.register_timed_cb(self._agent_control_cb,
-                               timer=self._cfg['db_poll_sleeptime'])
->>>>>>> 57136e0b
+        # sub-agents are started, components are started, bridges are up: we are
+        # ready to roll!  Send state update
+        rm_info = self._rm.info
+        n_nodes = len(rm_info['node_list'])
 
         pilot = {'type'     : 'pilot',
                  'uid'      : self._pid,
