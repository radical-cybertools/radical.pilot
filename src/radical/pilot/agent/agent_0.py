
__copyright__ = 'Copyright 2014-2022, The RADICAL-Cybertools Team'
__license__   = 'MIT'

import copy
import os
import stat
import time
import pprint

import threading           as mt

import radical.utils       as ru

from ..   import utils     as rpu
from ..   import states    as rps
from ..   import constants as rpc
from ..   import TaskDescription
from ..   import Session
from ..   import TaskDescription, AGENT_SERVICE

from .resource_manager import ResourceManager


# ------------------------------------------------------------------------------
#
class Agent_0(rpu.Worker):

    '''
    This is the main agent.  It starts sub-agents and watches them.  If any of
    the sub-agents die, it will shut down the other sub-agents and itself.

    This class inherits the rpu.Worker, so that it can use its communication
    bridges and callback mechanisms.  Specifically, it will pull the tasks from
    the proxy comm channels and forwards them to the agent's component network
    (see `work()`).  It will also watch the proxy pubsub for any commands to be
    enacted or forwarded (pilot termination, task cancelation, etc), and will
    take care of heartbeat messages to be sent to the client.
    '''

    # --------------------------------------------------------------------------
    #
    def __init__(self, cfg: ru.Config, session: Session):

        self._uid     = 'agent.0'
        self._pid     = cfg.pid
        self._sid     = cfg.sid
        self._pmgr    = cfg.pmgr
        self._pwd     = cfg.pilot_sandbox

        self._session = session
<<<<<<< HEAD
        self._sid     = self._session.uid
        self._log     = session._log
=======
        self._log     = ru.Logger(self._uid, ns='radical.pilot')
>>>>>>> 935b509f

        self._starttime   = time.time()
        self._final_cause = None

<<<<<<< HEAD
        # pick up proxy config from session
        self._cfg.proxy = self._session._cfg.proxy

        rpu.Worker.__init__(self, self._cfg, session)
=======
        # extract bridges, components and resource_cfg subsections from the cfg
        self._bcfg = cfg.bridges
        self._ccfg = cfg.components
        self._rcfg = cfg.resource_cfg

        del cfg['bridges']
        del cfg['components']
        del cfg['resource_cfg']

        # keep some state about service startups
        self._service_uids_launched = list()
        self._service_uids_running  = list()
        self._services_setup        = mt.Event()
>>>>>>> 935b509f

        # this is the earliest point to sync bootstrap and agent profiles
        self._prof = ru.Profiler(ns='radical.pilot', name=self._uid)
        self._prof.prof('hostname', uid=cfg.pid, msg=ru.get_hostname())

<<<<<<< HEAD
        # run an inline registry service to share runtime config with other
        # agent components
        reg_uid = 'radical.pilot.reg.%s' % self._uid
        self._reg_service = ru.zmq.Registry(uid=reg_uid)
        self._reg_service.start()
=======
        # init the worker / component base classes, connects registry
        rpu.Worker.__init__(self, cfg, session)
>>>>>>> 935b509f

        # store the agent config in the registry
        self._reg['cfg'] = self._cfg
        self._reg['rcfg'] = self._rcfg

        # configure ResourceManager before component startup, as components need
        # ResourceManager information for function (scheduler, executor)
        self._configure_rm()

        # ensure that app communication channels are visible to workload
        self._configure_app_comm()

        # ready to configure agent components
        self._cmgr = rpu.ComponentManager(self._cfg.sid, self._cfg.reg_addr,
                                          self._uid)

        self._cmgr.start_bridges(self._bcfg)
        self._cmgr.start_components(self._ccfg)

<<<<<<< HEAD
        # connect to proxy communication channels, maybe
        self._connect_proxy()

        # service tasks uids, which were launched
        self._service_uids_launched = list()
        # service tasks uids, which were confirmed to be started
        self._service_uids_running  = list()
        # set flag when all services are running
        self._services_setup = mt.Event()
=======
>>>>>>> 935b509f

        # start any services if they are requested
        self._start_services()

        # create the sub-agent configs and start the sub agents
        self._write_sa_configs()
        self._start_sub_agents()   # TODO: move to cmgr?

<<<<<<< HEAD
        # handle control messages
=======
        # at this point the session is up and connected, and it should have
        # brought up all communication bridges and components.  We are
        # ready to rumble!

>>>>>>> 935b509f
        self.register_subscriber(rpc.CONTROL_PUBSUB, self._check_control)
        self.register_subscriber(rpc.STATE_PUBSUB,   self._service_state_cb)

        # run our own slow-paced heartbeat monitor to watch pmgr heartbeats
        # FIXME: we need to get pmgr freq
        freq = 100
        tint = freq / 3
        tout = freq * 10
        self._hb = ru.Heartbeat(uid=self._uid,
                                timeout=tout,
                                interval=tint,
                                beat_cb=self._hb_check,  # no own heartbeat(pmgr pulls)
                                term_cb=self._hb_term_cb,
                                log=self._log)
        self._hb.start()

        # register pmgr heartbeat
        self._log.info('hb init for %s', self._pmgr)
        self._hb.beat(uid=self._pmgr)

        # register the control callback
        self.register_subscriber(rpc.PROXY_CONTROL_PUBSUB,
                                 self._proxy_control_cb)

        # proxy state updates
        self.register_publisher(rpc.PROXY_STATE_PUBSUB)
        self.register_subscriber(rpc.STATE_PUBSUB, self._proxy_state_cb)

        # regularly check for lifetime limit
        self.register_timed_cb(self._check_lifetime, timer=10)

        # as long as we are alive, we also want to keep the proxy alive
        self._session._run_proxy_hb()



    # --------------------------------------------------------------------------
    #
    def _hb_check(self):

        self._log.debug('hb check')


    # --------------------------------------------------------------------------
    #
    def _hb_term_cb(self, msg=None):

        self._session.close()
        self._log.warn('hb termination: %s', msg)

        return None


    # --------------------------------------------------------------------------
    #
<<<<<<< HEAD
    def _connect_proxy(self):

        # write config files for proxy channels
        for p in self._cfg.proxy:
            ru.write_json('%s.cfg' % p, self._cfg.proxy[p])

        # listen for new tasks from the client
        self.register_input(rps.AGENT_STAGING_INPUT_PENDING,
                            rpc.PROXY_TASK_QUEUE,
                            qname=self._pid,
                            cb=self._proxy_input_cb)

        # and forward to agent input staging
        self.register_output(rps.AGENT_STAGING_INPUT_PENDING,
                             rpc.AGENT_STAGING_INPUT_QUEUE)

        # listen for completed tasks to foward to client
        self.register_input(rps.TMGR_STAGING_OUTPUT_PENDING,
                            rpc.AGENT_COLLECTING_QUEUE,
                            qname='default',
                            cb=self._proxy_output_cb)

        # and register output
        self.register_output(rps.TMGR_STAGING_OUTPUT_PENDING,
                             rpc.PROXY_TASK_QUEUE)

        # FIXME: register pubsubs


    # --------------------------------------------------------------------------
    #
    def _proxy_input_cb(self, msg):

        self._log.debug('proxy input cb: %s', len(msg))

        to_advance = list()

        for task in msg:

            # make sure the tasks obtain env settings (if needed)
            if 'task_environment' in self._cfg:

                if not task['description'].get('environment'):
                    task['description']['environment'] = dict()

                for k,v in self._cfg['task_environment'].items():
                    # FIXME: this might overwrite user specified env
                    task['description']['environment'][k] = v

            # FIXME: raise or fail task!
            if task['state'] != rps.AGENT_STAGING_INPUT_PENDING:
                self._log.error('invalid state: %s:%s:%s', task['uid'],
                        task['state'], task.get('states'))
                continue

            to_advance.append(task)

        # now we really own the tasks and can start working on them (ie. push
        # them into the pipeline).  We don't publish nor profile as advance,
        # since the state transition happened already on the client side when
        # the state was set.
        self.advance(to_advance, publish=False, push=True)


    # --------------------------------------------------------------------------
    #
    def _proxy_output_cb(self, msg):

        # we just forward the tasks to the task proxy queue
        self._log.debug('=== proxy output cb: %s', len(msg))
        self.advance(msg, publish=False, push=True, qname=self._sid)


    # --------------------------------------------------------------------------
    #
    def _client_ctrl_cb(self, topic, msg):

        self._log.debug('ctl sub cb: %s %s', topic, msg)
=======
    def _connect_db(self):

        # Check for the RADICAL_PILOT_DB_HOSTPORT env var, which will hold
        # the address of the tunnelized DB endpoint. If it exists, we
        # overrule the agent config with it.
        hostport = os.environ.get('RADICAL_PILOT_DB_HOSTPORT')
        if hostport:
            host, port = hostport.split(':', 1)
            dburl      = ru.Url(self._cfg.dburl)
            dburl.host = host
            dburl.port = port
            self._cfg.dburl = str(dburl)

        self._dbs = DBSession(sid=self._cfg.sid, dburl=self._cfg.dburl,
                              log=self._log)
>>>>>>> 935b509f


    # --------------------------------------------------------------------------
    #
    def _configure_rm(self):

        # Create ResourceManager which will give us the set of agent_nodes to
        # use for sub-agent startup.  Add the remaining ResourceManager
        # information to the config, for the benefit of the scheduler).

        self._rm = ResourceManager.create(name=self._cfg.resource_manager,
                                          cfg=self._cfg, rcfg=self._rcfg,
                                          log=self._log, prof=self._prof)

        self._log.debug(pprint.pformat(self._rm.info))


    # --------------------------------------------------------------------------
    #
    def _configure_app_comm(self):

        # if the pilot description contains a request for application comm
        # channels, merge those into the agent config
        #
        # FIXME: this needs to start the app_comm bridges
        app_comm = self._cfg.get('app_comm')
        if app_comm:
            if isinstance(app_comm, list):
                app_comm = {ac: {'bulk_size': 0,
                                 'stall_hwm': 1,
                                 'log_level': 'error'} for ac in app_comm}
            for ac in app_comm:
                if ac in self._cfg['bridges']:
                    raise ValueError('reserved app_comm name %s' % ac)
                self._cfg['bridges'][ac] = app_comm[ac]


        # some of the bridge addresses also need to be exposed to the workload
        if app_comm:
            if 'task_environment' not in self._cfg:
                self._cfg['task_environment'] = dict()
            for ac in app_comm:
                if ac not in self._cfg['bridges']:
                    raise RuntimeError('missing app_comm %s' % ac)
                self._cfg['task_environment']['RP_%s_IN' % ac.upper()] = \
                        self._cfg['bridges'][ac]['addr_in']
                self._cfg['task_environment']['RP_%s_OUT' % ac.upper()] = \
                        self._cfg['bridges'][ac]['addr_out']


    # --------------------------------------------------------------------------
    #
    def initialize(self):

<<<<<<< HEAD
        # sub-agents are started, components are started, bridges are up: we are
        # ready to roll!  Send state update
        rm_info = self._rm.info
        n_nodes = len(rm_info['node_list'])
=======
        # registers the staging_input_queue as this is what we want to push
        # tasks to
        self.register_output(rps.AGENT_STAGING_INPUT_PENDING,
                             rpc.AGENT_STAGING_INPUT_QUEUE)

        # before we run any tasks, prepare a named_env `rp` for tasks which use
        # the pilot's own environment, such as raptors
        env_spec = {'type': os.environ['RP_VENV_TYPE'],
                    'path': os.environ['RP_VENV_PATH']}
        self._prepare_env('rp', env_spec)

        # register the command callback which pulls the DB for commands
        self.register_timed_cb(self._agent_control_cb,
                               timer=self._cfg['db_poll_sleeptime'])

        # register idle callback to pull for tasks
        self.register_timed_cb(self._check_tasks_cb,
                               timer=self._cfg['db_poll_sleeptime'])
>>>>>>> 935b509f

        self._start_services()

        pilot = {'type'     : 'pilot',
                 'uid'      : self._pid,
                 'state'    : rps.PMGR_ACTIVE,
                 'resources': {'rm_info': rm_info,
                               'cpu'    : rm_info['cores_per_node'] * n_nodes,
                               'gpu'    : rm_info['gpus_per_node']  * n_nodes}}

        self.advance(pilot, publish=True, push=False)


    # --------------------------------------------------------------------------
    #
    def work(self):

        # all work is done in the registered callbacks
        time.sleep(1)


    # --------------------------------------------------------------------------
    #
    def stage_output(self):

        if  os.path.isfile('./staging_output.txt'):

            if not os.path.isfile('./staging_output.tgz'):

                cmd = 'tar zcvf staging_output.tgz $(cat staging_output.txt)'
                out, err, ret = ru.sh_callout(cmd, shell=True)

                if ret:
                    self._log.debug('out: %s', out)
                    self._log.debug('err: %s', err)
                    self._log.error('output tarring failed: %s', cmd)


    # --------------------------------------------------------------------------
    #
    def finalize(self):

        # tar up output staging data
        self._log.debug('stage output parent')
        self.stage_output()

        # tear things down in reverse order
        self._hb.stop()
        self._session.close()

        if self._rm:
            self._rm.stop()

<<<<<<< HEAD
        self._log.info('rusage: %s', rpu.get_rusage())

        out, err, log = '', '', ''

        try   : out = open('./agent.0.out', 'r').read(1024)
        except: pass
        try   : err = open('./agent.0.err', 'r').read(1024)
        except: pass
        try   : log = open('./agent.0.log', 'r').read(1024)
        except: pass

        self._reg_service.stop()

=======
>>>>>>> 935b509f
        if   self._final_cause == 'timeout'  : state = rps.DONE
        elif self._final_cause == 'cancel'   : state = rps.CANCELED
        elif self._final_cause == 'sys.exit' : state = rps.CANCELED
        else                                 : state = rps.FAILED

        # NOTE: we do not push the final pilot state, as that is done by the
        #       bootstrapper *after* this pilot *actually* finished.
        with ru.ru_open('./killme.signal', 'w') as fout:
            fout.write('%s\n' % state)

        pilot = {'type'   : 'pilot',
                 'uid'    : self._pid,
                 'stdout' : out,
                 'stderr' : err,
                 'logfile': log,
                 'state'  : state}

        self._log.debug('push final state update')
        self._log.debug('update state: %s: %s', state, self._final_cause)
        self.publish(rpc.PROXY_STATE_PUBSUB,
                     topic=rpc.STATE_PUBSUB, msg=[pilot])


    # --------------------------------------------------------------------
    #
    def _write_sa_configs(self):

        # we have all information needed by the subagents -- write the
        # sub-agent config files.

        # write deep-copies of the config for each sub-agent (sans from agent.0)
        for sa in self._cfg.get('agents', {}):

            assert (sa != 'agent.0'), 'expect subagent, not agent.0'

            # use our own config sans agents/components/bridges as a basis for
            # the sub-agent config.
            tmp_cfg = copy.deepcopy(self._cfg)
            tmp_cfg['agents']     = dict()
            tmp_cfg['components'] = dict()
            tmp_cfg['bridges']    = dict()

            # merge sub_agent layout into the config
            ru.dict_merge(tmp_cfg, self._cfg['agents'][sa], ru.OVERWRITE)

            tmp_cfg['uid']   = sa
            tmp_cfg['aid']   = sa
            tmp_cfg['owner'] = 'agent.0'


    # --------------------------------------------------------------------------
    #
    def _start_services(self):

        service_descriptions = self._cfg.services
        if not service_descriptions:
            return
        self._log.info('starting agent services')

        services = list()
        for service_desc in service_descriptions:

            td      = TaskDescription(service_desc)
            td.mode = AGENT_SERVICE
            # ensure that the description is viable
            td.verify()

            cfg = self._cfg
            tid = ru.generate_id('service.%(item_counter)04d',
                                 ru.ID_CUSTOM, ns=self._cfg.sid)

            task = dict()
            task['origin']            = 'agent'
            task['description']       = td.as_dict()
            task['state']             = rps.AGENT_STAGING_INPUT_PENDING
            task['status']            = 'NEW'
            task['type']              = 'service_task'
            task['uid']               = tid
            task['pilot_sandbox']     = cfg.pilot_sandbox
            task['task_sandbox']      = cfg.pilot_sandbox + task['uid'] + '/'
            task['task_sandbox_path'] = cfg.pilot_sandbox + task['uid'] + '/'
            task['session_sandbox']   = cfg.session_sandbox
            task['resource_sandbox']  = cfg.resource_sandbox
            task['pilot']             = cfg.pid
            task['resources']         = {'cpu': td.ranks * td.cores_per_rank,
                                         'gpu': td.ranks * td.gpus_per_rank}

            self._service_uids_launched.append(tid)
            services.append(task)

        self.advance(services, publish=False, push=True)

        # Waiting 2mins for all services to launch
        if not self._services_setup.wait(timeout=60 * 2):
            raise RuntimeError('Unable to start services')

        self._log.info('all agent services started')


    # --------------------------------------------------------------------------
    #
    def _service_state_cb(self, topic, msg):  # pylint: disable=unused-argument

        cmd   = msg['cmd']
        tasks = msg['arg']

        if cmd != 'update':
            return

        for service in ru.as_list(tasks):

            if service['uid'] not in self._service_uids_launched or \
                    service['uid'] in self._service_uids_running:
                continue

            self._log.debug('service state update %s: %s',
                            service['uid'], service['state'])

            if service['state'] != rps.AGENT_EXECUTING:
                continue

            self._service_uids_running.append(service['uid'])
            self._log.debug('service %s started (%s / %s)', service['uid'],
                            len(self._service_uids_running),
                            len(self._service_uids_launched))

            if len(self._service_uids_launched) == \
                    len(self._service_uids_running):
                self._services_setup.set()


    # --------------------------------------------------------------------------
    #
    def _start_sub_agents(self):
        '''
        For the list of sub_agents, get a launch command and launch that
        agent instance on the respective node.  We pass it to the seconds
        bootstrap level, there is no need to pass the first one again.
        '''

        # FIXME: reroute to agent daemonizer

        if not self._cfg.get('agents'):
            return

        assert (len(self._rm.info.agent_node_list) >= len(self._cfg['agents']))

        self._log.debug('start_sub_agents')

        # store the current environment as the sub-agents will use the same
        ru.env_prep(os.environ, script_path='./env/agent.env')

        # the configs are written, and the sub-agents can be started.  To know
        # how to do that we create the agent launch method, have it creating
        # the respective command lines per agent instance, and run via
        # popen.
        #

        for idx, sa in enumerate(self._cfg['agents']):

            target  = self._cfg['agents'][sa]['target']
            cmdline = None

            if target not in ['local', 'node']:

                raise ValueError('agent target unknown (%s)' % target)

            if target == 'local':

                # start agent locally
                cmdline = '/bin/sh -l %s/bootstrap_2.sh %s' % (self._pwd, sa)


            else:  # target == 'node':

                node = self._rm.info.agent_node_list[idx]
                # start agent remotely, use launch method
                # NOTE:  there is some implicit assumption that we can use
                #        the 'agent_node' string as 'agent_string:0' and
                #        obtain a well format slot...
                # FIXME: it is actually tricky to translate the agent_node
                #        into a viable 'slots' structure, as that is
                #        usually done by the schedulers.  So we leave that
                #        out for the moment, which will make this unable to
                #        work with a number of launch methods.  Can the
                #        offset computation be moved to the ResourceManager?
                bs_name       = '%s/bootstrap_2.sh' % (self._pwd)
                launch_script = '%s/%s.launch.sh'   % (self._pwd, sa)
                exec_script   = '%s/%s.exec.sh'     % (self._pwd, sa)

                agent_task = {
                    'uid'               : sa,
                    'task_sandbox_path' : self._pwd,
                    'description'       : TaskDescription({
                        'uid'           : sa,
                        'ranks'         : 1,
                        'cores_per_rank': self._rm.info.cores_per_node,
                        'executable'    : '/bin/sh',
                        'arguments'     : [bs_name, sa]
                    }).as_dict(),
                    'slots': {'ranks'   : [{'node_name': node['node_name'],
                                            'node_id'  : node['node_id'],
                                            'core_map' : [[0]],
                                            'gpu_map'  : [],
                                            'lfs'      : 0,
                                            'mem'      : 0}]}
                }

                # find a launcher to use
                launcher = self._rm.find_launcher(agent_task)
                if not launcher:
                    raise RuntimeError('no launch method found for sub agent')

                # FIXME: set RP environment (as in Popen Executor)

                tmp  = '#!/bin/sh\n\n'
                tmp += 'export RP_PILOT_SANDBOX="%s"\n\n' % self._pwd
                cmds = launcher.get_launcher_env()
                for cmd in cmds:
                    tmp += '%s || exit 1\n' % cmd

                cmds = launcher.get_launch_cmds(agent_task, exec_script)
                tmp += '%s\nexit $?\n\n' % cmds

                with ru.ru_open(launch_script, 'w') as fout:
                    fout.write(tmp)


                tmp  = '#!/bin/sh\n\n'
                tmp += '. ./env/agent.env\n'
                tmp += '/bin/sh -l ./bootstrap_2.sh %s\n\n' % sa

                with ru.ru_open(exec_script, 'w') as fout:
                    fout.write(tmp)

                # make sure scripts are executable
                st_l = os.stat(launch_script)
                st_e = os.stat(exec_script)
                os.chmod(launch_script, st_l.st_mode | stat.S_IEXEC)
                os.chmod(exec_script,   st_e.st_mode | stat.S_IEXEC)

                # spawn the sub-agent
                cmdline = launch_script

            self._log.info ('create sub-agent %s: %s', sa, cmdline)
            ru.sh_callout_bg(cmdline, stdout='%s.out' % sa,
                                      stderr='%s.err' % sa)

            # FIXME: register heartbeats?

        self._log.debug('start_sub_agents done')


    # --------------------------------------------------------------------------
    #
    def _check_lifetime(self):

        # Make sure that we haven't exceeded the runtime - otherwise terminate.
        if self._cfg.runtime:

            if time.time() >= self._starttime +  (int(self._cfg.runtime) * 60):

                self._log.info('runtime limit (%ss).', self._cfg.runtime * 60)
                self._final_cause = 'timeout'
                self.stop()
                return False  # we are done

        return True


    # --------------------------------------------------------------------------
    #
    def _proxy_state_cb(self, topic, msg):
        # no need to check - blindly forward all messages to the proxy
        self.publish(rpc.PROXY_STATE_PUBSUB, topic=topic, msg=msg)


    # --------------------------------------------------------------------------
    #
    def _proxy_control_cb(self, topic, msg):

        self._log.debug('proxy control: %s', msg)

        cmd = msg['cmd']
        arg = msg['arg']

        self._log.debug('pilot command: %s: %s', cmd, arg)
        self._prof.prof('cmd', msg="%s : %s" %  (cmd, arg), uid=self._pid)


        if cmd == 'pmgr_heartbeat' and arg['pmgr'] == self._pmgr:

            self._hb.beat(uid=self._pmgr)
            return True


        if cmd == 'prep_env':

            env_spec = arg
            for env_id in env_spec:
                # ensure we have a hb period
                self._hb.beat(uid=self._pmgr)
                self._prepare_env(env_id, env_spec[env_id])
            return True


<<<<<<< HEAD
        if cmd == 'cancel_pilots':

            if self._pid not in arg.get('uids'):
                self._log.debug('ignore cancel %s', msg)
=======
            if cmd != 'rpc_res':
                # not an rpc responese, keep cb registered
                return True

            if rpc_res['uid'] != rpc_id:
                # not the right rpc response, keep cb registered
>>>>>>> 935b509f
                return True

            self._log.info('cancel pilot cmd')
            self.publish(rpc.CONTROL_PUBSUB, {'cmd' : 'terminate',
                                              'arg' : None})
            self._final_cause = 'cancel'
            self.stop()

<<<<<<< HEAD
            return False  # we are done
=======
            # work is done - unregister this temporary cb
            return False
>>>>>>> 935b509f


        # all other messages (such as cancel_tasks) are forwarded to the agent
        # control pubsub, to be picked up by the respective target components
        self._log.debug('fwd control msg %s', msg)
        self.publish(rpc.CONTROL_PUBSUB, msg)

        return True


    # --------------------------------------------------------------------------
    #
    def _check_control(self, _, msg):
        '''
        Check for commands on the control pubsub, mainly waiting for RPC
        requests to handle.  We handle two types of RPC requests: `hello` for
        testing, and `prepare_env` for environment preparation requests.
        '''

        cmd = msg['cmd']
        arg = msg['arg']

        if cmd != 'rpc_req':
            # not an rpc request
            return True

        req = arg['rpc']
        if req not in ['hello', 'prepare_env']:
            # we don't handle that request
            return True

        rpc_res = {'uid': arg['uid']}

        try:
            if req == 'hello'   :
                out = 'hello %s' % ' '.join(arg['arg'])

            elif req == 'prepare_env':
                env_name = arg['arg']['env_name']
                env_spec = arg['arg']['env_spec']
                out      = self._prepare_env(env_name, env_spec)

            else:
                # unknown command
                return True

            # request succeeded - respond with return value
            rpc_res['err'] = None
            rpc_res['out'] = out
            rpc_res['ret'] = 0

        except Exception as e:
            # request failed for some reason - indicate error
            rpc_res['err'] = repr(e)
            rpc_res['out'] = None
            rpc_res['ret'] = 1
            self._log.exception('control cmd failed')

        # publish the response (success or failure)
        self.publish(rpc.CONTROL_PUBSUB, {'cmd': 'rpc_res',
                                          'arg':  rpc_res})
        return True


    # --------------------------------------------------------------------------
    #
    def _prepare_env(self, env_name, env_spec):

        self._log.debug('env_spec: %s', env_spec)

        etype = env_spec.get('type', 'venv')
        evers = env_spec.get('version')
        path  = env_spec.get('path')
        emods = env_spec.get('setup')    or []
        pre   = env_spec.get('pre_exec') or []
        out   = None

        pre_exec = '-P ". env/bs0_pre_0.sh" '
        for cmd in pre:
            pre_exec += '-P "%s" ' % cmd

        if emods: mods = '-m "%s"' % ','.join(emods)
        else    : mods = ''

      # assert etype == 'virtualenv'
      # assert evers

        # only create a new VE if path is not set or if it does not exist
        if path:
            path = path.rstrip('/')

        ve_local_path = '%s/env/rp_named_env.%s' % (self._pwd, env_name)
        if path: ve_path = path
        else   : ve_path = ve_local_path

        if evers:
            evers = '-v %s' % evers
        else:
            evers = ''

        rp_cse = ru.which('radical-pilot-create-static-ve')
        ve_cmd = '/bin/bash %s -d -p %s -t %s %s %s %s > env.log 2>&1' \
               % (rp_cse, ve_path, etype, evers, mods, pre_exec)

        # FIXME: we should export all sandboxes etc. to the prep_env.
        os.environ['RP_RESOURCE_SANDBOX'] = '../../'

        self._log.debug('env cmd: %s', ve_cmd)
        out, err, ret = ru.sh_callout(ve_cmd, shell=True)
        self._log.debug('    out: %s', out)
        self._log.debug('    err: %s', err)

        if ret:
            raise RuntimeError('prepare_env failed: \n%s\n%s\n' % (out, err))

        # if the ve lives outside of the pilot sandbox, link it
        if path:
            os.symlink(path,          ve_local_path)
            os.symlink(path + '.env', ve_local_path + '.env')

        self._log.debug('ve_path: %s', ve_path)

        # prepare the env to be loaded in task exec scripts
        sh_path = '%s/env/rp_named_env.%s.sh' % (self._pwd, env_name)
        with ru.ru_open(sh_path, 'w') as fout:
            fout.write('\n. %s/bin/activate\n\n' % ve_path)

        # publish the venv creation to the scheduler
        self.publish(rpc.CONTROL_PUBSUB, {'cmd': 'register_named_env',
                                          'arg': {'env_name': env_name}})
        return out


# ------------------------------------------------------------------------------
<|MERGE_RESOLUTION|>--- conflicted
+++ resolved
@@ -49,22 +49,14 @@
         self._pwd     = cfg.pilot_sandbox
 
         self._session = session
-<<<<<<< HEAD
-        self._sid     = self._session.uid
-        self._log     = session._log
-=======
         self._log     = ru.Logger(self._uid, ns='radical.pilot')
->>>>>>> 935b509f
 
         self._starttime   = time.time()
         self._final_cause = None
 
-<<<<<<< HEAD
         # pick up proxy config from session
         self._cfg.proxy = self._session._cfg.proxy
 
-        rpu.Worker.__init__(self, self._cfg, session)
-=======
         # extract bridges, components and resource_cfg subsections from the cfg
         self._bcfg = cfg.bridges
         self._ccfg = cfg.components
@@ -78,22 +70,13 @@
         self._service_uids_launched = list()
         self._service_uids_running  = list()
         self._services_setup        = mt.Event()
->>>>>>> 935b509f
 
         # this is the earliest point to sync bootstrap and agent profiles
         self._prof = ru.Profiler(ns='radical.pilot', name=self._uid)
         self._prof.prof('hostname', uid=cfg.pid, msg=ru.get_hostname())
 
-<<<<<<< HEAD
-        # run an inline registry service to share runtime config with other
-        # agent components
-        reg_uid = 'radical.pilot.reg.%s' % self._uid
-        self._reg_service = ru.zmq.Registry(uid=reg_uid)
-        self._reg_service.start()
-=======
         # init the worker / component base classes, connects registry
         rpu.Worker.__init__(self, cfg, session)
->>>>>>> 935b509f
 
         # store the agent config in the registry
         self._reg['cfg'] = self._cfg
@@ -113,18 +96,14 @@
         self._cmgr.start_bridges(self._bcfg)
         self._cmgr.start_components(self._ccfg)
 
-<<<<<<< HEAD
         # connect to proxy communication channels, maybe
         self._connect_proxy()
 
-        # service tasks uids, which were launched
-        self._service_uids_launched = list()
-        # service tasks uids, which were confirmed to be started
-        self._service_uids_running  = list()
-        # set flag when all services are running
-        self._services_setup = mt.Event()
-=======
->>>>>>> 935b509f
+        # before we run any tasks, prepare a named_env `rp` for tasks which use
+        # the pilot's own environment, such as raptors or RP service tasks
+        env_spec = {'type': os.environ['RP_VENV_TYPE'],
+                    'path': os.environ['RP_VENV_PATH']}
+        self._prepare_env('rp', env_spec)
 
         # start any services if they are requested
         self._start_services()
@@ -133,14 +112,9 @@
         self._write_sa_configs()
         self._start_sub_agents()   # TODO: move to cmgr?
 
-<<<<<<< HEAD
-        # handle control messages
-=======
         # at this point the session is up and connected, and it should have
         # brought up all communication bridges and components.  We are
         # ready to rumble!
-
->>>>>>> 935b509f
         self.register_subscriber(rpc.CONTROL_PUBSUB, self._check_control)
         self.register_subscriber(rpc.STATE_PUBSUB,   self._service_state_cb)
 
@@ -176,7 +150,6 @@
         self._session._run_proxy_hb()
 
 
-
     # --------------------------------------------------------------------------
     #
     def _hb_check(self):
@@ -196,7 +169,6 @@
 
     # --------------------------------------------------------------------------
     #
-<<<<<<< HEAD
     def _connect_proxy(self):
 
         # write config files for proxy channels
@@ -275,23 +247,7 @@
     def _client_ctrl_cb(self, topic, msg):
 
         self._log.debug('ctl sub cb: %s %s', topic, msg)
-=======
-    def _connect_db(self):
-
-        # Check for the RADICAL_PILOT_DB_HOSTPORT env var, which will hold
-        # the address of the tunnelized DB endpoint. If it exists, we
-        # overrule the agent config with it.
-        hostport = os.environ.get('RADICAL_PILOT_DB_HOSTPORT')
-        if hostport:
-            host, port = hostport.split(':', 1)
-            dburl      = ru.Url(self._cfg.dburl)
-            dburl.host = host
-            dburl.port = port
-            self._cfg.dburl = str(dburl)
-
-        self._dbs = DBSession(sid=self._cfg.sid, dburl=self._cfg.dburl,
-                              log=self._log)
->>>>>>> 935b509f
+        ## FIXME?
 
 
     # --------------------------------------------------------------------------
@@ -346,33 +302,10 @@
     #
     def initialize(self):
 
-<<<<<<< HEAD
         # sub-agents are started, components are started, bridges are up: we are
         # ready to roll!  Send state update
         rm_info = self._rm.info
         n_nodes = len(rm_info['node_list'])
-=======
-        # registers the staging_input_queue as this is what we want to push
-        # tasks to
-        self.register_output(rps.AGENT_STAGING_INPUT_PENDING,
-                             rpc.AGENT_STAGING_INPUT_QUEUE)
-
-        # before we run any tasks, prepare a named_env `rp` for tasks which use
-        # the pilot's own environment, such as raptors
-        env_spec = {'type': os.environ['RP_VENV_TYPE'],
-                    'path': os.environ['RP_VENV_PATH']}
-        self._prepare_env('rp', env_spec)
-
-        # register the command callback which pulls the DB for commands
-        self.register_timed_cb(self._agent_control_cb,
-                               timer=self._cfg['db_poll_sleeptime'])
-
-        # register idle callback to pull for tasks
-        self.register_timed_cb(self._check_tasks_cb,
-                               timer=self._cfg['db_poll_sleeptime'])
->>>>>>> 935b509f
-
-        self._start_services()
 
         pilot = {'type'     : 'pilot',
                  'uid'      : self._pid,
@@ -417,14 +350,6 @@
         self._log.debug('stage output parent')
         self.stage_output()
 
-        # tear things down in reverse order
-        self._hb.stop()
-        self._session.close()
-
-        if self._rm:
-            self._rm.stop()
-
-<<<<<<< HEAD
         self._log.info('rusage: %s', rpu.get_rusage())
 
         out, err, log = '', '', ''
@@ -436,10 +361,6 @@
         try   : log = open('./agent.0.log', 'r').read(1024)
         except: pass
 
-        self._reg_service.stop()
-
-=======
->>>>>>> 935b509f
         if   self._final_cause == 'timeout'  : state = rps.DONE
         elif self._final_cause == 'cancel'   : state = rps.CANCELED
         elif self._final_cause == 'sys.exit' : state = rps.CANCELED
@@ -461,6 +382,11 @@
         self._log.debug('update state: %s: %s', state, self._final_cause)
         self.publish(rpc.PROXY_STATE_PUBSUB,
                      topic=rpc.STATE_PUBSUB, msg=[pilot])
+
+        # tear things down in reverse order
+        self._rm.stop()
+        self._hb.stop()
+        self._session.close()
 
 
     # --------------------------------------------------------------------
@@ -746,20 +672,10 @@
             return True
 
 
-<<<<<<< HEAD
         if cmd == 'cancel_pilots':
 
             if self._pid not in arg.get('uids'):
                 self._log.debug('ignore cancel %s', msg)
-=======
-            if cmd != 'rpc_res':
-                # not an rpc responese, keep cb registered
-                return True
-
-            if rpc_res['uid'] != rpc_id:
-                # not the right rpc response, keep cb registered
->>>>>>> 935b509f
-                return True
 
             self._log.info('cancel pilot cmd')
             self.publish(rpc.CONTROL_PUBSUB, {'cmd' : 'terminate',
@@ -767,13 +683,16 @@
             self._final_cause = 'cancel'
             self.stop()
 
-<<<<<<< HEAD
-            return False  # we are done
-=======
-            # work is done - unregister this temporary cb
+            # work is done - unregister this cb
             return False
->>>>>>> 935b509f
-
+
+         ## if cmd != 'rpc_res':
+         ##     # not an rpc responese, keep cb registered
+         ##     return True
+         ##
+         ## if rpc_res['uid'] != rpc_id:
+         ##     # not the right rpc response, keep cb registered
+         ##     return True
 
         # all other messages (such as cancel_tasks) are forwarded to the agent
         # control pubsub, to be picked up by the respective target components
