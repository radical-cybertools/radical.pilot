--- conflicted
+++ resolved
@@ -181,23 +181,18 @@
        [type: `bool` | default: `True`] Flag to trigger app termination in case
        of the pilot failure.
 
+    .. data:: services
+
+       [Type: [`str`] | default: `[]`] [optional] A list of commands which get
+       started on a separate service compute node right after bootstrapping, and
+       before any RP task is launched.  That service compute node will not be
+       used for any other tasks.
+
     .. data:: layout
 
-<<<<<<< HEAD
-    .. data:: services
-
-       [Type: [`str`]] [optional] A list of commands which get started on
-       a separate service compute node right after bootstrapping, and before any
-       RP task is launched.  That service compute node will not be used for any
-       other tasks.
-
-
-    .. data:: prepare_env
-=======
        [type: `str` or `dict` | default: `"default"`] Point to a json file or
        an explicit (dict) description of the pilot layout: number and size of
        partitions and their configuration.
->>>>>>> ab09c9e3
 
     .. data:: prepare_env
 
