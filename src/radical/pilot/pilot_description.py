--- conflicted
+++ resolved
@@ -49,27 +49,18 @@
     a new pilot.
 
     Note:
-<<<<<<< HEAD
-        A PilotDescription **MUST** define at least
-        :attr:`resource`, and either one of :attr:`cores` or :attr:`nodes`.
-=======
         A PilotDescription **MUST** define at least :attr:`resource`,
         :attr:`cores` or :attr:`nodes`, and :attr:`runtime`.
 
         If :attr:`backup_nodes` is set, then :attr:`nodes` must also be set.
 
->>>>>>> 8cdfed8f
 
     Example::
         pm = radical.pilot.PilotManager(session=s)
         pd = radical.pilot.PilotDescription()
         pd.resource = "local.localhost"
-<<<<<<< HEAD
-        pd.cores    = 16
-=======
         pd.nodes    = 2
         pd.runtime  = 5 # minutes
->>>>>>> 8cdfed8f
 
         pilot = pm.submit_pilots(pd)
 
