
__copyright__ = 'Copyright 2013-2021, The RADICAL-Cybertools Team'
__license__   = 'MIT'

import radical.utils as ru


# ------------------------------------------------------------------------------
# Attribute description keys
#
UID               = 'uid'
RESOURCE          = 'resource'
ACCESS_SCHEMA     = 'access_schema'
QUEUE             = 'queue'
JOB_NAME          = 'job_name'
PROJECT           = 'project'
CANDIDATE_HOSTS   = 'candidate_hosts'
SANDBOX           = 'sandbox'
RUNTIME           = 'runtime'
APP_COMM          = 'app_comm'
CLEANUP           = 'cleanup'
EXIT_ON_ERROR     = 'exit_on_error'
LAYOUT            = 'layout'
SERVICES          = 'services'

NODES             = 'nodes'
CORES             = 'cores'
GPUS              = 'gpus'
MEMORY            = 'memory'

INPUT_STAGING     = 'input_staging'
OUTPUT_STAGING    = 'output_staging'

PREPARE_ENV       = 'prepare_env'


# ------------------------------------------------------------------------------
#
class PilotDescription(ru.TypedDict):
    """
    A PilotDescription object describes the requirements and properties
    of a :class:`radical.pilot.Pilot` and is passed as a parameter to
    :meth:`radical.pilot.PilotManager.submit_pilots` to instantiate and run
    a new pilot.

    .. note:: A PilotDescription **MUST** define at least
              :data:`resource`, :data:`cores` or :data:`nodes`,
              and :data:`runtime`.

    **Example**::

          pm = radical.pilot.PilotManager(session=s)
          pd = radical.pilot.PilotDescription()
          pd.resource = "local.localhost"
          pd.cores    = 16
          pd.runtime  = 5 # minutes

          pilot = pm.submit_pilots(pd)

    .. data:: uid

       [type: `str` | default: `None`] A unique ID for the pilot. This attribute
       is optional, a unique ID will be assigned by RP if the field is not set.

    .. data:: job_name

       [type: `str` | default: `None`] The name of the job / pilot, which will
       be provided to `radical.saga.job.Description`. If not set then
       :data:`uid` will be used instead.

    .. data:: resource

       [type: `str` | default: `None`] [**mandatory**] The key of a
       :ref:`chapter_machconf` entry. If the key exists, the machine-specific
       configuration is loaded from the config file once the `PilotDescription`
       is passed to :meth:`radical.pilot.PilotManager.submit_pilots`. If the
       key doesn't exist, an exception :class:`ValueError` is raised.

    .. data:: access_schema

       [type: `str` | default: `None`] The key of an access mechanism to use.
       The valid access mechanism is defined in the resource configuration,
       see :ref:`chapter_machconf`. The first one defined there is used by
       default, if no other is specified.

    .. data:: runtime

       [type: `int` | default: `10`] [**mandatory**] The maximum run time
       (wall-clock time) in **minutes** of the pilot.

    .. data:: sandbox

       [type: `str` | default: `None`] The working ("sandbox") directory of
       the pilot agent. This parameter is optional and if not set, it defaults
       to `radical.pilot.sandbox` in your home or login directory.

       .. warning:: If you define a pilot on an HPC cluster and you want to set
                    `sandbox` manually, make sure that it points to a directory
                    on a shared filesystem that can be reached from all
                    compute nodes.

    .. data:: nodes

<<<<<<< HEAD
       [type: `int` | default: `0`] The number of nodes the pilot should
       allocate on the target resource. This parameter could be set instead of
       `cores` and `gpus` (and `memory`).

       .. note:: Either `cores` or `nodes` **must** be specified.  If `nodes`
                 are specified, `gpus` must not be specified.
=======
       [type: `int` | default: `1`] The number of nodes the pilot should
       allocate on the target resource. This parameter could be set instead of
       `cores` and `gpus` (and `memory`).

       .. note:: If `nodes` is specified, `gpus` and `cores` must not be specified.
>>>>>>> 2749fef0

    .. data:: cores

       [type: `int` | default: `0`] The number of cores the pilot should
       allocate on the target resource. This parameter could be set instead of
       `nodes`.

       .. note:: For local pilots, you can set a number larger than the physical
                 machine limit (corresponding resource configuration should have
                 the attribute `"fake_resources"`).
       .. note:: If `cores` is specified, `nodes` must not be specified.

    .. data:: gpus

       [type: `int` | default: `0`] The number of gpus the pilot should
       allocate on the target resource.

       .. note:: If `gpus` is specified, `nodes` must not be specified.

    .. data:: memory

       [type: `int` | default: `0`] The total amount of physical memory the
       pilot (and related to it job) requires. This parameter translates into
       `TotalPhysicalMemory` at `radical.saga.job.Description`.

    .. data:: queue

       [type: `str` | default: `None`] The name of the job queue the pilot
       should get submitted to. If `queue` is set in the resource configuration
       (:data:`resource`), defining `queue` will override it explicitly.

    .. data:: project

       [type: `str` | default: `None`] The name of the project / allocation to
       charge for used CPU time. If `project` is set in the resource
       configuration (:data:`resource`), defining `project` will override it
       explicitly.

    .. data:: candidate_hosts

       [type: `list` | default: `[]`] The list of host names where this pilot
       is allowed to start on.

    .. data:: app_comm

       [type: `list` | default: `[]`] The list of names is interpreted as
       communication channels to start within the pilot agent, for the purpose
       of application communication, i.e., that tasks running on that pilot are
       able to use those channels to communicate amongst each other.

       The names are expected to end in `_queue` or `_pubsub`, indicating the
       type of channel to create.  Once created, tasks will find environment
       variables of the name `RP_%s_IN` and `RP_%s_OUT`, where `%s` is replaced
       with the given channel name (uppercased), and `IN/OUT` indicate the
       respective endpoint addresses for the created channels

    .. data:: input_staging

       [type: `list` | default: `[]`] The list of files to be staged into the
       pilot sandbox.

    .. data:: output_staging

       [type: `list` | default: `[]`] The list of files to be staged from the
       pilot sandbox.

    .. data:: cleanup

       [type: `bool` | default: `False`] If cleanup is set to True, the pilot
       will delete its entire sandbox upon termination. This includes individual
       Task sandboxes and all generated output data. Only log files will
       remain in the sandbox directory.

    .. data:: exit_on_error

       [type: `bool` | default: `True`] Flag to trigger app termination in case
       of the pilot failure.

    .. data:: services

       [Type: [`str`] | default: `[]`] [optional] A list of commands which get
       started on a separate service compute node right after bootstrapping, and
       before any RP task is launched.  That service compute node will not be
       used for any other tasks.

    .. data:: layout

       [type: `str` or `dict` | default: `"default"`] Point to a json file or
       an explicit (dict) description of the pilot layout: number and size of
       partitions and their configuration.

    """

    _schema = {
        UID             : str        ,
        RESOURCE        : str        ,
        ACCESS_SCHEMA   : str        ,
        RUNTIME         : int        ,
        APP_COMM        : [str]      ,
        SANDBOX         : str        ,
        CORES           : int        ,
        GPUS            : int        ,
        NODES           : int        ,
        MEMORY          : int        ,
        QUEUE           : str        ,
        JOB_NAME        : str        ,
        PROJECT         : str        ,
        CLEANUP         : bool       ,
        CANDIDATE_HOSTS : [str]      ,
        EXIT_ON_ERROR   : bool       ,
        INPUT_STAGING   : [str]      ,
        OUTPUT_STAGING  : [str]      ,
        PREPARE_ENV     : {str: None},
        LAYOUT          : None       ,
        SERVICES        : [str]      ,
    }

    _defaults = {
        UID             : None       ,
        RESOURCE        : None       ,
        ACCESS_SCHEMA   : None       ,
        RUNTIME         : 10         ,
        APP_COMM        : []         ,
        SANDBOX         : None       ,
        CORES           : 0          ,
        GPUS            : 0          ,
        NODES           : 0          ,
        MEMORY          : 0          ,
        QUEUE           : None       ,
        JOB_NAME        : None       ,
        PROJECT         : None       ,
        CLEANUP         : False      ,
        CANDIDATE_HOSTS : []         ,
        EXIT_ON_ERROR   : True       ,
        INPUT_STAGING   : []         ,
        OUTPUT_STAGING  : []         ,
        PREPARE_ENV     : {}         ,
        LAYOUT          : 'default'  ,
        SERVICES        : []         ,
    }


    # --------------------------------------------------------------------------
    #
    def __init__(self, from_dict=None):

        super().__init__(from_dict=from_dict)


    # --------------------------------------------------------------------------
    #
    def _verify(self):

        if not self.get('resource'):
            raise ValueError("Pilot description needs 'resource'")

<<<<<<< HEAD
        if not self.get('cores') and not self.get('nodes'):
            raise ValueError("Pilot description needs 'cores' or 'nodes'")

        if self.get('cores') and self.get('nodes'):
            raise ValueError("Pilot description needs 'cores' *or* 'nodes'")

        if self.get('gpus') and self.get('nodes'):
            raise ValueError("Pilot description needs 'gpus' *or* 'nodes'")
=======
        if self.get('nodes'):

            if self.get('cores'):
                raise ValueError("Pilot description needs 'cores' *or* 'nodes'")

            if self.get('gpus'):
                raise ValueError("Pilot description needs 'cores' *or* 'nodes'")
>>>>>>> 2749fef0


# ------------------------------------------------------------------------------
<|MERGE_RESOLUTION|>--- conflicted
+++ resolved
@@ -101,20 +101,11 @@
 
     .. data:: nodes
 
-<<<<<<< HEAD
-       [type: `int` | default: `0`] The number of nodes the pilot should
-       allocate on the target resource. This parameter could be set instead of
-       `cores` and `gpus` (and `memory`).
-
-       .. note:: Either `cores` or `nodes` **must** be specified.  If `nodes`
-                 are specified, `gpus` must not be specified.
-=======
        [type: `int` | default: `1`] The number of nodes the pilot should
        allocate on the target resource. This parameter could be set instead of
        `cores` and `gpus` (and `memory`).
 
        .. note:: If `nodes` is specified, `gpus` and `cores` must not be specified.
->>>>>>> 2749fef0
 
     .. data:: cores
 
@@ -271,16 +262,6 @@
         if not self.get('resource'):
             raise ValueError("Pilot description needs 'resource'")
 
-<<<<<<< HEAD
-        if not self.get('cores') and not self.get('nodes'):
-            raise ValueError("Pilot description needs 'cores' or 'nodes'")
-
-        if self.get('cores') and self.get('nodes'):
-            raise ValueError("Pilot description needs 'cores' *or* 'nodes'")
-
-        if self.get('gpus') and self.get('nodes'):
-            raise ValueError("Pilot description needs 'gpus' *or* 'nodes'")
-=======
         if self.get('nodes'):
 
             if self.get('cores'):
@@ -288,7 +269,6 @@
 
             if self.get('gpus'):
                 raise ValueError("Pilot description needs 'cores' *or* 'nodes'")
->>>>>>> 2749fef0
 
 
 # ------------------------------------------------------------------------------
