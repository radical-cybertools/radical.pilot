
__copyright__ = 'Copyright 2013-2021, The RADICAL-Cybertools Team'
__license__   = 'MIT'

import radical.utils as ru


# ------------------------------------------------------------------------------
# Attribute description keys
#
UID               = 'uid'
RESOURCE          = 'resource'
ACCESS_SCHEMA     = 'access_schema'
QUEUE             = 'queue'
JOB_NAME          = 'job_name'
PROJECT           = 'project'
CANDIDATE_HOSTS   = 'candidate_hosts'
SANDBOX           = 'sandbox'
RUNTIME           = 'runtime'
APP_COMM          = 'app_comm'
CLEANUP           = 'cleanup'
EXIT_ON_ERROR     = 'exit_on_error'

LAYOUT            = 'layout'

NODES             = 'nodes'
CORES             = 'cores'
GPUS              = 'gpus'
MEMORY            = 'memory'

INPUT_STAGING     = 'input_staging'
OUTPUT_STAGING    = 'output_staging'

PREPARE_ENV       = 'prepare_env'


# ------------------------------------------------------------------------------
#
class PilotDescription(ru.Description):
    """
    A PilotDescription object describes the requirements and properties
    of a :class:`radical.pilot.Pilot` and is passed as a parameter to
    :meth:`radical.pilot.PilotManager.submit_pilots` to instantiate and run
    a new pilot.

    .. note:: A PilotDescription **MUST** define at least
              :data:`resource`, :data:`cores` or :data:`nodes`,
              and :data:`runtime`.

    **Example**::

          pm = radical.pilot.PilotManager(session=s)
          pd = radical.pilot.PilotDescription()
          pd.resource = "local.localhost"
          pd.cores    = 16
          pd.runtime  = 5 # minutes

          pilot = pm.submit_pilots(pd)

    .. data:: uid

       [type: `str` | default: `None`] A unique ID for the pilot. This attribute
       is optional, a unique ID will be assigned by RP if the field is not set.

    .. data:: job_name

       [type: `str` | default: `None`] The name of the job / pilot, which will
       be provided to `radical.saga.job.Description`. If not set then
       :data:`uid` will be used instead.

    .. data:: resource

<<<<<<< HEAD
       [Type: `string`] [**`mandatory`**] The key of a
       :ref:`chapter_machconf` entry.
       If the key exists, the machine-specifc configuration is loaded from the
       configuration once the PilotDescription is passed to
       :meth:`radical.pilot.PilotManager.submit_pilots`.
=======
       [type: `str` | default: `None`] [**mandatory**] The key of a
       :ref:`chapter_machconf` entry. If the key exists, the machine-specific
       configuration is loaded from the config file once the `PilotDescription`
       is passed to :meth:`radical.pilot.PilotManager.submit_pilots`. If the
       key doesn't exist, an exception :class:`ValueError` is raised.
>>>>>>> ab09c9e3

    .. data:: access_schema

       [type: `str` | default: `None`] The key of an access mechanism to use.
       The valid access mechanism is defined in the resource configuration,
       see :ref:`chapter_machconf`. The first one defined there is used by
       default, if no other is specified.

    .. data:: runtime

       [type: `int` | default: `10`] [**mandatory**] The maximum run time
       (wall-clock time) in **minutes** of the pilot.

    .. data:: sandbox

<<<<<<< HEAD
       [Type: `string`] [optional] The working ("sandbox") directory  of the
       Pilot agent. This parameter is optional. If not set, it defaults
       to `radical.pilot.sandbox` in your home or login directory.
=======
       [type: `str` | default: `None`] The working ("sandbox") directory of
       the pilot agent. This parameter is optional and if not set, it defaults
       to `radical.pilot.sandbox` in your home or login directory.

       .. warning:: If you define a pilot on an HPC cluster and you want to set
                    `sandbox` manually, make sure that it points to a directory
                    on a shared filesystem that can be reached from all
                    compute nodes.

    .. data:: nodes
>>>>>>> ab09c9e3

       [type: `int` | default: `0`] [**NOT IN USE**] The number of nodes the
       pilot should allocate on the target resource. This parameter is optional
       and could be set instead of `cores` and `gpus` (and `memory`).

       .. note:: Either `cores` or `nodes` must be specified.  If `nodes` are
                 specified, `gpus` must not be specified.

    .. data:: cores

<<<<<<< HEAD
       [Type: `int`] [optional] The number of cores the pilot should
       allocate on the target resource.
=======
       [type: `int` | default: `1`] [**mandatory**] The number of cores the
       pilot should allocate on the target resource.
>>>>>>> ab09c9e3

       .. note:: For local pilots, you can set a number larger than the physical
                 machine limit when setting `RADICAL_PILOT_PROFILE` in your
                 environment (corresponding resource configuration should have
                 the attribute `"fake_resources"`).

    .. data:: gpus

       [type: `int` | default: `0`] The number of gpus the pilot should
       allocate on the target resource.

    .. data:: nodes

       [Type: `int`] [optional] The number of nodes the pilot should
       allocate on the target resource.

       NOTE: either `cores` or `nodes` must be specified.  If `nodes` are
             specified, `gpus` must not be specified.

    .. data:: memory

       [type: `int` | default: `0`] The total amount of physical memory the
       pilot (and related to it job) requires. This parameter translates into
       `TotalPhysicalMemory` at `radical.saga.job.Description`.

    .. data:: queue

       [type: `str` | default: `None`] The name of the job queue the pilot
       should get submitted to. If `queue` is set in the resource configuration
       (:data:`resource`), defining `queue` will override it explicitly.

    .. data:: project

       [type: `str` | default: `None`] The name of the project / allocation to
       charge for used CPU time. If `project` is set in the resource
       configuration (:data:`resource`), defining `project` will override it
       explicitly.

    .. data:: candidate_hosts

       [type: `list` | default: `[]`] The list of host names where this pilot
       is allowed to start on.

    .. data:: app_comm

       [type: `list` | default: `[]`] The list of names is interpreted as
       communication channels to start within the pilot agent, for the purpose
       of application communication, i.e., that tasks running on that pilot are
       able to use those channels to communicate amongst each other.

       The names are expected to end in `_queue` or `_pubsub`, indicating the
       type of channel to create.  Once created, tasks will find environment
       variables of the name `RP_%s_IN` and `RP_%s_OUT`, where `%s` is replaced
       with the given channel name (uppercased), and `IN/OUT` indicate the
       respective endpoint addresses for the created channels

    .. data:: input_staging

       [type: `list` | default: `[]`] The list of files to be staged into the
       pilot sandbox.

    .. data:: output_staging

       [type: `list` | default: `[]`] The list of files to be staged from the
       pilot sandbox.

    .. data:: cleanup

       [type: `bool` | default: `False`] If cleanup is set to True, the pilot
       will delete its entire sandbox upon termination. This includes individual
       Task sandboxes and all generated output data. Only log files will
       remain in the sandbox directory.

    .. data:: exit_on_error

       [type: `bool` | default: `True`] Flag to trigger app termination in case
       of the pilot failure.

    .. data:: layout

       [type: `str` or `dict` | default: `"default"`] Point to a json file or
       an explicit (dict) description of the pilot layout: number and size of
       partitions and their configuration.

    .. data:: prepare_env

       [type: `dict` | default: `{}`] Specification of task environments to be
       prepared by the pilot. The parameter is expected to be a dictionary of
       the form::

             {
                'env_1' : {'type'   : 'virtualenv',
                           'version': '3.6',
                           'setup'  : ['radical.pilot==1.0', 'pandas']},
                'env_N' : {'type'   : 'conda',
                           'version': '3.8',
                           'setup'  : ['numpy']}
             }

       where the `type` specifies the environment type, `version` specifies the
       env version to deploy, and `setup` specifies how the environment is to
       be prepared.

       At this point, the implementation only accepts `virtualenv` type
       requests, where `version` specifies the Python version to use, and
       `setup` is expected to be a list of module specifiers which need to be
       installed into the environment.

    """

    _schema = {
        UID             : str        ,
        RESOURCE        : str        ,
        ACCESS_SCHEMA   : str        ,
        RUNTIME         : int        ,
        APP_COMM        : [str]      ,
        SANDBOX         : str        ,
        CORES           : int        ,
        GPUS            : int        ,
        NODES           : int        ,
        MEMORY          : int        ,
        QUEUE           : str        ,
        JOB_NAME        : str        ,
        PROJECT         : str        ,
        CLEANUP         : bool       ,
        CANDIDATE_HOSTS : [str]      ,
        EXIT_ON_ERROR   : bool       ,
        INPUT_STAGING   : [str]      ,
        OUTPUT_STAGING  : [str]      ,
        PREPARE_ENV     : {str: None},
        LAYOUT          : None       ,
    }

    _defaults = {
        UID             : None       ,
        RESOURCE        : None       ,
        ACCESS_SCHEMA   : None       ,
        RUNTIME         : 10         ,
        APP_COMM        : []         ,
        SANDBOX         : None       ,
        CORES           : 0          ,
        GPUS            : 0          ,
        NODES           : 0          ,
        MEMORY          : 0          ,
        QUEUE           : None       ,
        JOB_NAME        : None       ,
        PROJECT         : None       ,
        CLEANUP         : False      ,
        CANDIDATE_HOSTS : []         ,
        EXIT_ON_ERROR   : True       ,
        INPUT_STAGING   : []         ,
        OUTPUT_STAGING  : []         ,
        PREPARE_ENV     : {}         ,
        LAYOUT          : 'default'  ,
    }


    # --------------------------------------------------------------------------
    #
    def __init__(self, from_dict=None):

        super().__init__(from_dict=from_dict)


    # --------------------------------------------------------------------------
    #
    def _verify(self):

        if not self.get('resource'):
            raise ValueError("Pilot description needs 'resource'")

        if not self.get('cores') and not self.get('nodes'):
            raise ValueError("Pilot description needs 'cores' or 'nodes'")

<<<<<<< HEAD
        if self.get('cores') and self.get('nodes'):
            raise ValueError("Pilot description needs 'cores' *or* 'nodes'")

        if self.get('gpus') and self.get('nodes'):
            raise ValueError("Pilot description needs 'gpus' *or* 'nodes'")


=======
>>>>>>> ab09c9e3
# ------------------------------------------------------------------------------
<|MERGE_RESOLUTION|>--- conflicted
+++ resolved
@@ -70,19 +70,11 @@
 
     .. data:: resource
 
-<<<<<<< HEAD
-       [Type: `string`] [**`mandatory`**] The key of a
-       :ref:`chapter_machconf` entry.
-       If the key exists, the machine-specifc configuration is loaded from the
-       configuration once the PilotDescription is passed to
-       :meth:`radical.pilot.PilotManager.submit_pilots`.
-=======
        [type: `str` | default: `None`] [**mandatory**] The key of a
        :ref:`chapter_machconf` entry. If the key exists, the machine-specific
        configuration is loaded from the config file once the `PilotDescription`
        is passed to :meth:`radical.pilot.PilotManager.submit_pilots`. If the
        key doesn't exist, an exception :class:`ValueError` is raised.
->>>>>>> ab09c9e3
 
     .. data:: access_schema
 
@@ -98,11 +90,6 @@
 
     .. data:: sandbox
 
-<<<<<<< HEAD
-       [Type: `string`] [optional] The working ("sandbox") directory  of the
-       Pilot agent. This parameter is optional. If not set, it defaults
-       to `radical.pilot.sandbox` in your home or login directory.
-=======
        [type: `str` | default: `None`] The working ("sandbox") directory of
        the pilot agent. This parameter is optional and if not set, it defaults
        to `radical.pilot.sandbox` in your home or login directory.
@@ -113,7 +100,6 @@
                     compute nodes.
 
     .. data:: nodes
->>>>>>> ab09c9e3
 
        [type: `int` | default: `0`] [**NOT IN USE**] The number of nodes the
        pilot should allocate on the target resource. This parameter is optional
@@ -124,13 +110,8 @@
 
     .. data:: cores
 
-<<<<<<< HEAD
-       [Type: `int`] [optional] The number of cores the pilot should
-       allocate on the target resource.
-=======
        [type: `int` | default: `1`] [**mandatory**] The number of cores the
        pilot should allocate on the target resource.
->>>>>>> ab09c9e3
 
        .. note:: For local pilots, you can set a number larger than the physical
                  machine limit when setting `RADICAL_PILOT_PROFILE` in your
@@ -305,7 +286,6 @@
         if not self.get('cores') and not self.get('nodes'):
             raise ValueError("Pilot description needs 'cores' or 'nodes'")
 
-<<<<<<< HEAD
         if self.get('cores') and self.get('nodes'):
             raise ValueError("Pilot description needs 'cores' *or* 'nodes'")
 
@@ -313,6 +293,4 @@
             raise ValueError("Pilot description needs 'gpus' *or* 'nodes'")
 
 
-=======
->>>>>>> ab09c9e3
 # ------------------------------------------------------------------------------
