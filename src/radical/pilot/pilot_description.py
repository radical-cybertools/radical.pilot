
__copyright__ = 'Copyright 2013-2021, The RADICAL-Cybertools Team'
__license__   = 'MIT'

import radical.utils as ru


# ------------------------------------------------------------------------------
# Attribute description keys
#
UID               = 'uid'
RESOURCE          = 'resource'
ACCESS_SCHEMA     = 'access_schema'
QUEUE             = 'queue'
JOB_NAME          = 'job_name'
PROJECT           = 'project'
CANDIDATE_HOSTS   = 'candidate_hosts'
SANDBOX           = 'sandbox'
RUNTIME           = 'runtime'
APP_COMM          = 'app_comm'
CLEANUP           = 'cleanup'
EXIT_ON_ERROR     = 'exit_on_error'

LAYOUT            = 'layout'

NODES             = 'nodes'
CORES             = 'cores'
GPUS              = 'gpus'
MEMORY            = 'memory'

INPUT_STAGING     = 'input_staging'
OUTPUT_STAGING    = 'output_staging'

PREPARE_ENV       = 'prepare_env'


# ------------------------------------------------------------------------------
#
class PilotDescription(ru.Description):
    """
    A PilotDescription object describes the requirements and properties
    of a :class:`radical.pilot.Pilot` and is passed as a parameter to
    :meth:`radical.pilot.PilotManager.submit_pilots` to instantiate and run
    a new pilot.

    .. note:: A PilotDescription **MUST** define at least
              :data:`resource`, :data:`cores` or :data:`nodes`,
              and :data:`runtime`.

    **Example**::

          pm = radical.pilot.PilotManager(session=s)
          pd = radical.pilot.PilotDescription()
          pd.resource = "local.localhost"
          pd.cores    = 16
          pd.runtime  = 5 # minutes

          pilot = pm.submit_pilots(pd)

    .. data:: uid

       [type: `str` | default: `None`] A unique ID for the pilot. This attribute
       is optional, a unique ID will be assigned by RP if the field is not set.

    .. data:: job_name

       [type: `str` | default: `None`] The name of the job / pilot, which will
       be provided to `radical.saga.job.Description`. If not set then
       :data:`uid` will be used instead.

    .. data:: resource

       [type: `str` | default: `None`] [**mandatory**] The key of a
       :ref:`chapter_machconf` entry. If the key exists, the machine-specific
       configuration is loaded from the config file once the `PilotDescription`
       is passed to :meth:`radical.pilot.PilotManager.submit_pilots`. If the
       key doesn't exist, an exception :class:`ValueError` is raised.

    .. data:: access_schema

       [type: `str` | default: `None`] The key of an access mechanism to use.
       The valid access mechanism is defined in the resource configuration,
       see :ref:`chapter_machconf`. The first one defined there is used by
       default, if no other is specified.

    .. data:: runtime

       [type: `int` | default: `10`] [**mandatory**] The maximum run time
       (wall-clock time) in **minutes** of the pilot.

    .. data:: sandbox

       [type: `str` | default: `None`] The working ("sandbox") directory of
       the pilot agent. This parameter is optional and if not set, it defaults
       to `radical.pilot.sandbox` in your home or login directory.

       .. warning:: If you define a pilot on an HPC cluster and you want to set
                    `sandbox` manually, make sure that it points to a directory
                    on a shared filesystem that can be reached from all
                    compute nodes.

    .. data:: nodes

       [type: `int` | default: `0`] [**NOT IN USE**] The number of nodes the
       pilot should allocate on the target resource. This parameter is optional
       and could be set instead of `cores` and `gpus` (and `memory`).

       .. note:: Either `cores` or `nodes` must be specified.  If `nodes` are
                 specified, `gpus` must not be specified.

    .. data:: cores

<<<<<<< HEAD
       [Type: `int`] [optional] The number of cores the pilot should
       allocate on the target resource.
=======
       [type: `int` | default: `1`] [**mandatory**] The number of cores the
       pilot should allocate on the target resource.
>>>>>>> ab09c9e3

       .. note:: For local pilots, you can set a number larger than the physical
                 machine limit when setting `RADICAL_PILOT_PROFILE` in your
                 environment (corresponding resource configuration should have
                 the attribute `"fake_resources"`).

    .. data:: gpus

       [type: `int` | default: `0`] The number of gpus the pilot should
       allocate on the target resource.

    .. data:: nodes

       [Type: `int`] [optional] The number of nodes the pilot should
       allocate on the target resource.

       NOTE: either `cores` or `nodes` must be specified.  If `nodes` are
             specified, `gpus` must not be specified.

    .. data:: memory

       [type: `int` | default: `0`] The total amount of physical memory the
       pilot (and related to it job) requires. This parameter translates into
       `TotalPhysicalMemory` at `radical.saga.job.Description`.

    .. data:: queue

       [type: `str` | default: `None`] The name of the job queue the pilot
       should get submitted to. If `queue` is set in the resource configuration
       (:data:`resource`), defining `queue` will override it explicitly.

    .. data:: project

       [type: `str` | default: `None`] The name of the project / allocation to
       charge for used CPU time. If `project` is set in the resource
       configuration (:data:`resource`), defining `project` will override it
       explicitly.

    .. data:: candidate_hosts

       [type: `list` | default: `[]`] The list of host names where this pilot
       is allowed to start on.

    .. data:: app_comm

       [type: `list` | default: `[]`] The list of names is interpreted as
       communication channels to start within the pilot agent, for the purpose
       of application communication, i.e., that tasks running on that pilot are
       able to use those channels to communicate amongst each other.

       The names are expected to end in `_queue` or `_pubsub`, indicating the
       type of channel to create.  Once created, tasks will find environment
       variables of the name `RP_%s_IN` and `RP_%s_OUT`, where `%s` is replaced
       with the given channel name (uppercased), and `IN/OUT` indicate the
       respective endpoint addresses for the created channels

    .. data:: input_staging

       [type: `list` | default: `[]`] The list of files to be staged into the
       pilot sandbox.

    .. data:: output_staging

       [type: `list` | default: `[]`] The list of files to be staged from the
       pilot sandbox.

    .. data:: cleanup

       [type: `bool` | default: `False`] If cleanup is set to True, the pilot
       will delete its entire sandbox upon termination. This includes individual
       Task sandboxes and all generated output data. Only log files will
       remain in the sandbox directory.

    .. data:: exit_on_error

       [type: `bool` | default: `True`] Flag to trigger app termination in case
       of the pilot failure.

    .. data:: layout

       [type: `str` or `dict` | default: `"default"`] Point to a json file or
       an explicit (dict) description of the pilot layout: number and size of
       partitions and their configuration.

    .. data:: prepare_env

       [type: `dict` | default: `{}`] Specification of task environments to be
       prepared by the pilot. The parameter is expected to be a dictionary of
       the form::

             {
                'env_1' : {'type'   : 'virtualenv',
                           'version': '3.6',
                           'setup'  : ['radical.pilot==1.0', 'pandas']},
                'env_N' : {'type'   : 'conda',
                           'version': '3.8',
                           'setup'  : ['numpy']}
             }

       where the `type` specifies the environment type, `version` specifies the
       env version to deploy, and `setup` specifies how the environment is to
       be prepared.

       At this point, the implementation only accepts `virtualenv` type
       requests, where `version` specifies the Python version to use, and
       `setup` is expected to be a list of module specifiers which need to be
       installed into the environment.

    """

    _schema = {
        UID             : str        ,
        RESOURCE        : str        ,
        ACCESS_SCHEMA   : str        ,
        RUNTIME         : int        ,
        APP_COMM        : [str]      ,
        SANDBOX         : str        ,
        CORES           : int        ,
        GPUS            : int        ,
        NODES           : int        ,
        MEMORY          : int        ,
        QUEUE           : str        ,
        JOB_NAME        : str        ,
        PROJECT         : str        ,
        CLEANUP         : bool       ,
        CANDIDATE_HOSTS : [str]      ,
        EXIT_ON_ERROR   : bool       ,
        INPUT_STAGING   : [str]      ,
        OUTPUT_STAGING  : [str]      ,
        PREPARE_ENV     : {str: None},
        LAYOUT          : None       ,
    }

    _defaults = {
        UID             : None       ,
        RESOURCE        : None       ,
        ACCESS_SCHEMA   : None       ,
        RUNTIME         : 10         ,
        APP_COMM        : []         ,
        SANDBOX         : None       ,
        CORES           : 1          ,
        GPUS            : 0          ,
        NODES           : 1          ,
        MEMORY          : 0          ,
        QUEUE           : None       ,
        JOB_NAME        : None       ,
        PROJECT         : None       ,
        CLEANUP         : False      ,
        CANDIDATE_HOSTS : []         ,
        EXIT_ON_ERROR   : True       ,
        INPUT_STAGING   : []         ,
        OUTPUT_STAGING  : []         ,
        PREPARE_ENV     : {}         ,
        LAYOUT          : 'default'  ,
    }


    # --------------------------------------------------------------------------
    #
    def __init__(self, from_dict=None):

        super().__init__(from_dict=from_dict)


    # --------------------------------------------------------------------------
    #
    def _verify(self):

        if not self.get('resource'):
            raise ValueError("Pilot description needs 'resource'")


# ------------------------------------------------------------------------------
<|MERGE_RESOLUTION|>--- conflicted
+++ resolved
@@ -110,18 +110,9 @@
 
     .. data:: cores
 
-<<<<<<< HEAD
-       [Type: `int`] [optional] The number of cores the pilot should
-       allocate on the target resource.
-=======
-       [type: `int` | default: `1`] [**mandatory**] The number of cores the
-       pilot should allocate on the target resource.
->>>>>>> ab09c9e3
-
        .. note:: For local pilots, you can set a number larger than the physical
-                 machine limit when setting `RADICAL_PILOT_PROFILE` in your
-                 environment (corresponding resource configuration should have
-                 the attribute `"fake_resources"`).
+                 machine limit (corresponding resource configuration should have
+                 the attribute `"fake_resources": true`).
 
     .. data:: gpus
 
