--- conflicted
+++ resolved
@@ -115,29 +115,15 @@
 
        .. note:: For local pilots, you can set a number larger than the physical
                  machine limit (corresponding resource configuration should have
-<<<<<<< HEAD
-                 the attribute `"fake_resources": true`).
-=======
                  the attribute `"fake_resources"`).
        .. note:: If `cores` is specified, `nodes` must not be specified.
->>>>>>> 2749fef0
 
     .. data:: gpus
 
        [type: `int` | default: `0`] The number of gpus the pilot should
        allocate on the target resource.
 
-<<<<<<< HEAD
-    .. data:: nodes
-
-       [Type: `int`] [optional] The number of nodes the pilot should
-       allocate on the target resource.
-
-       NOTE: either `cores` or `nodes` must be specified.  If `nodes` are
-             specified, `gpus` must not be specified.
-=======
        .. note:: If `gpus` is specified, `nodes` must not be specified.
->>>>>>> 2749fef0
 
     .. data:: memory
 
@@ -276,16 +262,6 @@
         if not self.get('resource'):
             raise ValueError("Pilot description needs 'resource'")
 
-<<<<<<< HEAD
-        if not self.get('cores') and not self.get('nodes'):
-            raise ValueError("Pilot description needs 'cores' or 'nodes'")
-
-        if self.get('cores') and self.get('nodes'):
-            raise ValueError("Pilot description needs 'cores' *or* 'nodes'")
-
-        if self.get('gpus') and self.get('nodes'):
-            raise ValueError("Pilot description needs 'gpus' *or* 'nodes'")
-=======
         if self.get('nodes'):
 
             if self.get('cores'):
@@ -293,7 +269,6 @@
 
             if self.get('gpus'):
                 raise ValueError("Pilot description needs 'cores' *or* 'nodes'")
->>>>>>> 2749fef0
 
 
 # ------------------------------------------------------------------------------
