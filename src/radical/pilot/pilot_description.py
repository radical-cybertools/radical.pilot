
__copyright__ = 'Copyright 2013-2021, The RADICAL-Cybertools Team'
__license__   = 'MIT'

import radical.utils as ru
from .task_description import TaskDescription

# ------------------------------------------------------------------------------
# Attribute description keys
#

UID               = 'uid'
RESOURCE          = 'resource'
ACCESS_SCHEMA     = 'access_schema'
QUEUE             = 'queue'
JOB_NAME          = 'job_name'
PROJECT           = 'project'
SANDBOX           = 'sandbox'
RUNTIME           = 'runtime'
APP_COMM          = 'app_comm'         # FIXME: always create an app pubsub?
CLEANUP           = 'cleanup'
EXIT_ON_ERROR     = 'exit_on_error'
SERVICES          = 'services'
ENABLE_EP         = 'enable_ep'
RECONFIG_SRC      = 'reconfig_src'

NODES             = 'nodes'
CORES             = 'cores'
GPUS              = 'gpus'
MEMORY            = 'memory'

INPUT_STAGING     = 'input_staging'
OUTPUT_STAGING    = 'output_staging'

PREPARE_ENV       = 'prepare_env'


# ------------------------------------------------------------------------------
#
class PilotDescription(ru.TypedDict):
    """Specify a requested Pilot.

    A PilotDescription object describes the requirements and properties
    of a :class:`radical.pilot.Pilot` and is passed as a parameter to
    :func:`radical.pilot.PilotManager.submit_pilots` to instantiate and run
    a new pilot.

    Note:
        A PilotDescription **MUST** define at least
        :attr:`resource`, :attr:`cores` or :attr:`nodes`,
        and :attr:`runtime`.

    Example::
        pm = radical.pilot.PilotManager(session=s)
        pd = radical.pilot.PilotDescription()
        pd.resource = "local.localhost"
        pd.cores    = 16
        pd.runtime  = 5 # minutes

        pilot = pm.submit_pilots(pd)

    Attributes:
        uid (str, optional): A unique ID for the pilot. A unique ID will be
            assigned by RP if the field is not set.
        job_name (str, optional):  The name of the job / pilot as provided to
            the batch system. If not set then :attr:`uid` will be used instead.
        resource (str): The key of a
            :ref:`platform description </tutorials/configuration.ipynb#Platform-description>`
            entry. If the key exists, the machine-specific
            configuration is loaded from the config file once the `PilotDescription`
            is passed to :meth:`radical.pilot.PilotManager.submit_pilots`. If the
            key doesn't exist, an exception :class:`ValueError` is raised.
        access_schema (str, optional): The key of an access mechanism to use.
            The valid access mechanism is defined in the resource configuration.
            See :doc:`/tutorials/configuration`. The first ``schema`` defined
            in the resource configuration is used by
            default, if no *access_schema* is specified.
        runtime (int, optional): The maximum run time (wall-clock time) in **minutes** of
            the pilot. Default 10.
        sandbox (str, optional): The working ("sandbox") directory of the pilot agent.
            This parameter is optional and if not set, it defaults to
            *radical.pilot.sandbox* in your home or login directory. Default None.

            Warning:
                If you define a pilot on an HPC cluster and you want to set
                `sandbox` manually, make sure that it points to a directory
                on a shared filesystem that can be reached from all
                compute nodes.

        nodes (int, optional): The number of nodes the pilot should allocate on the target
            resource. This parameter could be set instead of `cores` and `gpus`
            (and `memory`). Default 1.

            Note:
                If `nodes` is specified, `gpus` and `cores` must not be specified.

        cores (int, optional): The number of cores the pilot should allocate on
            the target resource. This parameter could be set instead of `nodes`.

            Note:
                For local pilots, you can set a number larger than the physical
                machine limit (corresponding resource configuration should have
                the attribute `"fake_resources"`).

            Note:
                If `cores` is specified, `nodes` must not be specified.

        gpus (int, optional): The number of gpus the pilot should allocate on
            the target resource.

            Note:
                If `gpus` is specified, `nodes` must not be specified.

        memory (int, optional): The total amount of physical memory the
            pilot (and related to it job) requires.
        queue (str, optional): The name of the job queue the pilot should get
            submitted to. If *queue* is set in the resource configuration
            (:attr:`resource`), defining `queue` will override it explicitly.
        project (str, optional): The name of the project / allocation to
            charge for used CPU time. If *project* is set in the resource
            configuration (:attr:`resource`), defining `project` will override it
            explicitly.
        app_comm (list[str], optional): The list of names is interpreted as communication
            channels to start within the pilot agent, for the purpose of
            application communication, i.e., that tasks running on that pilot are
            able to use those channels to communicate amongst each other.

            The names are expected to end in *_queue* or *_pubsub*, indicating the
            type of channel to create.  Once created, tasks will find environment
            variables of the name ``RP_%s_IN`` and ``RP_%s_OUT``, where ``%s``
            is replaced with the given channel name (uppercased), and ``IN/OUT``
            indicate the respective endpoint addresses for the created channels.
        input_staging (list, optional): The list of files to be staged into the
            pilot sandbox.
        output_staging (list, optional): The list of files to be staged from the
            pilot sandbox.
        cleanup (bool, optional): If cleanup is set to True, the pilot
            will delete its entire sandbox upon termination. This includes individual
            Task sandboxes and all generated output data. Only log files will
            remain in the sandbox directory. Default False.
        exit_on_error (bool, optional): Flag to trigger app termination in case
            of the pilot failure. Default True.
        services (list[TaskDescription], optional): A list of
            commands which get started on a separate service compute node right after
            bootstrapping, and before any RP task is launched.  That service compute
            node will not be used for any other tasks.
<<<<<<< HEAD
        enable_ep (bool, optional): enable a ZMQ submission endpoint on the
            pilot. Default `False`.
=======
        prepare_env (dict, optional): A dictionary of `{env_name: env_spec}` as
            documented for the pilot's `prepare_env(env_name, env_spec)` method.
            The given specifications will be enacted during pilot startup and
            can be used for service tasks.
        layout (str | dict, optional): Point to a json file or
            an explicit (dict) description of the pilot layout: number and size of
            partitions and their configuration. Default "default".
>>>>>>> 59124027
        reconfig_src (string, optional): name of a data file to be used by the
            agent's `reconfig` scheduler.

    """

    _schema = {
        UID             : str        ,
        RESOURCE        : str        ,
        ACCESS_SCHEMA   : str        ,
        RUNTIME         : int        ,
        APP_COMM        : [str]      ,
        SANDBOX         : str        ,
        CORES           : int        ,
        GPUS            : int        ,
        NODES           : int        ,
        MEMORY          : int        ,
        QUEUE           : str        ,
        JOB_NAME        : str        ,
        PROJECT         : str        ,
        CLEANUP         : bool       ,
        EXIT_ON_ERROR   : bool       ,
        INPUT_STAGING   : [str]      ,
        OUTPUT_STAGING  : [str]      ,
        PREPARE_ENV     : {str: None},
        SERVICES        : [TaskDescription],
        ENABLE_EP       : bool       ,
        RECONFIG_SRC    : str        ,
    }

    _defaults = {
        UID             : None       ,
        RESOURCE        : None       ,
        ACCESS_SCHEMA   : None       ,
        RUNTIME         : 10         ,
        APP_COMM        : []         ,
        SANDBOX         : None       ,
        CORES           : 0          ,
        GPUS            : 0          ,
        NODES           : 0          ,
        MEMORY          : 0          ,
        QUEUE           : None       ,
        JOB_NAME        : None       ,
        PROJECT         : None       ,
        CLEANUP         : False      ,
        EXIT_ON_ERROR   : True       ,
        INPUT_STAGING   : []         ,
        OUTPUT_STAGING  : []         ,
        PREPARE_ENV     : {}         ,
        SERVICES        : []         ,
        ENABLE_EP       : False      ,
        RECONFIG_SRC    : None       ,
    }


    # --------------------------------------------------------------------------
    #
    def __init__(self, from_dict=None):

        super().__init__(from_dict=from_dict)


    # --------------------------------------------------------------------------
    #
    def _verify(self):

        if not self.get('resource'):
            raise ValueError("Pilot description needs 'resource'")

        if self.get('nodes'):

            if self.get('cores'):
                raise ValueError("Pilot description needs 'cores' *or* 'nodes'")

            if self.get('gpus'):
                raise ValueError("Pilot description needs 'cores' *or* 'nodes'")


# ------------------------------------------------------------------------------<|MERGE_RESOLUTION|>--- conflicted
+++ resolved
@@ -144,18 +144,12 @@
             commands which get started on a separate service compute node right after
             bootstrapping, and before any RP task is launched.  That service compute
             node will not be used for any other tasks.
-<<<<<<< HEAD
         enable_ep (bool, optional): enable a ZMQ submission endpoint on the
             pilot. Default `False`.
-=======
         prepare_env (dict, optional): A dictionary of `{env_name: env_spec}` as
             documented for the pilot's `prepare_env(env_name, env_spec)` method.
             The given specifications will be enacted during pilot startup and
             can be used for service tasks.
-        layout (str | dict, optional): Point to a json file or
-            an explicit (dict) description of the pilot layout: number and size of
-            partitions and their configuration. Default "default".
->>>>>>> 59124027
         reconfig_src (string, optional): name of a data file to be used by the
             agent's `reconfig` scheduler.
 
