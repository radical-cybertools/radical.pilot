
__copyright__ = 'Copyright 2013-2021, The RADICAL-Cybertools Team'
__license__   = 'MIT'

import radical.utils as ru
from .task_description import TaskDescription

# ------------------------------------------------------------------------------
# Attribute description keys
#

UID               = 'uid'
RESOURCE          = 'resource'
ACCESS_SCHEMA     = 'access_schema'
QUEUE             = 'queue'
JOB_NAME          = 'job_name'
PROJECT           = 'project'
SANDBOX           = 'sandbox'
RUNTIME           = 'runtime'
APP_COMM          = 'app_comm'         # FIXME: always create an app pubsub?
CLEANUP           = 'cleanup'
EXIT_ON_ERROR     = 'exit_on_error'
SERVICES          = 'services'
<<<<<<< HEAD
ENABLE_EP         = 'enable_ep'
=======
RECONFIG_SRC      = 'reconfig_src'
>>>>>>> 7ebfa777

NODES             = 'nodes'
CORES             = 'cores'
GPUS              = 'gpus'
MEMORY            = 'memory'

INPUT_STAGING     = 'input_staging'
OUTPUT_STAGING    = 'output_staging'

PREPARE_ENV       = 'prepare_env'


# ------------------------------------------------------------------------------
#
class PilotDescription(ru.TypedDict):
    """Specify a requested Pilot.

    A PilotDescription object describes the requirements and properties
    of a :class:`radical.pilot.Pilot` and is passed as a parameter to
    :func:`radical.pilot.PilotManager.submit_pilots` to instantiate and run
    a new pilot.

    Note:
        A PilotDescription **MUST** define at least
        :attr:`resource`, :attr:`cores` or :attr:`nodes`,
        and :attr:`runtime`.

    Example::
        pm = radical.pilot.PilotManager(session=s)
        pd = radical.pilot.PilotDescription()
        pd.resource = "local.localhost"
        pd.cores    = 16
        pd.runtime  = 5 # minutes

        pilot = pm.submit_pilots(pd)

    Attributes:
        uid (str, optional): A unique ID for the pilot. A unique ID will be
            assigned by RP if the field is not set.
        job_name (str, optional):  The name of the job / pilot as provided to
            the batch system. If not set then :attr:`uid` will be used instead.
        resource (str): The key of a
            :ref:`platform description </tutorials/configuration.ipynb#Platform-description>`
            entry. If the key exists, the machine-specific
            configuration is loaded from the config file once the `PilotDescription`
            is passed to :meth:`radical.pilot.PilotManager.submit_pilots`. If the
            key doesn't exist, an exception :class:`ValueError` is raised.
        access_schema (str, optional): The key of an access mechanism to use.
            The valid access mechanism is defined in the resource configuration.
            See :doc:`/tutorials/configuration`. The first ``schema`` defined
            in the resource configuration is used by
            default, if no *access_schema* is specified.
        runtime (int, optional): The maximum run time (wall-clock time) in **minutes** of
            the pilot. Default 10.
        sandbox (str, optional): The working ("sandbox") directory of the pilot agent.
            This parameter is optional and if not set, it defaults to
            *radical.pilot.sandbox* in your home or login directory. Default None.

            Warning:
                If you define a pilot on an HPC cluster and you want to set
                `sandbox` manually, make sure that it points to a directory
                on a shared filesystem that can be reached from all
                compute nodes.

        nodes (int, optional): The number of nodes the pilot should allocate on the target
            resource. This parameter could be set instead of `cores` and `gpus`
            (and `memory`). Default 1.

            Note:
                If `nodes` is specified, `gpus` and `cores` must not be specified.

        cores (int, optional): The number of cores the pilot should allocate on
            the target resource. This parameter could be set instead of `nodes`.

            Note:
                For local pilots, you can set a number larger than the physical
                machine limit (corresponding resource configuration should have
                the attribute `"fake_resources"`).

            Note:
                If `cores` is specified, `nodes` must not be specified.

        gpus (int, optional): The number of gpus the pilot should allocate on
            the target resource.

            Note:
                If `gpus` is specified, `nodes` must not be specified.

        memory (int, optional): The total amount of physical memory the
            pilot (and related to it job) requires.
        queue (str, optional): The name of the job queue the pilot should get
            submitted to. If *queue* is set in the resource configuration
            (:attr:`resource`), defining `queue` will override it explicitly.
        project (str, optional): The name of the project / allocation to
            charge for used CPU time. If *project* is set in the resource
            configuration (:attr:`resource`), defining `project` will override it
            explicitly.
        app_comm (list[str], optional): The list of names is interpreted as communication
            channels to start within the pilot agent, for the purpose of
            application communication, i.e., that tasks running on that pilot are
            able to use those channels to communicate amongst each other.

            The names are expected to end in *_queue* or *_pubsub*, indicating the
            type of channel to create.  Once created, tasks will find environment
            variables of the name ``RP_%s_IN`` and ``RP_%s_OUT``, where ``%s``
            is replaced with the given channel name (uppercased), and ``IN/OUT``
            indicate the respective endpoint addresses for the created channels.
        input_staging (list, optional): The list of files to be staged into the
            pilot sandbox.
        output_staging (list, optional): The list of files to be staged from the
            pilot sandbox.
        cleanup (bool, optional): If cleanup is set to True, the pilot
            will delete its entire sandbox upon termination. This includes individual
            Task sandboxes and all generated output data. Only log files will
            remain in the sandbox directory. Default False.
        exit_on_error (bool, optional): Flag to trigger app termination in case
            of the pilot failure. Default True.
        services (list[TaskDescription], optional): A list of
            commands which get started on a separate service compute node right after
            bootstrapping, and before any RP task is launched.  That service compute
            node will not be used for any other tasks.
<<<<<<< HEAD
        enable_ep (bool, optional): enable a ZMQ submission endpoint on the
            pilot. Default `False`.
=======
        layout (str | dict, optional): Point to a json file or
            an explicit (dict) description of the pilot layout: number and size of
            partitions and their configuration. Default "default".
        reconfig_src (string, optional): name of a data file to be used by the
            agent's `reconfig` scheduler.
>>>>>>> 7ebfa777

    """

    _schema = {
        UID             : str        ,
        RESOURCE        : str        ,
        ACCESS_SCHEMA   : str        ,
        RUNTIME         : int        ,
        APP_COMM        : [str]      ,
        SANDBOX         : str        ,
        CORES           : int        ,
        GPUS            : int        ,
        NODES           : int        ,
        MEMORY          : int        ,
        QUEUE           : str        ,
        JOB_NAME        : str        ,
        PROJECT         : str        ,
        CLEANUP         : bool       ,
        EXIT_ON_ERROR   : bool       ,
        INPUT_STAGING   : [str]      ,
        OUTPUT_STAGING  : [str]      ,
        PREPARE_ENV     : {str: None},
        SERVICES        : [TaskDescription],
<<<<<<< HEAD
        ENABLE_EP       : bool       ,
=======
        RECONFIG_SRC    : str        ,
>>>>>>> 7ebfa777
    }

    _defaults = {
        UID             : None       ,
        RESOURCE        : None       ,
        ACCESS_SCHEMA   : None       ,
        RUNTIME         : 10         ,
        APP_COMM        : []         ,
        SANDBOX         : None       ,
        CORES           : 0          ,
        GPUS            : 0          ,
        NODES           : 0          ,
        MEMORY          : 0          ,
        QUEUE           : None       ,
        JOB_NAME        : None       ,
        PROJECT         : None       ,
        CLEANUP         : False      ,
        EXIT_ON_ERROR   : True       ,
        INPUT_STAGING   : []         ,
        OUTPUT_STAGING  : []         ,
        PREPARE_ENV     : {}         ,
        SERVICES        : []         ,
<<<<<<< HEAD
        ENABLE_EP       : False      ,
=======
        RECONFIG_SRC    : None       ,
>>>>>>> 7ebfa777
    }


    # --------------------------------------------------------------------------
    #
    def __init__(self, from_dict=None):

        super().__init__(from_dict=from_dict)


    # --------------------------------------------------------------------------
    #
    def _verify(self):

        if not self.get('resource'):
            raise ValueError("Pilot description needs 'resource'")

        if self.get('nodes'):

            if self.get('cores'):
                raise ValueError("Pilot description needs 'cores' *or* 'nodes'")

            if self.get('gpus'):
                raise ValueError("Pilot description needs 'cores' *or* 'nodes'")


# ------------------------------------------------------------------------------<|MERGE_RESOLUTION|>--- conflicted
+++ resolved
@@ -21,11 +21,8 @@
 CLEANUP           = 'cleanup'
 EXIT_ON_ERROR     = 'exit_on_error'
 SERVICES          = 'services'
-<<<<<<< HEAD
 ENABLE_EP         = 'enable_ep'
-=======
 RECONFIG_SRC      = 'reconfig_src'
->>>>>>> 7ebfa777
 
 NODES             = 'nodes'
 CORES             = 'cores'
@@ -147,16 +144,10 @@
             commands which get started on a separate service compute node right after
             bootstrapping, and before any RP task is launched.  That service compute
             node will not be used for any other tasks.
-<<<<<<< HEAD
         enable_ep (bool, optional): enable a ZMQ submission endpoint on the
             pilot. Default `False`.
-=======
-        layout (str | dict, optional): Point to a json file or
-            an explicit (dict) description of the pilot layout: number and size of
-            partitions and their configuration. Default "default".
         reconfig_src (string, optional): name of a data file to be used by the
             agent's `reconfig` scheduler.
->>>>>>> 7ebfa777
 
     """
 
@@ -180,11 +171,8 @@
         OUTPUT_STAGING  : [str]      ,
         PREPARE_ENV     : {str: None},
         SERVICES        : [TaskDescription],
-<<<<<<< HEAD
         ENABLE_EP       : bool       ,
-=======
         RECONFIG_SRC    : str        ,
->>>>>>> 7ebfa777
     }
 
     _defaults = {
@@ -207,11 +195,8 @@
         OUTPUT_STAGING  : []         ,
         PREPARE_ENV     : {}         ,
         SERVICES        : []         ,
-<<<<<<< HEAD
         ENABLE_EP       : False      ,
-=======
         RECONFIG_SRC    : None       ,
->>>>>>> 7ebfa777
     }
 
 
