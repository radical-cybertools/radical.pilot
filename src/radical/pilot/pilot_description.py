--- conflicted
+++ resolved
@@ -186,16 +186,12 @@
        [type: `bool` | default: `True`] Flag to trigger app termination in case
        of the pilot failure.
 
-<<<<<<< HEAD
-    .. py:attr:: TaskDescription
-=======
     .. py:attribute:: services
->>>>>>> 4a319ce2
-
-       [Type: [`TaskDescription`] | default: `[]`] [optional] A list of commands which get
-       started on a separate service compute node right after bootstrapping, and
-       before any RP task is launched.  That service compute node will not be
-       used for any other tasks.
+
+       [Type: [`TaskDescription`] | default: `[]`] [optional] A list of
+       commands which get started on a separate service compute node right after
+       bootstrapping, and before any RP task is launched.  That service compute
+       node will not be used for any other tasks.
 
     .. py:attribute:: layout
 
