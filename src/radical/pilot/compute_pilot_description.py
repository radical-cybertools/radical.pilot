
__copyright__ = "Copyright 2013-2014, http://radical.rutgers.edu"
__license__   = "MIT"

import saga.attributes as attributes


# ------------------------------------------------------------------------------
# Attribute description keys
#
RESOURCE          = 'resource'
ACCESS_SCHEMA     = 'access_schema'
QUEUE             = 'queue'
<<<<<<< HEAD
CORES             = 'cores'
GPUS              = 'gpus'
MEMORY            = 'memory'
=======
PROJECT           = 'project'
CANDIDATE_HOSTS   = 'candidate_hosts'
>>>>>>> 29c62012
SANDBOX           = 'sandbox'
OUTPUT            = 'output'
ERROR             = 'error'
RUNTIME           = 'runtime'
CLEANUP           = 'cleanup'
EXIT_ON_ERROR     = 'exit_on_error'
_CONFIG           = '_config'

CORES             = 'cores'
GPUS              = 'gpus'
MEMORY            = 'memory'


# ------------------------------------------------------------------------------
#
class ComputePilotDescription(attributes.Attributes):
    """
    A ComputePilotDescription object describes the requirements and properties
    of a :class:`radical.pilot.Pilot` and is passed as a parameter to
    :meth:`radical.pilot.PilotManager.submit_pilots` to instantiate and run
    a new pilot.

    .. note:: A ComputePilotDescription **MUST** define at least
              :data:`resource`, :data:`cores` and :data:`runtime`.

    **Example**::

          pm = radical.pilot.PilotManager(session=s)

          pd = radical.pilot.ComputePilotDescription()
          pd.resource = "local.localhost"  # defined in futuregrid.json
          pd.cores    = 16
          pd.runtime  = 5 # minutes

          pilot = pm.submit_pilots(pd)

    .. data:: resource

       [Type: `string`] [**`mandatory`**] The key of a
       :ref:`chapter_machconf` entry.
       If the key exists, the machine-specifc configuration is loaded from the
       configuration once the ComputePilotDescription is passed to
       :meth:`radical.pilot.PilotManager.submit_pilots`. If the key doesn't exist,
       a :class:`radical.pilot.pilotException` is thrown.

    .. data:: access_schema

       [Type: `string`] [**`optional`**] The key of an access mechanism to use.
       The valid access mechanism are defined in the resource configurations,
       see :ref:`chapter_machconf`.  The first one defined there is used by
       default, if no other is specified.

    .. data:: runtime

       [Type: `int`] [**mandatory**] The maximum run time (wall-clock time) in
       **minutes** of the ComputePilot.

    .. data:: sandbox

       [Type: `string`] [optional] The working ("sandbox") directory  of the
       ComputePilot agent. This parameter is optional. If not set, it defaults
       to `radical.pilot.sandox` in your home or login directory.

       .. warning:: If you define a ComputePilot on an HPC cluster and you want
                 to set `sandbox` manually, make sure that it points to a
                 directory on a shared filesystem that can be reached from all
                 compute nodes.

    .. data:: cores

       [Type: `int`] [**mandatory**] The number of cores the pilot should
       allocate on the target resource.

       NOTE: for local pilots, you can set a number larger than the physical
       machine limit when setting `RADICAL_PILOT_PROFILE` in your environment.

    .. data:: memory

       [Type: `int`] [**optional**] The amount of memorty (in MB) the pilot
       should allocate on the target resource.

    .. data:: queue

       [Type: `string`] [optional] The name of the job queue the pilot should
       get submitted to . If `queue` is defined in the resource configuration
       (:data:`resource`) defining `queue` will override it explicitly.

    .. data:: project

       [Type: `string`] [optional] The name of the project / allocation to
       charge for used CPU time. If `project` is defined in the machine
       configuration (:data:`resource`), defining `project` will
       override it explicitly.

    .. data:: candidate_hosts

       [Type: `list`] [optional] The list of names of hosts where this pilot
       is allowed to start on.

    .. data:: cleanup

       [Type: `bool`] [optional] If cleanup is set to True, the pilot will 
       delete its entire sandbox upon termination. This includes individual
       ComputeUnit sandboxes and all generated output data. Only log files will 
       remain in the sandbox directory. 

    """

    # --------------------------------------------------------------------------
    #
    def __init__(self, from_dict=None):

        # initialize attributes
        attributes.Attributes.__init__(self)

        # set attribute interface properties
        self._attributes_extensible  (False)
        self._attributes_camelcasing (True)

        self._attributes_register    (RESOURCE,         None, attributes.STRING, attributes.SCALAR, attributes.WRITEABLE)
        self._attributes_register    (ACCESS_SCHEMA,    None, attributes.STRING, attributes.SCALAR, attributes.WRITEABLE)
        self._attributes_register    (RUNTIME,          None, attributes.INT,    attributes.SCALAR, attributes.WRITEABLE)
        self._attributes_register    (SANDBOX,          None, attributes.STRING, attributes.SCALAR, attributes.WRITEABLE)
        self._attributes_register    (CORES,            None, attributes.INT,    attributes.SCALAR, attributes.WRITEABLE)
        self._attributes_register    (GPUS,             None, attributes.INT,    attributes.SCALAR, attributes.WRITEABLE)
        self._attributes_register    (MEMORY,           None, attributes.INT,    attributes.SCALAR, attributes.WRITEABLE)
        self._attributes_register    (QUEUE,            None, attributes.STRING, attributes.SCALAR, attributes.WRITEABLE)
        self._attributes_register    (PROJECT,          None, attributes.STRING, attributes.SCALAR, attributes.WRITEABLE)
        self._attributes_register    (CLEANUP,          None, attributes.BOOL,   attributes.SCALAR, attributes.WRITEABLE)
        self._attributes_register    (CANDIDATE_HOSTS,  None, attributes.STRING, attributes.VECTOR, attributes.WRITEABLE)
        self._attributes_register    (EXIT_ON_ERROR,    None, attributes.BOOL,   attributes.SCALAR, attributes.WRITEABLE)

        # Attributes not part of the published API
        self._attributes_register    (_CONFIG,          None, attributes.ANY,    attributes.SCALAR, attributes.WRITEABLE)

        # explicitly set attrib defaults so they get listed and included via as_dict()
        self.set_attribute (RESOURCE,         None)
        self.set_attribute (ACCESS_SCHEMA,    None)
        self.set_attribute (RUNTIME,          None)
        self.set_attribute (SANDBOX,          None)
        self.set_attribute (CORES,               0)
        self.set_attribute (GPUS,                0)
        self.set_attribute (MEMORY,           None)
        self.set_attribute (QUEUE,            None)
        self.set_attribute (PROJECT,          None)
        self.set_attribute (CLEANUP,          None)
        self.set_attribute (CANDIDATE_HOSTS,  None)
        self.set_attribute (EXIT_ON_ERROR,    False)
        self.set_attribute (_CONFIG,          None)

        # apply initialization dict
        if from_dict:
            self.from_dict(from_dict)

<<<<<<< HEAD
    #       logger.report.plain('[%s:%s:%s]' % (from_dict.get(RESOURCE, ''), 
    #                                           from_dict.get(CORES,     1), 
    #                                           from_dict.get(GPUS,      0)))
    #
    #   logger.report.ok('>>ok\n')
=======
      # FIXME
      #     logger.report.plain('[%s:%s:%s]' % (from_dict.get(RESOURCE, ''), 
      #                                         from_dict.get(CORES,     1), 
      #                                         from_dict.get(GPUS,      0)))
      # logger.report.ok('>>ok\n')
>>>>>>> 29c62012


    # --------------------------------------------------------------------------
    #
    def __deepcopy__ (self, memo):

        other = ComputePilotDescription ()

        for key in self.list_attributes ():
            other.set_attribute(key, self.get_attribute (key))

        return other


    # --------------------------------------------------------------------------
    #
    def __str__(self):
        """Returns a string representation of the object.
        """
        return str(self.as_dict())


# ------------------------------------------------------------------------------
<|MERGE_RESOLUTION|>--- conflicted
+++ resolved
@@ -11,14 +11,8 @@
 RESOURCE          = 'resource'
 ACCESS_SCHEMA     = 'access_schema'
 QUEUE             = 'queue'
-<<<<<<< HEAD
-CORES             = 'cores'
-GPUS              = 'gpus'
-MEMORY            = 'memory'
-=======
 PROJECT           = 'project'
 CANDIDATE_HOSTS   = 'candidate_hosts'
->>>>>>> 29c62012
 SANDBOX           = 'sandbox'
 OUTPUT            = 'output'
 ERROR             = 'error'
@@ -173,19 +167,11 @@
         if from_dict:
             self.from_dict(from_dict)
 
-<<<<<<< HEAD
-    #       logger.report.plain('[%s:%s:%s]' % (from_dict.get(RESOURCE, ''), 
-    #                                           from_dict.get(CORES,     1), 
-    #                                           from_dict.get(GPUS,      0)))
-    #
-    #   logger.report.ok('>>ok\n')
-=======
       # FIXME
       #     logger.report.plain('[%s:%s:%s]' % (from_dict.get(RESOURCE, ''), 
       #                                         from_dict.get(CORES,     1), 
       #                                         from_dict.get(GPUS,      0)))
       # logger.report.ok('>>ok\n')
->>>>>>> 29c62012
 
 
     # --------------------------------------------------------------------------
