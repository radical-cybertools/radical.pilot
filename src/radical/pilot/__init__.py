
__copyright__ = "Copyright 2013-2024, http://radical.rutgers.edu"
__license__   = "MIT"


# ------------------------------------------------------------------------------
# we *first* import radical.utils, so that the monkeypatching of the logger has
# a chance to kick in before the logging module is pulled by any other 3rd party
# module, and also to monkeypatch `os.fork()` for the `atfork` functionality
#
import os            as _os
import radical.utils as _ru


# ------------------------------------------------------------------------------
# constants and types
from .states     import *
from .constants  import *


# ------------------------------------------------------------------------------
# import API
from .session                   import Session
from .proxy                     import Proxy

from .task_manager              import TaskManager
from .task                      import Task
from .raptor_tasks              import RaptorMaster, RaptorWorker
from .pytask                    import PythonTask
from .task_description          import TaskDescription
from .task_description          import TASK_EXECUTABLE
from .task_description          import TASK_METH, TASK_METHOD
from .task_description          import TASK_FUNC, TASK_FUNCTION
from .task_description          import TASK_EXEC, TASK_EVAL
from .task_description          import TASK_PROC, TASK_SHELL
from .task_description          import RAPTOR_MASTER, RAPTOR_WORKER
from .task_description          import AGENT_SERVICE
from .resource_config           import ResourceConfig
<<<<<<< HEAD
from .resource_config           import ResourceOccupation, Slot
from .resource_config           import RankRequirements
from .resource_config           import NodeResources, NodeList
from .resource_config           import NumaDomainMap, NumaDomainDescription
from .resource_config           import NumaNodeResources
=======
from .resource_config           import ResourceOccupation, RO, Slot
from .resource_config           import RankRequirements
from .resource_config           import NodeResources, NodeList
>>>>>>> d6df8d9b

from .pilot_manager             import PilotManager
from .pilot                     import Pilot
from .pilot_description         import PilotDescription

pythontask = PythonTask.pythontask


# ------------------------------------------------------------------------------
# make submodules available -- mostly for internal use
from . import utils
from . import tmgr
from . import pmgr
from . import agent

from .agent  import Agent_0
from .agent  import Agent_n

from .raptor import Master, Worker


# ------------------------------------------------------------------------------
#
# get version info
#
_mod_root = _os.path.dirname (__file__)

version_short, version_base, version_branch, version_tag, version_detail \
             = _ru.get_version(_mod_root)
version      = version_short
__version__  = version_detail



# ------------------------------------------------------------------------------
<|MERGE_RESOLUTION|>--- conflicted
+++ resolved
@@ -36,17 +36,11 @@
 from .task_description          import RAPTOR_MASTER, RAPTOR_WORKER
 from .task_description          import AGENT_SERVICE
 from .resource_config           import ResourceConfig
-<<<<<<< HEAD
-from .resource_config           import ResourceOccupation, Slot
+from .resource_config           import ResourceOccupation, RO, Slot
 from .resource_config           import RankRequirements
 from .resource_config           import NodeResources, NodeList
 from .resource_config           import NumaDomainMap, NumaDomainDescription
 from .resource_config           import NumaNodeResources
-=======
-from .resource_config           import ResourceOccupation, RO, Slot
-from .resource_config           import RankRequirements
-from .resource_config           import NodeResources, NodeList
->>>>>>> d6df8d9b
 
 from .pilot_manager             import PilotManager
 from .pilot                     import Pilot
