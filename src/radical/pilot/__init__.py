
__copyright__ = "Copyright 2013-2014, http://radical.rutgers.edu"
__license__   = "MIT"

# ------------------------------------------------------------------------------
# we *first* import radical.utils, so that the monkeypatching of the logger has
# a chance to kick in before the logging module is pulled by any other 3rd party
# module, and also to monkeypatch `os.fork()` for the `atfork` functionality
import radical.utils as _ru

# ------------------------------------------------------------------------------
# constants and types
from .states     import *
from .constants  import *


# ------------------------------------------------------------------------------
# import API
from .session                   import Session
from .context                   import Context

from .task_manager              import TaskManager
from .task                      import Task
from .pytask                    import PythonTask
from .task_description          import TaskDescription
<<<<<<< HEAD
from .task_description          import ShellTaskDescription
from .task_description          import ExecutableTaskDescription
from .task_description          import EvalTaskDescription
from .task_description          import CallableTaskDescription
from .task_description          import POSIX, MPI, OpenMP, CUDA
=======
from .task_description          import TASK_EXECUTABLE, TASK_FUNCTION
from .task_description          import TASK_EXEC, TASK_EVAL, TASK_PROC, TASK_SHELL
>>>>>>> eff025b2

from .pilot_manager             import PilotManager
from .pilot                     import Pilot
from .pilot_description         import PilotDescription


# ------------------------------------------------------------------------------
# make submodules available -- mostly for internal use
from . import utils
from . import worker
from . import tmgr
from . import pmgr
from . import agent

from .agent  import Agent_0
from .agent  import Agent_n

from .raptor import Master, Worker


# ------------------------------------------------------------------------------
#
# get version info
#
import os as _os

version_short, version_detail, version_base, version_branch, \
        sdist_name, sdist_path = _ru.get_version(_os.path.dirname(__file__))

version = version_short


# ------------------------------------------------------------------------------
<|MERGE_RESOLUTION|>--- conflicted
+++ resolved
@@ -23,16 +23,11 @@
 from .task                      import Task
 from .pytask                    import PythonTask
 from .task_description          import TaskDescription
-<<<<<<< HEAD
 from .task_description          import ShellTaskDescription
 from .task_description          import ExecutableTaskDescription
 from .task_description          import EvalTaskDescription
 from .task_description          import CallableTaskDescription
 from .task_description          import POSIX, MPI, OpenMP, CUDA
-=======
-from .task_description          import TASK_EXECUTABLE, TASK_FUNCTION
-from .task_description          import TASK_EXEC, TASK_EVAL, TASK_PROC, TASK_SHELL
->>>>>>> eff025b2
 
 from .pilot_manager             import PilotManager
 from .pilot                     import Pilot
