
__copyright__ = "Copyright 2013-2024, http://radical.rutgers.edu"
__license__   = "MIT"


# ------------------------------------------------------------------------------
# we *first* import radical.utils, so that the monkeypatching of the logger has
# a chance to kick in before the logging module is pulled by any other 3rd party
# module, and also to monkeypatch `os.fork()` for the `atfork` functionality
#
import os            as _os
import radical.utils as _ru


# ------------------------------------------------------------------------------
# constants and types
from .states     import *
from .constants  import *


# ------------------------------------------------------------------------------
# import API
from .session                   import Session
from .proxy                     import Proxy

from .task_manager              import TaskManager
from .task                      import Task
from .raptor_tasks              import RaptorMaster, RaptorWorker
from .pytask                    import PythonTask
from .task_description          import TaskDescription
from .task_description          import TASK_EXECUTABLE
from .task_description          import TASK_METH, TASK_METHOD
from .task_description          import TASK_FUNC, TASK_FUNCTION
from .task_description          import TASK_EXEC, TASK_EVAL
from .task_description          import TASK_PROC, TASK_SHELL
from .task_description          import RAPTOR_MASTER, RAPTOR_WORKER
from .task_description          import AGENT_SERVICE
from .resource_config           import ResourceConfig
<<<<<<< HEAD
from .resource_config           import ResourceOccupation, Slot
=======
from .resource_config           import ResourceOccupation, RO, Slot
>>>>>>> 95d3d7e7
from .resource_config           import RankRequirements
from .resource_config           import NodeResources, NodeList

from .pilot_manager             import PilotManager
from .pilot                     import Pilot
from .pilot_description         import PilotDescription

pythontask = PythonTask.pythontask


# ------------------------------------------------------------------------------
# make submodules available -- mostly for internal use
from . import utils
from . import tmgr
from . import pmgr
from . import agent

from .agent  import Agent_0
from .agent  import Agent_n

from .raptor import Master, Worker


# ------------------------------------------------------------------------------
#
# get version info
#
_mod_root = _os.path.dirname (__file__)

version_short, version_base, version_branch, version_tag, version_detail \
             = _ru.get_version(_mod_root)
version      = version_short
__version__  = version_detail



# ------------------------------------------------------------------------------
<|MERGE_RESOLUTION|>--- conflicted
+++ resolved
@@ -36,11 +36,7 @@
 from .task_description          import RAPTOR_MASTER, RAPTOR_WORKER
 from .task_description          import AGENT_SERVICE
 from .resource_config           import ResourceConfig
-<<<<<<< HEAD
-from .resource_config           import ResourceOccupation, Slot
-=======
 from .resource_config           import ResourceOccupation, RO, Slot
->>>>>>> 95d3d7e7
 from .resource_config           import RankRequirements
 from .resource_config           import NodeResources, NodeList
 
