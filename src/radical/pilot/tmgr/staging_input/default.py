
__copyright__ = "Copyright 2013-2016, http://radical.rutgers.edu"
__license__   = "MIT"


import os
import tempfile
import tarfile

import radical.utils as ru
import radical.saga  as rs

rsfs = rs.filesystem

from ...   import states    as rps
from ...   import constants as rpc
from ...   import utils     as rpu

from .base import TMGRStagingInputComponent

from ...staging_directives import complete_url


# if we receive more than a certain numnber of tasks in a bulk, we create the
# task sandboxes in a remote bulk op.  That limit is defined here, along with
# the definition of the bulk mechanism used to create the sandboxes:
#   saga: use SAGA bulk ops
#   tar : unpack a locally created tar which contains all sandboxes

TASK_BULK_MKDIR_THRESHOLD = 16
TASK_BULK_MKDIR_MECHANISM = 'tar'


# ------------------------------------------------------------------------------
#
class Default(TMGRStagingInputComponent):
    '''
    This component performs all tmgr side input staging directives for compute
    tasks.  It gets tasks from the tmgr_staging_input_queue, in
    TMGR_STAGING_INPUT_PENDING state, will advance them to TMGR_STAGING_INPUT
    state while performing the staging, and then moves then to the
    AGENT_SCHEDULING_PENDING state, passing control to the agent.
    '''

    # --------------------------------------------------------------------------
    #
    def __init__(self, cfg, session):

        TMGRStagingInputComponent.__init__(self, cfg, session)


    # --------------------------------------------------------------------------
    #
    def initialize(self):

        # we keep a cache of SAGA dir handles
        self._fs_cache     = dict()
        self._js_cache     = dict()
        self._pilots       = dict()
        self._pilots_lock  = ru.RLock()
        self._connected    = list()  # list of pilot conected by ZMQ
        self._session_sbox = self._reg['cfg.session_sandbox']

        self.register_input(rps.TMGR_STAGING_INPUT_PENDING,
                            rpc.TMGR_STAGING_INPUT_QUEUE, self.work)

        # this queue is inaccessible, needs routing via mongodb
        self.register_output(rps.AGENT_STAGING_INPUT_PENDING,
                             rpc.PROXY_TASK_QUEUE)
<<<<<<< HEAD

        # we subscribe to the command channel to learn about pilots being added
        # to this task manager.
        self.register_subscriber(rpc.CONTROL_PUBSUB, self._control_cb)
=======
>>>>>>> ef06deb3

        self._mkdir_threshold = self.cfg.get('task_bulk_mkdir_threshold',
                                             TASK_BULK_MKDIR_THRESHOLD)


    # --------------------------------------------------------------------------
    #
    def finalize(self):

        for fs in list(self._fs_cache.values()): fs.close()
        for js in list(self._js_cache.values()): js.close()


    # --------------------------------------------------------------------------
    #
<<<<<<< HEAD
    def _control_cb(self, topic, msg):
=======
    def control_cb(self, topic, msg):
>>>>>>> ef06deb3

        # keep track of `add_pilots` commands and updates self._pilots
        # accordingly.

        cmd = msg.get('cmd')
        arg = msg.get('arg')

        if cmd == 'add_pilots':
<<<<<<< HEAD

            pilots = arg['pilots']

            with self._pilots_lock:

                for pilot in pilots:
                    pid = pilot['uid']
                    self._log.debug('add pilot %s', pid)

                    if pid not in self._pilots:
                        self._pilots[pid] = pilot

        elif cmd == 'pilot_register':

=======

            pilots = arg['pilots']

            with self._pilots_lock:

                for pilot in pilots:
                    pid = pilot['uid']
                    self._log.debug('add pilot %s', pid)

                    if pid not in self._pilots:
                        self._pilots[pid] = pilot

        elif cmd == 'pilot_register':

>>>>>>> ef06deb3
            pid = arg['pid']
            self._log.debug('register pilot %s', pid)

            if pid not in self._connected:
                self._connected.append(pid)
<<<<<<< HEAD

            # let pilot know that tasks will arive via ZMQ
            self.publish(rpc.CONTROL_PUBSUB, msg={'cmd': 'pilot_register_ok',
                                                  'arg': {'pid': pid}})
=======
>>>>>>> ef06deb3

            # let pilot know that tasks will arive via ZMQ
            self.publish(rpc.CONTROL_PUBSUB, msg={'cmd': 'pilot_register_ok',
                                                  'arg': {'pid': pid}})


    # --------------------------------------------------------------------------
    #
    def _advance_tasks(self, tasks, pid=None, state=None, push=True):

        if not state:
            state = rps.AGENT_STAGING_INPUT_PENDING

        # perform and publish state update
        # push to the proxy queue
<<<<<<< HEAD
        self.advance(tasks, state, publish=True, push=push, qname=pid)


=======
        for task in tasks:
            self._log.debug_8('push to proxy: %s', task['uid'])

        self.advance(tasks, state, publish=True, push=push, qname=pid)


>>>>>>> ef06deb3
    # --------------------------------------------------------------------------
    #
    def work(self, tasks):

        self.advance(tasks, rps.TMGR_STAGING_INPUT, publish=True, push=False)

        # we first filter out any tasks which don't need any input staging, and
        # advance them again as a bulk.  We work over the others one by one, and
        # advance them individually, to avoid stalling from slow staging ops.

        session_sbox     = self._session_sbox
        staging_tasks    = dict()  # pid: [tasks]
        no_staging_tasks = dict()  # pid: [tasks]

        for task in tasks:

            pid  = task['pilot']
            if pid not in staging_tasks   : staging_tasks[pid]    = list()
            if pid not in no_staging_tasks: no_staging_tasks[pid] = list()

            # check if we have any staging directives to be enacted in this
            # component
            actionables = list()
            for sd in task['description'].get('input_staging', []):
                if sd['action'] in [rpc.TRANSFER, rpc.TARBALL]:
                    actionables.append(sd)

            if actionables:
                staging_tasks[pid].append([task, actionables])
            else:
                no_staging_tasks[pid].append(task)

        # Optimization: if we obtained a large bulk of tasks, we at this point
        # attempt a bulk mkdir for the task sandboxes, to free the agent of
        # performing that operation.  That implies that the agent needs to check
        # sandbox existence before attempting to create them now.
        #
        # Note that this relies on the tmgr scheduler to assigning the sandbox
        # to the task.
        #
        # Note further that we need to make sure that all tasks are actually
        # pointing into the same target file system, so we need to cluster by
        # filesystem before checking the bulk size.  For simplicity we actually
        # cluster by pilot ID, which is sub-optimal for task bulks which go to
        # different pilots on the same resource (think OSG).
        #
        # Note further that we skip the bulk-op for all tasks for which we
        # actually need to stage data, since the mkdir will then implicitly be
        # done anyways.
        #
        # Caveat: we can actually only (reasonably) do this if we know some
        # details about the pilot, because otherwise we'd have too much guessing
        # to do about the pilot configuration (sandbox, access schema, etc), so
        # we only attempt this optimization for tasks scheduled to pilots for
        # which we learned those details.
        sboxes = dict()  # pid: [sboxes]
        for pid in no_staging_tasks:
            for task in no_staging_tasks[pid]:
                if pid not in sboxes:
                    sboxes[pid] = list()
                sboxes[pid].append(task['task_sandbox'])

        # now trigger the bulk mkdir for all filesystems which have more than
        # a certain tasks tohandle in this bulk:
        for pid in sboxes:

            with self._pilots_lock:
                pilot = self._pilots.get(pid)

            if not pilot:
                # we don't feel inclined to optimize for unknown pilots
                self._log.debug('pid unknown - skip optimization', pid)
                continue

            task_sboxes  = sboxes[pid]

            if len(task_sboxes) >= self._mkdir_threshold:
                self._log.debug('tar %d sboxes', len(task_sboxes))

                session_sbox = self._session._get_session_sandbox(pilot)

                # no matter the bulk mechanism, we need a SAGA handle to the
                # remote FS
                sbox_fs      = ru.Url(session_sbox)  # deep copy
                sbox_fs.path = '/'
                sbox_fs_str  = str(sbox_fs)
                if sbox_fs_str not in self._fs_cache:
                    self._fs_cache[sbox_fs_str] = \
                            rsfs.Directory(sbox_fs, session=self._session)
                saga_dir = self._fs_cache[sbox_fs_str]

                # we have two options for a bulk mkdir:
                # 1) ask SAGA to create the sandboxes in a bulk op
                # 2) create a tarball with all task sandboxes, push
                #    it over, and untar it (one untar op then creates all dirs).
                #    We implement both
                if TASK_BULK_MKDIR_MECHANISM == 'saga':

                    tc = rs.task.Container()
                    for sbox in task_sboxes:
                        tc.add(saga_dir.make_dir(sbox, ttype=rs.TASK))
                    tc.run()
                    tc.wait()

                elif TASK_BULK_MKDIR_MECHANISM == 'tar':

                    tmp_path = tempfile.mkdtemp(prefix='rp_agent_tar_dir')
                    tmp_dir  = os.path.abspath(tmp_path)
                    tar_name = '%s.%s.tar' % (self._session.uid, self.uid)
                    tar_tgt  = '%s/%s'     % (tmp_dir, tar_name)
                    tar_url  = ru.Url('file://localhost/%s' % tar_tgt)

                    # we want pathnames which are relative to the session
                    # sandbox.  Ignore all other sandboxes - the agent will have
                    # to create those.
                    root = str(session_sbox)
                    rlen = len(root)
                    rels = list()
                    for path in task_sboxes:
                        if path.startswith(root):
                            rels.append(path[rlen + 1:])

                    rpu.create_tar(tar_tgt, rels)

                    tar_rem_path = "%s/%s" % (str(session_sbox), tar_name)

                    self._log.debug('sbox: %s [%s]', session_sbox,
                                                             type(session_sbox))
                    self._log.debug('copy: %s -> %s', tar_url, tar_rem_path)
                    saga_dir.copy(tar_url, tar_rem_path,
                                             flags=rsfs.CREATE_PARENTS)

                    # get a job service handle to the target resource and run
                    # the untar command.  Use the hop to skip the batch system
                    js_url = pilot['js_hop']
                    self._log.debug('js  : %s', js_url)

                    if  js_url in self._js_cache:
                        js_tmp = self._js_cache[js_url]
                    else:
                        js_tmp = rs.job.Service(js_url, session=self._session)
                        self._js_cache[js_url] = js_tmp

                    cmd = "tar xvf %s/%s -C %s" % (session_sbox.path, tar_name,
                                                   session_sbox.path)
                    j = js_tmp.run_job(cmd)
                    j.wait()
                    self._log.debug('untar : %s', cmd)
                  # self._log.debug('untar : %s\n---\n%s\n---\n%s',
                  #         j.get_stdout_string(), j.get_stderr_string(),
                  #         j.exit_code)


        for pid in no_staging_tasks:
            if no_staging_tasks[pid]:
                # nothing to stage, push to the agent
                self._advance_tasks(no_staging_tasks[pid], pid)

        to_fail = list()
        for pid in staging_tasks:
            for task, actionables in staging_tasks[pid]:
                try:
                    self._handle_task(task, actionables)
                    self._advance_tasks([task], pid)

                except Exception as e:
                    # staging failed - do not pass task to agent
                    task['control']          = 'tmgr'
                    task['exception']        = repr(e)
                    task['exception_detail'] = '\n'.join(ru.get_exception_trace())
                    to_fail.append(task)

        self._advance_tasks(to_fail, state=rps.FAILED, push=False)


    # --------------------------------------------------------------------------
    #
    def _handle_task(self, task, actionables):

        # FIXME: we should created task sandboxes in a bulk

        uid = task['uid']

        self._prof.prof("create_sandbox_start", uid=uid)

        src_context = {'pwd'      : task['client_sandbox'],     # !!!
                       'client'   : task['client_sandbox'],
                       'task'     : task['task_sandbox'],
                       'pilot'    : task['pilot_sandbox'],
                       'session'  : task['session_sandbox'],
                       'resource' : task['resource_sandbox'],
                       'endpoint' : task['endpoint_fs']}
        tgt_context = {'pwd'      : task['task_sandbox'],       # !!!
                       'client'   : task['client_sandbox'],
                       'task'     : task['task_sandbox'],
                       'pilot'    : task['pilot_sandbox'],
                       'session'  : task['session_sandbox'],
                       'resource' : task['resource_sandbox'],
                       'endpoint' : task['endpoint_fs']}

        # we have actionable staging directives, and thus we need a task
        # sandbox.
        sandbox = rs.Url(task["task_sandbox"])
        tmp     = rs.Url(task["task_sandbox"])

        # url used for cache (sandbox url w/o path)
        tmp.path = '/'
        key = str(tmp)
        self._log.debug('key %s / %s', key, tmp)

        if key not in self._fs_cache:
            self._fs_cache[key] = rsfs.Directory(tmp, session=self._session)

        saga_dir = self._fs_cache[key]
        saga_dir.make_dir(sandbox, flags=rsfs.CREATE_PARENTS)
        self._prof.prof("create_sandbox_stop", uid=uid)

        # Loop over all transfer directives and filter out tarball staging
        # directives.  Those files are added into a tarball, and a single
        # actionable to stage that tarball replaces the original actionables.

        # create a new actionable list during the filtering
        new_actionables = list()
        tar_file        = None
        tar_path        = None
        tar_sd          = None

        for sd in actionables:

            # don't touch non-tar SDs
            if sd['action'] != rpc.TARBALL:
                new_actionables.append(sd)

            else:

                action = sd['action']
                flags  = sd['flags']   # NOTE: we don't use those
                did    = sd['uid']
                src    = sd['source']
                tgt    = sd['target']

                src = complete_url(src, src_context, self._log)
                tgt = complete_url(tgt, tgt_context, self._log)

                self._prof.prof('staging_in_tar_start', uid=uid, msg=did)

                # create a tarfile on the first match, and register for transfer
                if not tar_file:
                    tmp_file = tempfile.NamedTemporaryFile(
                                                prefix='rp_usi_%s.' % uid,
                                                suffix='.tar',
                                                delete=False)
                    tar_path = tmp_file.name
                    tar_file = tarfile.open(fileobj=tmp_file, mode='w')
                    tar_src  = ru.Url('file://localhost/%s' % tar_path)
                    tar_tgt  = ru.Url('task:////%s.tar'     % uid)
                    tar_did  = ru.generate_id('sd')
                    tar_sd   = {'action' : rpc.TRANSFER,
                                'flags'  : rpc.DEFAULT_FLAGS,
                                'uid'    : tar_did,
                                'source' : str(tar_src),
                                'target' : str(tar_tgt),
                               }
                    new_actionables.append(tar_sd)

                # add the src file
                tar_file.add(src.path, arcname=tgt.path)

                self._prof.prof('staging_in_tar_stop',  uid=uid, msg=did)


        # make sure tarball is flushed to disk
        if tar_file:
            tar_file.close()

        # work on the filtered TRANSFER actionables
        for sd in new_actionables:

            action = sd['action']
            flags  = sd['flags']
            did    = sd['uid']
            src    = sd['source']
            tgt    = sd['target']

            if action == rpc.TRANSFER:

                src = complete_url(src, src_context, self._log)
                tgt = complete_url(tgt, tgt_context, self._log)

                # Check if the src is a folder, if true
                # add recursive flag if not already specified
                if os.path.isdir(src.path):
                    flags |= rsfs.RECURSIVE

                # Always set CREATE_PARENTS
                flags |= rsfs.CREATE_PARENTS

                src = complete_url(str(src), src_context, self._log)
                tgt = complete_url(str(tgt), tgt_context, self._log)

                self._prof.prof('staging_in_start', uid=uid, msg=did)
                saga_dir.copy(src, tgt, flags=flags)
                self._prof.prof('staging_in_stop', uid=uid, msg=did)


        if tar_file:

            assert tar_path
            assert tar_sd

            # some tarball staging was done.  Add a staging directive for the
            # agent to untar the tarball, and clean up.
            tar_sd['action'] = rpc.TARBALL
            task['description']['input_staging'].append(tar_sd)
            os.remove(tar_path)


# ------------------------------------------------------------------------------
<|MERGE_RESOLUTION|>--- conflicted
+++ resolved
@@ -67,13 +67,6 @@
         # this queue is inaccessible, needs routing via mongodb
         self.register_output(rps.AGENT_STAGING_INPUT_PENDING,
                              rpc.PROXY_TASK_QUEUE)
-<<<<<<< HEAD
-
-        # we subscribe to the command channel to learn about pilots being added
-        # to this task manager.
-        self.register_subscriber(rpc.CONTROL_PUBSUB, self._control_cb)
-=======
->>>>>>> ef06deb3
 
         self._mkdir_threshold = self.cfg.get('task_bulk_mkdir_threshold',
                                              TASK_BULK_MKDIR_THRESHOLD)
@@ -89,11 +82,7 @@
 
     # --------------------------------------------------------------------------
     #
-<<<<<<< HEAD
-    def _control_cb(self, topic, msg):
-=======
     def control_cb(self, topic, msg):
->>>>>>> ef06deb3
 
         # keep track of `add_pilots` commands and updates self._pilots
         # accordingly.
@@ -102,7 +91,6 @@
         arg = msg.get('arg')
 
         if cmd == 'add_pilots':
-<<<<<<< HEAD
 
             pilots = arg['pilots']
 
@@ -117,38 +105,15 @@
 
         elif cmd == 'pilot_register':
 
-=======
-
-            pilots = arg['pilots']
-
-            with self._pilots_lock:
-
-                for pilot in pilots:
-                    pid = pilot['uid']
-                    self._log.debug('add pilot %s', pid)
-
-                    if pid not in self._pilots:
-                        self._pilots[pid] = pilot
-
-        elif cmd == 'pilot_register':
-
->>>>>>> ef06deb3
             pid = arg['pid']
             self._log.debug('register pilot %s', pid)
 
             if pid not in self._connected:
                 self._connected.append(pid)
-<<<<<<< HEAD
 
             # let pilot know that tasks will arive via ZMQ
             self.publish(rpc.CONTROL_PUBSUB, msg={'cmd': 'pilot_register_ok',
                                                   'arg': {'pid': pid}})
-=======
->>>>>>> ef06deb3
-
-            # let pilot know that tasks will arive via ZMQ
-            self.publish(rpc.CONTROL_PUBSUB, msg={'cmd': 'pilot_register_ok',
-                                                  'arg': {'pid': pid}})
 
 
     # --------------------------------------------------------------------------
@@ -160,18 +125,12 @@
 
         # perform and publish state update
         # push to the proxy queue
-<<<<<<< HEAD
-        self.advance(tasks, state, publish=True, push=push, qname=pid)
-
-
-=======
         for task in tasks:
             self._log.debug_8('push to proxy: %s', task['uid'])
 
         self.advance(tasks, state, publish=True, push=push, qname=pid)
 
 
->>>>>>> ef06deb3
     # --------------------------------------------------------------------------
     #
     def work(self, tasks):
