--- conflicted
+++ resolved
@@ -286,27 +286,14 @@
 
         if no_staging_tasks:
 
-<<<<<<< HEAD
-            for pid in no_staging_tasks:
-
-                self._advance_tasks(no_staging_tasks[pid], pid)
-
-                # nothing to stage, push to the agent
-                self.advance(no_staging_tasks, rps.AGENT_STAGING_INPUT_PENDING,
-                             publish=True, push=True)
-
-        for pid in staging_tasks:
-
-            for task,actionables in staging_tasks[pid]:
-
-                try:
-                    self._handle_task(task, actionables)
-                    self._advance_tasks([task], pid=task['pilot'])
-=======
+            # nothing to stage, push to the agent
+            self._advance_tasks(no_staging_tasks[pid], pid)
+
         to_fail = list()
         for task,actionables in staging_tasks:
             try:
                 self._handle_task(task, actionables)
+                self._advance_tasks([task], pid)
 
             except Exception as e:
                 # staging failed - do not pass task to agent
@@ -314,13 +301,8 @@
                 task['exception']        = repr(e)
                 task['exception_detail'] = '\n'.join(ru.get_exception_trace())
                 to_fail.append(task)
->>>>>>> 6eb2ecd5
-
-                except Exception as e:
-                    # FIXME: serialize exception
-                    # staging failed - do not pass task to agent
-                    task['exception'] = str(e)
-                    self._advance_tasks([task], state=rps.FAILED, push=False)
+
+        self._advance_tasks(to_fail, state=rps.FAILED, push=False)
 
 
     # --------------------------------------------------------------------------
@@ -372,6 +354,8 @@
         # create a new actionable list during the filtering
         new_actionables = list()
         tar_file        = None
+        tar_path        = None
+        tar_sd          = None
 
         for sd in actionables:
 
@@ -443,8 +427,8 @@
                 # Always set CREATE_PARENTS
                 flags |= rsfs.CREATE_PARENTS
 
-                src = complete_url(src, src_context, self._log)
-                tgt = complete_url(tgt, tgt_context, self._log)
+                src = complete_url(str(src), src_context, self._log)
+                tgt = complete_url(str(tgt), tgt_context, self._log)
 
                 self._prof.prof('staging_in_start', uid=uid, msg=did)
                 saga_dir.copy(src, tgt, flags=flags)
@@ -452,6 +436,9 @@
 
 
         if tar_file:
+
+            assert tar_path
+            assert tar_sd
 
             # some tarball staging was done.  Add a staging directive for the
             # agent to untar the tarball, and clean up.
@@ -459,12 +446,5 @@
             task['description']['input_staging'].append(tar_sd)
             os.remove(tar_path)
 
-<<<<<<< HEAD
-=======
-        # staging is done, we can advance the task at last
-        self.advance(task, rps.AGENT_STAGING_INPUT_PENDING,
-                           publish=True, push=True)
-
->>>>>>> devel
 
 # ------------------------------------------------------------------------------
