--- conflicted
+++ resolved
@@ -321,80 +321,94 @@
         saga_dir.make_dir(sandbox, flags=rs.filesystem.CREATE_PARENTS)
         self._prof.prof("create_sandbox_stop", uid=uid)
 
-        # Loop over all transfer directives and execute them.
-        removables = list()
-        tar_file = None
+        # Loop over all transfer directives and filter out tarball staging
+        # directives.  Those files are added into a tarball, and a single
+        # actionable to stage that tarball replaces the original actionables.
+
+        # create a new actionable list during the filtering
+        new_actionables = list()
+        tar_file        = None
+
         for sd in actionables:
+
+            # don't touch non-tar SDs
+            if sd['action'] != rpc.TARBALL:
+                new_actionables.append(sd)
+
+            else:
+
+                action = sd['action']
+                flags  = sd['flags']   # NOTE: we don't use those
+                did    = sd['uid']
+                src    = sd['source']
+                tgt    = sd['target']
+
+                src = complete_url(src, src_context, self._log)
+                tgt = complete_url(tgt, tgt_context, self._log)
+
+                self._prof.prof('staging_in_tar_start', uid=uid, msg=did)
+
+                # create a tarfile on the first match, and register for transfer
+                if not tar_file:
+                    tmp_path = tempfile.mkstemp(prefix='rp_usi_%s.' % uid,
+                                                suffix='.tar',
+                                                delete=False)
+                    tar_file = tarfile.open(tmp_path, 'w')
+                    tar_src  = ru.Url('file://localhost/%s' % tmp_path)
+                    tar_tgt  = ru.Url('unit:////%s.tar'     % uid)
+                    tar_did  = ru.generate_id('sd')
+                    tar_sd   = {'action' : rpc.TRANSFER, 
+                                'flags'  : rpc.DEFAULT | rcp.CREATE_PARENTS,
+                                'uid'    : tar_did,
+                                'src'    : tar_src,
+                                'tgt'    : tar_tgt,
+                               }
+                    new_actionables.append(tar_sd)
+
+                # add the src file
+                tar_file.add(src.path, arcname=tgt.path)
+
+                self._prof.prof('staging_in_tar_stop',  uid=uid, msg=did)
+
+        # make sure tarball is flushed to disk
+        if tar_file:
+            tar_file.close()
+
+        # work on the filtered TRANSFER actionables 
+        for sd in new_actionables:
 
             action = sd['action']
             flags  = sd['flags']
             did    = sd['uid']
             src    = sd['source']
             tgt    = sd['target']
-<<<<<<< HEAD
-            if action == rpc.TARBALL:
-                # If the staging method is tarball, check initially if the tar 
-                # file exists. If not create it. Add each file in the tarball
-                # and append the directive to the removables.
-
-                self._prof.prof('staging_in_start', uid=uid, msg='using tarball')
-                self._prof.prof('staging_in_stop', uid=uid, msg=did)
-                if not os.path.isfile(uid + '.tar'):
-                    tar_file = tarfile.open(uid + '.tar','w')
-                tar_file.add(src.split('client:///')[1],arcname=tgt.split('unit:///')[1])
-                self._prof.prof('added_file_in_tarball', uid=uid, msg=did)
-                removables.append(sd)
-                sid = ru.generate_id('sd')
-                self._prof.prof('tarball_create_stop', uid=uid, msg=did)
-            elif action == rpc.TRANSFER:
-                self._prof.prof('staging_in_start', uid=uid, msg=did)
+
+            if action == rpc.TRANSFER:
+
+                # Check if the src is a folder, if true
+                # add recursive flag if not already specified
+                if os.path.isdir(src.path):
+                    flags |= rs.filesystem.RECURSIVE
+
+                # Always set CREATE_PARENTS
+                flags |= rs.filesystem.CREATE_PARENTS
 
                 src = complete_url(src, src_context, self._log)
                 tgt = complete_url(tgt, tgt_context, self._log)
 
+                self._prof.prof('staging_in_start', uid=uid, msg=did)
                 saga_dir.copy(src, tgt, flags=flags)
                 self._prof.prof('staging_in_stop', uid=uid, msg=did)
 
 
         if tar_file:
-            # if a tarball exists close it and do the transfer. After it is done
-            # delete the tarball. Remove any directive that was use to create the
-            # tarball and add a single one that communicates to the agent that
-            # this type of transfer was executed.
-            tar_file.close()
-
-            src = complete_url(uid + '.tar', src_context, self._log)
-            tgt = complete_url(uid + '.tar', tgt_context, self._log)
-
-            saga_dir.copy(src, tgt, flags=rs.filesystem.CREATE_PARENTS)
-=======
-
-            self._prof.prof('staging_in_start', uid=uid, msg=did)
-
-            src = complete_url(src, src_context, self._log)
-            tgt = complete_url(tgt, tgt_context, self._log)
-
-            # Check if the src is a folder, if true
-            # add recursive flag if not already specified
-            if os.path.isdir(src.path):
-                flags |= rs.filesystem.RECURSIVE
-
-            # Always set CREATE_PARENTS
-            flags |= rs.filesystem.CREATE_PARENTS
-
-            saga_dir.copy(src, tgt, flags=flags)
->>>>>>> c2327a66
-            self._prof.prof('staging_in_stop', uid=uid, msg=did)
-            for sd in removables:
-                unit['description']['input_staging'].remove(sd)
-            unit['description']['input_staging'].append({'uid': sid, 
-                                                         'priority': 0, 
-                                                         'source': 'client:///' + uid + '.tar', 
-                                                         'flags': rpc.DEFAULT_FLAGS, 
-                                                         'action': rpc.TARBALL,
-                                                         'target': 'unit:///' + uid + '.tar'
-                                                        })
+
+            # some tarball staging was done.  Add a staging directive for the
+            # agent to untar the tarball, and clean up.
+            tar_sd['action'] = rpc.TARBALL
+            unit['description']['input_staging'].append(tar_sd)
             os.remove(uid + '.tar')
+
 
         # staging is done, we can advance the unit at last
         self.advance(unit, rps.AGENT_STAGING_INPUT_PENDING, publish=True, push=True)
