--- conflicted
+++ resolved
@@ -411,19 +411,6 @@
             unit['description']['input_staging'].append(tar_sd)
             os.remove(tar_path)
 
-<<<<<<< HEAD
-            # Check if the src is a folder, if true
-            # add recursive flag if not already specified
-            if os.path.isdir(src.path):
-                flags |= rs.filesystem.RECURSIVE
-
-            # Always set CREATE_PARENTS
-            flags |= rs.filesystem.CREATE_PARENTS
-
-            saga_dir.copy(src, tgt, flags=flags)
-            self._prof.prof('staging_in_stop', uid=uid, msg=did)
-=======
->>>>>>> 9dab37d2
 
         # staging is done, we can advance the unit at last
         self.advance(unit, rps.AGENT_STAGING_INPUT_PENDING, publish=True, push=True)
