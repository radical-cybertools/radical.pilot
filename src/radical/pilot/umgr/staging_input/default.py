
__copyright__ = "Copyright 2013-2016, http://radical.rutgers.edu"
__license__   = "MIT"


import os
import pprint
import tempfile
import threading     as mt
import tarfile

import saga          as rs
import radical.utils as ru

from ...   import states    as rps
from ...   import constants as rpc

from .base import UMGRStagingInputComponent

from ...staging_directives import complete_url


# if we receive more than a certain numnber of units in a bulk, we create the
# unit sandboxes in a remote bulk op.  That limit is defined here, along with
# the definition of the bulk mechanism used to create the sandboxes:
#   saga: use SAGA bulk ops
#   tar : unpack a locally created tar which contains all sandboxes

UNIT_BULK_MKDIR_THRESHOLD = 128
UNIT_BULK_MKDIR_MECHANISM = 'tar'


# ==============================================================================
#
class Default(UMGRStagingInputComponent):
    """
    This component performs all umgr side input staging directives for compute
    units.  It gets units from the umgr_staging_input_queue, in
    UMGR_STAGING_INPUT_PENDING state, will advance them to UMGR_STAGING_INPUT
    state while performing the staging, and then moves then to the
    AGENT_SCHEDULING_PENDING state, passing control to the agent.
    """

    # --------------------------------------------------------------------------
    #
    def __init__(self, cfg, session):

        UMGRStagingInputComponent.__init__(self, cfg, session)


    # --------------------------------------------------------------------------
    #
    def initialize_child(self):

        # we keep a cache of SAGA dir handles
        self._fs_cache    = dict()
        self._js_cache    = dict()
        self._pilots      = dict()
        self._pilots_lock = mt.RLock()

        self.register_input(rps.UMGR_STAGING_INPUT_PENDING,
                            rpc.UMGR_STAGING_INPUT_QUEUE, self.work)

        # FIXME: this queue is inaccessible, needs routing via mongodb
        self.register_output(rps.AGENT_STAGING_INPUT_PENDING, None)

        # we subscribe to the command channel to learn about pilots being added
        # to this unit manager.
        self.register_subscriber(rpc.CONTROL_PUBSUB, self._base_command_cb)



    # --------------------------------------------------------------------------
    #
    def finalize_child(self):

        self.unregister_subscriber(rpc.STATE_PUBSUB, self._base_command_cb)

        try:
            [fs.close() for fs in self._fs_cache.values()]
            [js.close() for js in self._js_cache.values()]

        except:
            pass


    # --------------------------------------------------------------------------
    #
    def _base_command_cb(self, topic, msg):

        # keep track of `add_pilots` commands and updates self._pilots
        # accordingly.

        cmd = msg.get('cmd')
        arg = msg.get('arg')

        if cmd not in ['add_pilots']:
            self._log.debug('skip cmd %s', cmd)

        pilots = arg.get('pilots', [])

        if not isinstance(pilots, list):
            pilots = [pilots]

        with self._pilots_lock:
            for pilot in pilots:
                pid = pilot['uid']
                self._log.debug('add pilot %s', pid)
                if pid not in self._pilots:
                    self._pilots[pid] = pilot

        return True


    # --------------------------------------------------------------------------
    #
    def work(self, units):

        if not isinstance(units, list):
            units = [units]

        self.advance(units, rps.UMGR_STAGING_INPUT, publish=True, push=False)

        # we first filter out any units which don't need any input staging, and
        # advance them again as a bulk.  We work over the others one by one, and
        # advance them individually, to avoid stalling from slow staging ops.

        no_staging_units = list()
        staging_units    = list()

        for unit in units:

            # no matter if we perform any staging or not, we will push the full
            # unit info to the DB on the next advance, and will pass control to
            # the agent.
            unit['$all']    = True
            unit['control'] = 'agent_pending'

            # check if we have any staging directives to be enacted in this
            # component
            actionables = list()
            for sd in unit['description'].get('input_staging', []):
                if sd['action'] in [rpc.TRANSFER, rpc.TARBALL]:
                    actionables.append(sd)

            if actionables:
                staging_units.append([unit, actionables])
            else:
                no_staging_units.append(unit)

        # Optimization: if we obtained a large bulk of units, we at this point
        # attempt a bulk mkdir for the unit sandboxes, to free the agent of
        # performing that operation.  That implies that the agent needs to check
        # sandbox existence before attempting to create them now.
        #
        # Note that this relies on the umgr scheduler to assigning the sandbox
        # to the unit.
        #
        # Note further that we need to make sure that all units are actually
        # pointing into the same target file system, so we need to cluster by
        # filesystem before checking the bulk size.  For simplicity we actually
        # cluster by pilot ID, which is sub-optimal for unit bulks which go to
        # different pilots on the same resource (think OSG).
        #
        # Note further that we skip the bulk-op for all units for which we
        # actually need to stage data, since the mkdir will then implicitly be
        # done anyways.
        #
        # Caveat: we can actually only (reasonably) do this if we know some
        # details about the pilot, because otherwise we'd have to much guessing
        # to do about the pilot configuration (sandbox, access schema, etc), so
        # we only attempt this optimization for units scheduled to pilots for
        # which we learned those details.
        units_by_pid = dict()
        for unit in no_staging_units:
            sbox = unit['unit_sandbox']
            pid  = unit['pilot']
            if pid not in units_by_pid:
                units_by_pid[pid] = list()
            units_by_pid[pid].append(sbox)

        # now trigger the bulk mkdiur for all filesystems which have more than
        # a certain units tohandle in this bulk:

        self._log.debug(pprint.pformat(units_by_pid))

        for pid in units_by_pid:

            with self._pilots_lock:
                pilot = self._pilots.get(pid)

            if not pilot:
                # we don't feel inclined to optimize for unknown pilots
                self._log.debug('pid unknown - skip optimizion', pid)
                continue

            session_sbox = self._session._get_session_sandbox(pilot)
            unit_sboxes  = units_by_pid[pid]

            if len(unit_sboxes) >= UNIT_BULK_MKDIR_THRESHOLD:

                # no matter the bulk mechanism, we need a SAGA handle to the
                # remote FS
                sbox_fs      = ru.Url(session_sbox)  # deep copy
                sbox_fs.path = '/'
                sbox_fs_str  = str(sbox_fs)
                if sbox_fs_str not in self._fs_cache:
                    self._fs_cache[sbox_fs_str] = rs.filesystem.Directory(sbox_fs,
                                                  session=self._session)
                saga_dir = self._fs_cache[sbox_fs_str]

                # we have two options for a bulk mkdir:
                # 1) ask SAGA to create the sandboxes in a bulk op
                # 2) create a tarball with all unit sandboxes, push it over, and
                #    untar it (one untar op then creates all dirs).  We implement
                #    both
                if UNIT_BULK_MKDIR_MECHANISM == 'saga':

                    tc = rs.task.Container()
                    for sbox in unit_sboxes:
                        tc.add(saga_dir.make_dir(sbox, ttype=rs.TASK))
                    tc.run()
                    tc.wait()

                elif UNIT_BULK_MKDIR_MECHANISM == 'tar':

                    tmp_path = tempfile.mkdtemp(prefix='rp_agent_tar_dir')
                    tmp_dir  = os.path.abspath(tmp_path)
                    tar_name = '%s.%s.tgz' % (self._session.uid, self.uid)
                    tar_tgt  = '%s/%s'     % (tmp_dir, tar_name)
                    tar_url  = ru.Url('file://localhost/%s' % tar_tgt)

                    for sbox in unit_sboxes:
                        os.makedirs('%s/%s' % (tmp_dir, ru.Url(sbox).path))

                    cmd = "cd %s && tar zchf %s *" % (tmp_dir, tar_tgt)
                    out, err, ret = ru.sh_callout(cmd, shell=True)
<<<<<<< HEAD
                    self._log.debug('tar : %s\n---\n%s\n---\n%s', out, err, ret)
=======
                    self._log.debug('tar : %s', cmd)
                    self._log.debug('tar : %s\n---\n%s\n---\n%s', out, err, ret)

>>>>>>> 23922c80

                    if ret:
                        raise RuntimeError('failed callout %s: %s' % (cmd, err))

                    tar_rem_path = "%s/%s" % (str(session_sbox), tar_name)

                    self._log.debug('sbox: %s [%s]', session_sbox, type(session_sbox))
                    self._log.debug('copy: %s -> %s', tar_url, tar_rem_path)
                    saga_dir.copy(tar_url, tar_rem_path, flags=rs.filesystem.CREATE_PARENTS)

                  # ru.sh_callout('rm -r %s' % tmp_path)

                    # get a job service handle to the target resource and run
                    # the untar command.  Use the hop to skip the batch system
                    js_url = pilot['js_hop']
                    self._log.debug('js  : %s', js_url)

                    if  js_url in self._js_cache:
                        js_tmp = self._js_cache[js_url]
                    else:
                        js_tmp = rs.job.Service(js_url, session=self._session)
                        self._js_cache[js_url] = js_tmp

                    cmd = "tar zmxvf %s/%s -C /" % (session_sbox.path, tar_name)
                    j   = js_tmp.run_job(cmd)
                    j.wait()
                    self._log.debug('untar : %s', cmd)
                    self._log.debug('untar : %s\n---\n%s\n---\n%s',
                            j.get_stdout_string(), j.get_stderr_string(),
                            j.exit_code)


        if no_staging_units:

            # nothing to stage, push to the agent
            self.advance(no_staging_units, rps.AGENT_STAGING_INPUT_PENDING,
                         publish=True, push=True)

        for unit,actionables in staging_units:
            self._handle_unit(unit, actionables)


    # --------------------------------------------------------------------------
    #
    def _handle_unit(self, unit, actionables):

        # FIXME: we should created unit sandboxes in a bulk

        uid = unit['uid']

        self._prof.prof("create_sandbox_start", uid=uid)

        src_context = {'pwd'      : os.getcwd(),                # !!!
                       'unit'     : unit['unit_sandbox'], 
                       'pilot'    : unit['pilot_sandbox'], 
                       'resource' : unit['resource_sandbox']}
        tgt_context = {'pwd'      : unit['unit_sandbox'],       # !!!
                       'unit'     : unit['unit_sandbox'], 
                       'pilot'    : unit['pilot_sandbox'], 
                       'resource' : unit['resource_sandbox']}

        # we have actionable staging directives, and thus we need a unit
        # sandbox.
        sandbox = rs.Url(unit["unit_sandbox"])
        tmp     = rs.Url(unit["unit_sandbox"])

        # url used for cache (sandbox url w/o path)
        tmp.path = '/'
        key = str(tmp)
        self._log.debug('key %s / %s', key, tmp)

        if key not in self._fs_cache:
            self._fs_cache[key] = rs.filesystem.Directory(tmp, 
                                             session=self._session)

        saga_dir = self._fs_cache[key]
        saga_dir.make_dir(sandbox, flags=rs.filesystem.CREATE_PARENTS)
        self._prof.prof("create_sandbox_stop", uid=uid)

        # Loop over all transfer directives and filter out tarball staging
        # directives.  Those files are added into a tarball, and a single
        # actionable to stage that tarball replaces the original actionables.

        # create a new actionable list during the filtering
        new_actionables = list()
        tar_file        = None

        for sd in actionables:

            # don't touch non-tar SDs
            if sd['action'] != rpc.TARBALL:
                new_actionables.append(sd)

            else:

                action = sd['action']
                flags  = sd['flags']   # NOTE: we don't use those
                did    = sd['uid']
                src    = sd['source']
                tgt    = sd['target']

                src = complete_url(src, src_context, self._log)
                tgt = complete_url(tgt, tgt_context, self._log)

                self._prof.prof('staging_in_tar_start', uid=uid, msg=did)

                # create a tarfile on the first match, and register for transfer
                if not tar_file:
                    tmp_file = tempfile.NamedTemporaryFile(
                                                prefix='rp_usi_%s.' % uid,
                                                suffix='.tar',
                                                delete=False)
                    tar_path = tmp_file.name
                    tar_file = tarfile.open(fileobj=tmp_file, mode='w')
                    tar_src  = ru.Url('file://localhost/%s' % tar_path)
                    tar_tgt  = ru.Url('unit:////%s.tar'     % uid)
                    tar_did  = ru.generate_id('sd')
                    tar_sd   = {'action' : rpc.TRANSFER, 
                                'flags'  : rpc.DEFAULT_FLAGS,
                                'uid'    : tar_did,
                                'source' : tar_src,
                                'target' : tar_tgt,
                               }
                    new_actionables.append(tar_sd)

                # add the src file
                tar_file.add(src.path, arcname=tgt.path)

                self._prof.prof('staging_in_tar_stop',  uid=uid, msg=did)

        # make sure tarball is flushed to disk
        if tar_file:
            tar_file.close()

        # work on the filtered TRANSFER actionables 
        for sd in new_actionables:

            action = sd['action']
            flags  = sd['flags']
            did    = sd['uid']
            src    = sd['source']
            tgt    = sd['target']

            if action == rpc.TRANSFER:

                # Check if the src is a folder, if true
                # add recursive flag if not already specified
                if os.path.isdir(src.path):
                    flags |= rs.filesystem.RECURSIVE

                # Always set CREATE_PARENTS
                flags |= rs.filesystem.CREATE_PARENTS

                src = complete_url(src, src_context, self._log)
                tgt = complete_url(tgt, tgt_context, self._log)

                self._prof.prof('staging_in_start', uid=uid, msg=did)
                saga_dir.copy(src, tgt, flags=flags)
                self._prof.prof('staging_in_stop', uid=uid, msg=did)


        if tar_file:

            # some tarball staging was done.  Add a staging directive for the
            # agent to untar the tarball, and clean up.
            tar_sd['action'] = rpc.TARBALL
            unit['description']['input_staging'].append(tar_sd)
            os.remove(tar_path)


        # staging is done, we can advance the unit at last
        self.advance(unit, rps.AGENT_STAGING_INPUT_PENDING, publish=True, push=True)


# ------------------------------------------------------------------------------
<|MERGE_RESOLUTION|>--- conflicted
+++ resolved
@@ -235,13 +235,9 @@
 
                     cmd = "cd %s && tar zchf %s *" % (tmp_dir, tar_tgt)
                     out, err, ret = ru.sh_callout(cmd, shell=True)
-<<<<<<< HEAD
-                    self._log.debug('tar : %s\n---\n%s\n---\n%s', out, err, ret)
-=======
+
                     self._log.debug('tar : %s', cmd)
                     self._log.debug('tar : %s\n---\n%s\n---\n%s', out, err, ret)
-
->>>>>>> 23922c80
 
                     if ret:
                         raise RuntimeError('failed callout %s: %s' % (cmd, err))
