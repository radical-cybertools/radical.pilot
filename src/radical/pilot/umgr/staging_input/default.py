--- conflicted
+++ resolved
@@ -189,13 +189,8 @@
                 self._log.debug('pid unknown - skip optimizion', pid)
                 continue
 
-<<<<<<< HEAD
             session_sbox = self._session.get_session_sandbox(pilot)
-            unit_sboxes  = units_by_pid[pid]
-=======
-            session_sbox = self._session._get_session_sandbox(pilot)
             unit_sboxes  = unit_sboxes_by_pid[pid]
->>>>>>> 629017ed
 
             if len(unit_sboxes) >= UNIT_BULK_MKDIR_THRESHOLD:
 
