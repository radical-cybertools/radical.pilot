
__copyright__ = "Copyright 2013-2016, http://radical.rutgers.edu"
__license__   = "MIT"


import os
import shutil

import saga          as rs
import radical.utils as ru

from .... import pilot     as rp
from ...  import utils     as rpu
from ...  import states    as rps
from ...  import constants as rpc

from .base import UMGRStagingOutputComponent

from ...staging_directives import complete_url


# ==============================================================================
#
class Default(UMGRStagingOutputComponent):
    """
    This component performs all umgr side output staging directives for compute
    units.  It gets units from the umgr_staging_output_queue, in
    UMGR_STAGING_OUTPUT_PENDING state, will advance them to UMGR_STAGING_OUTPUT
    state while performing the staging, and then moves then to the respective
    final state.
    """

    # --------------------------------------------------------------------------
    #
    def __init__(self, cfg, session):

        UMGRStagingOutputComponent.__init__(self, cfg, session)


    # --------------------------------------------------------------------------
    #
    def initialize_child(self):

        # we keep a cache of SAGA dir handles
        self._cache = dict()

        self.register_input(rps.UMGR_STAGING_OUTPUT_PENDING, 
                            rpc.UMGR_STAGING_OUTPUT_QUEUE, self.work)

        # we don't need an output queue -- units will be final


    # --------------------------------------------------------------------------
    #
    def finalize_child(self):

        try:
            for key in self._cache:
                self._cache[key].close()
        except:
            pass
            

    # --------------------------------------------------------------------------
    #
    def work(self, units):

        if not isinstance(units, list):
            units = [units]

        self.advance(units, rps.UMGR_STAGING_OUTPUT, publish=True, push=False)

        # we first filter out any units which don't need any output staging, and
        # advance them again as a bulk.  We work over the others one by one, and
        # advance them individually, to avoid stalling from slow staging ops.
        
        no_staging_units = list()
        staging_units    = list()

        for unit in units:

            # no matter if we perform any staging or not, we will push the full
            # unit info to the DB on the next advance, since the units will be
            # final
            unit['$all']    = True
            unit['control'] = None

            # check if we have any staging directives to be enacted in this
            # component
            actionables = list()
            for sd in unit['description'].get('output_staging', []):

                if sd['action'] == rpc.TRANSFER:
                    actionables.append(sd)

            if actionables:
                staging_units.append([unit, actionables])
            else:
                no_staging_units.append(unit)


        if no_staging_units:

            # nothing to stage -- transition into final state.
            for unit in no_staging_units:
                unit['state'] = unit['target_state']
            self.advance(no_staging_units, publish=True, push=True)

        for unit,actionables in staging_units:
            self._handle_unit(unit, actionables)


    # --------------------------------------------------------------------------
    #
    def _handle_unit(self, unit, actionables):

        uid = unit['uid']

        src_context = {'pwd'      : unit['unit_sandbox'],       # !!!
                       'unit'     : unit['unit_sandbox'], 
                       'pilot'    : unit['pilot_sandbox'], 
                       'resource' : unit['resource_sandbox']}
        tgt_context = {'pwd'      : os.getcwd(),                # !!!
                       'unit'     : unit['unit_sandbox'], 
                       'pilot'    : unit['pilot_sandbox'], 
                       'resource' : unit['resource_sandbox']}

        # url used for cache (sandbox url w/o path)
        tmp      = rs.Url(unit["unit_sandbox"])
        tmp.path = '/'
        key      = str(tmp)

        if key not in self._cache:
            self._cache[key] = rs.filesystem.Directory(tmp, 
                    session=self._session)
        saga_dir = self._cache[key]


        # Loop over all transfer directives and execute them.
        for sd in actionables:

            action = sd['action']
            flags  = sd['flags']
            did    = sd['uid']
            src    = sd['source']
            tgt    = sd['target']

            self._prof.prof('staging_out_start', uid=uid, msg=did)

            self._log.debug('src: %s', src)
            self._log.debug('tgt: %s', tgt)

            src = complete_url(src, src_context, self._log)
            tgt = complete_url(tgt, tgt_context, self._log)

            self._log.debug('src: %s', src)
            self._log.debug('tgt: %s', tgt)

<<<<<<< HEAD
=======
            # Check if the src is a folder, if true
            # add recursive flag if not already specified
            if os.path.isdir(src.path):
                flags |= rs.filesystem.RECURSIVE

            # Always set CREATE_PARENTS
            flags |= rs.filesystem.CREATE_PARENTS

>>>>>>> 55abc181
            saga_dir.copy(src, tgt, flags=flags)
            self._prof.prof('staging_out_stop', uid=uid, msg=did)

        # all staging is done -- at this point the unit is final
        unit['state'] = unit['target_state']
        self.advance(unit, publish=True, push=True)


# ------------------------------------------------------------------------------
<|MERGE_RESOLUTION|>--- conflicted
+++ resolved
@@ -156,8 +156,6 @@
             self._log.debug('src: %s', src)
             self._log.debug('tgt: %s', tgt)
 
-<<<<<<< HEAD
-=======
             # Check if the src is a folder, if true
             # add recursive flag if not already specified
             if os.path.isdir(src.path):
@@ -166,7 +164,6 @@
             # Always set CREATE_PARENTS
             flags |= rs.filesystem.CREATE_PARENTS
 
->>>>>>> 55abc181
             saga_dir.copy(src, tgt, flags=flags)
             self._prof.prof('staging_out_stop', uid=uid, msg=did)
 
