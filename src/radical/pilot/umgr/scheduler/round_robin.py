
__copyright__ = "Copyright 2013-2016, http://radical.rutgers.edu"
__license__   = "MIT"

import radical.utils    as ru

from ... import states as rps

from .base import UMGRSchedulingComponent


# ------------------------------------------------------------------------------
#
class RoundRobin(UMGRSchedulingComponent):

    # --------------------------------------------------------------------------
    #
    def __init__(self, cfg, session):

        UMGRSchedulingComponent.__init__(self, cfg, session)


    # --------------------------------------------------------------------------
    #
    def _configure(self):

        self._wait_pool = list()      # set of unscheduled units
        self._wait_lock = ru.RLock()  # look on the above set

        self._pids = list()
        self._idx  = 0

        self._log.debug('RoundRobin umgr scheduler configured')


    # --------------------------------------------------------------------------
    #
    def add_pilots(self, pids):

        # pilots just got added.  If we did not have any pilot before, we might
        # have units in the wait queue waiting -- now is a good time to take
        # care of those!
        with self._wait_lock:

            self._pids += pids

            if self._wait_pool:
                units = self._wait_pool[:]   # deep copy to avoid data recursion
                self._wait_pool = list()
                self._schedule_units(units)


    # --------------------------------------------------------------------------
    #
    def remove_pilots(self, pids):

        with self._pilots_lock:

            for pid in pids:

                if pid not in self._pids:
                    raise ValueError('no such pilot %s' % pid)

                self._pids.remove(pid)
                # FIXME: cancel units


    # --------------------------------------------------------------------------
    #
    def update_pilots(self, pids):

        # FIXME: we don't react on pilot state changes right now
        pass


    # --------------------------------------------------------------------------
    #
<<<<<<< HEAD
=======
    def update_units(self, units):

        # RR scheduling is not concerned about unit states
        pass



    # --------------------------------------------------------------------------
    #
>>>>>>> 92d11c97
    def _work(self, units):

        unscheduled = list()
        scheduled   = list()
        failed      = list()

        with self._pilots_lock:

            for unit in units:

                # check if units are already scheduled, ie. by the application
                uid = unit.get('uid')
                pid = unit.get('pilot')

                if pid:
                    # make sure we know this pilot
                    if pid not in self._pilots:
                        self._log.error('unknown pilot %s (unit %s)', uid, pid)
                        failed.append(unit)
                        continue

                    pilot = self._pilots[pid]['pilot']

                    self._assign_pilot(unit, pilot)
                    scheduled.append(unit)

                else:
                    # not yet scheduled - put in wait pool
                    unscheduled.append(unit)

        if failed     : self.advance(failed, rps.FAILED,
                                     publish=True, push=True)
        if scheduled  : self.advance(scheduled, rps.UMGR_STAGING_INPUT_PENDING,
                                     publish=True, push=True)
        if unscheduled: self._schedule_units(unscheduled)


    # --------------------------------------------------------------------------
    #
    def _schedule_units(self, units):

        with self._pilots_lock:

            if not self._pids:

                # no pilots, no schedule...
                with self._wait_lock:
                    self._wait_pool += units
                    return

            units_ok = list()
            units_fail = list()

            for unit in units:

                try:
                    # determine target pilot for unit
                    if self._idx >= len(self._pids):
                        self._idx = 0

                    pid   = self._pids[self._idx]
                    pilot = self._pilots[pid]['pilot']

                    self._idx += 1

                    # we assign the unit to the pilot.
                    self._assign_pilot(unit, pilot)

                    units_ok.append(unit)

                except Exception:
                    self._log.exception('unit schedule preparation failed')
                    units_fail.append(unit)

            # make sure that all scheduled units have sandboxes known

            # advance all units
            self.advance(units_fail, rps.FAILED, publish=True, push=False)
            self.advance(units_ok,   rps.UMGR_STAGING_INPUT_PENDING,
                         publish=True, push=True)


# ------------------------------------------------------------------------------
<|MERGE_RESOLUTION|>--- conflicted
+++ resolved
@@ -75,18 +75,14 @@
 
     # --------------------------------------------------------------------------
     #
-<<<<<<< HEAD
-=======
     def update_units(self, units):
 
         # RR scheduling is not concerned about unit states
         pass
 
 
-
     # --------------------------------------------------------------------------
     #
->>>>>>> 92d11c97
     def _work(self, units):
 
         unscheduled = list()
