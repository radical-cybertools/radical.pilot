--- conflicted
+++ resolved
@@ -22,9 +22,7 @@
 
     # --------------------------------------------------------------------------
     #
-    def initialize(self):
-
-        UMGRSchedulingComponent.initialize(self)
+    def _configure(self):
 
         self._wait_pool = list()      # set of unscheduled units
         self._wait_lock = ru.RLock()  # look on the above set
@@ -89,71 +87,54 @@
     #
     def _work(self, units):
 
-<<<<<<< HEAD
-        units_late   = list()
-        units_early  = list()
-        units_assign = dict()
-=======
-        unscheduled = list()
-        scheduled   = list()
-        failed      = list()
->>>>>>> e8b8a13a
+        units_wait  = list()
+        units_early = dict()
+        units_late  = list()
 
         with self._pilots_lock:
-
-            for unit in units:
-
-                # check if units are already scheduled, ie. by the application
-                uid = unit.get('uid')
-                pid = unit.get('pilot')
-
-                self._log.debug('attempt %s', uid)
-
-                if pid:
-                    # make sure we know this pilot
-                    if pid not in self._pilots:
-                        self._log.error('unknown pilot %s (unit %s)', uid, pid)
-                        failed.append(unit)
-                        continue
+            pilot_ids = list(self._pilots.keys())
 
 
-<<<<<<< HEAD
-                    units_early.append(unit)
-                    if pid not in units_assign:
-                        units_assign[pid] = list()
-                    units_assign[pid].append(unit)
-=======
-                    self._assign_pilot(unit, pilot)
-                    scheduled.append(unit)
->>>>>>> e8b8a13a
+        for unit in units:
 
-                else:
-                    # not yet scheduled - put in wait pool
-                    units_late.append(unit)
+            # check if units are already scheduled, ie. by the application
+            pid = unit.get('pilot')
 
+            if not pid:
+                # not yet assigned - put in wait pool for later scheduling
+                units_late.append(unit)
+
+            else:
+                # make sure we know this pilot
+                if pid not in pilot_ids:
+
+                    # pilot is not yet known, let unit wait
+                    units_wait.append(unit)
+                    continue
+
+                if pid not in units_early:
+                    units_early[pid] = list()
+
+                units_early[pid].append(unit)
+
+
+        # assign early bound tasks for which a pilot is known
         with self._pilots_lock:
 
-<<<<<<< HEAD
-            for pid in units_assign:
-                pilot = self._pilots[pid]['pilot']
-                self._assign_pilot(units_assign[pid], pilot)
+            for pid in units_early:
 
-        if units_early:
-            self.advance(units_early, rps.UMGR_STAGING_INPUT_PENDING,
-                         publish=True, push=True)
+                self._assign_pilot(units_early[pid], self._pilots[pid]['pilot'])
+                self.advance(units_early[pid], rps.UMGR_STAGING_INPUT_PENDING,
+                             publish=True, push=True)
 
+        # delay units which have to wait for assigned pilots to appear
+        # (delayed early binding)
+        if units_wait:
+            self._wait_pool += units_wait
+
+        # for all unssigned tasks, attempt to schedule them (later binding)
         if units_late:
             self._schedule_units(units_late)
-=======
-        self._log.debug('failed %d / scheduled %d / unscheduled %d',
-                        len(failed), len(scheduled), len(unscheduled))
-
-        if failed     : self.advance(failed, rps.FAILED,
-                                     publish=True, push=True)
-        if scheduled  : self.advance(scheduled, rps.UMGR_STAGING_INPUT_PENDING,
-                                     publish=True, push=True)
-        if unscheduled: self._schedule_units(unscheduled)
->>>>>>> e8b8a13a
 
 
     # --------------------------------------------------------------------------
@@ -173,9 +154,8 @@
                     self._wait_pool += units
                     return
 
-            units_ok     = list()
-            units_fail   = list()
-            units_assign = dict()
+            units_fail = list()
+            units_done = dict()
 
             for unit in units:
 
@@ -190,35 +170,27 @@
                     self._idx += 1
 
                     # we assign the unit to the pilot.
-                    if pid not in units_assign:
-                        units_assign[pid] = list()
-                    units_assign[pid].append(unit)
-                    units_ok.append(unit)
+                    if pid not in units_done:
+                        units_done[pid] = list()
+                    units_done[pid].append(unit)
 
                 except Exception:
                     self._log.exception('unit schedule preparation failed')
                     units_fail.append(unit)
 
-            # make sure that all scheduled units have sandboxes known
+            # TODO: make sure that all scheduled units have sandboxes known
 
-<<<<<<< HEAD
+        # advance all scheuled units
         with self._pilots_lock:
-            for pid in units_assign:
-                pilot = self._pilots[pid]['pilot']
-                self._assign_pilot(units_assign[pid], pilot)
+            for pid in units_done:
+                self._assign_pilot(units_done[pid], self._pilots[pid]['pilot'])
+                self.advance(units_done[pid], rps.UMGR_STAGING_INPUT_PENDING,
+                             publish=True, push=True)
 
-        # advance all units
+        # advance failed units
         if units_fail:
             self.advance(units_fail, rps.FAILED,
                          publish=True, push=False)
-        if units_ok:
-=======
-            # advance all units
-            self._log.debug('failed: %d, ok: %d', len(units_fail), len(units_ok))
-            self.advance(units_fail, rps.FAILED, publish=True, push=False)
->>>>>>> e8b8a13a
-            self.advance(units_ok,   rps.UMGR_STAGING_INPUT_PENDING,
-                         publish=True, push=True)
 
 
 # ------------------------------------------------------------------------------
