--- conflicted
+++ resolved
@@ -110,18 +110,12 @@
               # self._log.debug('update pilot: %s %s', pid, state)
 
                 if  rps._pilot_state_value(state) < _BF_START_VAL:
-<<<<<<< HEAD
                   # self._log.debug('early')
-=======
->>>>>>> 1c35e226
                     # not eligible, yet
                     continue
 
                 if  rps._pilot_state_value(state) > _BF_STOP_VAL:
-<<<<<<< HEAD
                   # self._log.debug('late')
-=======
->>>>>>> 1c35e226
                     # not eligible anymore
                     continue
 
