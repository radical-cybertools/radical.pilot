
__copyright__ = "Copyright 2013-2016, http://radical.rutgers.edu"
__license__   = "MIT"


import os
import copy
import threading

import radical.utils as ru

from ... import utils     as rpu
from ... import states    as rps
from ... import constants as rpc


# ------------------------------------------------------------------------------
# 'enum' for RPs's umgr scheduler types
SCHEDULER_ROUND_ROBIN  = "round_robin"
SCHEDULER_BACKFILLING  = "backfilling"

# default:
SCHEDULER_DEFAULT      = SCHEDULER_ROUND_ROBIN

# internally used enums for pilot roles
ROLE    = '_scheduler_role'
ADDED   = 'added'
REMOVED = 'removed'
FAILED  = 'failed'



# ==============================================================================
#
class UMGRSchedulingComponent(rpu.Component):

    # FIXME: clarify what can be overloaded by Scheduler classes

    # --------------------------------------------------------------------------
    #
    def __init__(self, cfg, session):

        self._uid = ru.generate_id(cfg['owner'] + '.scheduling.%(counter)s',
                                   ru.ID_CUSTOM)

        rpu.Component.__init__(self, cfg, session)

        self._umgr = self._owner


    # --------------------------------------------------------------------------
    #
    def initialize_child(self):

        self._early       = dict()            # early-bound units, sorted by pid
        self._pilots      = dict()            # dict of pilots to schedule over
        self._pilots_lock = threading.RLock() # lock on the above set

        # configure the scheduler instance
        self._configure()

        self.register_input(rps.UMGR_SCHEDULING_PENDING,
                            rpc.UMGR_SCHEDULING_QUEUE, self.work)

        self.register_output(rps.UMGR_STAGING_INPUT_PENDING,
                             rpc.UMGR_STAGING_INPUT_QUEUE)

        # Some schedulers care about states (of pilots and/or units), some
        # don't.  Either way, we here subscribe to state updates.
        self.register_subscriber(rpc.STATE_PUBSUB, self._base_state_cb)

        # Schedulers use that command channel to get information about
        # pilots being added or removed.
        self.register_subscriber(rpc.CONTROL_PUBSUB, self._base_command_cb)

        # cache the local client sandbox to avoid repeated os calls
        self._client_sandbox = os.getcwd()


    # --------------------------------------------------------------------------
    #
    def finalize_child(self):

        self._log.info('finalize_child')

        self.unregister_subscriber(rpc.CONTROL_PUBSUB, self._base_command_cb)
        self.unregister_subscriber(rpc.STATE_PUBSUB,   self._base_state_cb)
        self.unregister_output(rps.UMGR_STAGING_INPUT_PENDING)
        self.unregister_input (rps.UMGR_SCHEDULING_PENDING,
                               rpc.UMGR_SCHEDULING_QUEUE, self.work)


        self._log.info('finalize_child done')


    # --------------------------------------------------------------------------
    #
    # This class-method creates the appropriate sub-class for the Scheduler.
    #
    @classmethod
    def create(cls, cfg, session):

        # Make sure that we are the base-class!
        if cls != UMGRSchedulingComponent:
            raise TypeError("Scheduler Factory only available to base class!")

        name = cfg['scheduler']

        from .round_robin  import RoundRobin
        from .backfilling  import Backfilling

        try:
            impl = {
                SCHEDULER_ROUND_ROBIN : RoundRobin,
                SCHEDULER_BACKFILLING : Backfilling
            }[name]

            impl = impl(cfg, session)
            return impl

        except KeyError:
            raise ValueError("Scheduler '%s' unknown or defunct" % name)


    # --------------------------------------------------------------------------
    #
    def _base_state_cb(self, topic, msg):

        # the base class will keep track of pilot state changes and updates
        # self._pilots accordingly.  Unit state changes will be ignored -- if
        # a scheduler needs to keep track of those, it will need to add its own
        # callback.
        
        cmd = msg.get('cmd')
        arg = msg.get('arg')

        self._log.info('scheduler state_cb: %s', cmd)
      # self._log.debug('base state cb: %s', cmd)

        # FIXME: get cmd string consistent throughout the code
        if cmd not in ['update', 'state_update']:
          # self._log.debug('base state cb: ignore %s', cmd)
            self._log.debug('ignore cmd %s', cmd)
            return True

        if not isinstance(arg, list): things = [arg]
        else                        : things =  arg

      # self._log.debug('base state cb: things %s', things)

        pilots = [t for t in things if t['type'] == 'pilot']
        units  = [t for t in things if t['type'] == 'unit' ]

        self._log.debug('update pilots %s', [p['uid'] for p in pilots])
        self._log.debug('update units  %s', [u['uid'] for u in units])

<<<<<<< HEAD
        self._update_pilot_states(pilots)
        self._update_unit_states(units)
=======
      # self._log.debug(' === base state cb: update  pilots: %s', [p['uid'] for p in pilots])
        self._update_pilot_states(pilots)
      # self._log.debug(' === base state cb: updated pilots: %s', [p['uid'] for p in pilots])
      # self._log.debug(' === base state cb: update  units:  %s', [u['uid'] for u in units])
        self._update_unit_states(units)
      # self._log.debug(' === base state cb: updated units:  %s', [u['uid'] for u in units])
>>>>>>> 2c92e513

        return True


    # --------------------------------------------------------------------------
    #
    def _update_pilot_states(self, pilots):

        self._log.debug('update pilot states for %s', [p['uid'] for p in pilots])

      # self._log.debug('update pilot states for %s', [p['uid'] for p in pilots])

        if not pilots:
            return

        to_update = list()

        with self._pilots_lock:

            for pilot in pilots:

                pid = pilot['uid']

                if pid not in self._pilots:
                    self._pilots[pid] = {'role'  : None,
                                         'state' : None,
                                         'pilot' : None, 
                                         'info'  : dict()  # scheduler private info
                                         }

                target  = pilot['state']
                current = self._pilots[pid]['state']

                # enforce state model order
                target, passed = rps._pilot_state_progress(pid, current, target) 

                if current != target:
                  # self._log.debug('%s: %s -> %s', pid,  current, target)
                    to_update.append(pid)
                    self._pilots[pid]['state'] = target
                    self._log.debug('update pilot state: %s -> %s', current, passed)

      # self._log.debug('to update: %s', to_update)
        if to_update:
            self.update_pilots(to_update)
      # self._log.debug('updated  : %s', to_update)


    # --------------------------------------------------------------------------
    #
    def _update_unit_states(self, units):

        self.update_units(units)


    # --------------------------------------------------------------------------
    #
    def _base_command_cb(self, topic, msg):

        # we'll wait for commands from the umgr, to learn about pilots we can
        # use or we should stop using.
        #
        # make sure command is for *this* scheduler, and from *that* umgr

        cmd = msg['cmd']

        if cmd not in ['add_pilots', 'remove_pilots']:
            return True

        arg   = msg['arg']
        umgr  = arg['umgr']

        self._log.info('scheduler command: %s: %s' % (cmd, arg))

        if umgr != self._umgr:
            # this is not the command we are looking for
            return True


        if cmd == 'add_pilots':

            pilots = arg['pilots']
        
            with self._pilots_lock:

                for pilot in pilots:

                    pid = pilot['uid']

                    if pid in self._pilots:
                        if self._pilots[pid]['role'] == ADDED:
                            raise ValueError('pilot already added (%s)' % pid)
                    else:
                        self._pilots[pid] = {'role'  : None,
                                             'state' : None,
                                             'pilot' : None,
                                             'info'  : dict()
                                            }

                    self._pilots[pid]['role']  = ADDED
                    self._pilots[pid]['pilot'] = pilot
                    self._log.debug('added pilot: %s', self._pilots[pid])

                self._update_pilot_states(pilots)

                for pilot in pilots:

                    pid = pilot['uid']

                    # if we have any early_bound units waiting for this pilots,
                    # advance them now
                    early_units = self._early.get(pid)
                    if early_units:
                        for unit in early_units:
                            if not unit.get('sandbox'):
                                unit['sandbox'] = self._session._get_unit_sandbox(unit, pilot)

                        self.advance(early_units, rps.UMGR_STAGING_INPUT_PENDING, 
                                     publish=True, push=True)

            # let the scheduler know
            self.add_pilots([pilot['uid'] for pilot in pilots])


        elif cmd == 'remove_pilots':

            pids = arg['pids']

            with self._pilots_lock:

                for pid in pids:

                    if pid not in self._pilots:
                        raise ValueError('pilot not added (%s)' % pid)

                    if self._pilots[pid]['role'] != ADDED:
                        raise ValueError('pilot not added (%s)' % pid)

                    self._pilots[pid]['role'] = REMOVED
                    self._log.debug('removed pilot: %s', self._pilots[pid])

            # let the scheduler know
            self.remove_pilots(pids)

        return True


    # --------------------------------------------------------------------------
    #
    def _configure(self):
        raise NotImplementedError("_configure() missing for '%s'" % self.uid)


    # --------------------------------------------------------------------------
    #
    def _assign_pilot(self, unit, pilot):
        '''
        assign a unit to a pilot.
        This is also a good opportunity to determine the unit sandbox(es).
        '''

        unit['pilot'           ] = pilot['uid']
        unit['client_sandbox'  ] = str(self._session._get_client_sandbox())
        unit['resource_sandbox'] = str(self._session._get_resource_sandbox(pilot))
        unit['pilot_sandbox'   ] = str(self._session._get_pilot_sandbox(pilot))
        unit['unit_sandbox'    ] = str(self._session._get_unit_sandbox(unit, pilot))


    # --------------------------------------------------------------------------
    #
    def add_pilots(self, pids):
        raise NotImplementedError("add_pilots() missing for '%s'" % self.uid)


    # --------------------------------------------------------------------------
    #
    def remove_pilots(self, pids):
        raise NotImplementedError("remove_pilots() missing for '%s'" % self.uid)


    # --------------------------------------------------------------------------
    #
    def update_pilots(self, pids):
        raise NotImplementedError("update_pilots() missing for '%s'" % self.uid)


    # --------------------------------------------------------------------------
    #
    def update_units(self, uids):
        raise NotImplementedError("update_units() missing for '%s'" % self.uid)


    # --------------------------------------------------------------------------
    #
    def work(self, units):
        '''
        We get a number of units, and filter out those which are already bound
        to a pilot.  Those will get adavnced to UMGR_STAGING_INPUT_PENDING
        straight away.  All other units are passed on to `self._work()`, which
        is the scheduling routine as implemented by the deriving scheduler
        classes.

        Note that the filter needs to know any pilot the units are early-bound
        to, as it needs to obtain the unit's sandbox information to prepare for
        the follow-up staging ops.  If the respective pilot is not yet known,
        the units are put into a early-bound-wait list, which is checked and
        emptied as pilots get registered.
        '''

        if not isinstance(units, list):
            units = [units]

        self.advance(units, rps.UMGR_SCHEDULING, publish=True, push=False)

        to_schedule = list()

        with self._pilots_lock:

            for unit in units:

                uid = unit['uid']
                pid = unit.get('pilot')

                if pid:
                    # this unit is bound already (it is early-bound), so we don't
                    # need to pass it to the actual schedulng algorithymus

                    # check if we know about the pilot, so that we can advance
                    # the unit to data staging
                    pilot = self._pilots.get(pid, {}).get('pilot')
                    if pilot:
                        # make sure we have a sandbox defined, too
                        if not unit.get('sandbox'):
                            pilot = self._pilots[pid]['pilot']
                            unit['sandbox'] = self._session._get_unit_sandbox(unit, pilot)

                        self.advance(unit, rps.UMGR_STAGING_INPUT_PENDING, 
                                     publish=True, push=True)
                    else:
                        # otherwise keep in `self._early` until we learn about
                        # the pilot
                        self._log.warn('got unit %s for unknown pilot %s', uid, pid)
                        if pid not in self._early: 
                            self._early[pid] = list()
                        self._early[pid].append(unit)

                else:
                    to_schedule.append(unit)

        self._work(to_schedule)


    # --------------------------------------------------------------------------
    #
    def _work(self, units=None):
        raise NotImplementedError("work() missing for '%s'" % self.uid)


# ------------------------------------------------------------------------------
<|MERGE_RESOLUTION|>--- conflicted
+++ resolved
@@ -154,17 +154,8 @@
         self._log.debug('update pilots %s', [p['uid'] for p in pilots])
         self._log.debug('update units  %s', [u['uid'] for u in units])
 
-<<<<<<< HEAD
         self._update_pilot_states(pilots)
         self._update_unit_states(units)
-=======
-      # self._log.debug(' === base state cb: update  pilots: %s', [p['uid'] for p in pilots])
-        self._update_pilot_states(pilots)
-      # self._log.debug(' === base state cb: updated pilots: %s', [p['uid'] for p in pilots])
-      # self._log.debug(' === base state cb: update  units:  %s', [u['uid'] for u in units])
-        self._update_unit_states(units)
-      # self._log.debug(' === base state cb: updated units:  %s', [u['uid'] for u in units])
->>>>>>> 2c92e513
 
         return True
 
