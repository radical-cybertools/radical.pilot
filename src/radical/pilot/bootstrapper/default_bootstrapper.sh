#!/bin/bash -l

# -----------------------------------------------------------------------------
# Copyright 2013-2014, radical@rutgers.edu
# License under the MIT License
#
# This script launches a radical.pilot compute pilot.
#

# -----------------------------------------------------------------------------
# global variables
#
AUTH=
CLEANUP=
CORES=
DBNAME=
DBURL=
DEBUG=
VIRTENV=
GLOBAL_VIRTENV=
LRMS=
MPI_LAUNCH_METHOD=
PREBOOTSTRAP=
PILOTID=
PYTHON=
RUNTIME=
SESSIONID=
TASK_LAUNCH_METHOD=
VERSION=
SANDBOX=`pwd`

# -----------------------------------------------------------------------------
# contains(string, substring)
#
# Returns 0 if the specified string contains the specified substring,
# otherwise returns 1.
contains() 
{
    string="$1"
    substring="$2"
    if test "${string#*$substring}" != "$string"
    then
        return 0    # $substring is in $string
    else
        return 1    # $substring is not in $string
    fi
}

# -----------------------------------------------------------------------------
# print out script usage help
#
usage()
{
cat << EOF >> /dev/stderr
usage: $0 options

This script launches a RADICAL-Pilot agent.

OPTIONS:
   -a      The name of project / allocation to charge.
   -b      enable agent benchmarking
   -c      Number of requested cores.
   -d      Specify debug level.
   -e      List of commands to run before bootstrapping.
   -f      Tunnel endpoint for connection forwarding.
   -g      Global shared virtualenv (create if missing)
   -h      Show this message.
<<<<<<< HEAD
   -i      The Python interpreter to use, e.g., python2.6.
=======

   -i      The Python interpreter to use, e.g., python2.7.
>>>>>>> 0565ac4c
           (default is '/usr/bin/python')
   -j      Task launch method.
   -k      MPI launch method.
   -l      Type of Local Resource Management System.
   -m      Address and port of the coordination service host (MongoDB).
   -n      The name of the database.
   -p      The unique identifier (uid) of the pilot.
   -s      The unique identifier (uid) of the session.
   -t      Runtime in minutes.
   -u      sandbox is user defined
   -v      Version - the RADICAL-Pilot package version.
   -w      The working directory (sandbox) of the pilot.
           (default is '.')
   -x      Cleanup - delete pilot sandbox, virtualenv etc. after completion

EOF
}

# -----------------------------------------------------------------------------
# bootstrap virtualenv - we always use the latest version from GitHub
#
installvenv()
{
    # first argument is the virtenv target
    VIRTENV=$1

    # create a fresh virtualenv. we use an older 1.9.x version of 
    # virtualenv as this seems to work more reliable than newer versions.
    # If we can't download, we try to move on with the system virtualenv.
    CURL_CMD="curl -k -O https://pypi.python.org/packages/source/v/virtualenv/virtualenv-1.9.tar.gz"
    echo ""
    echo "################################################################################"
    echo "## Downloading and installing virtualenv"
    echo "## CMDLINE: $CURL_CMD"
    $CURL_CMD
    if test $? -ne 0 ; then
        echo "WARNING: Couldn't download virtualenv via curl! Using system version."
        BOOTSTRAP_CMD="virtualenv $VIRTENV"
    else :
        tar xvfz virtualenv-1.9.tar.gz
        if test $? -ne 0 ; then
            echo "Couldn't unpack virtualenv! ABORTING"
            exit 1
        fi
        
        BOOTSTRAP_CMD="$PYTHON virtualenv-1.9/virtualenv.py $VIRTENV"
    fi

    echo ""
    echo "################################################################################"
    echo "## Creating virtualenv"
    echo "## CMDLINE: $BOOTSTRAP_CMD"
    $BOOTSTRAP_CMD
    if test $? -ne 0 ; then
        echo "Couldn't bootstrap virtualenv! ABORTING"
        exit 1
    fi

    # activate the virtualenv
    source $VIRTENV/bin/activate
    
    DOWNGRADE_PIP_CMD="easy_install pip==1.2.1"
    echo ""
    echo "################################################################################"
    echo "## Downgrading pip to 1.2.1"
    echo "## CMDLINE: $DOWNGRADE_PIP_CMD"
    $DOWNGRADE_PIP_CMD
    if test $? -ne 0 ; then
        echo "Couldn't downgrade pip! Using default version (if it exists)"
    fi
    
    #UPDATE_SETUPTOOLS_CMD="pip install --upgrade setuptools"
    #echo ""
    #echo "################################################################################"
    #echo "## Updating virtualenv"
    #echo "## CMDLINE: $UPDATE_SETUPTOOLS_CMD"
    #$UPDATE_SETUPTOOLS_CMD
    #if test $? -ne 0 ; then
    #    echo "Couldn't update virtualenv! ABORTING"
    #    exit 1
    #fi
    
    # On india/fg 'pip install saga-python' does not work as pip fails to
    # install apache-libcloud (missing bz2 compression).  We thus install that
    # dependency via easy_install.
    EI_CMD="easy_install --upgrade apache-libcloud"
    echo ""
    echo "################################################################################"
    echo "## install/upgrade Apache-LibCloud"
    echo "## CMDLINE: $EI_CMD"
    $EI_CMD
    if test $? -ne 0 ; then
        echo "Couldn't install/upgrade apache-libcloud! Lets see how far we get ..."
    fi
    
    # Now pip install should work...
    PIP_CMD="pip install --upgrade saga-python"
    EA_CMD="easy_install --upgrade saga-python"
    echo ""
    echo "################################################################################"
    echo "## install/upgrade SAGA-Python"
    echo "## CMDLINE: $PIP_CMD"
    $PIP_CMD
    if test $? -ne 0 ; then
        echo "pip install failed, trying easy_install ..."
        $EI_CMD
        if test $? -ne 0 ; then
            echo "Couldn't install/upgrade SAGA-Python! Lets see how far we get ..."
        fi
    fi
    
    PIP_CMD="pip install --upgrade python-hostlist"
    EI_CMD="easy_install --upgrade python-hostlist"
    echo ""
    echo "################################################################################"
    echo "## install/upgrade python-hostlist"
    echo "## CMDLINE: $PIP_CMD"
    $PIP_CMD
    if test $? -ne 0 ; then
        echo "pip install failed, trying easy_install ..."
        $EI_CMD
        if test $? -ne 0 ; then
            echo "Easy install failed too, couldn't install python-hostlist!  Lets see how far we get..."
        fi
    fi
    
    # pymongo should be pulled by saga, via utils.  But whatever...
    PIP_CMD="pip install --upgrade pymongo"
    EI_CMD="easy_install --upgrade pymongo"
    echo ""
    echo "################################################################################"
    echo "## install/upgrade pymongo"
    echo "## CMDLINE: $PIP_CMD"
    $PIP_CMD
    if test $? -ne 0 ; then
        echo "pip install failed, trying easy_install ..."
        $EI_CMD
        if test $? -ne 0 ; then
            echo "Easy install failed too, couldn't install pymongo! Oh well..."
        fi
    fi
}

# -----------------------------------------------------------------------------
# Find available port on the remote host where we can bind to
#
find_available_port()
{
    RANGE="23000..23100"
    echo ""
    echo "################################################################################"
    echo "## Searching for available TCP port for tunnel in range $RANGE."
    host=$1
    for port in $(eval echo {$RANGE}); do

        # Try to make connection
        (bash -c "(>/dev/tcp/$host/$port)" 2>/dev/null) &
        # Wait for 1 second
        read -t1
        # Kill child
        kill $! 2>/dev/null
        # If the kill command succeeds, assume that we have found our match!
        if [ "$?" == "0" ]; then
            break
        fi

        # Reset port, so that the last port doesn't get chosen in error
        port=
    done

    # Wait for children
    wait 2>/dev/null

    # Assume the most recent port is available
    AVAILABLE_PORT=$port
}

# -----------------------------------------------------------------------------
# MAIN 
#

# Report where we are, as this is not always what you expect ;-)
echo "################################################################################"
echo "## Bootstrapper running on host: `hostname -f`."
echo "## Bootstrapper started as     : '$0 $*'"

# Print environment, useful for debugging
echo ""
echo "################################################################################"
echo "## Environment of bootstrapper process:"
printenv

# parse command line arguments
USER_SANDBOX=0
BENCHMARK=0
while getopts "a:bc:d:e:f:g:hi:j:k:l:m:n:op:qrs:t:uv:w:x:yz" OPTION; do
    case $OPTION in
        a)
            # Passed to agent
            AUTH=$OPTARG
            ;;
        b)
            # Passed to agent
            BENCHMARK=1
            ;;
        c)
            # Passed to agent
            CORES=$OPTARG
            ;;
        d)
            # Passed to agent
            DEBUG=$OPTARG
            ;;
        e)
            PREBOOTSTRAP=$OPTARG

            # Note: Executed inline here because -e can be passed multiple times.
            echo ""
            echo "################################################################################"
            echo "## Running pre-bootstrapping command"
            echo "## CMDLINE: $PREBOOTSTRAP"
            $PREBOOTSTRAP
            if test $? -ne 0 ; then
                echo "Error running pre-boostrapping command! ABORTING"
                exit 1
            fi
            ;;
        f)
            FORWARD_TUNNEL_ENDPOINT=$OPTARG
            ;;
        g)
            GLOBAL_VIRTENV=$OPTARG
            ;;
        h)
            usage
            exit 1
            ;;
        i)
            PYTHON=$OPTARG
            ;;
        j)
            # Passed to agent
            TASK_LAUNCH_METHOD=$OPTARG
            ;;
        k)
            # Passed to agent
            MPI_LAUNCH_METHOD=$OPTARG
            ;;
        l)
            # Passed to agent
            LRMS=$OPTARG
            ;;
        m)
            # Passed to agent, possibly after rewrite for proxy
            DBURL=$OPTARG
            ;;
        n)
            # Passed to agent
            DBNAME=$OPTARG
            ;;
        p)
            # Passed to agent
            PILOTID=$OPTARG
            ;;
        s)
            # Passed to agent
            SESSIONID=$OPTARG
            ;;
        t)
            # Passed to agent
            RUNTIME=$OPTARG
            ;;
        u)
            USER_SANDBOX=1
            ;;
        v)
            # Passed to agent
            VERSION=$OPTARG
            ;;
        w)
            SANDBOX=$OPTARG
            ;;
        x)
            CLEANUP=$OPTARG
            ;;
        *)
            echo "Unknown option: $OPTION=$OPTARG"
            usage
            exit
            ;;
    esac
done

# Check that mandatory arguments are set
# (Currently all that are passed through to the agent)
if [[ -z $AUTH ]] ||\
   [[ -z $CORES ]] ||\
   [[ -z $DEBUG ]] ||\
   [[ -z $DBNAME ]] ||\
   [[ -z $DBURL ]] ||\
   [[ -z $LRMS ]] ||\
   [[ -z $MPI_LAUNCH_METHOD ]] ||\
   [[ -z $PILOTID ]] ||\
   [[ -z $RUNTIME ]] ||\
   [[ -z $SESSIONID ]] ||\
   [[ -z $TASK_LAUNCH_METHOD ]] ||\
   [[ -z $VERSION ]]; then
     echo "Missing option"
     usage
     exit 1
fi

# If the host that will run the agent is not capable of communication
# with the outside world directly, we will setup a tunnel.
if [[ $FORWARD_TUNNEL_ENDPOINT ]]; then

    echo ""
    echo "################################################################################"
    echo "## Setting up forward tunnel for MongoDB to $FORWARD_TUNNEL_ENDPOINT."

    find_available_port $FORWARD_TUNNEL_ENDPOINT
    if [ $AVAILABLE_PORT ]; then
        echo "## Found available port: $AVAILABLE_PORT"
    else
        echo "## No available port found!"
        exit 1
    fi
    DBPORT=$AVAILABLE_PORT
    BIND_ADDRESS=127.0.0.1

    # Set up tunnel
    ssh -o StrictHostKeyChecking=no -x -a -4 -T -N -L $BIND_ADDRESS:$DBPORT:$DBURL $FORWARD_TUNNEL_ENDPOINT &

    # Kill ssh process when bootstrapper dies, to prevent lingering ssh's
    trap 'jobs -p | xargs kill' EXIT

    # Overwrite DBURL
    DBURL=$BIND_ADDRESS:$DBPORT
fi

# If PYTHON was not set as an argument, detect it here.
if [[ -z $PYTHON ]]; then
    PYTHON=`which python`
fi

# Reuse existing VE if specified
if [[ $GLOBAL_VIRTENV ]]; then

    VIRTENV=$GLOBAL_VIRTENV

    # activate the virtualenv
    source $VIRTENV/bin/activate
    
    # we never clean up global virtualenvs -- remove the 'v' cleanup flag
    CLEANUP=$(echo $CLEANUP | tr -d 'v')

    # this assumes that the VE lives outside of the pilot sandbox, which MUST be
    # true, as at the point where a global VE can be specified, the pilot UID is
    # still unknown.  That only conflicts if the pilot sandbox is specified
    # explicitly, and the global VE lives therein.  This case is, at this point,
    # ignored.

else
    # bootstrap virtualenv at default location
    VIRTENV=$SANDBOX/virtualenv/

    # create/update virtualenv.  This activates it.
    installvenv $VIRTENV
fi

# check if creation succeeded
if [[ ! -d $VIRTENV || ! -f $VIRTENV/bin/activate ]]; then
    echo "Virtual Environment at $VIRTENV not found, install or upgrade failed.  Continue anyways." 
    # in the rare case that everything is already installed in system space, we
    # actually don't need a virtualenv, and thus continue here.
fi

# Export the variables related to virtualenv,
# so that we can disable the virtualenv for the cu.
export _OLD_VIRTUAL_PATH
export _OLD_VIRTUAL_PYTHONHOME
export _OLD_VIRTUAL_PS1

# -----------------------------------------------------------------------------
# launch the radical agent
#
AGENT_CMD="python radical-pilot-agent.py\
    -a $AUTH\
    -b $BENCHMARK\
    -c $CORES\
    -d $DEBUG\
    -j $TASK_LAUNCH_METHOD\
    -k $MPI_LAUNCH_METHOD\
    -l $LRMS\
    -m $DBURL\
    -n $DBNAME\
    -p $PILOTID\
    -s $SESSIONID\
    -t $RUNTIME\
    -v $VERSION"

echo ""
echo "################################################################################"
echo "## Launching radical-pilot-agent for $CORES cores."
echo "## CMDLINE: $AGENT_CMD"
$AGENT_CMD
AGENT_EXITCODE=$?

# cleanup flags:
#   l : pilot log files
#   u : unit work dirs
#   v : virtualenv
#   e : everything
echo "CLEANUP: $CLEANUP"
contains $CLEANUP 'l' && echo "rm -r $SANDBOX/AGENT.*"
contains $CLEANUP 'u' && echo "rm -r $SANDBOX/unit-*"
contains $CLEANUP 'v' && echo "rm -r $VIRTENV/"
contains $CLEANUP 'e' && echo "rm -r $SANDBOX/"
# contains $CLEANUP 'l' && rm -r $SANDBOX/AGENT.*
# contains $CLEANUP 'u' && rm -r $SANDBOX/unit-*
# contains $CLEANUP 'v' && rm -r $VIRTENV/
# contains $CLEANUP 'e' && rm -r $SANDBOX/

# ... and exit
exit $AGENT_EXITCODE<|MERGE_RESOLUTION|>--- conflicted
+++ resolved
@@ -65,12 +65,7 @@
    -f      Tunnel endpoint for connection forwarding.
    -g      Global shared virtualenv (create if missing)
    -h      Show this message.
-<<<<<<< HEAD
-   -i      The Python interpreter to use, e.g., python2.6.
-=======
-
    -i      The Python interpreter to use, e.g., python2.7.
->>>>>>> 0565ac4c
            (default is '/usr/bin/python')
    -j      Task launch method.
    -k      MPI launch method.
