--- conflicted
+++ resolved
@@ -2,18 +2,10 @@
 import sinon
 import sys
 
-<<<<<<< HEAD
-=======
 print 0
 
->>>>>>> a9b8c83f
 print sinon.version
 
-<<<<<<< HEAD
-print 0
-
-=======
->>>>>>> a9b8c83f
 print 1
 
 pd       = sinon.ComputePilotDescription ()
