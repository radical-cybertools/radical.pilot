--- conflicted
+++ resolved
@@ -50,7 +50,6 @@
         # Add a Pilot Manager. Pilot managers manage one or more ComputePilots.
         pmgr = rp.PilotManager(session=session)
 
-<<<<<<< HEAD
         # Register the ComputePilot in a UnitManager object.
         umgr = rp.UnitManager(session=session)
         def unit_cb(unit, state):
@@ -69,31 +68,16 @@
             for i in range(n):
                pd_init = {
                        'resource'      : resource,
-                       'cores'         : 64,   # pilot size
                        'runtime'       : 60,   # pilot runtime (min)
-                     # 'exit_on_error' : False,
+                       'exit_on_error' : True,
                        'project'       : config.get(resource,{}).get('project'),
                        'queue'         : config.get(resource,{}).get('queue'),
                        'access_schema' : config.get(resource,{}).get('schema'),
+                       'cores'         : config[resource]['cores'],
                        }
                pdesc = rp.ComputePilotDescription(pd_init)
                pdescs.append(pdesc)
        
-=======
-        # Define an [n]-core local pilot that runs for [x] minutes
-        # Here we use a dict to initialize the description object
-        pd_init = {
-                'resource'      : resource,
-                'runtime'       : 15,  # pilot runtime (min)
-                'exit_on_error' : True,
-                'project'       : config[resource]['project'],
-                'queue'         : config[resource]['queue'],
-                'access_schema' : config[resource]['schema'],
-                'cores'         : config[resource]['cores'],
-                }
-        pdesc = rp.ComputePilotDescription(pd_init)
-
->>>>>>> 639f4ee7
         # Launch the pilot.
         pilots = pmgr.submit_pilots(pdescs)
         umgr.add_pilots(pilots)
