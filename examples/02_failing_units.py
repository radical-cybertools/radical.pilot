#!/usr/bin/env python

__copyright__ = 'Copyright 2013-2014, http://radical.rutgers.edu'
__license__   = 'MIT'

import os
import sys
import time

import radical.pilot as rp
import radical.utils as ru


# ------------------------------------------------------------------------------
#
# READ the RADICAL-Pilot documentation: http://radicalpilot.readthedocs.org/
#
# ------------------------------------------------------------------------------


#------------------------------------------------------------------------------
#
if __name__ == '__main__':

    # we use a reporter class for nicer output
    report = ru.LogReporter(name='radical.pilot')
    report.title('Getting Started (RP version %s)' % rp.version)

    # use the resource specified as argument, fall back to localhost
    if len(sys.argv) >= 2: resources = sys.argv[1:]
    else                 : resources = ['local.localhost']

    # Create a new session. No need to try/except this: if session creation
    # fails, there is not much we can do anyways...
    session = rp.Session()

    # all other pilot code is now tried/excepted.  If an exception is caught, we
    # can rely on the session object to exist and be valid, and we can thus tear
    # the whole RP stack down via a 'session.close()' call in the 'finally'
    # clause...
    try:

        # read the config used for resource details
        report.info('read config')
        config = ru.read_json('%s/config.json' % os.path.dirname(os.path.abspath(__file__)))
        report.ok('>>ok\n')

        report.header('submit pilots')

        # Add a Pilot Manager. Pilot managers manage one or more ComputePilots.
        pmgr = rp.PilotManager(session=session)

        # Register the ComputePilot in a UnitManager object.
        umgr = rp.UnitManager(session=session)

        n = 1
        pdescs = list()
        for resource in resources:

            # Define an [n]-core local pilot that runs for [x] minutes
            # Here we use a dict to initialize the description object
            for i in range(n):
               pd_init = {
                       'resource'      : resource,
                       'runtime'       : 60,   # pilot runtime (min)
                       'exit_on_error' : True,
                       'project'       : config.get(resource,{}).get('project'),
                       'queue'         : config.get(resource,{}).get('queue'),
                       'access_schema' : config.get(resource,{}).get('schema'),
                       'cores'         : config[resource]['cores'],
                       }
               pdesc = rp.ComputePilotDescription(pd_init)
               pdescs.append(pdesc)
       
        # Launch the pilot.
        pilots = pmgr.submit_pilots(pdescs)
        umgr.add_pilots(pilots)

        report.header('submit units')


        # Create a workload of ComputeUnits.
        # Each compute unit runs '/bin/date'.
<<<<<<< HEAD

=======
>>>>>>> 841ad277
        n = 128 # number of units to run
        report.info('create %d unit description(s)\n\t' % n)

        cuds = list()
        for i in range(0, n):

            # create a new CU description, and fill it.
            # Here we don't use dict initialization.
            cud = rp.ComputeUnitDescription()
            if i % 10: 
                cud.executable = '/bin/date'
            else:
                # trigger an error now and then
                cud.executable = '/bin/data' # does not exist
            cuds.append(cud)
            report.progress()

        report.ok('>>ok\n')

        # Submit the previously created ComputeUnit descriptions to the
        # PilotManager. This will trigger the selected scheduler to start
        # assigning ComputeUnits to the ComputePilots.
        units = umgr.submit_units(cuds)

        # Wait for all compute units to reach a final state (DONE, CANCELED or FAILED).
        report.header('gather results')
        umgr.wait_units()
    
        report.info('\n')
        for unit in units:
            if unit.state in [rp.FAILED, rp.CANCELED]:
                report.plain('  * %s: %s, exit: %5s, err: %35s' \
                        % (unit.uid, unit.state[:4], 
                           unit.exit_code, unit.stderr))
                report.error('>>err\n')
            else:
                report.plain('  * %s: %s, exit: %5s, out: %35s' \
                        % (unit.uid, unit.state[:4], 
                            unit.exit_code, unit.stdout))
                report.ok('>>ok\n')
    

    except Exception as e:
        # Something unexpected happened in the pilot code above
        session._log.exception('oops')
        report.error('caught Exception: %s\n' % e)
        raise
    
    except (KeyboardInterrupt, SystemExit) as e:
        # the callback called sys.exit(), and we can here catch the
        # corresponding KeyboardInterrupt exception for shutdown.  We also catch
        # SystemExit (which gets raised if the main threads exits for some other
        # reason).
        report.warn('exit requested\n')
    
    finally:
        # always clean up the session, no matter if we caught an exception or
        # not.  This will kill all remaining pilots.
        report.header('finalize')
        if session:
            session.close(cleanup=False)

    report.header()


#-------------------------------------------------------------------------------
<|MERGE_RESOLUTION|>--- conflicted
+++ resolved
@@ -81,10 +81,6 @@
 
         # Create a workload of ComputeUnits.
         # Each compute unit runs '/bin/date'.
-<<<<<<< HEAD
-
-=======
->>>>>>> 841ad277
         n = 128 # number of units to run
         report.info('create %d unit description(s)\n\t' % n)
 
