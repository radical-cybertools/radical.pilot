#!/usr/bin/env python

__copyright__ = "Copyright 2013-2014, http://radical.rutgers.edu"
__license__   = "MIT"

import os
import sys
import radical.pilot as rp

# READ: The RADICAL-Pilot documentation: 
#   http://radicalpilot.readthedocs.org/en/latest
#
# Try running this example with RADICAL_PILOT_VERBOSE=debug set if 
# you want to see what happens behind the scences!

CNT=0

#------------------------------------------------------------------------------
#
def pilot_state_cb (pilot, state):
    """ this callback is invoked on all pilot state changes """

    print "[Callback]: ComputePilot '%s' state: %s." % (pilot.uid, state)

    if state == rp.FAILED:
        sys.exit (1)

    if state in [rp.DONE, rp.FAILED, rp.CANCELED]:
        for cb in pilot.callback_history:
            print cb


#------------------------------------------------------------------------------
#
def unit_state_cb (unit, state):
    """ this callback is invoked on all unit state changes """

    if state == rp.DONE:
        global CNT
        CNT += 1

        print "[Callback]: ComputeUnit %05d '%s: %s' (on %s) state: %s." \
            % (CNT, unit.name, unit.uid, unit.pilot_id, state)

    if state == rp.FAILED:
        print "stderr: %s" % unit.stderr
        sys.exit (1)


#------------------------------------------------------------------------------
#
def wait_queue_size_cb(umgr, wait_queue_size):
    """ 
    this callback is called when the size of the unit managers wait_queue
    changes.
    """
    print "[Callback]: UnitManager  '%s' wait_queue_size changed to %s." \
        % (umgr.uid, wait_queue_size)

    pilots = umgr.get_pilots ()
    for pilot in pilots:
        print "pilot %s: %s" % (pilot.uid, pilot.state)

    if wait_queue_size == 0:
        for pilot in pilots:
            if pilot.state in [rp.PENDING_LAUNCH,
                                rp.LAUNCHING     ,
                                rp.PENDING_ACTIVE]:
                print "cancel pilot %s" % pilot.uid
                umgr.remove_pilot (pilot.uid)
                pilot.cancel ()


#------------------------------------------------------------------------------
#
if __name__ == "__main__":

    # we can optionally pass session name to RP
    if len(sys.argv) > 1:
        session_name = sys.argv[1]
    else:
        session_name = None

    # Create a new session. No need to try/except this: if session creation
    # fails, there is not much we can do anyways...
    session = rp.Session(name=session_name)
    print "session id: %s" % session.uid

    # all other pilot code is now tried/excepted.  If an exception is caught, we
    # can rely on the session object to exist and be valid, and we can thus tear
    # the whole RP stack down via a 'session.close()' call in the 'finally'
    # clause...
    try:

        # prepare some input files for the compute units
        os.system ('hostname > file1.dat')
        os.system ('date     > file2.dat')
    
    
        # Add a Pilot Manager. Pilot managers manage one or more ComputePilots.
        pmgr = rp.PilotManager(session=session)
    
        # Register our callback with the PilotManager. This callback will get
        # called every time any of the pilots managed by the PilotManager
        # change their state.
        pmgr.register_callback(pilot_state_cb)
    
        # Define a 4-core local pilot that runs for 10 minutes and cleans up
        # after itself.
        pdesc = rp.ComputePilotDescription()
        pdesc.resource = "local.localhost"
        pdesc.runtime  = 5 # minutes
        pdesc.cores    = 8
        pdesc.cleanup  = False
    
        # Launch the pilot.
        pilot = pmgr.submit_pilots(pdesc)
    
        # Combine the ComputePilot, the ComputeUnits and a scheduler via
        # a UnitManager object.
        umgr = rp.UnitManager(
            session=session,
            scheduler=rp.SCHED_DIRECT)
    
        # Register our callback with the UnitManager. This callback will get
        # called every time any of the units managed by the UnitManager
        # change their state.
        umgr.register_callback(unit_state_cb, rp.UNIT_STATE)
    
        # Register also a callback which tells us when all units have been
        # assigned to pilots
        umgr.register_callback(wait_queue_size_cb, rp.WAIT_QUEUE_SIZE)
    
    
        # Add the previously created ComputePilot to the UnitManager.
        umgr.add_pilots(pilot)
    
        # Create a workload of ComputeUnits (tasks). Each compute unit
        # uses /bin/cat to concatenate two input files, file1.dat and
        # file2.dat. The output is written to STDOUT. cu.environment is
        # used to demonstrate how to set environment variables within a
        # ComputeUnit - it's not strictly necessary for this example. As
        # a shell script, the ComputeUnits would look something like this:
        #
        #    export INPUT1=file1.dat
        #    export INPUT2=file2.dat
        #    /bin/cat $INPUT1 $INPUT2
        #
        cuds = []
<<<<<<< HEAD
        for unit_count in range(0, 140):
            cud = rp.ComputeUnitDescription()
            cud.name          = "unit_%03d" % unit_count
            cud.executable    = "/bin/sleep"
            cud.pre_exec      = ["sleep 0"]
            cud.post_exec     = ["sleep 0"]
            cud.arguments     = ["0"]
=======
        for unit_count in range(0, 8):
            cud = rp.ComputeUnitDescription()
            cud.name          = "unit_%03d" % unit_count
            cud.executable    = "/bin/sleep"
            cud.pre_exec      = ["sleep 1"]
            cud.post_exec     = ["sleep 1"]
            cud.arguments     = ["1"]
>>>>>>> 7118f9a9
            cud.cores         = 1
    
            cuds.append(cud)
    
        # Submit the previously created ComputeUnit descriptions to the
        # PilotManager. This will trigger the selected scheduler to start
        # assigning ComputeUnits to the ComputePilots.
        units = umgr.submit_units(cuds)
    
        # Wait for all compute units to reach a terminal state (DONE or FAILED).
        umgr.wait_units()
    
        print 'units all done'
        print '----------------------------------------------------------------------'
    
        for unit in units:
            unit.wait ()
    
        for unit in units:
            print "* Task %s (executed @ %s) state %s, exit code: %s, started: %s, finished: %s, stdout: %s" \
                % (unit.uid, unit.execution_locations, unit.state, unit.exit_code, unit.start_time, unit.stop_time, unit.stdout)
    
        # delete the test data files
        os.system ('rm file1.dat')
        os.system ('rm file2.dat')


    except Exception as e:
        # Something unexpected happened in the pilot code above
        print "caught Exception: %s" % e
        raise

    except (KeyboardInterrupt, SystemExit) as e:
        # the callback called sys.exit(), and we can here catch the
        # corresponding KeyboardInterrupt exception for shutdown.  We also catch
        # SystemExit (which gets raised if the main threads exits for some other
        # reason).
        print "need to exit now: %s" % e

    finally:
        # always clean up the session, no matter if we caught an exception or
        # not.
        print "closing session"
<<<<<<< HEAD
        session.close (cleanup=False)
=======
        print session.uid
        session.close ()
>>>>>>> 7118f9a9

        # the above is equivalent to
        #
        #   session.close (cleanup=True, terminate=True)
        #
        # it will thus both clean out the session's database record, and kill
        # all remaining pilots (none in our example).


#-------------------------------------------------------------------------------
<|MERGE_RESOLUTION|>--- conflicted
+++ resolved
@@ -147,23 +147,13 @@
         #    /bin/cat $INPUT1 $INPUT2
         #
         cuds = []
-<<<<<<< HEAD
         for unit_count in range(0, 140):
-            cud = rp.ComputeUnitDescription()
-            cud.name          = "unit_%03d" % unit_count
-            cud.executable    = "/bin/sleep"
-            cud.pre_exec      = ["sleep 0"]
-            cud.post_exec     = ["sleep 0"]
-            cud.arguments     = ["0"]
-=======
-        for unit_count in range(0, 8):
             cud = rp.ComputeUnitDescription()
             cud.name          = "unit_%03d" % unit_count
             cud.executable    = "/bin/sleep"
             cud.pre_exec      = ["sleep 1"]
             cud.post_exec     = ["sleep 1"]
             cud.arguments     = ["1"]
->>>>>>> 7118f9a9
             cud.cores         = 1
     
             cuds.append(cud)
@@ -207,12 +197,8 @@
         # always clean up the session, no matter if we caught an exception or
         # not.
         print "closing session"
-<<<<<<< HEAD
+        print session.uid
         session.close (cleanup=False)
-=======
-        print session.uid
-        session.close ()
->>>>>>> 7118f9a9
 
         # the above is equivalent to
         #
