--- conflicted
+++ resolved
@@ -56,11 +56,7 @@
         # Define an [n]-core local pilot that runs for [x] minutes
         # Here we use a dict to initialize the description object
         pd_init = {'resource'      : resource,
-<<<<<<< HEAD
-                   'runtime'       : 30,  # pilot runtime (min)
-=======
                    'runtime'       : 60,  # pilot runtime (min)
->>>>>>> 1e6543f3
                    'exit_on_error' : True,
                    'project'       : config[resource]['project'],
                    'queue'         : config[resource]['queue'],
@@ -81,11 +77,7 @@
         # Create a workload of ComputeUnits.
         # Each compute unit runs '/bin/date'.
 
-<<<<<<< HEAD
-        n = 10   *  4  # number of units to run
-=======
         n = 128
->>>>>>> 1e6543f3
         report.info('create %d unit description(s)\n\t' % n)
 
         cuds = list()
