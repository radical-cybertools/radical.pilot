#!/usr/bin/env python3

__copyright__ = 'Copyright 2013-2014, http://radical.rutgers.edu'
__license__   = 'MIT'

import os
import sys

import radical.pilot as rp
import radical.utils as ru

# ------------------------------------------------------------------------------
#
# READ the RADICAL-Pilot documentation: https://radicalpilot.readthedocs.io/
#
# ------------------------------------------------------------------------------


# ------------------------------------------------------------------------------
#
if __name__ == '__main__':

    # we use a reporter class for nicer output
    report = ru.Reporter(name='radical.pilot')
    report.title('Getting Started (RP version %s)' % rp.version)

    # use the resource specified as argument, fall back to localhost
    if   len(sys.argv)  > 2: report.exit('Usage:\t%s [resource]\n\n' % sys.argv[0])
    elif len(sys.argv) == 2: resource = sys.argv[1]
    else                   : resource = 'local.localhost'


    # Create a new session. No need to try/except this: if session creation
    # fails, there is not much we can do anyways...
    session = rp.Session()

    # all other pilot code is now tried/excepted.  If an exception is caught, we
    # can rely on the session object to exist and be valid, and we can thus tear
    # the whole RP stack down via a 'session.close()' call in the 'finally'
    # clause...
    try:

        # read the config used for resource details
        config = ru.read_json('%s/config.json'
                            % os.path.dirname(__file__)).get(resource, {})
        pmgr   = rp.PilotManager(session=session)
        tmgr   = rp.TaskManager(session=session)

        report.header('submit pilots')

        # Add a PilotManager. PilotManagers manage one or more pilots.

        # Define an [n]-core local pilot that runs for [x] minutes
        # Here we use a dict to initialize the description object
        pd_init = {'resource'      : resource,
                   'runtime'       : 30,  # pilot runtime (min)
                   'exit_on_error' : True,
                   'project'       : config.get('project', None),
                   'queue'         : config.get('queue', None),
                   'access_schema' : config.get('schema', None),
<<<<<<< HEAD
                   'cores'         : 1024,
=======
                   'cores'         : config.get('cores', None),
>>>>>>> 205af480
                   'gpus'          : config.get('gpus', 0),
                  }
        pdesc = rp.PilotDescription(pd_init)

        # Launch the pilot.
        pilot = pmgr.submit_pilots(pdesc)

        n = 1024  # number of tasks to run
        report.header('submit %d tasks' % n)

        # Register the pilot in a TaskManager object.
        tmgr.add_pilots(pilot)

        # Create a workload of tasks.
        # Each task runs '/bin/date'.

        report.progress_tgt(n, label='create')
        tds = list()
        for i in range(0, n):

            # create a new task description, and fill it.
            # Here we don't use dict initialization.
            td = rp.TaskDescription()
            td.stage_on_error = True
            td.executable     = '/bin/date'
            td.cpu_processes  = 1

            tds.append(td)
            report.progress()

        report.progress_done()

        # Submit the previously created task descriptions to the
        # PilotManager. This will trigger the selected scheduler to start
        # assigning tasks to the pilots.
        tmgr.submit_tasks(tds)

        # Wait for all tasks to reach a final state (DONE, CANCELED or FAILED).
        tmgr.wait_tasks()

    except Exception as e:
        # Something unexpected happened in the pilot code above
        report.error('caught Exception: %s\n' % e)
        ru.print_exception_trace()
        raise

    except (KeyboardInterrupt, SystemExit):
        # the callback called sys.exit(), and we can here catch the
        # corresponding KeyboardInterrupt exception for shutdown.  We also catch
        # SystemExit (which gets raised if the main threads exits for some other
        # reason).
        ru.print_exception_trace()
        report.warn('exit requested\n')

    finally:
        # always clean up the session, no matter if we caught an exception or
        # not.  This will kill all remaining pilots.
        report.header('finalize')
        session.close(download=True)

    report.header()


# ------------------------------------------------------------------------------
<|MERGE_RESOLUTION|>--- conflicted
+++ resolved
@@ -58,11 +58,7 @@
                    'project'       : config.get('project', None),
                    'queue'         : config.get('queue', None),
                    'access_schema' : config.get('schema', None),
-<<<<<<< HEAD
-                   'cores'         : 1024,
-=======
                    'cores'         : config.get('cores', None),
->>>>>>> 205af480
                    'gpus'          : config.get('gpus', 0),
                   }
         pdesc = rp.PilotDescription(pd_init)
