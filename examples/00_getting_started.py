#!/usr/bin/env python

__copyright__ = 'Copyright 2013-2014, http://radical.rutgers.edu'
__license__   = 'MIT'

import os
import sys
import time

import radical.pilot as rp
import radical.utils as ru

dh = ru.DebugHelper()

# ------------------------------------------------------------------------------
#
# READ the RADICAL-Pilot documentation: http://radicalpilot.readthedocs.org/
#
# ------------------------------------------------------------------------------


# ------------------------------------------------------------------------------
#
if __name__ == '__main__':

    # we use a reporter class for nicer output
    report = ru.LogReporter(name='radical.pilot')
    report.title('Getting Started (RP version %s)' % rp.version)

    # use the resource specified as argument, fall back to localhost
    if   len(sys.argv)  > 2: report.exit('Usage:\t%s [resource]\n\n' % sys.argv[0])
    elif len(sys.argv) == 2: resource = sys.argv[1]
    else                   : resource = 'local.localhost'

    # Create a new session. No need to try/except this: if session creation
    # fails, there is not much we can do anyways...
    session = rp.Session()

    # all other pilot code is now tried/excepted.  If an exception is caught, we
    # can rely on the session object to exist and be valid, and we can thus tear
    # the whole RP stack down via a 'session.close()' call in the 'finally'
    # clause...
    try:

        # read the config used for resource details
        report.info('read config')
        config = ru.read_json('%s/config.json' % os.path.dirname(os.path.abspath(__file__)))
        report.ok('>>ok\n')

        report.header('submit pilots')

        # Add a Pilot Manager. Pilot managers manage one or more ComputePilots.
        pmgr = rp.PilotManager(session=session)

        # Define an [n]-core local pilot that runs for [x] minutes
        # Here we use a dict to initialize the description object
<<<<<<< HEAD
        pd_init = {
                'resource'      : resource,
                'runtime'       : 15,  # pilot runtime (min)
                'exit_on_error' : True,
                'project'       : config[resource]['project'],
                'queue'         : config[resource]['queue'],
                'access_schema' : config[resource]['schema'],
                'cores'         : 64
                }
=======
        pd_init = {'resource'      : resource,
                   'runtime'       : 15,  # pilot runtime (min)
                   'exit_on_error' : True,
                   'project'       : config[resource]['project'],
                   'queue'         : config[resource]['queue'],
                   'access_schema' : config[resource]['schema'],
                   'cores'         : config[resource]['cores']
                  }
>>>>>>> 9c051672
        pdesc = rp.ComputePilotDescription(pd_init)

        # Launch the pilot.
        pilot = pmgr.submit_pilots(pdesc)

        report.header('submit units')

        # Register the ComputePilot in a UnitManager object.
        umgr = rp.UnitManager(session=session)
        umgr.add_pilots(pilot)

        # Create a workload of ComputeUnits.
        # Each compute unit runs '/bin/date'.

<<<<<<< HEAD
        n = 256 # number of units to run
=======
        n = 256  # number of units to run
>>>>>>> 9c051672
        report.info('create %d unit description(s)\n\t' % n)

        cuds = list()
        for i in range(0, n):

            # create a new CU description, and fill it.
            # Here we don't use dict initialization.
            cud = rp.ComputeUnitDescription()
            cud.executable       = '/bin/date'
            cud.gpu_processes    = 0
            cud.cpu_processes    = 2
            cud.cpu_threads      = 2
            cud.cpu_process_type = rp.MPI
            cud.cpu_thread_type  = rp.OpenMP
            cuds.append(cud)
            report.progress()
        report.ok('>>ok\n')

        # Submit the previously created ComputeUnit descriptions to the
        # PilotManager. This will trigger the selected scheduler to start
        # assigning ComputeUnits to the ComputePilots.
        umgr.submit_units(cuds)

        # Wait for all compute units to reach a final state (DONE, CANCELED or FAILED).
        report.header('gather results')
        umgr.wait_units()
    

    except Exception as e:
        # Something unexpected happened in the pilot code above
        report.error('caught Exception: %s\n' % e)
        ru.print_exception_trace()
        raise
   
    except (KeyboardInterrupt, SystemExit) as e:
        # the callback called sys.exit(), and we can here catch the
        # corresponding KeyboardInterrupt exception for shutdown.  We also catch
        # SystemExit (which gets raised if the main threads exits for some other
        # reason).
        ru.print_exception_trace()
        report.warn('exit requested\n')
 
    finally:
        # always clean up the session, no matter if we caught an exception or
        # not.  This will kill all remaining pilots.
        report.header('finalize')
        session.close(download=True)

    report.header()


#-------------------------------------------------------------------------------
<|MERGE_RESOLUTION|>--- conflicted
+++ resolved
@@ -54,17 +54,6 @@
 
         # Define an [n]-core local pilot that runs for [x] minutes
         # Here we use a dict to initialize the description object
-<<<<<<< HEAD
-        pd_init = {
-                'resource'      : resource,
-                'runtime'       : 15,  # pilot runtime (min)
-                'exit_on_error' : True,
-                'project'       : config[resource]['project'],
-                'queue'         : config[resource]['queue'],
-                'access_schema' : config[resource]['schema'],
-                'cores'         : 64
-                }
-=======
         pd_init = {'resource'      : resource,
                    'runtime'       : 15,  # pilot runtime (min)
                    'exit_on_error' : True,
@@ -73,7 +62,6 @@
                    'access_schema' : config[resource]['schema'],
                    'cores'         : config[resource]['cores']
                   }
->>>>>>> 9c051672
         pdesc = rp.ComputePilotDescription(pd_init)
 
         # Launch the pilot.
@@ -88,11 +76,7 @@
         # Create a workload of ComputeUnits.
         # Each compute unit runs '/bin/date'.
 
-<<<<<<< HEAD
-        n = 256 # number of units to run
-=======
         n = 256  # number of units to run
->>>>>>> 9c051672
         report.info('create %d unit description(s)\n\t' % n)
 
         cuds = list()
