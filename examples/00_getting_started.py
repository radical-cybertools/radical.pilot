#!/usr/bin/env python

__copyright__ = 'Copyright 2013-2014, http://radical.rutgers.edu'
__license__   = 'MIT'

import os
import sys
import time

import radical.pilot as rp
import radical.utils as ru

dh = ru.DebugHelper()


# ------------------------------------------------------------------------------
#
# READ the RADICAL-Pilot documentation: http://radicalpilot.readthedocs.org/
#
# ------------------------------------------------------------------------------


# ------------------------------------------------------------------------------
#
if __name__ == '__main__':

    # we use a reporter class for nicer output
    report = ru.Reporter(name='radical.pilot')
    report.title('Getting Started (RP version %s)' % rp.version)

    # use the resource specified as argument, fall back to localhost
    if   len(sys.argv)  > 2: report.exit('Usage:\t%s [resource]\n\n' % sys.argv[0])
    elif len(sys.argv) == 2: resource = sys.argv[1]
    else                   : resource = 'local.localhost'

    # Create a new session. No need to try/except this: if session creation
    # fails, there is not much we can do anyways...
    session = rp.Session()

    # all other pilot code is now tried/excepted.  If an exception is caught, we
    # can rely on the session object to exist and be valid, and we can thus tear
    # the whole RP stack down via a 'session.close()' call in the 'finally'
    # clause...
    try:

        # read the config used for resource details
        report.info('read config')
        config = ru.read_json('%s/config.json' % os.path.dirname(os.path.abspath(__file__)))
        report.ok('>>ok\n')

        report.header('submit pilots')

        # Add a Pilot Manager. Pilot managers manage one or more ComputePilots.
        pmgr = rp.PilotManager(session=session)

        # Define an [n]-core local pilot that runs for [x] minutes
        # Here we use a dict to initialize the description object
        pd_init = {'resource'      : resource,
                   'runtime'       : 60,  # pilot runtime (min)
                   'exit_on_error' : True,
                   'project'       : config[resource]['project'],
                   'queue'         : config[resource]['queue'],
                   'access_schema' : config[resource]['schema'],
                   'cores'         : 1024
                  }
        pdesc = rp.ComputePilotDescription(pd_init)

        # Launch the pilot.
        pilot = pmgr.submit_pilots(pdesc)

        report.header('submit units')

        # Register the ComputePilot in a UnitManager object.
        umgr = rp.UnitManager(session=session)
        umgr.add_pilots(pilot)

        # Create a workload of ComputeUnits.
        # Each compute unit runs '/bin/date'.

<<<<<<< HEAD
        n = 1024 * 10
        n = 42 * 4 * 4 * 10
        n = 1024
=======
        n = 128  # number of units to run
>>>>>>> 85dc3bb1
        report.info('create %d unit description(s)\n\t' % n)

        cuds = list()
        for i in range(0, n):

            # create a new CU description, and fill it.
            # Here we don't use dict initialization.
            cud = rp.ComputeUnitDescription()
            cud.executable       = '/bin/date'
            cud.gpu_processes    = 0
            cud.cpu_processes    = 1
            cud.cpu_threads      = 1
            cud.cpu_process_type = rp.POSIX
            cud.cpu_thread_type  = rp.POSIX
            cuds.append(cud)
            report.progress()
        report.ok('>>ok\n')

        # Submit the previously created ComputeUnit descriptions to the
        # PilotManager. This will trigger the selected scheduler to start
        # assigning ComputeUnits to the ComputePilots.
        umgr.submit_units(cuds)

        # Wait for all compute units to reach a final state (DONE, CANCELED or FAILED).
        report.header('gather results')
        umgr.wait_units()


    except Exception as e:
        # Something unexpected happened in the pilot code above
        report.error('caught Exception: %s\n' % e)
        ru.print_exception_trace()
        raise

    except (KeyboardInterrupt, SystemExit) as e:
        # the callback called sys.exit(), and we can here catch the
        # corresponding KeyboardInterrupt exception for shutdown.  We also catch
        # SystemExit (which gets raised if the main threads exits for some other
        # reason).
        ru.print_exception_trace()
        report.warn('exit requested\n')

    finally:
        # always clean up the session, no matter if we caught an exception or
        # not.  This will kill all remaining pilots.
        report.header('finalize')
        session.close(download=True)

    report.header()


# ------------------------------------------------------------------------------
<|MERGE_RESOLUTION|>--- conflicted
+++ resolved
@@ -77,13 +77,7 @@
         # Create a workload of ComputeUnits.
         # Each compute unit runs '/bin/date'.
 
-<<<<<<< HEAD
-        n = 1024 * 10
-        n = 42 * 4 * 4 * 10
-        n = 1024
-=======
         n = 128  # number of units to run
->>>>>>> 85dc3bb1
         report.info('create %d unit description(s)\n\t' % n)
 
         cuds = list()
