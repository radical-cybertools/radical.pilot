#!/usr/bin/env python

__copyright__ = 'Copyright 2013-2014, http://radical.rutgers.edu'
__license__   = 'MIT'

import os
import sys
import time

import radical.pilot as rp
import radical.utils as ru

dh = ru.DebugHelper()

# ------------------------------------------------------------------------------
#
# READ the RADICAL-Pilot documentation: http://radicalpilot.readthedocs.org/
#
# ------------------------------------------------------------------------------


# ------------------------------------------------------------------------------
#
if __name__ == '__main__':

    # we use a reporter class for nicer output
    report = ru.LogReporter(name='radical.pilot')
    report.title('Getting Started (RP version %s)' % rp.version)

    # use the resource specified as argument, fall back to localhost
    if   len(sys.argv)  > 2: report.exit('Usage:\t%s [resource]\n\n' % sys.argv[0])
    elif len(sys.argv) == 2: resource = sys.argv[1]
    else                   : resource = 'local.localhost'

    # Create a new session. No need to try/except this: if session creation
    # fails, there is not much we can do anyways...
    session = rp.Session()

    # all other pilot code is now tried/excepted.  If an exception is caught, we
    # can rely on the session object to exist and be valid, and we can thus tear
    # the whole RP stack down via a 'session.close()' call in the 'finally'
    # clause...
    try:

        # read the config used for resource details
        report.info('read config')
        config = ru.read_json('%s/config.json' % os.path.dirname(os.path.abspath(__file__)))
        report.ok('>>ok\n')

        report.header('submit pilots')

        # Add a Pilot Manager. Pilot managers manage one or more ComputePilots.
        pmgr = rp.PilotManager(session=session)

        # Define an [n]-core local pilot that runs for [x] minutes
        # Here we use a dict to initialize the description object
<<<<<<< HEAD
        pd_init = {'resource'      : resource,
=======
        pd_init = {
                   'resource'      : resource,
>>>>>>> aad3d50b
                   'runtime'       : 15,  # pilot runtime (min)
                   'exit_on_error' : True,
                   'project'       : config[resource]['project'],
                   'queue'         : config[resource]['queue'],
                   'access_schema' : config[resource]['schema'],
<<<<<<< HEAD
                   'cores'         : 2
=======
                   'cores'         : config[resource]['cores']
>>>>>>> aad3d50b
                  }
        pdesc = rp.ComputePilotDescription(pd_init)

        # Launch the pilot.
        pilot = pmgr.submit_pilots(pdesc)

        report.header('submit units')

        # Register the ComputePilot in a UnitManager object.
        umgr = rp.UnitManager(session=session)
        umgr.add_pilots(pilot)

        # Create a workload of ComputeUnits.
        # Each compute unit runs '/bin/date'.

<<<<<<< HEAD
        n = 16  # number of units to run
=======
        n = 256  # number of units to run
>>>>>>> aad3d50b
        report.info('create %d unit description(s)\n\t' % n)

        cuds = list()
        for i in range(0, n):

            # create a new CU description, and fill it.
            # Here we don't use dict initialization.
            cud = rp.ComputeUnitDescription()
<<<<<<< HEAD
            cud.executable       = '/bin/sleep'
            cud.arguments        = ['1']
            cud.gpus             = 0
            cud.cores            = 1
            cud.threads_per_proc = 1
            cud.mpi              = True
=======
            cud.executable       = '/bin/date'
            cud.gpu_processes    = 0
            cud.cpu_processes    = 2
            cud.cpu_threads      = 2
            cud.cpu_process_type = rp.MPI
            cud.cpu_thread_type  = rp.OpenMP
>>>>>>> aad3d50b
            cuds.append(cud)
            report.progress()
        report.ok('>>ok\n')

        # Submit the previously created ComputeUnit descriptions to the
        # PilotManager. This will trigger the selected scheduler to start
        # assigning ComputeUnits to the ComputePilots.
        umgr.submit_units(cuds)

        # Wait for all compute units to reach a final state (DONE, CANCELED or FAILED).
        report.header('gather results')
        umgr.wait_units()


    except Exception as e:
        # Something unexpected happened in the pilot code above
        report.error('caught Exception: %s\n' % e)
        ru.print_exception_trace()
        raise

    except (KeyboardInterrupt, SystemExit) as e:
        # the callback called sys.exit(), and we can here catch the
        # corresponding KeyboardInterrupt exception for shutdown.  We also catch
        # SystemExit (which gets raised if the main threads exits for some other
        # reason).
        ru.print_exception_trace()
        report.warn('exit requested\n')

    finally:
        # always clean up the session, no matter if we caught an exception or
        # not.  This will kill all remaining pilots.
        report.header('finalize')
        session.close(download=True)

    report.header()


# ------------------------------------------------------------------------------
<|MERGE_RESOLUTION|>--- conflicted
+++ resolved
@@ -54,22 +54,13 @@
 
         # Define an [n]-core local pilot that runs for [x] minutes
         # Here we use a dict to initialize the description object
-<<<<<<< HEAD
         pd_init = {'resource'      : resource,
-=======
-        pd_init = {
-                   'resource'      : resource,
->>>>>>> aad3d50b
                    'runtime'       : 15,  # pilot runtime (min)
                    'exit_on_error' : True,
                    'project'       : config[resource]['project'],
                    'queue'         : config[resource]['queue'],
                    'access_schema' : config[resource]['schema'],
-<<<<<<< HEAD
-                   'cores'         : 2
-=======
                    'cores'         : config[resource]['cores']
->>>>>>> aad3d50b
                   }
         pdesc = rp.ComputePilotDescription(pd_init)
 
@@ -85,11 +76,7 @@
         # Create a workload of ComputeUnits.
         # Each compute unit runs '/bin/date'.
 
-<<<<<<< HEAD
-        n = 16  # number of units to run
-=======
         n = 256  # number of units to run
->>>>>>> aad3d50b
         report.info('create %d unit description(s)\n\t' % n)
 
         cuds = list()
@@ -98,21 +85,12 @@
             # create a new CU description, and fill it.
             # Here we don't use dict initialization.
             cud = rp.ComputeUnitDescription()
-<<<<<<< HEAD
-            cud.executable       = '/bin/sleep'
-            cud.arguments        = ['1']
-            cud.gpus             = 0
-            cud.cores            = 1
-            cud.threads_per_proc = 1
-            cud.mpi              = True
-=======
             cud.executable       = '/bin/date'
             cud.gpu_processes    = 0
             cud.cpu_processes    = 2
             cud.cpu_threads      = 2
             cud.cpu_process_type = rp.MPI
             cud.cpu_thread_type  = rp.OpenMP
->>>>>>> aad3d50b
             cuds.append(cud)
             report.progress()
         report.ok('>>ok\n')
