--- conflicted
+++ resolved
@@ -60,13 +60,8 @@
                    'exit_on_error' : True,
                    'project'       : config[resource]['project'],
                    'queue'         : config[resource]['queue'],
-<<<<<<< HEAD
-                   'access_schema' : 'ssh',#config[resource]['schema'],
-                   'cores'         : 24#1024 + (42 * 4)
-=======
                    'access_schema' : config[resource]['schema'],
                    'cores'         : config[resource]['cores'],
->>>>>>> 5f2ebce2
                   }
         pdesc = rp.ComputePilotDescription(pd_init)
 
