#!/usr/bin/env python

__copyright__ = 'Copyright 2013-2014, http://radical.rutgers.edu'
__license__   = 'MIT'

import os
import sys
import time
import random

import radical.pilot as rp
import radical.utils as ru

dh = ru.DebugHelper()


# ------------------------------------------------------------------------------
#
# READ the RADICAL-Pilot documentation: http://radicalpilot.readthedocs.org/
#
# ------------------------------------------------------------------------------


# ------------------------------------------------------------------------------
#
if __name__ == '__main__':

    # we use a reporter class for nicer output
    report = ru.Reporter(name='radical.pilot')
    report.title('Getting Started (RP version %s)' % rp.version)

    # use the resource specified as argument, fall back to localhost
    if   len(sys.argv)  > 2: report.exit('Usage:\t%s [resource]\n\n' % sys.argv[0])
    elif len(sys.argv) == 2: resource = sys.argv[1]
    else                   : resource = 'local.localhost'

    # Create a new session. No need to try/except this: if session creation
    # fails, there is not much we can do anyways...
    session = rp.Session()

    # all other pilot code is now tried/excepted.  If an exception is caught, we
    # can rely on the session object to exist and be valid, and we can thus tear
    # the whole RP stack down via a 'session.close()' call in the 'finally'
    # clause...
    try:

        # read the config used for resource details
        report.info('read config')
        config = ru.read_json('%s/config.json' % os.path.dirname(os.path.abspath(__file__)))
        report.ok('>>ok\n')

        report.header('submit pilots')

        # Add a Pilot Manager. Pilot managers manage one or more ComputePilots.
        pmgr = rp.PilotManager(session=session)

        # Define an [n]-core local pilot that runs for [x] minutes
        # Here we use a dict to initialize the description object
        pd_init = {'resource'      : resource,
                   'runtime'       : 30,  # pilot runtime (min)
                   'exit_on_error' : True,
                   'project'       : config[resource]['project'],
                   'queue'         : config[resource]['queue'],
                   'access_schema' : config[resource]['schema'],
                   'cores'         : 32,
                   'gpus'          : 8
                  }
        pdesc = rp.ComputePilotDescription(pd_init)

        # Launch the pilot.
        pilot = pmgr.submit_pilots(pdesc)

        report.header('submit units')

        # Register the ComputePilot in a UnitManager object.
        umgr = rp.UnitManager(session=session)
        umgr.add_pilots(pilot)

        # Create a workload of ComputeUnits.
        # Each compute unit runs '/bin/date'.

        n = 1  # number of units to run
        report.info('create %d unit description(s)\n\t' % n)

        cuds = list()
        for i in range(0, n):

            # create a new CU description, and fill it.
            # Here we don't use dict initialization.
            cud = rp.ComputeUnitDescription()
<<<<<<< HEAD
            cud.executable       = '/bin/sleep'
            cud.arguments        = ['%d' % random.randint(1,5)]
            cud.gpu_processes    = random.randint(0,1)
=======
            cud.executable       = '/bin/date'
>>>>>>> 951c6f47
            cud.cpu_processes    = 1
            cud.cpu_process_type = rp.POSIX
            cud.cpu_thread_type  = rp.POSIX
            cuds.append(cud)
            report.progress()
        report.ok('>>ok\n')

        # Submit the previously created ComputeUnit descriptions to the
        # PilotManager. This will trigger the selected scheduler to start
        # assigning ComputeUnits to the ComputePilots.
        umgr.submit_units(cuds)

        # Wait for all compute units to reach a final state (DONE, CANCELED or FAILED).
        report.header('gather results')
        umgr.wait_units()


    except Exception as e:
        # Something unexpected happened in the pilot code above
        report.error('caught Exception: %s\n' % e)
        ru.print_exception_trace()
        raise

    except (KeyboardInterrupt, SystemExit) as e:
        # the callback called sys.exit(), and we can here catch the
        # corresponding KeyboardInterrupt exception for shutdown.  We also catch
        # SystemExit (which gets raised if the main threads exits for some other
        # reason).
        ru.print_exception_trace()
        report.warn('exit requested\n')

    finally:
        # always clean up the session, no matter if we caught an exception or
        # not.  This will kill all remaining pilots.
        report.header('finalize')
        session.close(download=True)

    report.header()


# ------------------------------------------------------------------------------
<|MERGE_RESOLUTION|>--- conflicted
+++ resolved
@@ -88,13 +88,7 @@
             # create a new CU description, and fill it.
             # Here we don't use dict initialization.
             cud = rp.ComputeUnitDescription()
-<<<<<<< HEAD
-            cud.executable       = '/bin/sleep'
-            cud.arguments        = ['%d' % random.randint(1,5)]
-            cud.gpu_processes    = random.randint(0,1)
-=======
             cud.executable       = '/bin/date'
->>>>>>> 951c6f47
             cud.cpu_processes    = 1
             cud.cpu_process_type = rp.POSIX
             cud.cpu_thread_type  = rp.POSIX
