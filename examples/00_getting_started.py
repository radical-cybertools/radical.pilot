--- conflicted
+++ resolved
@@ -43,11 +43,7 @@
 
         # read the config used for resource details
         config = ru.read_json('%s/config.json'
-<<<<<<< HEAD
-                              % os.path.dirname(os.path.abspath(__file__)))
-=======
-                            % os.path.dirname(os.path.abspath(__file__)))
->>>>>>> 827da4a5
+                             % os.path.dirname(os.path.abspath(__file__)))
         pmgr   = rp.PilotManager(session=session)
         tmgr   = rp.TaskManager(session=session)
 
