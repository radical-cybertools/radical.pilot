#!/usr/bin/env python

__copyright__ = 'Copyright 2013-2014, http://radical.rutgers.edu'
__license__   = 'MIT'

import os
import sys
import time

import radical.pilot as rp
import radical.utils as ru

dh = ru.DebugHelper()


# ------------------------------------------------------------------------------
#
# READ the RADICAL-Pilot documentation: http://radicalpilot.readthedocs.org/
#
# ------------------------------------------------------------------------------


# ------------------------------------------------------------------------------
#
if __name__ == '__main__':

    # we use a reporter class for nicer output
    report = ru.Reporter(name='radical.pilot')
    report.title('Getting Started (RP version %s)' % rp.version)

    # use the resource specified as argument, fall back to localhost
    if   len(sys.argv)  > 2: report.exit('Usage:\t%s [resource]\n\n' % sys.argv[0])
    elif len(sys.argv) == 2: resource = sys.argv[1]
    else                   : resource = 'local.localhost'

    # Create a new session. No need to try/except this: if session creation
    # fails, there is not much we can do anyways...
    session = rp.Session()

    # all other pilot code is now tried/excepted.  If an exception is caught, we
    # can rely on the session object to exist and be valid, and we can thus tear
    # the whole RP stack down via a 'session.close()' call in the 'finally'
    # clause...
    try:

        # read the config used for resource details
        report.info('read config')
        config = ru.read_json('%s/config.json' % os.path.dirname(os.path.abspath(__file__)))
        report.ok('>>ok\n')

        report.header('submit pilots')

        # Add a Pilot Manager. Pilot managers manage one or more ComputePilots.
        pmgr = rp.PilotManager(session=session)

        # Define an [n]-core local pilot that runs for [x] minutes
        # Here we use a dict to initialize the description object
        pd_init = {'resource'      : resource,
                   'runtime'       : 60,  # pilot runtime (min)
                   'exit_on_error' : True,
                   'project'       : config[resource]['project'],
                   'queue'         : config[resource]['queue'],
                   'access_schema' : config[resource]['schema'],
                   'cores'         : 1024
                  }
        pdesc = rp.ComputePilotDescription(pd_init)

        # Launch the pilot.
        pilot = pmgr.submit_pilots(pdesc)

        report.header('submit units')

        # Register the ComputePilot in a UnitManager object.
        umgr = rp.UnitManager(session=session)
        umgr.add_pilots(pilot)

        # Create a workload of ComputeUnits.
        # Each compute unit runs '/bin/date'.

<<<<<<< HEAD
        n = 1024 * 10
=======
        n = 42 * 4 * 4 * 10
>>>>>>> b1de7bb9
        report.info('create %d unit description(s)\n\t' % n)

        cuds = list()
        for i in range(0, n):

            # create a new CU description, and fill it.
            # Here we don't use dict initialization.
            cud = rp.ComputeUnitDescription()
            cud.executable       = '/bin/date'
            cud.gpu_processes    = 0
            cud.cpu_processes    = 1
            cud.cpu_threads      = 1
            cud.cpu_process_type = rp.POSIX
            cud.cpu_thread_type  = rp.POSIX
            cuds.append(cud)
            report.progress()
        report.ok('>>ok\n')

        # Submit the previously created ComputeUnit descriptions to the
        # PilotManager. This will trigger the selected scheduler to start
        # assigning ComputeUnits to the ComputePilots.
        umgr.submit_units(cuds)

        # Wait for all compute units to reach a final state (DONE, CANCELED or FAILED).
        report.header('gather results')
        umgr.wait_units()


    except Exception as e:
        # Something unexpected happened in the pilot code above
        report.error('caught Exception: %s\n' % e)
        ru.print_exception_trace()
        raise

    except (KeyboardInterrupt, SystemExit) as e:
        # the callback called sys.exit(), and we can here catch the
        # corresponding KeyboardInterrupt exception for shutdown.  We also catch
        # SystemExit (which gets raised if the main threads exits for some other
        # reason).
        ru.print_exception_trace()
        report.warn('exit requested\n')

    finally:
        # always clean up the session, no matter if we caught an exception or
        # not.  This will kill all remaining pilots.
        report.header('finalize')
        session.close(download=True)

    report.header()


# ------------------------------------------------------------------------------
<|MERGE_RESOLUTION|>--- conflicted
+++ resolved
@@ -77,11 +77,9 @@
         # Create a workload of ComputeUnits.
         # Each compute unit runs '/bin/date'.
 
-<<<<<<< HEAD
         n = 1024 * 10
-=======
         n = 42 * 4 * 4 * 10
->>>>>>> b1de7bb9
+        n = 1024
         report.info('create %d unit description(s)\n\t' % n)
 
         cuds = list()
