#!/usr/bin/env python3

__copyright__ = 'Copyright 2013-2014, http://radical.rutgers.edu'
__license__   = 'MIT'

import os
from re import A
import sys
import random

import radical.pilot as rp
import radical.utils as ru

# ------------------------------------------------------------------------------
#
# READ the RADICAL-Pilot documentation: https://radicalpilot.readthedocs.io/
#
# ------------------------------------------------------------------------------


# ------------------------------------------------------------------------------
#
if __name__ == '__main__':

    # we use a reporter class for nicer output
    report = ru.Reporter(name='radical.pilot')
    report.title('Getting Started (RP version %s)' % rp.version)

    # use the resource specified as argument, fall back to localhost
    if   len(sys.argv)  > 2: report.exit('Usage:\t%s [resource]\n\n' % sys.argv[0])
    elif len(sys.argv) == 2: resource = sys.argv[1]
    else                   : resource = 'local.localhost'


    # Create a new session. No need to try/except this: if session creation
    # fails, there is not much we can do anyways...
    session = rp.Session()

    # all other pilot code is now tried/excepted.  If an exception is caught, we
    # can rely on the session object to exist and be valid, and we can thus tear
    # the whole RP stack down via a 'session.close()' call in the 'finally'
    # clause...
    try:

        # read the config used for resource details
        config = ru.read_json('%s/config.json'
                            % os.path.dirname(__file__)).get(resource, {})
        pmgr   = rp.PilotManager(session=session)
        tmgr   = rp.TaskManager(session=session)

        report.header('submit pilots')

        # Add a PilotManager. PilotManagers manage one or more pilots.

        # Define an [n]-core local pilot that runs for [x] minutes
        # Here we use a dict to initialize the description object
        pd_init = {'resource'      : resource,
                   'runtime'       : 120,  # pilot runtime (min)
                   'exit_on_error' : True,
<<<<<<< HEAD
                   'project'       : config.get('project', None),
                   'queue'         : config.get('queue', None),
                   'cores'         : config.get('cores', None),
                   'cores'         : 1024,
                   'gpus'          : config.get('gpus', 0),
=======
                   'project'       : config.get('project'),
                   'queue'         : config.get('queue'),
                   'access_schema' : config.get('schema'),
                   'cores'         : config.get('cores', 1),
                   'gpus'          : config.get('gpus',  0)
>>>>>>> 2749fef0
                  }
        pdesc = rp.PilotDescription(pd_init)

        pilot = pmgr.submit_pilots(pdesc)

        n = 1024 * 1024  # number of tasks to run
        report.header('submit %d tasks' % n)

        # Register the pilot in a TaskManager object.
        tmgr.add_pilots(pilot)

        # Create a workload of tasks.
        # Each task runs '/bin/date'.

        report.progress_tgt(n, label='create')
        tds = list()
        for i in range(0, n):

            # Here we don't use dict initialization.
            td = rp.TaskDescription()
            td.stage_on_error = True
            td.executable     = '/bin/date'
            td.cpu_processes  = 1

            tds.append(td)
            report.progress()

        report.progress_done()

        # Submit the previously created task descriptions to the
        # PilotManager. This will trigger the selected scheduler to start
        # assigning tasks to the pilots.
        tmgr.submit_tasks(tds)

        # Wait for all tasks to reach a final state (DONE, CANCELED or FAILED).
        tmgr.wait_tasks()

    except Exception as e:
        # Something unexpected happened in the pilot code above
        report.error('caught Exception: %s\n' % e)
        ru.print_exception_trace()
        raise

    except (KeyboardInterrupt, SystemExit):
        # the callback called sys.exit(), and we can here catch the
        # corresponding KeyboardInterrupt exception for shutdown.  We also catch
        # SystemExit (which gets raised if the main threads exits for some other
        # reason).
        ru.print_exception_trace()
        report.warn('exit requested\n')

    finally:
        # always clean up the session, no matter if we caught an exception or
        # not.  This will kill all remaining pilots.
        report.header('finalize')
        session.close(download=True)

    report.header()


# ------------------------------------------------------------------------------
<|MERGE_RESOLUTION|>--- conflicted
+++ resolved
@@ -57,19 +57,11 @@
         pd_init = {'resource'      : resource,
                    'runtime'       : 120,  # pilot runtime (min)
                    'exit_on_error' : True,
-<<<<<<< HEAD
-                   'project'       : config.get('project', None),
-                   'queue'         : config.get('queue', None),
-                   'cores'         : config.get('cores', None),
-                   'cores'         : 1024,
-                   'gpus'          : config.get('gpus', 0),
-=======
                    'project'       : config.get('project'),
                    'queue'         : config.get('queue'),
                    'access_schema' : config.get('schema'),
                    'cores'         : config.get('cores', 1),
                    'gpus'          : config.get('gpus',  0)
->>>>>>> 2749fef0
                   }
         pdesc = rp.PilotDescription(pd_init)
 
