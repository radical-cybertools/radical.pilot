--- conflicted
+++ resolved
@@ -70,42 +70,12 @@
         # Launch the pilot.
         pilot = pmgr.submit_pilots(pdesc)
 
-<<<<<<< HEAD
-        report.header('stage data')
-        pilot.stage_in({'source': 'client:///examples/misc/gromacs/',
-                        'target': 'pilot:///',
-                        'action': rp.TRANSFER})
-        report.ok('>>ok\n')
-=======
->>>>>>> ebc34e36
-
         report.header('submit units')
 
         umgr = rp.UnitManager(session=session)
         umgr.add_pilots(pilot)
 
-        args = 'mdrun -o traj.trr -e ener.edr -s topol.tpr -g mdlog.log ' \
-             + '-c outgro -cpo state.cpt -ntomp $OMP_NUM_THREADS'
-
-        tags = {'app-stats'  : 'this_app',
-                'constraint' : 'p * t <= 32'}
-
-        cudis = list()
-        for f in ['grompp.mdp', 'mdout.mdp', 'start.gro',
-                  'topol.top',  'topol.tpr']:
-            cudis.append({'source': 'pilot:///gromacs/%s' % f, 
-                          'target': 'unit:///%s' % f,
-                          'action': rp.LINK})
-
-<<<<<<< HEAD
-        share = '/lustre/atlas//world-shared/csc230'
-        path  = '%s/openmpi/applications/gromacs-2018.2/install/bin' % share
-        gmx   = '%s/gmx_mpi' % path
-        
         n = 128  # number of units to run
-=======
-        n = 2 * 1  # number of units to run
->>>>>>> ebc34e36
         report.info('create %d unit description(s)\n\t' % n)
 
         cuds = list()
@@ -120,7 +90,6 @@
             cud.cpu_threads      = 2
             cud.cpu_process_type = rp.MPI
             cud.cpu_thread_type  = rp.OpenMP
-            cud.input_staging    = cudis
             cuds.append(cud)
             report.progress()
         report.ok('>>ok\n')
