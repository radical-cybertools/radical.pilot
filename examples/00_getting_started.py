#!/usr/bin/env python

__copyright__ = 'Copyright 2013-2014, http://radical.rutgers.edu'
__license__   = 'MIT'

import os
import sys
import time

import radical.pilot as rp
import radical.utils as ru

dh = ru.DebugHelper()


# ------------------------------------------------------------------------------
#
# READ the RADICAL-Pilot documentation: http://radicalpilot.readthedocs.org/
#
# ------------------------------------------------------------------------------


# ------------------------------------------------------------------------------
#
if __name__ == '__main__':

    # we use a reporter class for nicer output
    report = ru.Reporter(name='radical.pilot')
    report.title('Getting Started (RP version %s)' % rp.version)

    # use the resource specified as argument, fall back to localhost
    if   len(sys.argv)  > 2: report.exit('Usage:\t%s [resource]\n\n' % sys.argv[0])
    elif len(sys.argv) == 2: resource = sys.argv[1]
    else                   : resource = 'local.localhost'

    # Create a new session. No need to try/except this: if session creation
    # fails, there is not much we can do anyways...
    session = rp.Session()

    # all other pilot code is now tried/excepted.  If an exception is caught, we
    # can rely on the session object to exist and be valid, and we can thus tear
    # the whole RP stack down via a 'session.close()' call in the 'finally'
    # clause...
    try:

        # read the config used for resource details
        report.info('read config')
        config = ru.read_json('%s/config.json' % os.path.dirname(os.path.abspath(__file__)))
        report.ok('>>ok\n')

        report.header('submit pilots')

        # Add a Pilot Manager. Pilot managers manage one or more ComputePilots.
        pmgr = rp.PilotManager(session=session)

        # Define an [n]-core local pilot that runs for [x] minutes
        # Here we use a dict to initialize the description object
        pd_init = {'resource'      : resource,
                   'runtime'       : 60,  # pilot runtime (min)
                   'exit_on_error' : True,
                   'project'       : config[resource]['project'],
                   'queue'         : config[resource]['queue'],
                   'access_schema' : config[resource]['schema'],
                   'cores'         : config[resource]['cores'],
                  }
        pdesc = rp.ComputePilotDescription(pd_init)

        # Launch the pilot.
        pilot = pmgr.submit_pilots(pdesc)

        report.header('submit units')

        # Register the ComputePilot in a UnitManager object.
        umgr = rp.UnitManager(session=session)
        umgr.add_pilots(pilot)

        # Create a workload of ComputeUnits.
        # Each compute unit runs '/bin/date'.

<<<<<<< HEAD
        n = 128
=======
        n = 128  # number of units to run
>>>>>>> 428c644b
        report.info('create %d unit description(s)\n\t' % n)

        cuds = list()
        for i in range(0, n):

            # create a new CU description, and fill it.
            # Here we don't use dict initialization.
            cud = rp.ComputeUnitDescription()
            cud.executable       = '/bin/sleep'
            cud.arguments        = ['10']
            cud.gpu_processes    = 0
            cud.cpu_processes    = 1
            cud.cpu_threads      = 1
            cud.cpu_process_type = rp.POSIX
            cud.cpu_thread_type  = rp.POSIX
            cuds.append(cud)
            report.progress()
        report.ok('>>ok\n')

        # Submit the previously created ComputeUnit descriptions to the
        # PilotManager. This will trigger the selected scheduler to start
        # assigning ComputeUnits to the ComputePilots.
        umgr.submit_units(cuds)

        # Wait for all compute units to reach a final state (DONE, CANCELED or FAILED).
        report.header('gather results')
        umgr.wait_units()


    except Exception as e:
        # Something unexpected happened in the pilot code above
        report.error('caught Exception: %s\n' % e)
        ru.print_exception_trace()
        raise

    except (KeyboardInterrupt, SystemExit) as e:
        # the callback called sys.exit(), and we can here catch the
        # corresponding KeyboardInterrupt exception for shutdown.  We also catch
        # SystemExit (which gets raised if the main threads exits for some other
        # reason).
        ru.print_exception_trace()
        report.warn('exit requested\n')

    finally:
        # always clean up the session, no matter if we caught an exception or
        # not.  This will kill all remaining pilots.
        report.header('finalize')
        session.close(download=True)

    report.header()


# ------------------------------------------------------------------------------
<|MERGE_RESOLUTION|>--- conflicted
+++ resolved
@@ -77,11 +77,7 @@
         # Create a workload of ComputeUnits.
         # Each compute unit runs '/bin/date'.
 
-<<<<<<< HEAD
-        n = 128
-=======
         n = 128  # number of units to run
->>>>>>> 428c644b
         report.info('create %d unit description(s)\n\t' % n)
 
         cuds = list()
@@ -90,8 +86,7 @@
             # create a new CU description, and fill it.
             # Here we don't use dict initialization.
             cud = rp.ComputeUnitDescription()
-            cud.executable       = '/bin/sleep'
-            cud.arguments        = ['10']
+            cud.executable       = '/bin/date'
             cud.gpu_processes    = 0
             cud.cpu_processes    = 1
             cud.cpu_threads      = 1
