#!/usr/bin/env python

__copyright__ = 'Copyright 2013-2014, http://radical.rutgers.edu'
__license__   = 'MIT'

import os
import sys
import time

import radical.pilot as rp
import radical.utils as ru

dh = ru.DebugHelper()

# ------------------------------------------------------------------------------
#
# READ the RADICAL-Pilot documentation: http://radicalpilot.readthedocs.org/
#
# ------------------------------------------------------------------------------


# ------------------------------------------------------------------------------
#
if __name__ == '__main__':

    # we use a reporter class for nicer output
    report = ru.LogReporter(name='radical.pilot')
    report.title('Getting Started (RP version %s)' % rp.version)

    # use the resource specified as argument, fall back to localhost
    if   len(sys.argv)  > 2: report.exit('Usage:\t%s [resource]\n\n' % sys.argv[0])
    elif len(sys.argv) == 2: resource = sys.argv[1]
    else                   : resource = 'local.localhost'

    # Create a new session. No need to try/except this: if session creation
    # fails, there is not much we can do anyways...
    session = rp.Session()

    # all other pilot code is now tried/excepted.  If an exception is caught, we
    # can rely on the session object to exist and be valid, and we can thus tear
    # the whole RP stack down via a 'session.close()' call in the 'finally'
    # clause...
    try:

        # read the config used for resource details
        report.info('read config')
        config = ru.read_json('%s/config.json' % os.path.dirname(os.path.abspath(__file__)))
        report.ok('>>ok\n')

        report.header('submit pilots')

        # Add a Pilot Manager. Pilot managers manage one or more ComputePilots.
        pmgr = rp.PilotManager(session=session)

        # Define an [n]-core local pilot that runs for [x] minutes
        # Here we use a dict to initialize the description object
        pd_init = {'resource'      : resource,
                   'runtime'       : 60,  # pilot runtime (min)
                   'exit_on_error' : True,
                   'project'       : config[resource]['project'],
                   'queue'         : config[resource]['queue'],
                   'access_schema' : config[resource]['schema'],
                   'cores'         : config[resource]['cores'],
                  }
        pdesc = rp.ComputePilotDescription(pd_init)

        # Launch the pilot.
        pilot = pmgr.submit_pilots(pdesc)

        report.header('submit units')

        # Register the ComputePilot in a UnitManager object.
        umgr = rp.UnitManager(session=session)
        umgr.add_pilots(pilot)

        # Create a workload of ComputeUnits.
        # Each compute unit runs '/bin/date'.

        n = 256  # number of units to run
        report.info('create %d unit description(s)\n\t' % n)

        cuds = list()
        for i in range(0, n):

            # create a new CU description, and fill it.
            # Here we don't use dict initialization.
            cud = rp.ComputeUnitDescription()
            cud.executable = '/bin/date'
<<<<<<< HEAD
            cud.cores      = 1
=======
>>>>>>> d6bf0e8d
            cuds.append(cud)
            report.progress()
        report.ok('>>ok\n')

        # Submit the previously created ComputeUnit descriptions to the
        # PilotManager. This will trigger the selected scheduler to start
        # assigning ComputeUnits to the ComputePilots.
        umgr.submit_units(cuds)

        # Wait for all compute units to reach a final state (DONE, CANCELED or FAILED).
        report.header('gather results')
        umgr.wait_units()
    

    except Exception as e:
        # Something unexpected happened in the pilot code above
        report.error('caught Exception: %s\n' % e)
        ru.print_exception_trace()
        raise
   
    except (KeyboardInterrupt, SystemExit) as e:
        # the callback called sys.exit(), and we can here catch the
        # corresponding KeyboardInterrupt exception for shutdown.  We also catch
        # SystemExit (which gets raised if the main threads exits for some other
        # reason).
        ru.print_exception_trace()
        report.warn('exit requested\n')
 
    finally:
        # always clean up the session, no matter if we caught an exception or
        # not.  This will kill all remaining pilots.
        report.header('finalize')
        session.close(download=True)

    report.header()


#-------------------------------------------------------------------------------
<|MERGE_RESOLUTION|>--- conflicted
+++ resolved
@@ -86,10 +86,6 @@
             # Here we don't use dict initialization.
             cud = rp.ComputeUnitDescription()
             cud.executable = '/bin/date'
-<<<<<<< HEAD
-            cud.cores      = 1
-=======
->>>>>>> d6bf0e8d
             cuds.append(cud)
             report.progress()
         report.ok('>>ok\n')
