#!/usr/bin/env python3

__copyright__ = 'Copyright 2013-2014, http://radical.rutgers.edu'
__license__   = 'MIT'

import os
import sys

import radical.pilot as rp
import radical.utils as ru

# ------------------------------------------------------------------------------
#
# READ the RADICAL-Pilot documentation: https://radicalpilot.readthedocs.io/
#
# ------------------------------------------------------------------------------


# ------------------------------------------------------------------------------
#
if __name__ == '__main__':

    # we use a reporter class for nicer output
    report = ru.Reporter(name='radical.pilot')
    report.title('Getting Started (RP version %s)' % rp.version)

    # use the resource specified as argument, fall back to localhost
    if   len(sys.argv)  > 2: report.exit('Usage:\t%s [resource]\n\n' % sys.argv[0])
    elif len(sys.argv) == 2: resource = sys.argv[1]
    else                   : resource = 'local.localhost'


    # Create a new session. No need to try/except this: if session creation
    # fails, there is not much we can do anyways...
    session = rp.Session()

    # all other pilot code is now tried/excepted.  If an exception is caught, we
    # can rely on the session object to exist and be valid, and we can thus tear
    # the whole RP stack down via a 'session.close()' call in the 'finally'
    # clause...
    try:

        # read the config used for resource details
        config = ru.read_json('%s/config.json'
                            % os.path.dirname(__file__)).get(resource, {})
        pmgr   = rp.PilotManager(session=session)
        tmgr   = rp.TaskManager(session=session)

        report.header('submit pilots')

        # Add a PilotManager. PilotManagers manage one or more pilots.

        # Define an [n]-core local pilot that runs for [x] minutes
        # Here we use a dict to initialize the description object
        pd_init = {'resource'      : resource,
                   'runtime'       : 30,  # pilot runtime (min)
                   'exit_on_error' : True,
                   'project'       : config.get('project'),
                   'queue'         : config.get('queue'),
                   'access_schema' : config.get('schema'),
                   'cores'         : 100,
                   'gpus'          : config.get('gpus',  0)
                  }
        pdesc = rp.PilotDescription(pd_init)

        # Launch the pilot.
        pilot = pmgr.submit_pilots(pdesc)

        n = 10  # number of tasks to run
        report.header('submit %d tasks' % n)

        # Register the pilot in a TaskManager object.
        tmgr.add_pilots(pilot)

        # Create a workload of tasks.
        # Each task runs '/bin/date'.

        report.progress_tgt(n, label='create')
        tds = list()

        if True:
            td = rp.TaskDescription()
            td.executable     = 'task.00'
            td.executable     = '/bin/date'
<<<<<<< HEAD
            td.pre_exec       = ['echo pre_all_1',
                                 {'1': ['echo pre_1a',
                                        'echo pre_1b'],
                                  '2': 'echo pre_2'},
                                 'echo pre_all_2']
            td.post_exec      = ['echo post_all_1',
                                 {'1': ['echo post_1a',
                                        'echo post_1b'],
                                  '3': 'echo post_3'},
                                 'echo post_all_2']
            td.cpu_processes  = 4
            tds.append(td)

        if True:
            td.executable     = 'task.01'
            td = rp.TaskDescription()
            td.executable     = '/bin/date'
            td.pre_exec       = ['echo pre_all_1',
                                 'echo pre_all_2']
            td.post_exec      = ['echo post_all_1',
                                 {'1': ['echo post_1a',
                                        'echo post_1b'],
                                  '3': 'echo post_3'},
                                 'echo post_all_2']
            td.cpu_processes  = 4
            tds.append(td)

        if True:
            td = rp.TaskDescription()
            td.executable     = 'task.02'
            td.executable     = '/bin/date'
            td.pre_exec       = ['echo pre_all_1',
                                 {'1': ['echo pre_1a',
                                        'echo pre_1b'],
                                  '2': 'echo pre_2'},
                                 'echo pre_all_2']
            td.post_exec      = ['echo post_all_1',
                                 'echo post_all_2']
            td.cpu_processes  = 4
            tds.append(td)

        if True:
            td = rp.TaskDescription()
            td.executable     = 'task.03'
            td.executable     = '/bin/date'
            td.pre_exec       = ['echo pre_all_1',
                                 'echo pre_all_2']
            td.post_exec      = ['echo post_all_1',
                                 'echo post_all_2']
            td.cpu_process_type = rp.MPI
            td.cpu_processes  = 4
            td.gpu_processes  = 1
            tds.append(td)

        if True:
            td = rp.TaskDescription()
            td.executable     = 'task.04'
            td.executable     = '/bin/date'
            td.pre_exec       = ['echo pre_all_1',
                                 'echo pre_all_2']
            td.post_exec      = ['echo post_all_1',
                                 'echo post_all_2']
            td.cpu_processes  = 4
=======
            td.ranks          = 2
>>>>>>> 9aea57ba

            tds.append(td)

        report.progress_done()

        # Submit the previously created task descriptions to the
        # PilotManager. This will trigger the selected scheduler to start
        # assigning tasks to the pilots.
        tmgr.submit_tasks(tds)

        # Wait for all tasks to reach a final state (DONE, CANCELED or FAILED).
        tmgr.wait_tasks()

    except Exception as e:
        # Something unexpected happened in the pilot code above
        report.error('caught Exception: %s\n' % e)
        ru.print_exception_trace()
        raise

    except (KeyboardInterrupt, SystemExit):
        # the callback called sys.exit(), and we can here catch the
        # corresponding KeyboardInterrupt exception for shutdown.  We also catch
        # SystemExit (which gets raised if the main threads exits for some other
        # reason).
        ru.print_exception_trace()
        report.warn('exit requested\n')

    finally:
        # always clean up the session, no matter if we caught an exception or
        # not.  This will kill all remaining pilots.
        report.header('finalize')
        session.close(download=True)

    report.header()


# ------------------------------------------------------------------------------
<|MERGE_RESOLUTION|>--- conflicted
+++ resolved
@@ -80,9 +80,8 @@
 
         if True:
             td = rp.TaskDescription()
-            td.executable     = 'task.00'
+            td.uid            = 'task.00'
             td.executable     = '/bin/date'
-<<<<<<< HEAD
             td.pre_exec       = ['echo pre_all_1',
                                  {'1': ['echo pre_1a',
                                         'echo pre_1b'],
@@ -93,12 +92,12 @@
                                         'echo post_1b'],
                                   '3': 'echo post_3'},
                                  'echo post_all_2']
-            td.cpu_processes  = 4
+            td.ranks          = 4
             tds.append(td)
 
         if True:
-            td.executable     = 'task.01'
             td = rp.TaskDescription()
+            td.uid            = 'task.01'
             td.executable     = '/bin/date'
             td.pre_exec       = ['echo pre_all_1',
                                  'echo pre_all_2']
@@ -107,12 +106,12 @@
                                         'echo post_1b'],
                                   '3': 'echo post_3'},
                                  'echo post_all_2']
-            td.cpu_processes  = 4
+            td.ranks          = 4
             tds.append(td)
 
         if True:
             td = rp.TaskDescription()
-            td.executable     = 'task.02'
+            td.uid            = 'task.02'
             td.executable     = '/bin/date'
             td.pre_exec       = ['echo pre_all_1',
                                  {'1': ['echo pre_1a',
@@ -121,34 +120,31 @@
                                  'echo pre_all_2']
             td.post_exec      = ['echo post_all_1',
                                  'echo post_all_2']
-            td.cpu_processes  = 4
+            td.ranks          = 4
             tds.append(td)
 
         if True:
             td = rp.TaskDescription()
-            td.executable     = 'task.03'
+            td.uid            = 'task.03'
             td.executable     = '/bin/date'
             td.pre_exec       = ['echo pre_all_1',
                                  'echo pre_all_2']
             td.post_exec      = ['echo post_all_1',
                                  'echo post_all_2']
             td.cpu_process_type = rp.MPI
-            td.cpu_processes  = 4
-            td.gpu_processes  = 1
+            td.ranks          = 4
+            td.gpus_per_rank  = 1
             tds.append(td)
 
         if True:
             td = rp.TaskDescription()
-            td.executable     = 'task.04'
+            td.uid            = 'task.04'
             td.executable     = '/bin/date'
             td.pre_exec       = ['echo pre_all_1',
                                  'echo pre_all_2']
             td.post_exec      = ['echo post_all_1',
                                  'echo post_all_2']
-            td.cpu_processes  = 4
-=======
-            td.ranks          = 2
->>>>>>> 9aea57ba
+            td.ranks          = 4
 
             tds.append(td)
 
