#!/usr/bin/env python

__copyright__ = 'Copyright 2013-2014, http://radical.rutgers.edu'
__license__   = 'MIT'

import os
import sys
import time

import radical.pilot as rp
import radical.utils as ru

dh = ru.DebugHelper()


# ------------------------------------------------------------------------------
#
# READ the RADICAL-Pilot documentation: http://radicalpilot.readthedocs.org/
#
# ------------------------------------------------------------------------------


# ------------------------------------------------------------------------------
#
if __name__ == '__main__':

    # we use a reporter class for nicer output
    report = ru.Reporter(name='radical.pilot')
    report.title('Getting Started (RP version %s)' % rp.version)

    # use the resource specified as argument, fall back to localhost
    if   len(sys.argv)  > 2: report.exit('Usage:\t%s [resource]\n\n' % sys.argv[0])
    elif len(sys.argv) == 2: resource = sys.argv[1]
    else                   : resource = 'local.localhost'

    # Create a new session. No need to try/except this: if session creation
    # fails, there is not much we can do anyways...
    session = rp.Session()

    # all other pilot code is now tried/excepted.  If an exception is caught, we
    # can rely on the session object to exist and be valid, and we can thus tear
    # the whole RP stack down via a 'session.close()' call in the 'finally'
    # clause...
    try:

        # read the config used for resource details
        report.info('read config')
        config = ru.read_json('%s/config.json' % os.path.dirname(os.path.abspath(__file__)))
        report.ok('>>ok\n')

        report.header('submit pilots')

        # Add a Pilot Manager. Pilot managers manage one or more ComputePilots.
        pmgr = rp.PilotManager(session=session)

        # Define an [n]-core local pilot that runs for [x] minutes
        # Here we use a dict to initialize the description object
        pd_init = {'resource'      : resource,
                   'runtime'       : 30,  # pilot runtime (min)
                   'exit_on_error' : True,
                   'project'       : config[resource]['project'],
                   'queue'         : config[resource]['queue'],
                   'access_schema' : config[resource]['schema'],
                   'cores'         : config[resource]['cores'],
                  }
        pdesc = rp.ComputePilotDescription(pd_init)

        # Launch the pilot.
        pilot = pmgr.submit_pilots(pdesc)

        report.header('submit units')

        # Register the ComputePilot in a UnitManager object.
        umgr = rp.UnitManager(session=session)
        umgr.add_pilots(pilot)

        # Create a workload of ComputeUnits.
        # Each compute unit runs '/bin/date'.

<<<<<<< HEAD
        n = 2  # number of units to run
=======
        n = 1  # number of units to run
>>>>>>> 951c6f47
        report.info('create %d unit description(s)\n\t' % n)

        cuds = list()
        for i in range(0, n):

            # create a new CU description, and fill it.
            # Here we don't use dict initialization.
            cud = rp.ComputeUnitDescription()
            cud.executable       = '/bin/date'
            cud.cpu_processes    = 1
            cud.cpu_process_type = rp.POSIX
            cud.cpu_thread_type  = rp.POSIX
            cuds.append(cud)
            report.progress()
        report.ok('>>ok\n')

        # Submit the previously created ComputeUnit descriptions to the
        # PilotManager. This will trigger the selected scheduler to start
        # assigning ComputeUnits to the ComputePilots.
        umgr.submit_units(cuds)

        # Wait for all compute units to reach a final state (DONE, CANCELED or FAILED).
        report.header('gather results')
        umgr.wait_units()


    except Exception as e:
        # Something unexpected happened in the pilot code above
        report.error('caught Exception: %s\n' % e)
        ru.print_exception_trace()
        raise

    except (KeyboardInterrupt, SystemExit) as e:
        # the callback called sys.exit(), and we can here catch the
        # corresponding KeyboardInterrupt exception for shutdown.  We also catch
        # SystemExit (which gets raised if the main threads exits for some other
        # reason).
        ru.print_exception_trace()
        report.warn('exit requested\n')

    finally:
        # always clean up the session, no matter if we caught an exception or
        # not.  This will kill all remaining pilots.
        report.header('finalize')
        session.close(download=True)

    report.header()


# ------------------------------------------------------------------------------
<|MERGE_RESOLUTION|>--- conflicted
+++ resolved
@@ -77,11 +77,7 @@
         # Create a workload of ComputeUnits.
         # Each compute unit runs '/bin/date'.
 
-<<<<<<< HEAD
-        n = 2  # number of units to run
-=======
-        n = 1  # number of units to run
->>>>>>> 951c6f47
+        n = 128  # number of units to run
         report.info('create %d unit description(s)\n\t' % n)
 
         cuds = list()
