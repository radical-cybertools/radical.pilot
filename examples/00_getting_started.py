--- conflicted
+++ resolved
@@ -82,12 +82,7 @@
             # create a new task description, and fill it.
             # Here we don't use dict initialization.
             td = rp.TaskDescription()
-            td.executable     = '/bin/date'
-<<<<<<< HEAD
-=======
-            td.ranks          = 2
-            td.stage_on_error = True
->>>>>>> 47632249
+            td.executable = '/bin/date'
 
             tds.append(td)
             report.progress()
