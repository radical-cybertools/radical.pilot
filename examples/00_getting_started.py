--- conflicted
+++ resolved
@@ -86,18 +86,13 @@
             # create a new CU description, and fill it.
             # Here we don't use dict initialization.
             cud = rp.ComputeUnitDescription()
-<<<<<<< HEAD
-            cud.executable       = '/bin/date'
-            cud.cpu_processes    = 1
-=======
             cud.executable       = '/bin/sleep'
-            cud.arguments        = ['10']
+            cud.arguments        = ['1']
             cud.gpu_processes    = 0
             cud.cpu_processes    = 1
             cud.cpu_threads      = 1
             cud.cpu_process_type = rp.POSIX
             cud.cpu_thread_type  = rp.POSIX
->>>>>>> 7ee42378
             cuds.append(cud)
             report.progress()
         report.ok('>>ok\n')
