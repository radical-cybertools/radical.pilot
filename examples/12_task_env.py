#!/usr/bin/env python3

__copyright__ = 'Copyright 2013-2014, http://radical.rutgers.edu'
__license__   = 'MIT'

import os
import sys

verbose  = os.environ.get('RADICAL_PILOT_VERBOSE', 'REPORT')
os.environ['RADICAL_PILOT_VERBOSE'] = verbose

import radical.pilot as rp
import radical.utils as ru


# ------------------------------------------------------------------------------
#
# READ the RADICAL-Pilot documentation: https://radicalpilot.readthedocs.io/
#
# ------------------------------------------------------------------------------


# ------------------------------------------------------------------------------
#
if __name__ == '__main__':

    # we use a reporter class for nicer output
    report = ru.Reporter(name='radical.pilot')
    report.title('Getting Started (RP version %s)' % rp.version)

    # use the resource specified as argument, fall back to localhost
    if   len(sys.argv)  > 2: report.exit('Usage:\t%s [resource]\n\n' % sys.argv[0])
    elif len(sys.argv) == 2: resource = sys.argv[1]
    else                   : resource = 'local.localhost'

    # Create a new session. No need to try/except this: if session creation
    # fails, there is not much we can do anyways...
    session = rp.Session()

    # all other pilot code is now tried/excepted. If an exception is caught, we
    # can rely on the session object to exist and be valid, and we can thus tear
    # the whole RP stack down via a 'session.close()' call in the 'finally'
    # clause...
    try:

        # read the config used for resource details
        report.info('read config')
        config = ru.read_json('%s/config.json' % os.path.dirname(__file__))
        report.ok('>>ok\n')

        report.header('submit pilots')

        # Add a PilotManager. PilotManagers manage one or more pilots.
        pmgr = rp.PilotManager(session=session)

        # Define an [n]-core local pilot that runs for [x] minutes
        # Here we use a dict to initialize the description object
        pd_init = {'resource'      : resource,
                   'runtime'       : 15,  # pilot runtime (min)
                   'exit_on_error' : True,
                   'project'       : config[resource].get('project', None),
                   'queue'         : config[resource].get('queue', None),
                   'access_schema' : config[resource].get('schema', None),
                   'cores'         : config[resource].get('cores', 1),
                   'gpus'          : config[resource].get('gpus', 0),
                   }
        pdesc = rp.PilotDescription(pd_init)

        # Launch the pilot.
        pilot = pmgr.submit_pilots(pdesc)

<<<<<<< HEAD
        pilot.prepare_env('numpy_env', {'type' : 'virtualenv',
                                        'setup': ['numpy']})
=======
        report.header('prepare task env')
        pilot.prepare_env('numpy_env', {'type' : 'virtualenv',
                                        'setup': ['numpy']})
        report.ok('ok')
>>>>>>> ef06deb3

        report.header('submit tasks')

        # Register the pilot in a TaskManager object.
        tmgr = rp.TaskManager(session=session)
        tmgr.add_pilots(pilot)

        # Create a workload of tasks.
        # Each task runs '/bin/date'.
        n = 2  # number of tasks to run
        report.info('create %d task description(s)\n\t' % n)

        tds = list()
        for i in range(0, n):

            # create a new task description, and fill it.
            # Here we don't use dict initialization.
            td = rp.TaskDescription()
            td.executable = 'python3'
            td.arguments  = ['-c', 'import numpy; print(numpy.__file__)']
            td.named_env  = 'numpy_env'
            tds.append(td)
            report.progress()

        report.ok('>>ok\n')

        # Submit the previously created task descriptions to the
        # PilotManager. This will trigger the selected scheduler to start
        # assigning tasks to the pilots.
        tasks = tmgr.submit_tasks(tds)

        # Wait for all tasks to reach a final state (DONE, CANCELED or FAILED).
        report.header('gather results')
        tmgr.wait_tasks()

        report.info('\n')
        for task in tasks:
            report.plain('  * %s: %s, exit: %3s, out: %s\n'
                    % (task.uid, task.state[:4],
                        task.exit_code, task.stdout[:35]))

        # get some more details for one task:
        task_dict = tasks[0].as_dict()
        report.plain("task workdir : %s\n" % task_dict['task_sandbox'])
        report.plain("pilot id     : %s\n" % task_dict['pilot'])
        report.plain("exit code    : %s\n" % task_dict['exit_code'])
        report.plain("stdout       : %s\n" % task_dict['stdout'])

        # get some more details for one task:
        task_dict = tasks[1].as_dict()
        report.plain("task workdir : %s\n" % task_dict['task_sandbox'])
        report.plain("pilot id     : %s\n" % task_dict['pilot'])
        report.plain("exit code    : %s\n" % task_dict['exit_code'])
        report.plain("exit stdout  : %s\n" % task_dict['stdout'])


    except Exception as e:
        # Something unexpected happened in the pilot code above
        report.error('caught Exception: %s\n' % e)
        raise

    except (KeyboardInterrupt, SystemExit):
        # the callback called sys.exit(), and we can here catch the
        # corresponding KeyboardInterrupt exception for shutdown.  We also catch
        # SystemExit (which gets raised if the main threads exits for some other
        # reason).
        report.warn('exit requested\n')

    finally:
        # always clean up the session, no matter if we caught an exception or
        # not.  This will kill all remaining pilots.
        report.header('finalize')
        session.close()

    report.header()


# ------------------------------------------------------------------------------
<|MERGE_RESOLUTION|>--- conflicted
+++ resolved
@@ -69,15 +69,10 @@
         # Launch the pilot.
         pilot = pmgr.submit_pilots(pdesc)
 
-<<<<<<< HEAD
-        pilot.prepare_env('numpy_env', {'type' : 'virtualenv',
-                                        'setup': ['numpy']})
-=======
         report.header('prepare task env')
         pilot.prepare_env('numpy_env', {'type' : 'virtualenv',
                                         'setup': ['numpy']})
         report.ok('ok')
->>>>>>> ef06deb3
 
         report.header('submit tasks')
 
