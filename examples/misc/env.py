--- conflicted
+++ resolved
@@ -24,13 +24,11 @@
         for i in range(1):
 
             td = rp.TaskDescription()
-<<<<<<< HEAD
             td.executable       = '/bin/sh'
             td.arguments        = ['-c', 'echo "out $RP_RANK: `date`"; '
                                          'env | grep RP_ | sort > $RP_RANK.env']
-            td.cpu_processes    = 4
-            td.gpu_processes    = 1
-            td.cpu_process_type = rp.MPI
+            td.ranks            = 4
+            td.gpuRs_per_rank   = 1
             td.pre_launch       = ['echo   pre_launch',
                                    'export RP_PRE_LAUNCH=True']
             td.pre_exec         = ['echo "pre exec $RP_RANK: `date`"',
@@ -50,33 +48,6 @@
             td.environment      = {'FOO_BAR': 'foo_bar'}
             td.named_env        = {'name': 'foo_env',
                                    'cmds': ['export RP_NAMED_ENV=True']}
-=======
-            td.executable    = '/bin/sh'
-            td.arguments     = ['-c', 'echo "out $RP_RANK: `date`"; '
-                                      'env | grep RP_ | sort > $RP_RANK.env']
-            td.ranks         = 4
-            td.gpus_per_rank = 1
-            td.pre_launch    = ['echo   pre_launch',
-                                'export RP_PRE_LAUNCH=True']
-            td.pre_exec      = ['echo "pre exec $RP_RANK: `date`"',
-                                'export RP_PRE_EXEC=True']
-            td.pre_rank      = {'0': ['export RP_PRE_RANK_0=True',
-                                      'echo pre_rank 0:$RP_RANK: `date`',
-                                      'sleep 2',
-                                      'echo pre_rank 0:$RP_RANK: `date`',
-                                     ],
-                                '3': ['export RP_PRE_RANK_3=True',
-                                      'echo pre_rank 3:$RP_RANK: `date`',
-                                      'sleep 5',
-                                      'echo pre_rank 3:$RP_RANK: `date`',
-                                      ]}
-            td.post_rank     = ['echo post_rank $RP_RANK']
-            td.post_exec     = ['echo post_exec $RP_RANK']
-            td.post_launch   = ['echo post_launch']
-            td.environment   = {'FOO_BAR': 'foo_bar'}
-            td.named_env     = {'name': 'foo_env',
-                                'cmds': ['export RP_NAMED_ENV=True']}
->>>>>>> 9aea57ba
             tds.append(td)
 
         umgr.submit_tasks(tds)
