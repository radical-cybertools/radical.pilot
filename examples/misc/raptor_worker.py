
import time
import random

import radical.pilot as rp


# ------------------------------------------------------------------------------
#
class MyWorker(rp.raptor.MPIWorker):
    '''
    This class provides the required functionality to execute work requests.
    In this simple example, the worker only implements a single call: `hello`.
    '''


    # --------------------------------------------------------------------------
    #
    def __init__(self, cfg):

        rp.raptor.MPIWorker.__init__(self, cfg)


    # --------------------------------------------------------------------------
    #
    def my_hello(self, uid, count=0):
        '''
        important work
        '''

        self._prof.prof('app_start', uid=uid)

        out = 'hello %5d @ %.2f [%s]' % (count, time.time(), self._uid)
        time.sleep(random.randint(1, 5))

        self._log.debug(out)

        self._prof.prof('app_stop', uid=uid)
<<<<<<< HEAD
      # self._prof.flush()

      # td = rp.TaskDescription({
      #         'mode'            : rp.TASK_EXECUTABLE,
      #         'scheduler'       : None,
      #         'cpu_processes'   : 2,
      #         'cpu_process_type': rp.MPI,
      #         'executable'      : '/bin/sh',
      #         'arguments'       : ['-c',
      #                              'echo "hello $RP_RANK/$RP_RANKS: $RP_TASK_ID"']})
=======
        self._prof.flush()

        td = rp.TaskDescription({
                'mode'            : rp.TASK_EXECUTABLE,
                'scheduler'       : None,
                'cpu_processes'   : 2,
                'cpu_process_type': rp.MPI,
                'executable'      : '/bin/sh',
                'arguments'       : ['-c',
                                     'echo "hello $RP_RANK/$RP_RANKS: $RP_TASK_ID"']})
>>>>>>> 4a826c6d

        td = rp.TaskDescription({
              # 'uid'             : 'task.call.w.000000',
              # 'timeout'         : 10,
                'mode'            : rp.TASK_EXECUTABLE,
                'cpu_processes'   : 2,
                'cpu_process_type': rp.MPI,
                'executable'      : 'radical-pilot-hello.sh',
                'arguments'       : ['1', 'task.call.w.000000']})

        master = self.get_master()
        task   = master.run_task(td)

        print(task['stdout'])


# ------------------------------------------------------------------------------
<|MERGE_RESOLUTION|>--- conflicted
+++ resolved
@@ -36,18 +36,6 @@
         self._log.debug(out)
 
         self._prof.prof('app_stop', uid=uid)
-<<<<<<< HEAD
-      # self._prof.flush()
-
-      # td = rp.TaskDescription({
-      #         'mode'            : rp.TASK_EXECUTABLE,
-      #         'scheduler'       : None,
-      #         'cpu_processes'   : 2,
-      #         'cpu_process_type': rp.MPI,
-      #         'executable'      : '/bin/sh',
-      #         'arguments'       : ['-c',
-      #                              'echo "hello $RP_RANK/$RP_RANKS: $RP_TASK_ID"']})
-=======
         self._prof.flush()
 
         td = rp.TaskDescription({
@@ -58,7 +46,6 @@
                 'executable'      : '/bin/sh',
                 'arguments'       : ['-c',
                                      'echo "hello $RP_RANK/$RP_RANKS: $RP_TASK_ID"']})
->>>>>>> 4a826c6d
 
         td = rp.TaskDescription({
               # 'uid'             : 'task.call.w.000000',
