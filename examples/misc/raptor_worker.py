
import time
import random

import radical.pilot as rp


# ------------------------------------------------------------------------------
#
<<<<<<< HEAD
class MyWorker(rp.raptor.DefaultWorker):
=======
class MyWorker(rp.raptor.MPIWorker):
>>>>>>> 31e9d3f7
    '''
    This class provides the required functionality to execute work requests.
    In this simple example, the worker only implements a single call: `hello`.
    '''


    # --------------------------------------------------------------------------
    #
    def __init__(self, cfg):

<<<<<<< HEAD
        rp.raptor.DefaultWorker.__init__(self, cfg)

        self._enable_bulk_start = True
=======
        rp.raptor.MPIWorker.__init__(self, cfg)
>>>>>>> 31e9d3f7


    # --------------------------------------------------------------------------
    #
    def my_hello(self, uid, count=0):
        '''
        important work
        '''

        self._prof.prof('app_start', uid=uid)

        out = 'hello %5d @ %.2f [%s]' % (count, time.time(), self._uid)
        time.sleep(random.randint(1, 5))

        self._log.debug(out)

        self._prof.prof('app_stop', uid=uid)
      # self._prof.flush()

<<<<<<< HEAD
        return out
=======
      # td = rp.TaskDescription({
      #         'mode'            : rp.TASK_EXECUTABLE,
      #         'scheduler'       : None,
      #         'cpu_processes'   : 2,
      #         'cpu_process_type': rp.MPI,
      #         'executable'      : '/bin/sh',
      #         'arguments'       : ['-c',
      #                              'echo "hello $RP_RANK/$RP_RANKS: $RP_TASK_ID"']})
        td = rp.TaskDescription({
              # 'uid'             : 'task.call.w.000000',
              # 'timeout'         : 10,
                'mode'            : rp.TASK_EXECUTABLE,
                'cpu_processes'   : 2,
                'cpu_process_type': rp.MPI,
                'executable'      : 'radical-pilot-hello.sh',
                'arguments'       : ['task.call.w.000000']})

        master = self.get_master()
        task   = master.run_task(td)

        self._log.debug(('=== task %s: [%s] [%s] [%s]' % (task['uid'],
                         task['state'], task['stdout'], task['stderr'])))

        print(task['stdout'])
>>>>>>> 31e9d3f7


# ------------------------------------------------------------------------------
<|MERGE_RESOLUTION|>--- conflicted
+++ resolved
@@ -7,11 +7,7 @@
 
 # ------------------------------------------------------------------------------
 #
-<<<<<<< HEAD
-class MyWorker(rp.raptor.DefaultWorker):
-=======
 class MyWorker(rp.raptor.MPIWorker):
->>>>>>> 31e9d3f7
     '''
     This class provides the required functionality to execute work requests.
     In this simple example, the worker only implements a single call: `hello`.
@@ -22,13 +18,7 @@
     #
     def __init__(self, cfg):
 
-<<<<<<< HEAD
-        rp.raptor.DefaultWorker.__init__(self, cfg)
-
-        self._enable_bulk_start = True
-=======
         rp.raptor.MPIWorker.__init__(self, cfg)
->>>>>>> 31e9d3f7
 
 
     # --------------------------------------------------------------------------
@@ -48,9 +38,6 @@
         self._prof.prof('app_stop', uid=uid)
       # self._prof.flush()
 
-<<<<<<< HEAD
-        return out
-=======
       # td = rp.TaskDescription({
       #         'mode'            : rp.TASK_EXECUTABLE,
       #         'scheduler'       : None,
@@ -75,7 +62,6 @@
                          task['state'], task['stdout'], task['stderr'])))
 
         print(task['stdout'])
->>>>>>> 31e9d3f7
 
 
 # ------------------------------------------------------------------------------
