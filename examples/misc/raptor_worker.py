--- conflicted
+++ resolved
@@ -7,11 +7,7 @@
 
 # ------------------------------------------------------------------------------
 #
-<<<<<<< HEAD
-class MyWorker(rp.raptor.DefaultWorker):
-=======
 class MyWorker(rp.raptor.MPIWorker):
->>>>>>> 5a7795e4
     '''
     This class provides the required functionality to execute work requests.
     In this simple example, the worker only implements a single call: `hello`.
@@ -22,13 +18,7 @@
     #
     def __init__(self, cfg):
 
-<<<<<<< HEAD
-        rp.raptor.DefaultWorker.__init__(self, cfg)
-
-        self._enable_bulk_start = True
-=======
         rp.raptor.MPIWorker.__init__(self, cfg)
->>>>>>> 5a7795e4
 
 
     # --------------------------------------------------------------------------
@@ -48,9 +38,6 @@
         self._prof.prof('app_stop', uid=uid)
       # self._prof.flush()
 
-<<<<<<< HEAD
-        return out
-=======
       # td = rp.TaskDescription({
       #         'mode'            : rp.TASK_EXECUTABLE,
       #         'scheduler'       : None,
@@ -73,7 +60,6 @@
         task   = master.run_task(td)
 
         print(task['stdout'])
->>>>>>> 5a7795e4
 
 
 # ------------------------------------------------------------------------------
