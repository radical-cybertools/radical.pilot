--- conflicted
+++ resolved
@@ -1,5 +1,6 @@
 #!/usr/bin/env python3
 
+import os
 import sys
 
 import radical.utils as ru
@@ -34,51 +35,36 @@
 
         # initialized the task overlay base class.  That base class will ensure
         # proper communication channels to the pilot agent.
-<<<<<<< HEAD
-        rp.task_overlay.Master.__init__(self)
-
-        # set up RU ZMQ Queues for request distribution and result collection
-        req_cfg = ru.Config(cfg={'channel'    : 'to_req',
-                                 'type'       : 'queue',
-                                 'uid'        : self._uid + '.req',
-                                 'path'       : os.getcwd(),
-                                 'stall_hwm'  : 0,
-                                 'bulk_size'  : 1})
-
-        res_cfg = ru.Config(cfg={'channel'    : 'to_res',
-                                 'type'       : 'queue',
-                                 'uid'        : self._uid + '.res',
-                                 'path'       : os.getcwd(),
-                                 'stall_hwm'  : 0,
-                                 'bulk_size'  : 1})
-
-        self._req_queue = ru.zmq.Queue(req_cfg)
-        self._res_queue = ru.zmq.Queue(res_cfg)
-
-        self._req_queue.start()
-        self._res_queue.start()
-=======
         rp.task_overlay.Master.__init__(self, cfg=cfg)
->>>>>>> ee5ce8e6
-
-        print('%s: cfg from %s to %s' % (self._uid, cfg.data_idx, cfg.data_len))
 
 
     # --------------------------------------------------------------------------
     #
     def create_work_items(self):
 
+        self._prof.prof('create_start')
+
+        world_size = self._cfg.n_masters
+        rank       = self._cfg.rank
+        print('=== 2 : ', self._cfg.rank)
+
         # create an initial list of work items to be distributed to the workers.
         # Work items MUST be serializable dictionaries.
-        items = list()
-        idx   = self._cfg.data_idx
-        while idx < self._cfg.data_idx + self._cfg.data_len:
-            items.append({'mode':  'call',
-                          'data': {'method': 'hello',
-                                   'kwargs': {'count': idx}}})
-            idx += 1
+        idx   = rank
+        total = int(eval(self._cfg.workload.total))
+        while idx < total:
 
-        return items
+            uid  = 'request.%06d' % idx
+            print('=== uid:', uid)
+            item = {'uid' :   uid,
+                    'mode':  'call',
+                    'data': {'method': 'hello',
+                             'kwargs': {'count': idx,
+                                        'uid'  : uid}}}
+            self.request(item)
+            idx += world_size
+
+        self._prof.prof('create_stop')
 
 
     # --------------------------------------------------------------------------
@@ -88,8 +74,8 @@
         # result callbacks can return new work items
         new_requests = list()
         for r in requests:
-            print('result_cb %s: %s [%s]' % (r.uid, r.state, r.result))
-          # print('work: %s' % r.work)
+            sys.stdout.write('result_cb %s: %s [%s]\n' % (r.uid, r.state, r.result))
+            sys.stdout.flush()
 
           # count = r.work['data']['kwargs']['count']
           # if count < 10:
@@ -110,13 +96,30 @@
     # workers, and (c) to collect the responses again.
     cfg_fname    = str(sys.argv[1])
     cfg          = ru.Config(cfg=ru.read_json(cfg_fname))
-    cfg.data_idx = int(sys.argv[2])
-    cfg.data_len = int(sys.argv[3])
+    cfg.rank     = int(sys.argv[2])
+    print('=== 1 : ', cfg.rank)
 
     n_nodes    = cfg.nodes
     cpn        = cfg.cpn
     gpn        = cfg.gpn
-    worker     = cfg.worker
+    descr      = cfg.worker_descr
+    worker     = os.path.basename(cfg.worker)
+    pwd        = os.getcwd()
+
+    # add data staging to worker: link input_dir, impress_dir, and oe_license
+    descr['arguments']     = [os.path.basename(worker)]
+    descr['input_staging'] = [
+                               {'source': '%s/%s' % (pwd, worker),
+                                'target': worker,
+                                'action': rp.COPY,
+                                'flags' : rp.DEFAULT_FLAGS,
+                                'uid'   : 'sd.0'},
+                               {'source': '%s/%s' % (pwd, cfg_fname),
+                                'target': cfg_fname,
+                                'action': rp.COPY,
+                                'flags' : rp.DEFAULT_FLAGS,
+                                'uid'   : 'sd.1'},
+                              ]
 
     # one node is used by master.  Alternatively (and probably better), we could
     # reduce one of the worker sizes by one core.  But it somewhat depends on
@@ -132,8 +135,8 @@
     # insert `n` worker tasks into the agent.  The agent will schedule (place)
     # those workers and execute them.  Insert one smaller worker (see above)
     # NOTE: this assumes a certain worker size / layout
-    master.submit(worker=worker, count=n_workers, cores=cpn,     gpus=gpn)
-    master.submit(worker=worker, count=1,         cores=cpn - 1, gpus=gpn)
+    master.submit(descr=descr, count=n_workers, cores=cpn,     gpus=gpn)
+    master.submit(descr=descr, count=1,         cores=cpn - 1, gpus=gpn)
 
     # wait until `m` of those workers are up
     # This is optional, work requests can be submitted before and will wait in
