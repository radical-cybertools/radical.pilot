#!/usr/bin/env python3
# pylint: disable=redefined-outer-name

import os
import sys

<<<<<<< HEAD
import threading     as mt

import radical.pilot as rp
import radical.pilot.task_overlay as rpt
=======
>>>>>>> e8b8a13a
import radical.utils as ru
import radical.pilot as rp


# This script has to run as a task within an pilot allocation, and is
# a demonstration of a task overlay within the RCT framework.
# It will:
#
#   - create a master which bootstraps a specific communication layer
#   - insert n workers into the pilot (again as a task)
#   - perform RPC handshake with those workers
#   - send RPC requests to the workers
#   - terminate the worker
#
# The worker itself is an external program which is not covered in this code.


# ------------------------------------------------------------------------------
#
<<<<<<< HEAD
class Request(object):

    # poor man's future
    # TODO: use proper future implementation


    # --------------------------------------------------------------------------
    #
    def __init__(self, work):

        self._uid    = ru.generate_id('request')
        self._work   = work
        self._state  = 'NEW'
        self._result = None


    # --------------------------------------------------------------------------
    #
    @property
    def uid(self):
        return self._uid


    @property
    def state(self):
        return self._state


    @property
    def result(self):
        return self._result


    # --------------------------------------------------------------------------
    #
    def as_dict(self):
        '''
        produce the request message to be sent over the wire to the workers
        '''

        return {'uid'   : self._uid,
                'state' : self._state,
                'result': self._result,
                'call'  : self._work['call'],
                'args'  : self._work['args'],
                'kwargs': self._work['kwargs'],
               }


    # --------------------------------------------------------------------------
    #
    def set_result(self, result, error):
        '''
        This is called by the master to fulfill the future
        '''

        self._result = result
        self._error  = error

        if error: self._state = 'FAILED'
        else    : self._state = 'DONE'


    # --------------------------------------------------------------------------
    #
    def wait(self):

        while self.state not in ['DONE', 'FAILED']:
            time.sleep(0.1)

        return self._result


# ------------------------------------------------------------------------------
#
class MyMaster(rpt.Master):
=======
class MyMaster(rp.task_overlay.Master):
>>>>>>> e8b8a13a
    '''
    This class provides the communication setup for the task overlay: it will
    set up the request / response communication queues and provide the endpoint
    information to be forwarded to the workers.
    '''

    # --------------------------------------------------------------------------
    #
    def __init__(self, cfg):

        # initialize the task overlay base class.  That base class will ensure
        # proper communication channels to the pilot agent.
<<<<<<< HEAD
        rpt.Master.__init__(self)

        # set up RU ZMQ Queues for request distribution and result collection
        req_cfg = ru.Config(cfg={'channel'    : 'to_req',
                                 'type'       : 'queue',
                                 'uid'        : self._uid + '.req',
                                 'path'       : os.getcwd(),
                                 'stall_hwm'  : 0,
                                 'bulk_size'  : 0})

        res_cfg = ru.Config(cfg={'channel'    : 'to_res',
                                 'type'       : 'queue',
                                 'uid'        : self._uid + '.res',
                                 'path'       : os.getcwd(),
                                 'stall_hwm'  : 0,
                                 'bulk_size'  : 0})

        self._req_queue = ru.zmq.Queue(req_cfg)
        self._res_queue = ru.zmq.Queue(res_cfg)

        self._req_queue.start()
        self._res_queue.start()

        self._req_addr_put = str(self._req_queue.addr_put)
        self._req_addr_get = str(self._req_queue.addr_get)

        self._res_addr_put = str(self._res_queue.addr_put)
        self._res_addr_get = str(self._res_queue.addr_get)

        # this master will put requests onto the request queue, and will get
        # responses from the response queue.  Note that the responses will be
        # delivered via an async callback (`self.result_cb`).
        self._req_put = ru.zmq.Putter('to_req', self._req_addr_put)
        self._res_get = ru.zmq.Getter('to_res', self._res_addr_get,
                                                cb=self.result_cb)

        # for the workers it is the opposite: they will get requests from the
        # request queue, and will send responses to the response queue.
        self._info = {'req_addr_get': self._req_addr_get,
                      'res_addr_put': self._res_addr_put}


        # make sure the channels are up before allowing to submit requests
        time.sleep(1)
=======
        rp.task_overlay.Master.__init__(self, cfg=cfg)
>>>>>>> e8b8a13a


    # --------------------------------------------------------------------------
    #
    def create_work_items(self):

<<<<<<< HEAD
        descr = {'executable': worker}
        return rpt.Master.submit(self, self._info, descr, count)
=======
        self._prof.prof('create_start')
>>>>>>> e8b8a13a

        world_size = self._cfg.n_masters
        rank       = self._cfg.rank
        print('=== 2 : ', self._cfg.rank)

        # create an initial list of work items to be distributed to the workers.
        # Work items MUST be serializable dictionaries.
        idx   = rank
        total = int(eval(self._cfg.workload.total))
        while idx < total:

            uid  = 'request.%06d' % idx
            print('=== uid:', uid)
            item = {'uid' :   uid,
                    'mode':  'call',
                    'data': {'method': 'hello',
                             'kwargs': {'count': idx,
                                        'uid'  : uid}}}
            self.request(item)
            idx += world_size

        self._prof.prof('create_stop')


    # --------------------------------------------------------------------------
    #
    def result_cb(self, requests):

        # result callbacks can return new work items
        new_requests = list()
        for r in requests:
            sys.stdout.write('result_cb %s: %s [%s]\n' % (r.uid, r.state, r.result))
            sys.stdout.flush()

          # count = r.work['data']['kwargs']['count']
          # if count < 10:
          #     new_requests.append({'mode': 'call',
          #                          'data': {'method': 'hello',
          #                                   'kwargs': {'count': count + 100}}})

        return new_requests


# ------------------------------------------------------------------------------
#
if __name__ == '__main__':

    # This master script runs as a task within a pilot allocation.  The purpose
    # of this master is to (a) spawn a set or workers within the same
    # allocation, (b) to distribute work items (`hello` function calls) to those
    # workers, and (c) to collect the responses again.
    cfg_fname    = str(sys.argv[1])
    cfg          = ru.Config(cfg=ru.read_json(cfg_fname))
    cfg.rank     = int(sys.argv[2])
    print('=== 1 : ', cfg.rank)

    n_nodes    = cfg.nodes
    cpn        = cfg.cpn
    gpn        = cfg.gpn
    descr      = cfg.worker_descr
    worker     = os.path.basename(cfg.worker)
    pwd        = os.getcwd()

    # add data staging to worker: link input_dir, impress_dir, and oe_license
    descr['arguments']     = [os.path.basename(worker)]
    descr['input_staging'] = [
                               {'source': '%s/%s' % (pwd, worker),
                                'target': worker,
                                'action': rp.COPY,
                                'flags' : rp.DEFAULT_FLAGS,
                                'uid'   : 'sd.0'},
                               {'source': '%s/%s' % (pwd, cfg_fname),
                                'target': cfg_fname,
                                'action': rp.COPY,
                                'flags' : rp.DEFAULT_FLAGS,
                                'uid'   : 'sd.1'},
                              ]

    # one node is used by master.  Alternatively (and probably better), we could
    # reduce one of the worker sizes by one core.  But it somewhat depends on
    # the worker type and application workload to judge if that makes sense, so
    # we leave it for now.
    print('workers: ', (n_nodes / cfg.n_masters) - 1)
    n_workers = int((n_nodes / cfg.n_masters) - 1)

    # create a master class instance - this will establish communication to the
    # pilot agent
    master = MyMaster(cfg)

    # insert `n` worker tasks into the agent.  The agent will schedule (place)
    # those workers and execute them.  Insert one smaller worker (see above)
    # NOTE: this assumes a certain worker size / layout
    master.submit(descr=descr, count=n_workers, cores=cpn,     gpus=gpn)
    master.submit(descr=descr, count=1,         cores=cpn - 1, gpus=gpn)

    # wait until `m` of those workers are up
    # This is optional, work requests can be submitted before and will wait in
    # a work queue.
  # master.wait(count=nworkers)

    master.run()

    # simply terminate
    # FIXME: clean up workers


# ------------------------------------------------------------------------------
<|MERGE_RESOLUTION|>--- conflicted
+++ resolved
@@ -4,13 +4,6 @@
 import os
 import sys
 
-<<<<<<< HEAD
-import threading     as mt
-
-import radical.pilot as rp
-import radical.pilot.task_overlay as rpt
-=======
->>>>>>> e8b8a13a
 import radical.utils as ru
 import radical.pilot as rp
 
@@ -30,86 +23,7 @@
 
 # ------------------------------------------------------------------------------
 #
-<<<<<<< HEAD
-class Request(object):
-
-    # poor man's future
-    # TODO: use proper future implementation
-
-
-    # --------------------------------------------------------------------------
-    #
-    def __init__(self, work):
-
-        self._uid    = ru.generate_id('request')
-        self._work   = work
-        self._state  = 'NEW'
-        self._result = None
-
-
-    # --------------------------------------------------------------------------
-    #
-    @property
-    def uid(self):
-        return self._uid
-
-
-    @property
-    def state(self):
-        return self._state
-
-
-    @property
-    def result(self):
-        return self._result
-
-
-    # --------------------------------------------------------------------------
-    #
-    def as_dict(self):
-        '''
-        produce the request message to be sent over the wire to the workers
-        '''
-
-        return {'uid'   : self._uid,
-                'state' : self._state,
-                'result': self._result,
-                'call'  : self._work['call'],
-                'args'  : self._work['args'],
-                'kwargs': self._work['kwargs'],
-               }
-
-
-    # --------------------------------------------------------------------------
-    #
-    def set_result(self, result, error):
-        '''
-        This is called by the master to fulfill the future
-        '''
-
-        self._result = result
-        self._error  = error
-
-        if error: self._state = 'FAILED'
-        else    : self._state = 'DONE'
-
-
-    # --------------------------------------------------------------------------
-    #
-    def wait(self):
-
-        while self.state not in ['DONE', 'FAILED']:
-            time.sleep(0.1)
-
-        return self._result
-
-
-# ------------------------------------------------------------------------------
-#
-class MyMaster(rpt.Master):
-=======
 class MyMaster(rp.task_overlay.Master):
->>>>>>> e8b8a13a
     '''
     This class provides the communication setup for the task overlay: it will
     set up the request / response communication queues and provide the endpoint
@@ -122,66 +36,14 @@
 
         # initialize the task overlay base class.  That base class will ensure
         # proper communication channels to the pilot agent.
-<<<<<<< HEAD
-        rpt.Master.__init__(self)
-
-        # set up RU ZMQ Queues for request distribution and result collection
-        req_cfg = ru.Config(cfg={'channel'    : 'to_req',
-                                 'type'       : 'queue',
-                                 'uid'        : self._uid + '.req',
-                                 'path'       : os.getcwd(),
-                                 'stall_hwm'  : 0,
-                                 'bulk_size'  : 0})
-
-        res_cfg = ru.Config(cfg={'channel'    : 'to_res',
-                                 'type'       : 'queue',
-                                 'uid'        : self._uid + '.res',
-                                 'path'       : os.getcwd(),
-                                 'stall_hwm'  : 0,
-                                 'bulk_size'  : 0})
-
-        self._req_queue = ru.zmq.Queue(req_cfg)
-        self._res_queue = ru.zmq.Queue(res_cfg)
-
-        self._req_queue.start()
-        self._res_queue.start()
-
-        self._req_addr_put = str(self._req_queue.addr_put)
-        self._req_addr_get = str(self._req_queue.addr_get)
-
-        self._res_addr_put = str(self._res_queue.addr_put)
-        self._res_addr_get = str(self._res_queue.addr_get)
-
-        # this master will put requests onto the request queue, and will get
-        # responses from the response queue.  Note that the responses will be
-        # delivered via an async callback (`self.result_cb`).
-        self._req_put = ru.zmq.Putter('to_req', self._req_addr_put)
-        self._res_get = ru.zmq.Getter('to_res', self._res_addr_get,
-                                                cb=self.result_cb)
-
-        # for the workers it is the opposite: they will get requests from the
-        # request queue, and will send responses to the response queue.
-        self._info = {'req_addr_get': self._req_addr_get,
-                      'res_addr_put': self._res_addr_put}
-
-
-        # make sure the channels are up before allowing to submit requests
-        time.sleep(1)
-=======
         rp.task_overlay.Master.__init__(self, cfg=cfg)
->>>>>>> e8b8a13a
 
 
     # --------------------------------------------------------------------------
     #
     def create_work_items(self):
 
-<<<<<<< HEAD
-        descr = {'executable': worker}
-        return rpt.Master.submit(self, self._info, descr, count)
-=======
         self._prof.prof('create_start')
->>>>>>> e8b8a13a
 
         world_size = self._cfg.n_masters
         rank       = self._cfg.rank
