
{
    # resource configuration
    "cores_per_node"  :   4,
    "gpus_per_node"   :   0,

<<<<<<< HEAD
    "nodes_rp"       :    1,
    "tasks_rp"       :    1,
=======
    # raptor configuration
    "n_masters"       :   1,
    "n_workers"       :   1,
    "masters_per_node":   1,
    "nodes_per_worker":   1,
>>>>>>> 72ea386d

    # extra nodes for non-raptor rp tasks
    "nodes_rp"        :   1,
    # extra resources for the rp agent (optional)
    "nodes_agent"     :   0,

    # pilot runtime in min
    "runtime"         : 120,

    # task configuration
    "cores_per_task"  :   2,
    "sleep"           :  30,
    # These are used as the range of the for loops for defining and submitting
    # non-raptor and raptor tasks, respectively.
    "tasks_rp"        :   1,
    "tasks_raptor"    :   1,

    "pilot_descr": {
        "resource"     : "local.localhost",
        "runtime"      : 60,
        "access_schema": "local"
    },

    "master_descr": {
        "named_env"    : "ve_raptor",
        "executable"   : "./raptor_master.py"
    },

    "worker_descr": {
        "named_env"   : "ve_raptor",

        # custom worker class
        "worker_class": "MyWorker",
        "worker_file" : "./raptor_worker.py"

      # # default RP raptor worker
      # "worker_class": "MPIWorker"
    }
}<|MERGE_RESOLUTION|>--- conflicted
+++ resolved
@@ -4,16 +4,11 @@
     "cores_per_node"  :   4,
     "gpus_per_node"   :   0,
 
-<<<<<<< HEAD
-    "nodes_rp"       :    1,
-    "tasks_rp"       :    1,
-=======
     # raptor configuration
     "n_masters"       :   1,
     "n_workers"       :   1,
     "masters_per_node":   1,
     "nodes_per_worker":   1,
->>>>>>> 72ea386d
 
     # extra nodes for non-raptor rp tasks
     "nodes_rp"        :   1,
