
{
<<<<<<< HEAD
    "workload"       : {
        # workload produce time in sec
        "runtime"    : 60,
        "timeout"    : null
    },

    "cpn"            :    8,
    "gpn"            :    0,
    "n_masters"      :    1,
    "n_workers"      :    4,
    "masters_pn"     :    1,
    "nodes_pw"       :    1,

    "nodes_rp"       :    2,
    "tasks_rp"       :   64,
=======
    # resource configuration
    "cores_per_node"  :   4,
    "gpus_per_node"   :   0,

    # raptor configuration
    "n_masters"       :   1,
    "n_workers"       :   1,
    "masters_per_node":   1,
    "nodes_per_worker":   1,
>>>>>>> 72ea386d

    # extra nodes for non-raptor rp tasks
    "nodes_rp"        :   1,
    # extra resources for the rp agent (optional)
    "nodes_agent"     :   0,

    # pilot runtime in min
<<<<<<< HEAD
    "runtime"        :  120,
    "sleep"          :   30,
=======
    "runtime"         : 120,

    # task configuration
    "cores_per_task"  :   2,
    "sleep"           :  30,
    # These are used as the range of the for loops for defining and submitting
    # non-raptor and raptor tasks, respectively.
    "tasks_rp"        :   1,
    "tasks_raptor"    :   1,
>>>>>>> 72ea386d

    "pilot_descr": {
        "resource"     : "local.localhost",
        "runtime"      : 60,
        "access_schema": "local"
    },

    "master_descr": {
        "named_env"    : "ve_raptor",
        "executable"   : "./raptor_master.py"
    },

    "worker_descr": {
        "named_env"   : "ve_raptor",

        # custom worker class
        "worker_class": "MyWorker",
        "worker_file" : "./raptor_worker.py"

      # # default RP raptor worker
      # "worker_class": "MPIWorker"
    }
}<|MERGE_RESOLUTION|>--- conflicted
+++ resolved
@@ -1,22 +1,5 @@
 
 {
-<<<<<<< HEAD
-    "workload"       : {
-        # workload produce time in sec
-        "runtime"    : 60,
-        "timeout"    : null
-    },
-
-    "cpn"            :    8,
-    "gpn"            :    0,
-    "n_masters"      :    1,
-    "n_workers"      :    4,
-    "masters_pn"     :    1,
-    "nodes_pw"       :    1,
-
-    "nodes_rp"       :    2,
-    "tasks_rp"       :   64,
-=======
     # resource configuration
     "cores_per_node"  :   4,
     "gpus_per_node"   :   0,
@@ -26,7 +9,6 @@
     "n_workers"       :   1,
     "masters_per_node":   1,
     "nodes_per_worker":   1,
->>>>>>> 72ea386d
 
     # extra nodes for non-raptor rp tasks
     "nodes_rp"        :   1,
@@ -34,10 +16,6 @@
     "nodes_agent"     :   0,
 
     # pilot runtime in min
-<<<<<<< HEAD
-    "runtime"        :  120,
-    "sleep"          :   30,
-=======
     "runtime"         : 120,
 
     # task configuration
@@ -47,7 +25,6 @@
     # non-raptor and raptor tasks, respectively.
     "tasks_rp"        :   1,
     "tasks_raptor"    :   1,
->>>>>>> 72ea386d
 
     "pilot_descr": {
         "resource"     : "local.localhost",
