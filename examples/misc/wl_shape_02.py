#!/usr/bin/env python

__copyright__ = 'Copyright 2013-2014, http://radical.rutgers.edu'
__license__   = 'MIT'

import os
import sys
import time

import radical.pilot as rp
import radical.utils as ru


# ------------------------------------------------------------------------------
#
if __name__ == '__main__':

    report = ru.Reporter(name='radical.pilot')
    report.title('Getting Started (RP version %s)' % rp.version)

    if   len(sys.argv)  > 2: report.exit('Usage:\t%s [resource]\n\n' % sys.argv[0])
    elif len(sys.argv) == 2: resource = sys.argv[1]
    else                   : resource = 'local.localhost'

    session = rp.Session()
    try:

        report.info('read config')
        pwd    = os.path.dirname(os.path.abspath(__file__))
        config = ru.read_json('%s/../config.json' % pwd)
        report.ok('>>ok\n')

        report.header('submit pilots')
        pd_init = {'resource'      : resource,
                   'runtime'       : 360,
                   'exit_on_error' : True,
                   'project'       :     config[resource]['project'],
                   'queue'         :     config[resource]['queue'],
                   'access_schema' :     config[resource]['schema'],
                   'cores'         : 32
                  }
        pdesc = rp.ComputePilotDescription(pd_init)
        pmgr  = rp.PilotManager(session=session)
        pilot = pmgr.submit_pilots(pdesc)

        report.header('stage data')
        pilot.stage_in({'source': 'client:///examples/misc/gromacs/',
                        'target': 'pilot:///',
                        'action': rp.TRANSFER})
        report.ok('>>ok\n')

        report.header('submit units')

        umgr = rp.UnitManager(session=session)
        umgr.add_pilots(pilot)

        args = 'mdrun -o traj.trr -e ener.edr -s topol.tpr -g mdlog.log ' \
             + '-c outgro -cpo state.cpt'

        tags = {'app-stats'  : 'this_app',
                'constraint' : 'p * t <= 32'}

        cudis = list()
        for f in ['grompp.mdp', 'mdout.mdp', 'start.gro',
                  'topol.top',  'topol.tpr']:
            cudis.append({'source': 'pilot:///gromacs/%s' % f, 
                          'target': 'unit:///%s' % f,
                          'action': rp.LINK})

        share = '/lustre/atlas//world-shared/csc230'
        path  = '%s/openmpi/applications/gromacs-2018.2/install/bin' % share
        gmx   = '%s/gmx_mpi' % path
        
        n = 2 * 1024  # number of units to run
        n = 12

        report.info('create %d unit description(s)\n\t' % n)
        cuds = list()
        for i in range(0, n):

            # create a new CU description, and fill it.
            # Here we don't use dict initialization.
            cud = rp.ComputeUnitDescription()
<<<<<<< HEAD
            cud.executable       = 'gmx_mpi'
=======
            cud.executable       = gmx
>>>>>>> f1a58b3e
            cud.arguments        = args.split()
            cud.tags             = tags
            cud.gpu_processes    = 0
            cud.cpu_processes    = '1-32'
            cud.cpu_threads      = '1-16'
            cud.cpu_process_type = rp.MPI
            cud.cpu_thread_type  = rp.OpenMP
            cud.input_staging    = cudis

            cuds.append(cud)
            report.progress()
        report.ok('>>ok\n')

        umgr.submit_units(cuds)
        report.header('gather results')
        umgr.wait_units()


    finally:
        report.header('finalize')
        session.close(download=True)

    report.header()


# ------------------------------------------------------------------------------
<|MERGE_RESOLUTION|>--- conflicted
+++ resolved
@@ -70,7 +70,7 @@
         share = '/lustre/atlas//world-shared/csc230'
         path  = '%s/openmpi/applications/gromacs-2018.2/install/bin' % share
         gmx   = '%s/gmx_mpi' % path
-        
+
         n = 2 * 1024  # number of units to run
         n = 12
 
@@ -81,11 +81,7 @@
             # create a new CU description, and fill it.
             # Here we don't use dict initialization.
             cud = rp.ComputeUnitDescription()
-<<<<<<< HEAD
-            cud.executable       = 'gmx_mpi'
-=======
             cud.executable       = gmx
->>>>>>> f1a58b3e
             cud.arguments        = args.split()
             cud.tags             = tags
             cud.gpu_processes    = 0
