#!/usr/bin/env python3

import os
import time

import radical.pilot as rp


# ------------------------------------------------------------------------------
#
if __name__ == '__main__':

    # demonstrate task cancelation during execution: we start some tasks, then
    # wait for some to finish, and cancel some more, both tasks currently
    # executing and tasks still pending for execution

    session = rp.Session()

    try:
        pmgr    = rp.PilotManager(session=session)
        pd_init = {'resource': 'local.localhost',
                   'runtime' : 60,
                   'cores'   :  8
                  }
        pdesc = rp.PilotDescription(pd_init)
        pilot = pmgr.submit_pilots(pdesc)
        tmgr  = rp.TaskManager(session=session)
        tmgr.add_pilots(pilot)

        # wait until pilot is active to have somewhat sensible timings below
        pilot.wait(rp.PMGR_ACTIVE)
        print('pilot state: %s' % pilot.state)

        # submit 32 tasks, each running for 10 seconds.  We have 8 cores, so the
        # tasks will run in 4 batches of 8 at a time.
        t_start = time.time()
        tds     = list()
        for _ in range(32):

            td = rp.TaskDescription()
<<<<<<< HEAD
            td.executable = '%s/bin/radical-pilot-hello.sh' % os.getcwd()
=======
            td.executable = 'radical-pilot-hello.sh'
>>>>>>> 50d5b020
            td.arguments  = [10]
            tds.append(td)

        tasks = tmgr.submit_tasks(tds)

        # wait until 8 tasks are done (16 cores: should take about 10 seconds
        print('%d total  - wait for 8 tasks' % len(tasks))
        while True:
            time.sleep(1)
            states = [t.state for t in tasks]
            count  = len([s for s in states if s in rp.FINAL])
            if count >= 8:
                break
        print('%d DONE out of %d total' % (len(states), count))

        t_gen_1 = time.time()

        # cancel 12 tasks which are not in the set of DONE tasks above.  That
        # should request cancellation for a mix of currently running and still
        # pending tasks (8 are DONE, 8 are running right now, 16 are pending.
        done_uids   = [t.uid for t in tasks if t.state == rp.DONE]
        cancel_uids = [t.uid for t in tasks if t.uid not in done_uids]
        cancel_uids = cancel_uids[:12]
        n_canceled  = len(cancel_uids)

        tmgr.cancel_tasks(uids=cancel_uids)

        t_cancel = time.time()

        # 12 tasks should be left which fit on the available cores in two
        # batches (8 + 4), and we should wait for about 20 seconds give or take
        tmgr.wait_tasks()
        t_done = time.time()

        # print some statistocs
        states = [t.state for t in tasks]
        print('canceled %d tasks' % n_canceled)
        print('states:')
        for s in [rp.DONE, rp.FAILED, rp.CANCELED]:
            print ('  %-10s: %3d' % (s, states.count(s)))

        print('\ntimes:')
        print('  gen 1 : %10.1f sec (exp: 10 sec)' % (t_gen_1  - t_start))
        print('  cancel: %10.1f sec (exp:  0 sec)' % (t_cancel - t_gen_1))
        print('  gen x : %10.1f sec (exp: 20 sec)' % (t_done   - t_cancel))

        print()
        for task in tasks:
            print('task %s: %s' % (task.uid, task.state))

    finally:
        session.close()


# ------------------------------------------------------------------------------
<|MERGE_RESOLUTION|>--- conflicted
+++ resolved
@@ -38,11 +38,7 @@
         for _ in range(32):
 
             td = rp.TaskDescription()
-<<<<<<< HEAD
-            td.executable = '%s/bin/radical-pilot-hello.sh' % os.getcwd()
-=======
             td.executable = 'radical-pilot-hello.sh'
->>>>>>> 50d5b020
             td.arguments  = [10]
             tds.append(td)
 
