#!/usr/bin/env python3

import os
import sys

import radical.utils as ru
import radical.pilot as rp

from radical.pilot import PythonTask

pytask = PythonTask.pythontask

SLEEP = 5

# ------------------------------------------------------------------------------
#
@pytask
def func_mpi(comm, msg, sleep=SLEEP):
    import time
    print('hello %d/%d: %s' % (comm.rank, comm.size, msg))
    time.sleep(sleep)
  # raise RuntimeError('oops 3')


# ------------------------------------------------------------------------------
#
@pytask
def func_non_mpi(a):
    import math
    import random
    import time
    SLEEP = 3
    b = random.random()
    t = math.exp(a * b)
    print('func_non_mpi')
    time.sleep(SLEEP)
    return t


# ------------------------------------------------------------------------------
#
def task_state_cb(task, state):
    print('task %s: %s' % (task.uid, state))
    if state == rp.FAILED:
        print('task %s failed' % task.uid)
        sys.exit()


# ------------------------------------------------------------------------------
#
if __name__ == '__main__':

    if len(sys.argv) < 2:
        cfg_file = './raptor.cfg'
    else:
        cfg_file = sys.argv[1]

    cfg         = ru.Config(cfg=ru.read_json(cfg_file))
    sleep       = int(cfg.sleep)
    cpn         = cfg.cpn
    gpn         = cfg.gpn
    n_masters   = cfg.n_masters
    n_workers   = cfg.n_workers
    masters_pn  = cfg.masters_pn
    nodes_pw    = cfg.nodes_pw
    nodes_rp    = cfg.nodes_rp
    workload    = cfg.workload
    tasks_rp    = cfg.tasks_rp
    nodes_agent = cfg.nodes_agent

    # each master uses a node, and each worker on each master uses a node
    # use 8 additional cores for non-raptor tasks
    session   = rp.Session()
    try:
        pd = rp.PilotDescription(cfg.pilot_descr)
        pd.cores   = n_masters * (cpn / masters_pn)
        pd.gpus    = 0

        pd.cores  += n_masters * n_workers * cpn * nodes_pw
        pd.gpus   += n_masters * n_workers * gpn * nodes_pw

        pd.cores  += nodes_agent * cpn
        pd.gpus   += nodes_agent * gpn

        pd.cores  += nodes_rp * cpn
        pd.gpus   += nodes_rp * gpn

        pd.runtime = cfg.runtime


        tds = list()

        for i in range(n_masters):
            td = rp.TaskDescription(cfg.master_descr)
            td.mode           = rp.RAPTOR_MASTER
            td.uid            = ru.generate_id('master.%(item_counter)06d',
                                               ru.ID_CUSTOM,
                                               ns=session.uid)
            td.arguments      = [cfg_file, i]
            td.cpu_threads    = int(cpn / masters_pn)
            td.input_staging  = [{'source': 'raptor_master.py',
                                  'target': 'raptor_master.py',
                                  'action': rp.TRANSFER,
                                  'flags' : rp.DEFAULT_FLAGS},
                                 {'source': 'raptor_worker.py',
                                  'target': 'raptor_worker.py',
                                  'action': rp.TRANSFER,
                                  'flags' : rp.DEFAULT_FLAGS},
                                 {'source': cfg_file,
                                  'target': os.path.basename(cfg_file),
                                  'action': rp.TRANSFER,
                                  'flags' : rp.DEFAULT_FLAGS}
                                ]
            tds.append(td)

        pmgr  = rp.PilotManager(session=session)
        tmgr  = rp.TaskManager(session=session)
        pilot = pmgr.submit_pilots(pd)
        task  = tmgr.submit_tasks(tds)

      # pmgr.wait_pilots(uid=pilot.uid, state=[rp.PMGR_ACTIVE])
        pilot.stage_in({'source': ru.which('radical-pilot-hello.sh'),
                        'target': 'radical-pilot-hello.sh',
                        'action': rp.TRANSFER})
        pilot.prepare_env(env_name='ve_raptor',
                          env_spec={'type'   : 'venv',
<<<<<<< HEAD
                                    'version': '3.6',
                                    'path'   :  '/home/merzky/j/rp.3/ve3/',
                                  # 'setup'  : ['/home/merzky/j/rp.3/',
                                  #             '/home/merzky/j/ru/',
                                  #             'mpi4py']
                                   })
=======
                                    'path'   : '/tmp/ve_raptor/',
                                    'setup'  : ['$HOME/j/rp/',
                                                '$HOME/j/ru/',
                                                'mpi4py']})
>>>>>>> ae8404ec

        # submit some test tasks
        tds = list()
        for i in range(tasks_rp):

            tds.append(rp.TaskDescription({
                'uid'             : 'task.exe.c.%06d' % i,
                'mode'            : rp.TASK_EXECUTABLE,
                'scheduler'       : None,
                'cpu_processes'   : 2,
                'cpu_process_type': rp.MPI,
                'executable'      : '/bin/sh',
                'arguments'       : ['-c',
                                     'sleep %d;' % SLEEP * 3 +
                                     'echo "hello $RP_RANK/$RP_RANKS: $RP_TASK_ID"']}))

            tds.append(rp.TaskDescription({
                'uid'             : 'task.call.c.%06d' % i,
              # 'timeout'         : 10,
                'mode'            : rp.TASK_FUNCTION,
                'cpu_processes'   : 2,
                'cpu_process_type': rp.MPI,
                'function'        : 'hello_mpi',
                'kwargs'          : {'msg': 'task.call.c.%06d' % i},
                'scheduler'       : 'master.%06d' % (i % n_masters)}))

            bson = func_mpi(None, msg='task.call.c.%06d' % i, sleep=SLEEP)
            tds.append(rp.TaskDescription({
                'uid'             : 'task.mpi_ser_func.c.%06d' % i,
              # 'timeout'         : 10,
                'mode'            : rp.TASK_FUNCTION,
                'cpu_processes'   : 2,
                'cpu_process_type': rp.MPI,
                'function'        : bson,
                'scheduler'       : 'master.%06d' % (i % n_masters)}))

            bson = func_non_mpi(i)
            tds.append(rp.TaskDescription({
                'uid'             : 'task.ser_func.c.%06d' % i,
              # 'timeout'         : 10,
                'mode'            : rp.TASK_FUNCTION,
                'cpu_processes'   : 2,
                'function'        : bson,
                'scheduler'       : 'master.%06d' % (i % n_masters)}))

            tds.append(rp.TaskDescription({
                'uid'             : 'task.eval.c.%06d' % i,
              # 'timeout'         : 10,
                'mode'            : rp.TASK_EVAL,
                'cpu_processes'   : 2,
                'cpu_process_type': rp.MPI,
                'code'            :
                    'print("hello %%s/%%s: %%s [%%s]" %% (os.environ["RP_RANK"],'
                    'os.environ["RP_RANKS"], os.environ["RP_TASK_ID"],'
                    'time.sleep(%d)))' % SLEEP,
                'scheduler'       : 'master.%06d' % (i % n_masters)}))

            tds.append(rp.TaskDescription({
                'uid'             : 'task.exec.c.%06d' % i,
              # 'timeout'         : 10,
                'mode'            : rp.TASK_EXEC,
                'cpu_processes'   : 2,
                'cpu_process_type': rp.MPI,
                'code'            :
                    'import time\ntime.sleep(%d)\n' % SLEEP +
                    'import os\nprint("hello %s/%s: %s" % (os.environ["RP_RANK"],'
                    'os.environ["RP_RANKS"], os.environ["RP_TASK_ID"]))',
                'scheduler'       : 'master.%06d' % (i % n_masters)}))

            tds.append(rp.TaskDescription({
                'uid'             : 'task.proc.c.%06d' % i,
              # 'timeout'         : 10,
                'mode'            : rp.TASK_PROC,
                'cpu_processes'   : 2,
                'cpu_process_type': rp.MPI,
                'executable'      : '/bin/sh',
                'arguments'       : ['-c',
                                     'sleep %d; ' % SLEEP +
                                     'echo "hello $RP_RANK/$RP_RANKS: '
                                           '$RP_TASK_ID"'],
                'scheduler'       : 'master.%06d' % (i % n_masters)}))

            tds.append(rp.TaskDescription({
                'uid'             : 'task.shell.c.%06d' % i,
              # 'timeout'         : 10,
                'mode'            : rp.TASK_SHELL,
                'cpu_processes'   : 2,
                'cpu_process_type': rp.MPI,
                'command'         : 'sleep %d; ' % SLEEP +
                                    'echo "hello $RP_RANK/$RP_RANKS: $RP_TASK_ID"',
                'scheduler'       : 'master.%06d' % (i % n_masters)}))

        tasks = tmgr.submit_tasks(tds)

        tmgr.add_pilots(pilot)
        tmgr.register_callback(task_state_cb)
        tmgr.wait_tasks(uids=[t.uid for t in tasks])  # uids=[t.uid for t in tasks])

        for task in tasks:
            print('%s [%s]: %s' % (task.uid, task.state, task.stdout))

    finally:
        session.close(download=True)


# ------------------------------------------------------------------------------
<|MERGE_RESOLUTION|>--- conflicted
+++ resolved
@@ -124,19 +124,10 @@
                         'action': rp.TRANSFER})
         pilot.prepare_env(env_name='ve_raptor',
                           env_spec={'type'   : 'venv',
-<<<<<<< HEAD
-                                    'version': '3.6',
-                                    'path'   :  '/home/merzky/j/rp.3/ve3/',
-                                  # 'setup'  : ['/home/merzky/j/rp.3/',
-                                  #             '/home/merzky/j/ru/',
-                                  #             'mpi4py']
-                                   })
-=======
                                     'path'   : '/tmp/ve_raptor/',
                                     'setup'  : ['$HOME/j/rp/',
                                                 '$HOME/j/ru/',
                                                 'mpi4py']})
->>>>>>> ae8404ec
 
         # submit some test tasks
         tds = list()
