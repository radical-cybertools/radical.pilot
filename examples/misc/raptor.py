#!/usr/bin/env python3

import os
import sys

import radical.utils as ru
import radical.pilot as rp

from radical.pilot import PythonTask

pytask = PythonTask.pythontask


# ------------------------------------------------------------------------------
#
@pytask
def func_mpi(comm, msg, sleep=0):
    import time
    print('hello %d/%d: %s' % (comm.rank, comm.size, msg))
    time.sleep(sleep)
  # raise RuntimeError('oops 3')


# ------------------------------------------------------------------------------
#
@pytask
def func_non_mpi(a):
    import math
    import random
    b = random.random()
    t = math.exp(a * b)
    print('func_non_mpi')
    return t


# ------------------------------------------------------------------------------
#
def task_state_cb(task, state):
    print('task %s: %s' % (task['uid'], state))
    if state == rp.FAILED:
        print('task %s failed' % task['uid'])
        sys.exit()


# ------------------------------------------------------------------------------
#
if __name__ == '__main__':

    if len(sys.argv) < 2:
        cfg_file = './raptor.cfg'
    else:
        cfg_file = sys.argv[1]

    cfg         = ru.Config(cfg=ru.read_json(cfg_file))
    sleep       = int(cfg.sleep)
    cpn         = cfg.cpn
    gpn         = cfg.gpn
    n_masters   = cfg.n_masters
    n_workers   = cfg.n_workers
    masters_pn  = cfg.masters_pn
    nodes_pw    = cfg.nodes_pw
    nodes_rp    = cfg.nodes_rp
    workload    = cfg.workload
    tasks_rp    = cfg.tasks_rp
    nodes_agent = cfg.nodes_agent

    # each master uses a node, and each worker on each master uses a node
    # use 8 additional cores for non-raptor tasks
    session   = rp.Session()
    try:
        pd = rp.PilotDescription(cfg.pilot_descr)
        pd.cores   = n_masters * (cpn / masters_pn)
        pd.gpus    = 0

        pd.cores  += n_masters * n_workers * cpn * nodes_pw
        pd.gpus   += n_masters * n_workers * gpn * nodes_pw

        pd.cores  += nodes_agent * cpn
        pd.gpus   += nodes_agent * gpn

        pd.cores  += nodes_rp * cpn
        pd.gpus   += nodes_rp * gpn

        pd.runtime = cfg.runtime


        tds = list()

        for i in range(n_masters):
            td = rp.TaskDescription(cfg.master_descr)
            td.uid            = ru.generate_id('master.%(item_counter)06d',
                                               ru.ID_CUSTOM,
                                               ns=session.uid)
            td.arguments      = [cfg_file, i]
            td.cores_per_rank = int(cpn / masters_pn)
            td.input_staging  = [{'source': 'raptor_master.py',
                                  'target': 'raptor_master.py',
                                  'action': rp.TRANSFER,
                                  'flags' : rp.DEFAULT_FLAGS},
                                 {'source': 'raptor_worker.py',
                                  'target': 'raptor_worker.py',
                                  'action': rp.TRANSFER,
                                  'flags' : rp.DEFAULT_FLAGS},
                                 {'source': cfg_file,
                                  'target': os.path.basename(cfg_file),
                                  'action': rp.TRANSFER,
                                  'flags' : rp.DEFAULT_FLAGS}
                                ]
            tds.append(td)

        pmgr  = rp.PilotManager(session=session)
        tmgr  = rp.TaskManager(session=session)
        pilot = pmgr.submit_pilots(pd)
        task  = tmgr.submit_tasks(tds)

      # pmgr.wait_pilots(uid=pilot.uid, state=[rp.PMGR_ACTIVE])
        pilot.stage_in({'source': ru.which('radical-pilot-hello.sh'),
                        'target': 'radical-pilot-hello.sh',
                        'action': rp.TRANSFER})
        pilot.prepare_env(env_name='ve_raptor',
                          env_spec={'type'   : 'venv',
<<<<<<< HEAD
                                    'version': '3.6',
=======
>>>>>>> ae8404ec
                                    'path'   : '/tmp/ve_raptor/',
                                    'setup'  : ['$HOME/j/rp/',
                                                '$HOME/j/ru/',
                                                'mpi4py']})

        # submit some test tasks
        tds = list()
        for i in range(tasks_rp):

            tds.append(rp.TaskDescription({
                'uid'             : 'task.exe.c.%06d' % i,
                'mode'            : rp.TASK_EXECUTABLE,
                'scheduler'       : None,
                'ranks'           : 2,
                'executable'      : '/bin/sh',
                'arguments'       : ['-c',
                                     "echo 'hello $RP_RANK/$RP_RANKS: $RP_TASK_ID'"]}))

            tds.append(rp.TaskDescription({
                'uid'             : 'task.call.c.1.%06d' % i,
              # 'timeout'         : 10,
                'mode'            : rp.TASK_FUNCTION,
                'ranks'           : 1,
                'function'        : 'hello',
                'kwargs'          : {'msg': 'task.call.c.1.%06d' % i},
                'scheduler'       : 'master.%06d' % (i % n_masters)}))

            tds.append(rp.TaskDescription({
                'uid'             : 'task.call.c.2.%06d' % i,
              # 'timeout'         : 10,
                'mode'            : rp.TASK_FUNCTION,
                'ranks'           : 2,
                'function'        : 'hello_mpi',
                'kwargs'          : {'msg': 'task.call.c.2.%06d' % i},
                'scheduler'       : 'master.%06d' % (i % n_masters)}))

            tds.append(rp.TaskDescription({
                'uid'             : 'task.call.c.3.%06d' % i,
              # 'timeout'         : 10,
                'mode'            : rp.TASK_FUNCTION,
                'function'        : 'my_hello',
                'kwargs'          : {'uid': 'task.call.c.3.%06d' % i},
                'scheduler'       : 'master.%06d' % (i % n_masters)}))

            bson = func_mpi(None, msg='task.call.c.%06d' % i, sleep=0)
            tds.append(rp.TaskDescription({
                'uid'             : 'task.mpi_ser_func.c.%06d' % i,
              # 'timeout'         : 10,
                'mode'            : rp.TASK_FUNCTION,
                'ranks'           : 2,
                'function'        : bson,
                'scheduler'       : 'master.%06d' % (i % n_masters)}))

            bson = func_non_mpi(i)
            tds.append(rp.TaskDescription({
                'uid'             : 'task.ser_func.c.%06d' % i,
              # 'timeout'         : 10,
                'mode'            : rp.TASK_FUNCTION,
                'ranks'           : 1,
                'function'        : bson,
                'scheduler'       : 'master.%06d' % (i % n_masters)}))

            tds.append(rp.TaskDescription({
                'uid'             : 'task.eval.c.%06d' % i,
              # 'timeout'         : 10,
                'mode'            : rp.TASK_EVAL,
                'ranks'           : 2,
                'code'            :
                    'print("hello %s/%s: %s" % (os.environ["RP_RANK"],'
                    'os.environ["RP_RANKS"], os.environ["RP_TASK_ID"]))',
                'scheduler'       : 'master.%06d' % (i % n_masters)}))

            tds.append(rp.TaskDescription({
                'uid'             : 'task.exec.c.%06d' % i,
              # 'timeout'         : 10,
                'mode'            : rp.TASK_EXEC,
                'ranks'           : 2,
                'code'            :
                    'import os\nprint("hello %s/%s: %s" % (os.environ["RP_RANK"],'
                    'os.environ["RP_RANKS"], os.environ["RP_TASK_ID"]))',
                'scheduler'       : 'master.%06d' % (i % n_masters)}))

            tds.append(rp.TaskDescription({
                'uid'             : 'task.proc.c.%06d' % i,
              # 'timeout'         : 10,
                'mode'            : rp.TASK_PROC,
                'ranks'           : 2,
                'executable'      : '/bin/sh',
                'arguments'       : ['-c', 'echo "hello $RP_RANK/$RP_RANKS: '
                                           '$RP_TASK_ID"'],
                'scheduler'       : 'master.%06d' % (i % n_masters)}))

            tds.append(rp.TaskDescription({
                'uid'             : 'task.shell.c.%06d' % i,
              # 'timeout'         : 10,
                'mode'            : rp.TASK_SHELL,
                'ranks'           : 2,
                'command'         : 'echo "hello $RP_RANK/$RP_RANKS: $RP_TASK_ID"',
                'scheduler'       : 'master.%06d' % (i % n_masters)}))

        tasks = tmgr.submit_tasks(tds)

        tmgr.add_pilots(pilot)
        tmgr.register_callback(task_state_cb)
        tmgr.wait_tasks(uids=[t.uid for t in tasks])  # uids=[t.uid for t in tasks])

        for task in tasks:
            print('%s [%s]: %s' % (task.uid, task.state, task.stdout))

    finally:
        session.close(download=True)


# ------------------------------------------------------------------------------
<|MERGE_RESOLUTION|>--- conflicted
+++ resolved
@@ -119,10 +119,6 @@
                         'action': rp.TRANSFER})
         pilot.prepare_env(env_name='ve_raptor',
                           env_spec={'type'   : 'venv',
-<<<<<<< HEAD
-                                    'version': '3.6',
-=======
->>>>>>> ae8404ec
                                     'path'   : '/tmp/ve_raptor/',
                                     'setup'  : ['$HOME/j/rp/',
                                                 '$HOME/j/ru/',
