--- conflicted
+++ resolved
@@ -38,14 +38,8 @@
 # * https://radicalpilot.readthedocs.io/en/stable/developer.html#debugging
 # For terminal output, set RADICAL_LOG_TGT=stderr or RADICAL_LOG_TGT=stdout
 logger = ru.Logger('raptor')
-<<<<<<< HEAD
-pytask = PythonTask.pythontask
-=======
 PWD    = os.path.abspath(os.path.dirname(__file__))
 RANKS  = 1
->>>>>>> cb713217
-
-pwd = os.path.abspath(os.path.dirname(__file__))
 
 
 # ------------------------------------------------------------------------------
@@ -86,11 +80,7 @@
 if __name__ == '__main__':
 
     if len(sys.argv) < 2:
-<<<<<<< HEAD
-        cfg_file = '%s/raptor.cfg' % pwd
-=======
         cfg_file = '%s/raptor.cfg' % PWD
->>>>>>> cb713217
 
     else:
         cfg_file = sys.argv[1]
@@ -174,19 +164,11 @@
             td.arguments      = [cfg_file, i]
             td.cpu_processes  = 1
             td.cpu_threads    = cores_per_master
-<<<<<<< HEAD
-            td.input_staging  = [{'source': '%s/raptor_master.py' % pwd,
-                                  'target': 'raptor_master.py',
-                                  'action': rp.TRANSFER,
-                                  'flags' : rp.DEFAULT_FLAGS},
-                                 {'source': '%s/raptor_worker.py' % pwd,
-=======
             td.input_staging  = [{'source': '%s/raptor_master.py' % PWD,
                                   'target': 'raptor_master.py',
                                   'action': rp.TRANSFER,
                                   'flags' : rp.DEFAULT_FLAGS},
                                  {'source': '%s/raptor_worker.py' % PWD,
->>>>>>> cb713217
                                   'target': 'raptor_worker.py',
                                   'action': rp.TRANSFER,
                                   'flags' : rp.DEFAULT_FLAGS},
