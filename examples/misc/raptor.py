#!/usr/bin/env python3

import os
import sys
import json
import time

import radical.utils as ru
import radical.pilot as rp


# ------------------------------------------------------------------------------
#
if __name__ == '__main__':

    cfg_file  = sys.argv[1]
    cfg_dir   = os.path.abspath(os.path.dirname(cfg_file))
    cfg_fname =                 os.path.basename(cfg_file)

    cfg       = ru.Config(cfg=ru.read_json(cfg_file))
    cpn       = cfg.cpn
    gpn       = cfg.gpn
    n_masters = cfg.n_masters
    n_workers = cfg.n_workers
    workload  = cfg.workload

    # each master uses a node, and each worker on each master uses a node
    nodes     =  n_masters + (n_masters * n_workers)
    print('nodes', nodes)

    session   = rp.Session()
    try:
        pd = rp.PilotDescription(cfg.pilot_descr)
        pd.cores   = nodes * cpn + cpn
        pd.gpus    = nodes * gpn + gpn
        pd.runtime = cfg.runtime

        tds = list()

        for i in range(n_masters):
            td = rp.TaskDescription(cfg.master_descr)
            td.uid            = ru.generate_id('master.%(item_counter)06d',
                                               ru.ID_CUSTOM,
                                               ns=session.uid)
<<<<<<< HEAD
            td.executable     = "/bin/sh"
=======
>>>>>>> 205af480
            td.cpu_threads    = cpn
            td.gpu_processes  = gpn
            td.arguments      = [cfg_file, i]
            td.input_staging  = [{'source': 'raptor_master.py',
                                  'target': 'raptor_master.py',
                                  'action': rp.TRANSFER,
                                  'flags' : rp.DEFAULT_FLAGS},
                                 {'source': 'raptor_worker.py',
                                  'target': 'raptor_worker.py',
                                  'action': rp.TRANSFER,
                                  'flags' : rp.DEFAULT_FLAGS},
                                 {'source': cfg_file,
                                  'target': os.path.basename(cfg_file),
                                  'action': rp.TRANSFER,
                                  'flags' : rp.DEFAULT_FLAGS}
                                ]
            tds.append(td)

        pmgr  = rp.PilotManager(session=session)
        tmgr  = rp.TaskManager(session=session)
        pilot = pmgr.submit_pilots(pd)
        task  = tmgr.submit_tasks(tds)
        pilot.prepare_env(env_name='ve_raptor',
                          env_spec={'type'   : 'virtualenv',
                                    'version': '3.8',
                                    'setup'  : ['radical.pilot']})



        requests = list()
        for i in range(eval(cfg.workload.total)):

            td  = rp.TaskDescription()
            uid = 'request.req.%06d' % i
            # ------------------------------------------------------------------
            # work serialization goes here
            work = json.dumps({'mode'   :  'call',
                               'cores'  :  1,
                               'timeout':  100,
                               'data'   : {'method': 'hello',
                                           'kwargs': {'count': i,
                                                      'uid'  : uid}}})
            # ------------------------------------------------------------------
            requests.append(rp.TaskDescription({
                               'uid'       : uid,
                               'executable': '-',
                               'scheduler' : 'master.%06d' % (i % n_masters),
                               'arguments' : [work]}))

        tmgr.submit_tasks(requests)

        requests = list()
        for i in range(eval(cfg.workload.total)):

            td  = rp.TaskDescription()
            uid = 'req.%06d' % i
            # ------------------------------------------------------------------
            # work serialization goes here
            work = json.dumps({'mode'      :  'call',
                               'cores'     :  1,
                               'timeout'   :  100,
                               'data'      : {'method': 'hello',
                                              'kwargs': {'count': i,
                                                         'uid': uid}}})
            # ------------------------------------------------------------------
            requests.append(rp.TaskDescription({
                               'uid'       : uid,
                               'executable': '-',
                               'scheduler' : 'master.%06d' % (i % n_masters),
                               'arguments' : [work]}))
            break


        tmgr.submit_tasks(requests)

        tmgr.add_pilots(pilot)
        tmgr.wait_tasks(uids=[r['uid'] for r in requests])

        time.sleep(120)

    finally:
        session.close(download=True)


# ------------------------------------------------------------------------------
<|MERGE_RESOLUTION|>--- conflicted
+++ resolved
@@ -42,10 +42,6 @@
             td.uid            = ru.generate_id('master.%(item_counter)06d',
                                                ru.ID_CUSTOM,
                                                ns=session.uid)
-<<<<<<< HEAD
-            td.executable     = "/bin/sh"
-=======
->>>>>>> 205af480
             td.cpu_threads    = cpn
             td.gpu_processes  = gpn
             td.arguments      = [cfg_file, i]
@@ -97,30 +93,6 @@
 
         tmgr.submit_tasks(requests)
 
-        requests = list()
-        for i in range(eval(cfg.workload.total)):
-
-            td  = rp.TaskDescription()
-            uid = 'req.%06d' % i
-            # ------------------------------------------------------------------
-            # work serialization goes here
-            work = json.dumps({'mode'      :  'call',
-                               'cores'     :  1,
-                               'timeout'   :  100,
-                               'data'      : {'method': 'hello',
-                                              'kwargs': {'count': i,
-                                                         'uid': uid}}})
-            # ------------------------------------------------------------------
-            requests.append(rp.TaskDescription({
-                               'uid'       : uid,
-                               'executable': '-',
-                               'scheduler' : 'master.%06d' % (i % n_masters),
-                               'arguments' : [work]}))
-            break
-
-
-        tmgr.submit_tasks(requests)
-
         tmgr.add_pilots(pilot)
         tmgr.wait_tasks(uids=[r['uid'] for r in requests])
 
