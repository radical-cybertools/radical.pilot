--- conflicted
+++ resolved
@@ -89,22 +89,10 @@
         pilot.prepare_env(env_name='ve_raptor',
                           env_spec={'type'   : 'virtualenv',
                                     'version': '3.8',
-<<<<<<< HEAD
                                     'path'   : '$HOME/radical.pilot.sandbox/ve_raptor',
                                     'setup'  : ['$HOME/radical.pilot/',
                                                 'git+https://github.com/radical-cybertools/radical.pilot.git@feature/raptor_workers',
                                                 'git+https://github.com/radical-cybertools/radical.utils.git@feature/faster_zmq',]})
-=======
-                                  # 'path'   : '/home/merzky/j/sbox/ve_raptor',
-                                    'setup'  : [
-        '/home/merzky/j/ru/',
-        '/home/merzky/j/rp/',
-      # 'radical.pilot',
-      # 'git+https://github.com/radical-cybertools/radical.pilot.git@feature/raptor_workers',
-      # 'git+https://github.com/radical-cybertools/radical.utils.git@feature/faster_zmq',
-                                               ]})
->>>>>>> 6220e0ac
-
         # submit some test tasks
         tds = list()
         for i in range(tasks_rp):
