--- conflicted
+++ resolved
@@ -139,14 +139,6 @@
         # radical.pilot and radical.utils from sdist archives on the local
         # filesystem. This only works for the default resource, local.localhost.
         report.info('Call pilot.prepare_env()... ')
-<<<<<<< HEAD
-=======
-        pilot.prepare_env(env_name='ve_raptor',
-                          env_spec={'type' : 'venv',
-                                    'setup': [rp.sdist_path,
-                                              ru.sdist_path,
-                                              'mpi4py']})
->>>>>>> 49f89f4d
         report.info('done\n')
 
         # Launch a raptor master task, which will launch workers and self-submit
