--- conflicted
+++ resolved
@@ -91,16 +91,12 @@
                                     'version': '3.8',
                                   # 'path'   : '/home/merzky/j/sbox/ve_raptor',
                                     'setup'  : [
-<<<<<<< HEAD
         '/home/merzky/j/ru/',
-=======
->>>>>>> 945d8475
-        '/home/merzky/j/rp.test/',
+        '/home/merzky/j/rp/',
       # 'radical.pilot',
       # 'git+https://github.com/radical-cybertools/radical.pilot.git@feature/raptor_workers',
-        'git+https://github.com/radical-cybertools/radical.utils.git@feature/faster_zmq',
-                                               ]
-                                   })
+      # 'git+https://github.com/radical-cybertools/radical.utils.git@feature/faster_zmq',
+                                               ]})
 
         # submit some test tasks
         tds = list()
