--- conflicted
+++ resolved
@@ -141,24 +141,20 @@
                 'ranks'           : 2,
                 'executable'      : '/bin/sh',
                 'arguments'       : ['-c',
-<<<<<<< HEAD
                                      'sleep %d;' % SLEEP * 3 +
                                      'echo "hello $RP_RANK/$RP_RANKS: $RP_TASK_ID"']}))
-=======
-                                     "echo 'hello $RP_RANK/$RP_RANKS: $RP_TASK_ID'"]}))
-
-            tds.append(rp.TaskDescription({
-                'uid'             : 'task.call.c.1.%06d' % i,
+
+            tds.append(rp.TaskDescription({
+                'uid'             : 'task.call.c.%06d' % i,
               # 'timeout'         : 10,
                 'mode'            : rp.TASK_FUNCTION,
                 'ranks'           : 1,
                 'function'        : 'hello',
                 'kwargs'          : {'msg': 'task.call.c.1.%06d' % i},
                 'scheduler'       : 'master.%06d' % (i % n_masters)}))
->>>>>>> 9aea57ba
-
-            tds.append(rp.TaskDescription({
-                'uid'             : 'task.call.c.%06d' % i,
+
+            tds.append(rp.TaskDescription({
+                'uid'             : 'task.call_mpi.c.%06d' % i,
               # 'timeout'         : 10,
                 'mode'            : rp.TASK_FUNCTION,
                 'ranks'           : 2,
@@ -222,15 +218,9 @@
                 'uid'             : 'task.shell.c.%06d' % i,
               # 'timeout'         : 10,
                 'mode'            : rp.TASK_SHELL,
-<<<<<<< HEAD
-                'cpu_processes'   : 2,
-                'cpu_process_type': rp.MPI,
+                'ranks'           : 2,
                 'command'         : 'sleep %d; ' % SLEEP +
                                     'echo "hello $RP_RANK/$RP_RANKS: $RP_TASK_ID"',
-=======
-                'ranks'           : 2,
-                'command'         : 'echo "hello $RP_RANK/$RP_RANKS: $RP_TASK_ID"',
->>>>>>> 9aea57ba
                 'scheduler'       : 'master.%06d' % (i % n_masters)}))
 
         tasks = tmgr.submit_tasks(tds)
