#!/usr/bin/env python3

import os
import sys
import json
<<<<<<< HEAD
=======
import time
>>>>>>> 9100494b

import radical.utils as ru
import radical.pilot as rp


# ------------------------------------------------------------------------------
#
if __name__ == '__main__':

    cfg_file  = sys.argv[1]
    cfg_dir   = os.path.abspath(os.path.dirname(cfg_file))
    cfg_fname =                 os.path.basename(cfg_file)

    cfg       = ru.Config(cfg=ru.read_json(cfg_file))
    cpn       = cfg.cpn
    gpn       = cfg.gpn
    n_masters = cfg.n_masters
    n_workers = cfg.n_workers
    workload  = cfg.workload

    # each master uses a node, and each worker on each master uses a node
    nodes     =  n_masters + (n_masters * n_workers)
    print('nodes', nodes)

    master    = '%s/%s' % (cfg_dir, cfg.master)
    worker    = '%s/%s' % (cfg_dir, cfg.worker)

    session   = rp.Session()
    try:
        pd = rp.PilotDescription(cfg.pilot_descr)
        pd.cores   = nodes * cpn + cpn
        pd.gpus    = nodes * gpn + gpn
        pd.runtime = cfg.runtime

        tds = list()

      # for i in range(n_masters):
        for i in range(1):
            td = rp.TaskDescription(cfg.master_descr)
<<<<<<< HEAD
            td.uid            = 'raptor.test'
          # td.uid            = ru.generate_id('master.%(item_counter)06d',
          #                                    ru.ID_CUSTOM,
          #                                    ns=session.uid)
=======
            td.uid            = ru.generate_id('master.%(item_counter)06d',
                                               ru.ID_CUSTOM,
                                               ns=session.uid)
>>>>>>> 9100494b
            td.executable     = "/bin/sh"
            td.cpu_threads    = cpn
            td.gpu_processes  = gpn
            td.arguments      = [os.path.basename(master), cfg_file, i]
            td.input_staging  = [{'source': master,
                                  'target': os.path.basename(master),
                                  'action': rp.TRANSFER,
                                  'flags' : rp.DEFAULT_FLAGS},
                                 {'source': worker,
                                  'target': os.path.basename(worker),
                                  'action': rp.TRANSFER,
                                  'flags' : rp.DEFAULT_FLAGS},
                                 {'source': cfg_file,
                                  'target': os.path.basename(cfg_file),
                                  'action': rp.TRANSFER,
                                  'flags' : rp.DEFAULT_FLAGS}
                                ]
            tds.append(td)

        pmgr  = rp.PilotManager(session=session)
        tmgr  = rp.TaskManager(session=session)
        pilot = pmgr.submit_pilots(pd)
        task  = tmgr.submit_tasks(tds)
        pilot.prepare_env({'ve_raptor' : {'type'   : 'virtualenv',
                                          'version': '3.8',
                                          'setup'  : ['radical.pilot']}})



        requests = list()
        for i in range(eval(cfg.workload.total)):

            td  = rp.TaskDescription()
            uid = 'req.%06d' % i
            # ------------------------------------------------------------------
            # work serialization goes here
            work = json.dumps({'mode'      :  'call',
                               'cores'     :  1,
                               'timeout'   :  100,
                               'data'      : {'method': 'hello',
                                              'kwargs': {'count': i,
                                                         'uid': uid}}})
            # ------------------------------------------------------------------
            requests.append(rp.TaskDescription({
                               'uid'       : uid,
                               'executable': '-',
                               'scheduler' : 'master.%06d' % (i % n_masters),
                               'arguments' : [work]}))
            break


        tmgr.submit_tasks(requests)

        requests = list()
        for i in range(2):

            td  = rp.TaskDescription()
            uid = 'raptor.req.%06d' % i
            # ------------------------------------------------------------------
            # work serialization goes here
            work = json.dumps({'mode'   :  'call',
                               'cores'  :  1,
                               'timeout':  100,
                               'data'   : {'method': 'hello',
                                           'kwargs': {'count': i,
                                                      'uid'  : uid}}})
            # ------------------------------------------------------------------
            requests.append(rp.TaskDescription({
                               'uid'       : uid,
                               'executable': 'raptor',
                               'scheduler' : 'raptor.test',
                               'arguments' : [work]}))

        tmgr.submit_tasks(requests)

        tmgr.add_pilots(pilot)
        tmgr.wait_tasks(uids=[r['uid'] for r in requests])
<<<<<<< HEAD
=======

        time.sleep(120)
>>>>>>> 9100494b

    finally:
        session.close(download=True)


# ------------------------------------------------------------------------------
<|MERGE_RESOLUTION|>--- conflicted
+++ resolved
@@ -3,10 +3,7 @@
 import os
 import sys
 import json
-<<<<<<< HEAD
-=======
 import time
->>>>>>> 9100494b
 
 import radical.utils as ru
 import radical.pilot as rp
@@ -43,19 +40,11 @@
 
         tds = list()
 
-      # for i in range(n_masters):
-        for i in range(1):
+        for i in range(n_masters):
             td = rp.TaskDescription(cfg.master_descr)
-<<<<<<< HEAD
-            td.uid            = 'raptor.test'
-          # td.uid            = ru.generate_id('master.%(item_counter)06d',
-          #                                    ru.ID_CUSTOM,
-          #                                    ns=session.uid)
-=======
             td.uid            = ru.generate_id('master.%(item_counter)06d',
                                                ru.ID_CUSTOM,
                                                ns=session.uid)
->>>>>>> 9100494b
             td.executable     = "/bin/sh"
             td.cpu_threads    = cpn
             td.gpu_processes  = gpn
@@ -92,12 +81,12 @@
             uid = 'req.%06d' % i
             # ------------------------------------------------------------------
             # work serialization goes here
-            work = json.dumps({'mode'      :  'call',
-                               'cores'     :  1,
-                               'timeout'   :  100,
-                               'data'      : {'method': 'hello',
-                                              'kwargs': {'count': i,
-                                                         'uid': uid}}})
+            work = json.dumps({'mode'   :  'call',
+                               'cores'  :  1,
+                               'timeout':  100,
+                               'data'   : {'method': 'hello',
+                                           'kwargs': {'count': i,
+                                                      'uid'  : uid}}})
             # ------------------------------------------------------------------
             requests.append(rp.TaskDescription({
                                'uid'       : uid,
@@ -109,35 +98,10 @@
 
         tmgr.submit_tasks(requests)
 
-        requests = list()
-        for i in range(2):
-
-            td  = rp.TaskDescription()
-            uid = 'raptor.req.%06d' % i
-            # ------------------------------------------------------------------
-            # work serialization goes here
-            work = json.dumps({'mode'   :  'call',
-                               'cores'  :  1,
-                               'timeout':  100,
-                               'data'   : {'method': 'hello',
-                                           'kwargs': {'count': i,
-                                                      'uid'  : uid}}})
-            # ------------------------------------------------------------------
-            requests.append(rp.TaskDescription({
-                               'uid'       : uid,
-                               'executable': 'raptor',
-                               'scheduler' : 'raptor.test',
-                               'arguments' : [work]}))
-
-        tmgr.submit_tasks(requests)
-
         tmgr.add_pilots(pilot)
         tmgr.wait_tasks(uids=[r['uid'] for r in requests])
-<<<<<<< HEAD
-=======
 
         time.sleep(120)
->>>>>>> 9100494b
 
     finally:
         session.close(download=True)
