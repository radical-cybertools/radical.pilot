--- conflicted
+++ resolved
@@ -152,12 +152,8 @@
             td = rp.TaskDescription(cfg.master_descr)
             td.uid            = master_ids[i]
             td.arguments      = [cfg_file, i]
-<<<<<<< HEAD
             td.cpu_processes  = 1
-            td.cpu_threads = cores_per_master
-=======
-            td.cores_per_rank = int(cpn / masters_pn)
->>>>>>> 7ee42b64
+            td.cpu_threads    = cores_per_master
             td.input_staging  = [{'source': 'raptor_master.py',
                                   'target': 'raptor_master.py',
                                   'action': rp.TRANSFER,
@@ -194,12 +190,7 @@
                 'uid'             : 'task.exe.c.%06d' % i,
                 'mode'            : rp.TASK_EXECUTABLE,
                 'scheduler'       : None,
-<<<<<<< HEAD
-                'cpu_processes'   : cores_per_task,
-                'cpu_process_type': rp.MPI,
-=======
-                'ranks'           : 2,
->>>>>>> 7ee42b64
+                'ranks'           : 2,
                 'executable'      : '/bin/sh',
                 'arguments'       : ['-c',
                               "echo 'hello $RP_RANK/$RP_RANKS: $RP_TASK_ID'"]
@@ -215,11 +206,7 @@
                 'uid'             : 'task.call.c.1.%06d' % i,
               # 'timeout'         : 10,
                 'mode'            : rp.TASK_FUNCTION,
-<<<<<<< HEAD
-                'cpu_processes'   : cores_per_task,
-=======
                 'ranks'           : 1,
->>>>>>> 7ee42b64
                 'function'        : 'hello',
                 'kwargs'          : {'msg': 'task.call.c.1.%06d' % i},
                 'scheduler'       : master_ids[i % n_masters]}))
@@ -228,12 +215,7 @@
                 'uid'             : 'task.call.c.2.%06d' % i,
               # 'timeout'         : 10,
                 'mode'            : rp.TASK_FUNCTION,
-<<<<<<< HEAD
-                'cpu_processes'   : cores_per_task,
-                'cpu_process_type': rp.MPI,
-=======
-                'ranks'           : 2,
->>>>>>> 7ee42b64
+                'ranks'           : 2,
                 'function'        : 'hello_mpi',
                 'kwargs'          : {'msg': 'task.call.c.2.%06d' % i},
                 'scheduler'       : master_ids[i % n_masters]}))
@@ -251,12 +233,7 @@
                 'uid'             : 'task.mpi_ser_func.c.%06d' % i,
               # 'timeout'         : 10,
                 'mode'            : rp.TASK_FUNCTION,
-<<<<<<< HEAD
-                'cpu_processes'   : cores_per_task,
-                'cpu_process_type': rp.MPI,
-=======
-                'ranks'           : 2,
->>>>>>> 7ee42b64
+                'ranks'           : 2,
                 'function'        : bson,
                 'scheduler'       : master_ids[i % n_masters]}))
 
@@ -265,11 +242,7 @@
                 'uid'             : 'task.ser_func.c.%06d' % i,
               # 'timeout'         : 10,
                 'mode'            : rp.TASK_FUNCTION,
-<<<<<<< HEAD
-                'cpu_processes'   : cores_per_task,
-=======
                 'ranks'           : 1,
->>>>>>> 7ee42b64
                 'function'        : bson,
                 'scheduler'       : master_ids[i % n_masters]}))
 
@@ -277,12 +250,7 @@
                 'uid'             : 'task.eval.c.%06d' % i,
               # 'timeout'         : 10,
                 'mode'            : rp.TASK_EVAL,
-<<<<<<< HEAD
-                'cpu_processes'   : cores_per_task,
-                'cpu_process_type': rp.MPI,
-=======
-                'ranks'           : 2,
->>>>>>> 7ee42b64
+                'ranks'           : 2,
                 'code'            :
                     'print("hello %s/%s: %s" % (os.environ["RP_RANK"],'
                     'os.environ["RP_RANKS"], os.environ["RP_TASK_ID"]))',
@@ -292,12 +260,7 @@
                 'uid'             : 'task.exec.c.%06d' % i,
               # 'timeout'         : 10,
                 'mode'            : rp.TASK_EXEC,
-<<<<<<< HEAD
-                'cpu_processes'   : cores_per_task,
-                'cpu_process_type': rp.MPI,
-=======
-                'ranks'           : 2,
->>>>>>> 7ee42b64
+                'ranks'           : 2,
                 'code'            :
                     'import os\nprint("hello %s/%s: %s" % (os.environ["RP_RANK"],'
                     'os.environ["RP_RANKS"], os.environ["RP_TASK_ID"]))',
@@ -307,12 +270,7 @@
                 'uid'             : 'task.proc.c.%06d' % i,
               # 'timeout'         : 10,
                 'mode'            : rp.TASK_PROC,
-<<<<<<< HEAD
-                'cpu_processes'   : cores_per_task,
-                'cpu_process_type': rp.MPI,
-=======
-                'ranks'           : 2,
->>>>>>> 7ee42b64
+                'ranks'           : 2,
                 'executable'      : '/bin/sh',
                 'arguments'       : ['-c', 'echo "hello $RP_RANK/$RP_RANKS: '
                                            '$RP_TASK_ID"'],
@@ -322,12 +280,7 @@
                 'uid'             : 'task.shell.c.%06d' % i,
               # 'timeout'         : 10,
                 'mode'            : rp.TASK_SHELL,
-<<<<<<< HEAD
-                'cpu_processes'   : cores_per_task,
-                'cpu_process_type': rp.MPI,
-=======
-                'ranks'           : 2,
->>>>>>> 7ee42b64
+                'ranks'           : 2,
                 'command'         : 'echo "hello $RP_RANK/$RP_RANKS: $RP_TASK_ID"',
                 'scheduler'       : master_ids[i % n_masters]}))
 
