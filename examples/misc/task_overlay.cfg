--- conflicted
+++ resolved
@@ -1,11 +1,7 @@
 
 {
     "workload"       : {
-<<<<<<< HEAD
         "total"      : "10",
-=======
-        "total"      : "1024 * 64",
->>>>>>> c3490c39
         "timeout"    : 1
     },
 
@@ -13,14 +9,9 @@
     "cpn"            : 8,
     "gpn"            : 2,
 
-<<<<<<< HEAD
     "n_agents"       :   0,
     "n_masters"      :   1,
     "n_workers"      :   2,
-=======
-    "n_masters"      :   2,
-    "n_workers"      :   16,
->>>>>>> c3490c39
 
     "master"         : "task_overlay_master.py",
     "worker"         : "task_overlay_worker.py",
