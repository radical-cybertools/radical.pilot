#!/usr/bin/env python3

import os
import sys
import time

import radical.utils as ru
import radical.pilot as rp

from radical.pilot import PythonTask


# This script has to run as a task within an pilot allocation, and is
# a demonstration of a task overlay within the RCT framework.
# It will:
#
#   - create a master which bootstraps a specific communication layer
#   - insert n workers into the pilot (again as a task)
#   - perform RPC handshake with those workers
#   - send RPC requests to the workers
#   - terminate the worker
#
# The worker itself is an external program which is not covered in this code.

pytask = PythonTask.pythontask

SLEEP = 5


@pytask
def func_mpi(comm, msg, sleep=SLEEP):
    # pylint: disable=reimported
    import time
    print('hello %d/%d: %s' % (comm.rank, comm.size, msg))
    time.sleep(sleep)



@pytask
def func_non_mpi(a, sleep=SLEEP):
    # pylint: disable=reimported
    import math
    import random
    import time
    b = random.random()
    t = math.exp(a * b)
    time.sleep(sleep)
    return t


# ------------------------------------------------------------------------------
#
class MyMaster(rp.raptor.Master):
    '''
    This class provides the communication setup for the task overlay: it will
    set up the request / response communication queues and provide the endpoint
    information to be forwarded to the workers.
    '''

    # --------------------------------------------------------------------------
    #
    def __init__(self, cfg):

        self._cnt = 0
        self._submitted = {rp.TASK_EXECUTABLE  : 0,
                           rp.TASK_FUNCTION    : 0,
                           rp.TASK_EVAL        : 0,
                           rp.TASK_EXEC        : 0,
                           rp.TASK_PROC        : 0,
                           rp.TASK_SHELL       : 0}
        self._collected = {rp.TASK_EXECUTABLE  : 0,
                           rp.TASK_FUNCTION    : 0,
                           rp.TASK_EVAL        : 0,
                           rp.TASK_EXEC        : 0,
                           rp.TASK_PROC        : 0,
                           rp.TASK_SHELL       : 0}

        # initialize the task overlay base class.  That base class will ensure
        # proper communication channels to the pilot agent.
        rp.raptor.Master.__init__(self, cfg=cfg)


    # --------------------------------------------------------------------------
    #
    def submit(self):

        self._prof.prof('create_start')

        # create additional tasks to be distributed to the workers.

        tds = list()
        for i in range(16):

            tds.append(rp.TaskDescription({
<<<<<<< HEAD
                'uid'             : 'task.exe.m.%06d' % i,
                'mode'            : rp.TASK_EXECUTABLE,
                'scheduler'       : None,
                'cpu_processes'   : 2,
                'cpu_process_type': rp.MPI,
                'executable'      : '/bin/sh',
                'arguments'       : ['-c',
                                     'sleep %d;' % SLEEP +
                                     'echo "hello $RP_RANK/$RP_RANKS: $RP_TASK_ID"']}))

            tds.append(rp.TaskDescription({
                'uid'             : 'task.call.m.%06d' % i,
              # 'timeout'         : 10,
                'mode'            : rp.TASK_FUNCTION,
                'cpu_processes'   : 2,
                'cpu_process_type': rp.MPI,
                'function'        : 'hello_mpi',
                'kwargs'          : {'msg': 'task.call.m.%06d' % i,
                                     'sleep': SLEEP},
                'scheduler'       : 'master.000000'}))
=======
                'uid'        : 'task.exe.m.%06d' % i,
                'mode'       : rp.TASK_EXECUTABLE,
                'scheduler'  : None,
                'ranks'      : 1,
                'executable' : '/bin/sh',
                'arguments'  : ['-c',
                                'echo "hello $RP_RANK/$RP_RANKS: $RP_TASK_ID"']}))

            tds.append(rp.TaskDescription({
                'uid'       : 'task.call.m.%06d' % i,
              # 'timeout'   : 10,
                'mode'      : rp.TASK_FUNCTION,
                'ranks'     : 2,
                'function'  : 'hello_mpi',
                'kwargs'    : {'msg': 'task.call.m.%06d' % i},
                'scheduler' : 'master.000000'}))
>>>>>>> 9aea57ba

            bson = func_mpi(None, msg='task.call.m.%06d' % i, sleep=SLEEP)
            tds.append(rp.TaskDescription({
                'uid'       : 'task.mpi_ser_func.m.%06d' % i,
              # 'timeout'   : 10,
                'mode'      : rp.TASK_FUNCTION,
                'ranks'     : 2,
                'function'  : bson,
                'scheduler' : 'master.000000'}))
            self._log.info('bson %s : %s : %s' % (tds[-1]['uid'], len(bson), bson))

            bson = func_non_mpi(i)
            tds.append(rp.TaskDescription({
                'uid'       : 'task.ser_func.m.%06d' % i,
              # 'timeout'   : 10,
                'mode'      : rp.TASK_FUNCTION,
                'ranks'     : 1,
                'function'  : bson,
                'scheduler' : 'master.000000'}))
            self._log.info('bson %s : %s : %s' % (tds[-1]['uid'], len(bson), bson))

            tds.append(rp.TaskDescription({
<<<<<<< HEAD
                'uid'             : 'task.eval.m.%06d' % i,
              # 'timeout'         : 10,
                'mode'            : rp.TASK_EVAL,
                'cpu_processes'   : 2,
                'cpu_process_type': rp.MPI,
                'code'            :
                    'print("hello %%s/%%s: %%s [%%s]" %% (os.environ["RP_RANK"],'
                    'os.environ["RP_RANKS"], os.environ["RP_TASK_ID"],'
                    'time.sleep(%d)))' % SLEEP,
                'scheduler'       : 'master.000000'}))

            tds.append(rp.TaskDescription({
                'uid'             : 'task.exec.m.%06d' % i,
              # 'timeout'         : 10,
                'mode'            : rp.TASK_EXEC,
                'cpu_processes'   : 2,
                'cpu_process_type': rp.MPI,
                'code'            :
                    'import time\ntime.sleep(%d)\n' % SLEEP +
=======
                'uid'       : 'task.eval.m.%06d' % i,
              # 'timeout'   : 10,
                'mode'      : rp.TASK_EVAL,
                'ranks'     : 2,
                'code'      :
                    'print("hello %s/%s: %s" % (os.environ["RP_RANK"],'
                    'os.environ["RP_RANKS"], os.environ["RP_TASK_ID"]))',
                'scheduler' : 'master.000000'}))

            tds.append(rp.TaskDescription({
                'uid'       : 'task.exec.m.%06d' % i,
              # 'timeout'   : 10,
                'mode'      : rp.TASK_EXEC,
                'ranks'     : 2,
                'code'      :
>>>>>>> 9aea57ba
                    'import os\nprint("hello %s/%s: %s" % (os.environ["RP_RANK"],'
                    'os.environ["RP_RANKS"], os.environ["RP_TASK_ID"]))',
                'scheduler' : 'master.000000'}))

            tds.append(rp.TaskDescription({
<<<<<<< HEAD
                'uid'             : 'task.proc.m.%06d' % i,
              # 'timeout'         : 10,
                'mode'            : rp.TASK_PROC,
                'cpu_processes'   : 2,
                'cpu_process_type': rp.MPI,
                'executable'      : '/bin/sh',
                'arguments'       : ['-c',
                                     'sleep %d; ' % SLEEP +
                                     'echo "hello $RP_RANK/$RP_RANKS: '
                                           '$RP_TASK_ID"'],
                'scheduler'       : 'master.000000'}))

            tds.append(rp.TaskDescription({
                'uid'             : 'task.shell.m.%06d' % i,
              # 'timeout'         : 10,
                'mode'            : rp.TASK_SHELL,
                'cpu_processes'   : 2,
                'cpu_process_type': rp.MPI,
                'command'         : 'sleep %d; ' % SLEEP +
                                    'echo "hello $RP_RANK/$RP_RANKS: $RP_TASK_ID"',
                'scheduler'       : 'master.000000'}))
=======
                'uid'       : 'task.proc.m.%06d' % i,
              # 'timeout'   : 10,
                'mode'      : rp.TASK_PROC,
                'ranks'     : 2,
                'executable': '/bin/sh',
                'arguments' : ['-c', 'echo "hello $RP_RANK/$RP_RANKS: '
                                     '$RP_TASK_ID"'],
                'scheduler' : 'master.000000'}))

            tds.append(rp.TaskDescription({
                'uid'       : 'task.shell.m.%06d' % i,
              # 'timeout'   : 10,
                'mode'      : rp.TASK_SHELL,
                'ranks'     : 2,
                'command'   : 'echo "hello $RP_RANK/$RP_RANKS: $RP_TASK_ID"',
                'scheduler' : 'master.000000'}))
>>>>>>> 9aea57ba


        self.submit_tasks(tds)

        self._prof.prof('create_stop')

        # wait for outstanding tasks to complete
        while True:

            completed = sum(self._collected.values())
            submitted = sum(self._submitted.values())

            if submitted:
                # request_cb has been called, so we can wait for completion

                self._log.info('exec done?: %d >= %d ', completed, submitted)

                if completed >= submitted:
                  # self.stop()
                    break

            time.sleep(1)

        self._log.info('exec done!')


    # --------------------------------------------------------------------------
    #
    def request_cb(self, tasks):

        for task in tasks:

            self._log.debug('request_cb %s\n' % (task['uid']))

            mode = task['description']['mode']
            uid  = task['description']['uid']

            self._submitted[mode] += 1

<<<<<<< HEAD
            # for each `function` mode task, submit one more `proc` mode request
            if mode == rp.TASK_FUNCTION:
                self.submit_tasks(rp.TaskDescription(
                    {'uid'             : uid.replace('call', 'extra'),
                   # 'timeout'         : 10,
                     'mode'            : rp.TASK_PROC,
                     'cpu_processes'   : 2,
                     'cpu_process_type': rp.MPI,
                     'executable'      : '/bin/sh',
                     'arguments'       : ['-c',
                                          'sleep %d; ' % SLEEP +
                                          'echo "hello $RP_RANK/$RP_RANKS: '
                                                '$RP_TASK_ID"'],
                     'scheduler'       : 'master.000000'}))
=======
          # # for each `function` mode task, submit one more `proc` mode request
          # if mode == rp.TASK_FUNCTION:
          #     self.submit_tasks(rp.TaskDescription(
          #         {'uid'       : uid.replace('call', 'extra'),
          #        # 'timeout'   : 10,
          #          'mode'      : rp.TASK_PROC,
          #          'ranks'     : 2,
          #          'executable': '/bin/sh',
          #          'arguments' : ['-c', 'echo "hello $RP_RANK/$RP_RANKS: '
          #                               '$RP_TASK_ID"'],
          #          'scheduler' : 'master.000000'}))
>>>>>>> 9aea57ba

        return tasks


    # --------------------------------------------------------------------------
    #
    def result_cb(self, tasks):

        for task in tasks:

            mode = task['description']['mode']
            self._collected[mode] += 1

            # NOTE: `state` will be `AGENT_EXECUTING`
            self._log.debug('=== out: %s', task['stdout'])
            self._log.debug('result_cb  %s: %s [%s] [%s]',
                            task['uid'],
                            task['state'],
                            sorted(task['stdout']),
                            task['return_value'])

            print('result_cb %s: %s %s %s' % (task['uid'], task['state'],
                                              task['stdout'],
                                              task['return_value']))


    # --------------------------------------------------------------------------
    #
    def state_cb(self, tasks):

        for task in tasks:
            uid = task['uid']

            if uid.startswith(self._uid + '.task.m.'):
                self._collected[rp.TASK_EXECUTABLE] += 1


# ------------------------------------------------------------------------------
#
if __name__ == '__main__':

    # This master script runs as a task within a pilot allocation.  The purpose
    # of this master is to (a) spawn a set or workers within the same
    # allocation, (b) to distribute work items (`hello` function calls) to those
    # workers, and (c) to collect the responses again.
    cfg_fname    = str(sys.argv[1])
    cfg          = ru.Config(cfg=ru.read_json(cfg_fname))
    cfg.rank     = int(sys.argv[2])

    n_workers  = cfg.n_workers
    nodes_pw   = cfg.nodes_pw
    cpn        = cfg.cpn
    gpn        = cfg.gpn
    descr      = cfg.worker_descr
    pwd        = os.getcwd()

    # one node is used by master.  Alternatively (and probably better), we could
    # reduce one of the worker sizes by one core.  But it somewhat depends on
    # the worker type and application workload to judge if that makes sense, so
    # we leave it for now.

    # create a master class instance - this will establish communication to the
    # pilot agent
    master = MyMaster(cfg)

    # insert `n` worker tasks into the agent.  The agent will schedule (place)
    # those workers and execute them.  Insert one smaller worker (see above)
    # NOTE: this assumes a certain worker size / layout
    print('workers: %d' % n_workers)
    descr['ranks']         = nodes_pw * cpn
    descr['gpus_per_rank'] = nodes_pw * gpn
    master.submit_workers(descr=descr, count=n_workers)

    # wait until `m` of those workers are up
    # This is optional, work requests can be submitted before and will wait in
    # a work queue.
  # master.wait(count=nworkers)

    master.start()
    master.submit()
  # time.sleep(120)
    master.join()
    master.stop()

    # simply terminate
    # FIXME: clean up workers


# ------------------------------------------------------------------------------
<|MERGE_RESOLUTION|>--- conflicted
+++ resolved
@@ -92,35 +92,14 @@
         for i in range(16):
 
             tds.append(rp.TaskDescription({
-<<<<<<< HEAD
-                'uid'             : 'task.exe.m.%06d' % i,
-                'mode'            : rp.TASK_EXECUTABLE,
-                'scheduler'       : None,
-                'cpu_processes'   : 2,
-                'cpu_process_type': rp.MPI,
-                'executable'      : '/bin/sh',
-                'arguments'       : ['-c',
-                                     'sleep %d;' % SLEEP +
-                                     'echo "hello $RP_RANK/$RP_RANKS: $RP_TASK_ID"']}))
-
-            tds.append(rp.TaskDescription({
-                'uid'             : 'task.call.m.%06d' % i,
-              # 'timeout'         : 10,
-                'mode'            : rp.TASK_FUNCTION,
-                'cpu_processes'   : 2,
-                'cpu_process_type': rp.MPI,
-                'function'        : 'hello_mpi',
-                'kwargs'          : {'msg': 'task.call.m.%06d' % i,
-                                     'sleep': SLEEP},
-                'scheduler'       : 'master.000000'}))
-=======
                 'uid'        : 'task.exe.m.%06d' % i,
                 'mode'       : rp.TASK_EXECUTABLE,
                 'scheduler'  : None,
                 'ranks'      : 1,
                 'executable' : '/bin/sh',
-                'arguments'  : ['-c',
-                                'echo "hello $RP_RANK/$RP_RANKS: $RP_TASK_ID"']}))
+                'arguments'       : ['-c',
+                                     'sleep %d;' % SLEEP +
+                                     'echo "hello $RP_RANK/$RP_RANKS: $RP_TASK_ID"']}))
 
             tds.append(rp.TaskDescription({
                 'uid'       : 'task.call.m.%06d' % i,
@@ -128,9 +107,9 @@
                 'mode'      : rp.TASK_FUNCTION,
                 'ranks'     : 2,
                 'function'  : 'hello_mpi',
-                'kwargs'    : {'msg': 'task.call.m.%06d' % i},
-                'scheduler' : 'master.000000'}))
->>>>>>> 9aea57ba
+                'kwargs'          : {'msg': 'task.call.m.%06d' % i,
+                                     'sleep': SLEEP},
+                'scheduler' : 'master.000000'}))
 
             bson = func_mpi(None, msg='task.call.m.%06d' % i, sleep=SLEEP)
             tds.append(rp.TaskDescription({
@@ -153,78 +132,37 @@
             self._log.info('bson %s : %s : %s' % (tds[-1]['uid'], len(bson), bson))
 
             tds.append(rp.TaskDescription({
-<<<<<<< HEAD
-                'uid'             : 'task.eval.m.%06d' % i,
-              # 'timeout'         : 10,
-                'mode'            : rp.TASK_EVAL,
-                'cpu_processes'   : 2,
-                'cpu_process_type': rp.MPI,
-                'code'            :
+                'uid'       : 'task.eval.m.%06d' % i,
+              # 'timeout'   : 10,
+                'mode'      : rp.TASK_EVAL,
+                'ranks'     : 2,
+                'code'      :
                     'print("hello %%s/%%s: %%s [%%s]" %% (os.environ["RP_RANK"],'
                     'os.environ["RP_RANKS"], os.environ["RP_TASK_ID"],'
                     'time.sleep(%d)))' % SLEEP,
-                'scheduler'       : 'master.000000'}))
-
-            tds.append(rp.TaskDescription({
-                'uid'             : 'task.exec.m.%06d' % i,
-              # 'timeout'         : 10,
-                'mode'            : rp.TASK_EXEC,
-                'cpu_processes'   : 2,
-                'cpu_process_type': rp.MPI,
-                'code'            :
+                'scheduler' : 'master.000000'}))
+
+            tds.append(rp.TaskDescription({
+                'uid'       : 'task.exec.m.%06d' % i,
+              # 'timeout'   : 10,
+                'mode'      : rp.TASK_EXEC,
+                'ranks'     : 2,
+                'code'     :
                     'import time\ntime.sleep(%d)\n' % SLEEP +
-=======
-                'uid'       : 'task.eval.m.%06d' % i,
-              # 'timeout'   : 10,
-                'mode'      : rp.TASK_EVAL,
-                'ranks'     : 2,
-                'code'      :
-                    'print("hello %s/%s: %s" % (os.environ["RP_RANK"],'
-                    'os.environ["RP_RANKS"], os.environ["RP_TASK_ID"]))',
-                'scheduler' : 'master.000000'}))
-
-            tds.append(rp.TaskDescription({
-                'uid'       : 'task.exec.m.%06d' % i,
-              # 'timeout'   : 10,
-                'mode'      : rp.TASK_EXEC,
-                'ranks'     : 2,
-                'code'      :
->>>>>>> 9aea57ba
                     'import os\nprint("hello %s/%s: %s" % (os.environ["RP_RANK"],'
                     'os.environ["RP_RANKS"], os.environ["RP_TASK_ID"]))',
                 'scheduler' : 'master.000000'}))
 
             tds.append(rp.TaskDescription({
-<<<<<<< HEAD
-                'uid'             : 'task.proc.m.%06d' % i,
-              # 'timeout'         : 10,
-                'mode'            : rp.TASK_PROC,
-                'cpu_processes'   : 2,
-                'cpu_process_type': rp.MPI,
-                'executable'      : '/bin/sh',
-                'arguments'       : ['-c',
-                                     'sleep %d; ' % SLEEP +
-                                     'echo "hello $RP_RANK/$RP_RANKS: '
-                                           '$RP_TASK_ID"'],
-                'scheduler'       : 'master.000000'}))
-
-            tds.append(rp.TaskDescription({
-                'uid'             : 'task.shell.m.%06d' % i,
-              # 'timeout'         : 10,
-                'mode'            : rp.TASK_SHELL,
-                'cpu_processes'   : 2,
-                'cpu_process_type': rp.MPI,
-                'command'         : 'sleep %d; ' % SLEEP +
-                                    'echo "hello $RP_RANK/$RP_RANKS: $RP_TASK_ID"',
-                'scheduler'       : 'master.000000'}))
-=======
                 'uid'       : 'task.proc.m.%06d' % i,
               # 'timeout'   : 10,
                 'mode'      : rp.TASK_PROC,
                 'ranks'     : 2,
                 'executable': '/bin/sh',
-                'arguments' : ['-c', 'echo "hello $RP_RANK/$RP_RANKS: '
-                                     '$RP_TASK_ID"'],
+                'arguments' : ['-c',
+                               'sleep %d; ' % SLEEP +
+                               'echo "hello $RP_RANK/$RP_RANKS: '
+                               '$RP_TASK_ID"'],
                 'scheduler' : 'master.000000'}))
 
             tds.append(rp.TaskDescription({
@@ -232,9 +170,9 @@
               # 'timeout'   : 10,
                 'mode'      : rp.TASK_SHELL,
                 'ranks'     : 2,
-                'command'   : 'echo "hello $RP_RANK/$RP_RANKS: $RP_TASK_ID"',
-                'scheduler' : 'master.000000'}))
->>>>>>> 9aea57ba
+                'command'   : 'sleep %d; ' % SLEEP +
+                              'echo "hello $RP_RANK/$RP_RANKS: $RP_TASK_ID"',
+                'scheduler' : 'master.000000'}))
 
 
         self.submit_tasks(tds)
@@ -274,34 +212,19 @@
 
             self._submitted[mode] += 1
 
-<<<<<<< HEAD
             # for each `function` mode task, submit one more `proc` mode request
             if mode == rp.TASK_FUNCTION:
                 self.submit_tasks(rp.TaskDescription(
-                    {'uid'             : uid.replace('call', 'extra'),
-                   # 'timeout'         : 10,
-                     'mode'            : rp.TASK_PROC,
-                     'cpu_processes'   : 2,
-                     'cpu_process_type': rp.MPI,
-                     'executable'      : '/bin/sh',
-                     'arguments'       : ['-c',
-                                          'sleep %d; ' % SLEEP +
-                                          'echo "hello $RP_RANK/$RP_RANKS: '
-                                                '$RP_TASK_ID"'],
-                     'scheduler'       : 'master.000000'}))
-=======
-          # # for each `function` mode task, submit one more `proc` mode request
-          # if mode == rp.TASK_FUNCTION:
-          #     self.submit_tasks(rp.TaskDescription(
-          #         {'uid'       : uid.replace('call', 'extra'),
-          #        # 'timeout'   : 10,
-          #          'mode'      : rp.TASK_PROC,
-          #          'ranks'     : 2,
-          #          'executable': '/bin/sh',
-          #          'arguments' : ['-c', 'echo "hello $RP_RANK/$RP_RANKS: '
-          #                               '$RP_TASK_ID"'],
-          #          'scheduler' : 'master.000000'}))
->>>>>>> 9aea57ba
+                    {'uid'       : uid.replace('call', 'extra'),
+                   # 'timeout'   : 10,
+                     'mode'      : rp.TASK_PROC,
+                     'ranks'     : 2,
+                     'executable': '/bin/sh',
+                     'arguments' : ['-c',
+                                    'sleep %d; ' % SLEEP +
+                                    'echo "hello $RP_RANK/$RP_RANKS: '
+                                          '$RP_TASK_ID"'],
+                     'scheduler' : 'master.000000'}))
 
         return tasks
 
