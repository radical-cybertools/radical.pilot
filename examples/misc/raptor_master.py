#!/usr/bin/env python3

import os
import sys
import time
<<<<<<< HEAD
import random
=======
>>>>>>> 4a826c6d

import radical.utils as ru
import radical.pilot as rp

<<<<<<< HEAD
=======
from radical.pilot import PythonTask

>>>>>>> 4a826c6d

# This script has to run as a task within an pilot allocation, and is
# a demonstration of a task overlay within the RCT framework.
# It will:
#
#   - create a master which bootstraps a specific communication layer
#   - insert n workers into the pilot (again as a task)
#   - perform RPC handshake with those workers
#   - send RPC requests to the workers
#   - terminate the worker
#
# The worker itself is an external program which is not covered in this code.

pytask = PythonTask.pythontask


@pytask
def func_mpi(comm, msg, sleep=0):
    # pylint: disable=reimported
    import time
    print('hello %d/%d: %s' % (comm.rank, comm.size, msg))
    time.sleep(sleep)



@pytask
def func_non_mpi(a):
    # pylint: disable=reimported
    import math
    import random
    b = random.random()
    t = math.exp(a * b)
    return t


# ------------------------------------------------------------------------------
#
class MyMaster(rp.raptor.Master):
    '''
    This class provides the communication setup for the task overlay: it will
    set up the request / response communication queues and provide the endpoint
    information to be forwarded to the workers.
    '''

    # --------------------------------------------------------------------------
    #
    def __init__(self, cfg):

        self._cnt = 0
<<<<<<< HEAD
        self._submitted = {rp.TASK_EXECUTABLE : 0,
                           rp.TASK_FUNCTION   : 0,
                           rp.TASK_EVAL       : 0,
                           rp.TASK_EXEC       : 0,
                           rp.TASK_PROC       : 0,
                           rp.TASK_SHELL      : 0}
        self._collected = {rp.TASK_EXECUTABLE : 0,
                           rp.TASK_FUNCTION   : 0,
                           rp.TASK_EVAL       : 0,
                           rp.TASK_EXEC       : 0,
                           rp.TASK_PROC       : 0,
                           rp.TASK_SHELL      : 0}
=======
        self._submitted = {rp.TASK_EXECUTABLE  : 0,
                           rp.TASK_FUNCTION    : 0,
                           rp.TASK_EVAL        : 0,
                           rp.TASK_EXEC        : 0,
                           rp.TASK_PROC        : 0,
                           rp.TASK_SHELL       : 0}
        self._collected = {rp.TASK_EXECUTABLE  : 0,
                           rp.TASK_FUNCTION    : 0,
                           rp.TASK_EVAL        : 0,
                           rp.TASK_EXEC        : 0,
                           rp.TASK_PROC        : 0,
                           rp.TASK_SHELL       : 0}
>>>>>>> 4a826c6d

        # initialize the task overlay base class.  That base class will ensure
        # proper communication channels to the pilot agent.
        rp.raptor.Master.__init__(self, cfg=cfg)


    # --------------------------------------------------------------------------
    #
    def submit(self):

        self._prof.prof('create_start')

        # create additional tasks to be distributed to the workers.

        tds = list()
        for i in range(1):

            tds.append(rp.TaskDescription({
                'uid'             : 'task.exe.m.%06d' % i,
                'mode'            : rp.TASK_EXECUTABLE,
                'scheduler'       : None,
                'cpu_processes'   : 2,
                'cpu_process_type': rp.MPI,
                'executable'      : '/bin/sh',
                'arguments'       : ['-c',
                                     'echo "hello $RP_RANK/$RP_RANKS: $RP_TASK_ID"']}))

            tds.append(rp.TaskDescription({
                'uid'             : 'task.call.m.%06d' % i,
              # 'timeout'         : 10,
                'mode'            : rp.TASK_FUNCTION,
                'cpu_processes'   : 2,
                'cpu_process_type': rp.MPI,
                'function'        : 'hello_mpi',
                'kwargs'          : {'msg': 'task.call.m.%06d' % i},
                'scheduler'       : 'master.000000'}))

<<<<<<< HEAD
=======
            bson = func_mpi(None, msg='task.call.m.%06d' % i, sleep=0)
            tds.append(rp.TaskDescription({
                'uid'             : 'task.mpi_ser_func.m.%06d' % i,
              # 'timeout'         : 10,
                'mode'            : rp.TASK_FUNCTION,
                'cpu_processes'   : 2,
                'cpu_process_type': rp.MPI,
                'function'        : bson,
                'scheduler'       : 'master.000000'}))
            self._log.info('bson %s : %s : %s' % (tds[-1]['uid'], len(bson), bson))

            bson = func_non_mpi(i)
            tds.append(rp.TaskDescription({
                'uid'             : 'task.ser_func.m.%06d' % i,
              # 'timeout'         : 10,
                'mode'            : rp.TASK_FUNCTION,
                'cpu_processes'   : 2,
                'function'        : bson,
                'scheduler'       : 'master.000000'}))
            self._log.info('bson %s : %s : %s' % (tds[-1]['uid'], len(bson), bson))

>>>>>>> 4a826c6d
            tds.append(rp.TaskDescription({
                'uid'             : 'task.eval.m.%06d' % i,
              # 'timeout'         : 10,
                'mode'            : rp.TASK_EVAL,
                'cpu_processes'   : 2,
                'cpu_process_type': rp.MPI,
                'code'            :
                    'print("hello %s/%s: %s" % (os.environ["RP_RANK"],'
                    'os.environ["RP_RANKS"], os.environ["RP_TASK_ID"]))',
                'scheduler'       : 'master.000000'}))

            tds.append(rp.TaskDescription({
                'uid'             : 'task.exec.m.%06d' % i,
              # 'timeout'         : 10,
                'mode'            : rp.TASK_EXEC,
                'cpu_processes'   : 2,
                'cpu_process_type': rp.MPI,
                'code'            :
                    'import os\nprint("hello %s/%s: %s" % (os.environ["RP_RANK"],'
                    'os.environ["RP_RANKS"], os.environ["RP_TASK_ID"]))',
                'scheduler'       : 'master.000000'}))

            tds.append(rp.TaskDescription({
                'uid'             : 'task.proc.m.%06d' % i,
              # 'timeout'         : 10,
                'mode'            : rp.TASK_PROC,
                'cpu_processes'   : 2,
                'cpu_process_type': rp.MPI,
                'executable'      : '/bin/sh',
                'arguments'       : ['-c', 'echo "hello $RP_RANK/$RP_RANKS: '
                                           '$RP_TASK_ID"'],
                'scheduler'       : 'master.000000'}))

            tds.append(rp.TaskDescription({
                'uid'             : 'task.shell.m.%06d' % i,
              # 'timeout'         : 10,
                'mode'            : rp.TASK_SHELL,
                'cpu_processes'   : 2,
                'cpu_process_type': rp.MPI,
                'command'         : 'echo "hello $RP_RANK/$RP_RANKS: $RP_TASK_ID"',
                'scheduler'       : 'master.000000'}))


        self.submit_tasks(tds)

        self._prof.prof('create_stop')

        # wait for outstanding tasks to complete
        while True:

            completed = sum(self._collected.values())
            submitted = sum(self._submitted.values())

            if submitted:
                # request_cb has been called, so we can wait for completion

                self._log.info('exec done?: %d >= %d ', completed, submitted)

                if completed >= submitted:
                  # self.stop()
                    break

            time.sleep(1)

        self._log.info('exec done!')


    # --------------------------------------------------------------------------
    #
    def request_cb(self, tasks):

        for task in tasks:
<<<<<<< HEAD

            self._log.debug('request_cb %s\n' % (task['uid']))

            mode = task['description']['mode']
            uid  = task['description']['uid']

            self._submitted[mode] += 1

            # for each `function` mode task, submit one more `proc` mode request
            if mode == rp.TASK_FUNCTION:
                self.submit_tasks(rp.TaskDescription(
                    {'uid'             : uid.replace('call', 'extra'),
                   # 'timeout'         : 10,
                     'mode'            : rp.TASK_PROC,
                     'cpu_processes'   : 2,
                     'cpu_process_type': rp.MPI,
                     'executable'      : '/bin/sh',
                     'arguments'       : ['-c', 'echo "hello $RP_RANK/$RP_RANKS: '
                                                '$RP_TASK_ID"'],
                     'scheduler'       : 'master.000000'}))

        return tasks


    # --------------------------------------------------------------------------
    #
    def result_cb(self, tasks):

        for task in tasks:

            mode = task['description']['mode']
            self._collected[mode] += 1

            # NOTE: `state` will be `AGENT_EXECUTING`
            self._log.debug('result_cb  %s: %s [%s] [%s]',
                            task['uid'],
                            task['state'],
                            sorted(task['stdout']),
                            task['return_value'])

            print('result_cb %s: %s %s %s' % (task['uid'], task['state'],
                                              task['stdout'],
                                              task['return_value']))


    # --------------------------------------------------------------------------
    #
=======

            self._log.debug('request_cb %s\n' % (task['uid']))

            mode = task['description']['mode']
            # uid  = task['description']['uid']

            self._submitted[mode] += 1

          # # for each `function` mode task, submit one more `proc` mode request
          # if mode == rp.TASK_FUNCTION:
          #     self.submit_tasks(rp.TaskDescription(
          #         {'uid'             : uid.replace('call', 'extra'),
          #        # 'timeout'         : 10,
          #          'mode'            : rp.TASK_PROC,
          #          'cpu_processes'   : 2,
          #          'cpu_process_type': rp.MPI,
          #          'executable'      : '/bin/sh',
          #          'arguments'       : ['-c', 'echo "hello $RP_RANK/$RP_RANKS: '
          #                                     '$RP_TASK_ID"'],
          #          'scheduler'       : 'master.000000'}))

        return tasks


    # --------------------------------------------------------------------------
    #
    def result_cb(self, tasks):

        for task in tasks:

            mode = task['description']['mode']
            self._collected[mode] += 1

            # NOTE: `state` will be `AGENT_EXECUTING`
            self._log.debug('=== out: %s', task['stdout'])
            self._log.debug('result_cb  %s: %s [%s] [%s]',
                            task['uid'],
                            task['state'],
                            sorted(task['stdout']),
                            task['return_value'])

            print('result_cb %s: %s %s %s' % (task['uid'], task['state'],
                                              task['stdout'],
                                              task['return_value']))


    # --------------------------------------------------------------------------
    #
>>>>>>> 4a826c6d
    def state_cb(self, tasks):

        for task in tasks:
            uid = task['uid']

            if uid.startswith(self._uid + '.task.m.'):
                self._collected[rp.TASK_EXECUTABLE] += 1


# ------------------------------------------------------------------------------
#
if __name__ == '__main__':

    # This master script runs as a task within a pilot allocation.  The purpose
    # of this master is to (a) spawn a set or workers within the same
    # allocation, (b) to distribute work items (`hello` function calls) to those
    # workers, and (c) to collect the responses again.
    cfg_fname    = str(sys.argv[1])
    cfg          = ru.Config(cfg=ru.read_json(cfg_fname))
    cfg.rank     = int(sys.argv[2])

    n_workers  = cfg.n_workers
    nodes_pw   = cfg.nodes_pw
    cpn        = cfg.cpn
    gpn        = cfg.gpn
    descr      = cfg.worker_descr
    pwd        = os.getcwd()

    # one node is used by master.  Alternatively (and probably better), we could
    # reduce one of the worker sizes by one core.  But it somewhat depends on
    # the worker type and application workload to judge if that makes sense, so
    # we leave it for now.

    # create a master class instance - this will establish communication to the
    # pilot agent
    master = MyMaster(cfg)

    # insert `n` worker tasks into the agent.  The agent will schedule (place)
    # those workers and execute them.  Insert one smaller worker (see above)
    # NOTE: this assumes a certain worker size / layout
    print('workers: %d' % n_workers)
    descr['cpu_processes'] = nodes_pw * cpn
    descr['gpu_processes'] = nodes_pw * gpn
  # descr['cpu_processes'] = 28
  # descr['gpu_processes'] = 0
    master.submit_workers(descr=descr, count=n_workers)

    # wait until `m` of those workers are up
    # This is optional, work requests can be submitted before and will wait in
    # a work queue.
  # master.wait(count=nworkers)

    master.start()
    master.submit()
    master.join()
    master.stop()

    # simply terminate
    # FIXME: clean up workers


# ------------------------------------------------------------------------------
<|MERGE_RESOLUTION|>--- conflicted
+++ resolved
@@ -3,19 +3,12 @@
 import os
 import sys
 import time
-<<<<<<< HEAD
-import random
-=======
->>>>>>> 4a826c6d
 
 import radical.utils as ru
 import radical.pilot as rp
 
-<<<<<<< HEAD
-=======
 from radical.pilot import PythonTask
 
->>>>>>> 4a826c6d
 
 # This script has to run as a task within an pilot allocation, and is
 # a demonstration of a task overlay within the RCT framework.
@@ -65,20 +58,6 @@
     def __init__(self, cfg):
 
         self._cnt = 0
-<<<<<<< HEAD
-        self._submitted = {rp.TASK_EXECUTABLE : 0,
-                           rp.TASK_FUNCTION   : 0,
-                           rp.TASK_EVAL       : 0,
-                           rp.TASK_EXEC       : 0,
-                           rp.TASK_PROC       : 0,
-                           rp.TASK_SHELL      : 0}
-        self._collected = {rp.TASK_EXECUTABLE : 0,
-                           rp.TASK_FUNCTION   : 0,
-                           rp.TASK_EVAL       : 0,
-                           rp.TASK_EXEC       : 0,
-                           rp.TASK_PROC       : 0,
-                           rp.TASK_SHELL      : 0}
-=======
         self._submitted = {rp.TASK_EXECUTABLE  : 0,
                            rp.TASK_FUNCTION    : 0,
                            rp.TASK_EVAL        : 0,
@@ -91,7 +70,6 @@
                            rp.TASK_EXEC        : 0,
                            rp.TASK_PROC        : 0,
                            rp.TASK_SHELL       : 0}
->>>>>>> 4a826c6d
 
         # initialize the task overlay base class.  That base class will ensure
         # proper communication channels to the pilot agent.
@@ -129,8 +107,6 @@
                 'kwargs'          : {'msg': 'task.call.m.%06d' % i},
                 'scheduler'       : 'master.000000'}))
 
-<<<<<<< HEAD
-=======
             bson = func_mpi(None, msg='task.call.m.%06d' % i, sleep=0)
             tds.append(rp.TaskDescription({
                 'uid'             : 'task.mpi_ser_func.m.%06d' % i,
@@ -152,7 +128,6 @@
                 'scheduler'       : 'master.000000'}))
             self._log.info('bson %s : %s : %s' % (tds[-1]['uid'], len(bson), bson))
 
->>>>>>> 4a826c6d
             tds.append(rp.TaskDescription({
                 'uid'             : 'task.eval.m.%06d' % i,
               # 'timeout'         : 10,
@@ -225,55 +200,6 @@
     def request_cb(self, tasks):
 
         for task in tasks:
-<<<<<<< HEAD
-
-            self._log.debug('request_cb %s\n' % (task['uid']))
-
-            mode = task['description']['mode']
-            uid  = task['description']['uid']
-
-            self._submitted[mode] += 1
-
-            # for each `function` mode task, submit one more `proc` mode request
-            if mode == rp.TASK_FUNCTION:
-                self.submit_tasks(rp.TaskDescription(
-                    {'uid'             : uid.replace('call', 'extra'),
-                   # 'timeout'         : 10,
-                     'mode'            : rp.TASK_PROC,
-                     'cpu_processes'   : 2,
-                     'cpu_process_type': rp.MPI,
-                     'executable'      : '/bin/sh',
-                     'arguments'       : ['-c', 'echo "hello $RP_RANK/$RP_RANKS: '
-                                                '$RP_TASK_ID"'],
-                     'scheduler'       : 'master.000000'}))
-
-        return tasks
-
-
-    # --------------------------------------------------------------------------
-    #
-    def result_cb(self, tasks):
-
-        for task in tasks:
-
-            mode = task['description']['mode']
-            self._collected[mode] += 1
-
-            # NOTE: `state` will be `AGENT_EXECUTING`
-            self._log.debug('result_cb  %s: %s [%s] [%s]',
-                            task['uid'],
-                            task['state'],
-                            sorted(task['stdout']),
-                            task['return_value'])
-
-            print('result_cb %s: %s %s %s' % (task['uid'], task['state'],
-                                              task['stdout'],
-                                              task['return_value']))
-
-
-    # --------------------------------------------------------------------------
-    #
-=======
 
             self._log.debug('request_cb %s\n' % (task['uid']))
 
@@ -322,7 +248,6 @@
 
     # --------------------------------------------------------------------------
     #
->>>>>>> 4a826c6d
     def state_cb(self, tasks):
 
         for task in tasks:
