--- conflicted
+++ resolved
@@ -90,24 +90,13 @@
         for i in range(1):
 
             tds.append(rp.TaskDescription({
-<<<<<<< HEAD
-                'uid'             : 'task.exe.m.%06d' % i,
-                'mode'            : rp.TASK_EXECUTABLE,
-                'scheduler'       : None,
-                'cpu_processes'   : 2,
-                'cpu_process_type': rp.MPI,
-                'executable'      : '/bin/sh',
-                'arguments'       : ['-c',
-                            'echo "hello $RP_RANK/$RP_RANKS: $RP_TASK_ID"']}))
-=======
                 'uid'        : 'task.exe.m.%06d' % i,
                 'mode'       : rp.TASK_EXECUTABLE,
                 'scheduler'  : None,
-                'ranks'      : 1,
+                'ranks'      : 2,
                 'executable' : '/bin/sh',
                 'arguments'  : ['-c',
-                                'echo "hello $RP_RANK/$RP_RANKS: $RP_TASK_ID"']}))
->>>>>>> 7ee42b64
+                              'echo "hello $RP_RANK/$RP_RANKS: $RP_TASK_ID"']}))
 
             tds.append(rp.TaskDescription({
                 'uid'       : 'task.call.m.%06d' % i,
@@ -120,24 +109,6 @@
 
             bson = func_mpi(None, msg='task.call.m.%06d' % i, sleep=0)
             tds.append(rp.TaskDescription({
-<<<<<<< HEAD
-                'uid'             : 'task.mpi_ser_func.m.%06d' % i,
-              # 'timeout'         : 10,
-                'mode'            : rp.TASK_FUNCTION,
-                'cpu_processes'   : 2,
-                'cpu_process_type': rp.MPI,
-                'function'        : bson,
-                'scheduler'       : 'master.000000'}))
-
-            bson = func_non_mpi(i)
-            tds.append(rp.TaskDescription({
-                'uid'             : 'task.ser_func.m.%06d' % i,
-              # 'timeout'         : 10,
-                'mode'            : rp.TASK_FUNCTION,
-                'cpu_processes'   : 2,
-                'function'        : bson,
-                'scheduler'       : 'master.000000'}))
-=======
                 'uid'       : 'task.mpi_ser_func.m.%06d' % i,
               # 'timeout'   : 10,
                 'mode'      : rp.TASK_FUNCTION,
@@ -155,7 +126,6 @@
                 'function'  : bson,
                 'scheduler' : 'master.000000'}))
             self._log.info('bson %s : %s : %s' % (tds[-1]['uid'], len(bson), bson))
->>>>>>> 7ee42b64
 
             tds.append(rp.TaskDescription({
                 'uid'       : 'task.eval.m.%06d' % i,
@@ -168,23 +138,13 @@
                 'scheduler' : 'master.000000'}))
 
             tds.append(rp.TaskDescription({
-<<<<<<< HEAD
-                'uid'             : 'task.exec.m.%06d' % i,
-              # 'timeout'         : 10,
-                'mode'            : rp.TASK_EXEC,
-                'cpu_processes'   : 2,
-                'cpu_process_type': rp.MPI,
-                'code'            :
+                'uid'       : 'task.exec.m.%06d' % i,
+              # 'timeout'   : 10,
+                'mode'      : rp.TASK_EXEC,
+                'ranks'     : 2,
+                'code'      :
                     'import os\n'
                     'print("hello %s/%s: %s" % (os.environ["RP_RANK"],'
-=======
-                'uid'       : 'task.exec.m.%06d' % i,
-              # 'timeout'   : 10,
-                'mode'      : rp.TASK_EXEC,
-                'ranks'     : 2,
-                'code'      :
-                    'import os\nprint("hello %s/%s: %s" % (os.environ["RP_RANK"],'
->>>>>>> 7ee42b64
                     'os.environ["RP_RANKS"], os.environ["RP_TASK_ID"]))',
                 'scheduler' : 'master.000000'}))
 
@@ -324,13 +284,8 @@
     # those workers and execute them.  Insert one smaller worker (see above)
     # NOTE: this assumes a certain worker size / layout
     print('workers: %d' % n_workers)
-<<<<<<< HEAD
-    descr['cpu_processes'] = nodes_per_worker * cores_per_node
-    descr['gpu_processes'] = nodes_per_worker * gpus_per_node
-=======
-    descr['ranks']         = nodes_pw * cpn
-    descr['gpus_per_rank'] = nodes_pw * gpn
->>>>>>> 7ee42b64
+    descr['ranks']         = nodes_per_worker * cores_per_node
+    descr['gpus_per_rank'] = nodes_per_worker * gpus_per_node
     master.submit_workers(descr=descr, count=n_workers)
 
     # wait until `m` of those workers are up
