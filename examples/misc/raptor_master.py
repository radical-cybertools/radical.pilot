--- conflicted
+++ resolved
@@ -7,13 +7,6 @@
 import radical.utils as ru
 import radical.pilot as rp
 
-<<<<<<< HEAD
-print('RP: %s %s' % (rp.__file__, dir(rp)))
-sys.stdout.flush()
-
-
-=======
->>>>>>> d7871fce
 # This script has to run as a task within an pilot allocation, and is
 # a demonstration of a task overlay within the RCT framework.
 # It will:
@@ -68,13 +61,8 @@
                     'cores':  1,
                   # 'gpus' :  1,
                     'data' : {
-<<<<<<< HEAD
-                        'code': 'print("hello stdout"); return "hello world"'
-                   }}
-=======
                         'code': 'print("hello world")'
                     }}
->>>>>>> d7871fce
             self.request(item)
 
 
@@ -99,7 +87,6 @@
                               'kwargs': {'count': idx,
                                          'uid'  : uid}
                    }}
-<<<<<<< HEAD
             self.request(item)
 
 
@@ -113,22 +100,7 @@
                    }}
             self.request(item)
 
-=======
-            self.request(item)
-
-
-            uid  = 'request.proc.%06d' % idx
-            item = {'uid'  :   uid,
-                    'mode' :  'proc',
-                    'cores':  1,
-                  # 'gpus' :  1,
-                    'data' : {'exe' : '/bin/echo',
-                              'args': ['hello', 'world']
-                   }}
-            self.request(item)
-
-
->>>>>>> d7871fce
+
             uid  = 'request.shell.%06d' % idx
             item = {'uid'  :   uid,
                     'mode' :  'shell',
@@ -155,12 +127,6 @@
             # for each `shell` mode request, submit one more `proc` mode request
             if req['mode'] == 'call':
 
-<<<<<<< HEAD
-        for r in requests:
-            sys.stdout.write('result_cb %s: %s [%s]\n' % (r.uid, r.state, r.result))
-            sys.stdout.flush()
-
-=======
                 uid  = 'request.extra.%06d' % self._cnt
                 item = {'uid'  :   uid,
                         'mode' :  'proc',
@@ -182,7 +148,6 @@
         self._log.debug('=== result_cb  %s: %s [%s]\n'
                        % (req.uid, req.state, req.result))
 
->>>>>>> d7871fce
 
 # ------------------------------------------------------------------------------
 #
@@ -200,11 +165,10 @@
     cpn        = cfg.cpn
     gpn        = cfg.gpn
     descr      = cfg.worker_descr
-    worker     = os.path.basename(cfg.worker)
     pwd        = os.getcwd()
 
     # add data staging to worker: link input_dir, impress_dir, and oe_license
-    descr['arguments']     = [os.path.basename(worker)]
+    descr['arguments'] = './raptor_worker.sh'
 
     # one node is used by master.  Alternatively (and probably better), we could
     # reduce one of the worker sizes by one core.  But it somewhat depends on
