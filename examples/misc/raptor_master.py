--- conflicted
+++ resolved
@@ -295,13 +295,7 @@
     master.start()
     master.submit()
 
-<<<<<<< HEAD
-    # let some time pass for client side tasks to complete
-    time.sleep(60)
-
-=======
     out('stop')
->>>>>>> 642ffe66
     # TODO: can be run from thread?
     master.stop()
 
