--- conflicted
+++ resolved
@@ -38,23 +38,6 @@
         "cores"    : 64
     },
 
-<<<<<<< HEAD
-    "local.localhost_funcs" : {
-        "project"  : null,
-        "queue"    : null,
-        "schema"   : "local",
-        "cores"    : 16
-    },
-
-    "local.localhost_funcs_mpi" : {
-        "project"  : null,
-        "queue"    : null,
-        "schema"   : "local",
-        "cores"    : 16
-    },
-
-=======
->>>>>>> 3d2e2710
     "local.local" : {
         "project"  : null,
         "queue"    : null,
