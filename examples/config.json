
{
    "local.localhost" : {
        "project"  : null,
        "queue"    : null,
        "schema"   : null,
        "cores"    : 1,
        "gpus"     : 2
    },

    "local.localhost_aprun" : {
        "project"  : null,
        "queue"    : null,
        "schema"   : null,
        "cores"    : 32,
        "gpus"     : 2
    },

    "local.localhost_orte" : {
        "project"  : null,
        "queue"    : null,
        "schema"   : null,
        "cores"    : 64
    },

    "local.localhost_ortelib" : {
        "project"  : null,
        "queue"    : null,
        "schema"   : null,
        "cores"    : 64
    },

    "local.localhost_prte" : {
        "project"  : null,
        "queue"    : null,
        "schema"   : null,
        "cores"    : 64
    },

    "local.localhost_anaconda" : {
        "project"  : null,
        "queue"    : null,
        "schema"   : null,
        "cores"    : 2
    },

    "local.devel" : {
        "project"  : null,
        "queue"    : null,
        "schema"   : null,
        "cores"    : 64
    },

    "local.localhost_spark_ana" : {
        "project"  : null,
        "queue"    : null,
        "schema"   : null,
        "cores"    : 2
    },

    "ncsa.bw_orte" : {
        "project"  : "gk4",
        "queue"    : "debug",
        "schema"   : "local",
        "cores"    : 64
    },

    "ncsa.bw_aprun" : {
        "project"  : "gk4",
        "queue"    : "debug",
        "schema"   : "local",
        "cores"    : 64
    },

    "ncsa.bw_lib" : {
        "project"  : "gk4",
        "queue"    : "debug",
        "schema"   : "local",
        "cores"    : 64
    },

    "ncsa.bw_local" : {
        "project"  : null,
        "queue"    : "debug",
        "schema"   : null,
        "cores"    : 64
    },

    "ncsa.bw_ccm" : {
        "project"  : "gk4",
        "queue"    : "debug",
        "schema"   : "local",
        "cores"    : 64
    },

    "nersc.edison" : {
        "project"  : null,
        "queue"    : "debug",
        "schema"   : "ssh",
        "cores"    : 64
    },

    "epsrc.archer" : {
        "project"  : "d137",
        "queue"    : "short",
        "schema"   : null,
        "cores"    : 64
    },

    "epsrc.archer_orte" : {
        "project"  : "e290",
        "queue"    : "short",
        "schema"   : null,
        "cores"    : 64
    },

    "lrz.supermuc" : {
        "project"  : "e290",
        "queue"    : "short",
        "schema"   : null,
        "cores"    : 64
    },

    "xsede.supermic_ssh" : {
        "project"  : "TG-MCB090174",
        "queue"    : "workq",
        "schema"   : "gsissh",
        "cores"    : 64
    },

    "xsede.supermic" : {
        "project"  : "TG-MCB090174",
        "queue"    : "workq",
        "schema"   : "gsissh",
        "cores"    : 80
    },

    "xsede.supermic_orte" : {
        "project"  : "TG-CCR140028",
        "queue"    : "workq",
        "schema"   : "gsissh",
        "cores"    : 80
    },

    "xsede.supermic_ortelib" : {
        "project"  : "TG-CCR140028",
        "queue"    : "workq",
        "schema"   : "gsissh",
        "cores"    : 80
    },

    "princeton.tiger_cpu" : {
        "project"  : "geo",
        "queue"    : "cpu",
        "schema"   : "ssh",
        "cores"    : 40
    },

    "princeton.tiger_gpu" : {
        "project"  : "geo",
        "queue"    : "gpu",
        "schema"   : "local",
        "cores"    : 56
    },

    "xsede.stampede" : {
        "project"  : "TG-MCB090174",
        "queue"    : "development",
        "schema"   : "gsissh",
        "cores"    : 64
    },

    "xsede.stampede_orte" : {
        "project"  : "TG-MCB090174",
        "queue"    : "development",
        "schema"   : "gsissh",
        "cores"    : 64
    },

    "xsede.stampede_ortelib" : {
        "project"  : "TG-MCB090174",
        "queue"    : "development",
        "schema"   : "gsissh",
        "cores"    : 64
    },

    "xsede.bridges" : {
        "project"  : null,
        "queue"    : "RM",
        "schema"   : "gsissh",
        "cores"    : 64
    },

    "xsede.wrangler" : {
        "project"  : "TG-MCB090174",
        "queue"    : "debug",
        "schema"   : "gsissh",
        "cores"    : 24
    },

    "xsede.comet"  : {
        "project"  : "TG-MCB090174",
        "queue"    : "compute",
        "schema"   : "gsissh",
        "cores"    : 64
    },

    "xsede.comet_ssh"  : {
        "project"  : "TG-MCB090174",
        "queue"    : "compute",
        "schema"   : "gsissh",
        "cores"    : 64
    },

    "xsede.comet_ortelib"  : {
        "project"  : "TG-MCB090174",
        "queue"    : "debug",
        "schema"   : "gsissh",
        "cores"    : 96
    },

    "xsede.gordon" : {
        "project"  : "unc100",
        "queue"    : "normal",
        "schema"   : "gsissh",
        "cores"    : 64
    },

    "xsede.blacklight" : {
        "project"  : null,
        "queue"    : "debug",
        "schema"   : "gsissh",
        "cores"    : 64
    },

    "xsede.greenfield" : {
        "project"  : null,
        "queue"    : "debug",
        "schema"   : "gsissh",
        "cores"    : 64
    },

    "xsede.trestles" : {
        "project"  : "TG-MCB090174" ,
        "queue"    : "shared",
        "schema"   : null,
        "cores"    : 64
    },

    "xsede.darter_aprun" : {
        "project"  : null,
        "queue"    : null,
        "schema"   : "gsissh",
        "cores"    : 64
    },

    "futuregrid.india" : {
        "project"  : null,
        "queue"    : null,
        "schema"   : null,
        "cores"    : 64
    },

    "ncar.cheyenne": {
	"project"      : "URTG0014",
	"queue"        : "regular",
	"schema"       : "local",
	"cores"        : 72
    },

<<<<<<< HEAD
    "ornl.summit"  : {
        "project"  : "BIP178",
        "queue"    : "batch",
        "schema"   : "local",
        "cores"    : 84,
        "gpus"     : 12
    },

    "local.summit" : {
        "project"  : "BIP178",
        "queue"    : "batch",
        "schema"   : "local",
        "cores"    : 84,
        "gpus"     : 12
=======
    "ornl.summit" : {
        "project"  : "BIP178",
        "queue"    : "batch",
        "schema"   : "local",
        "cores"    : 4200
    },

    "ornl.summit_prte" : {
        "project"  : "BIP178",
        "queue"    : "batch",
        "schema"   : "local",
        "cores"    : 4200
>>>>>>> 8d8422b6
    },

    "ornl.titan" : {
        "project"  : "BIP149",
        "queue"    : "debug",
        "schema"   : "local",
        "cores"    : 160
    },

    "ornl.titan_aprun" : {
        "project"  : "BIP149",
        "queue"    : "debug",
        "schema"   : "local",
        "cores"    : 160
    },

    "ornl.titan_ortelib" : {
        "project"  : "BIP149",
        "queue"    : "debug",
        "schema"   : "local",
        "cores"    : 64
    },

    "ornl.titan_orte"   : {
        "project"  : "BIP149",
        "queue"    : "debug",
        "schema"   : "local",
        "cores"    : 160
    },

    "ornl.titan_aprun"   : {
        "project"  : "BIP149",
        "queue"    : "debug",
        "schema"   : "local",
        "cores"    : 64,
        "gpus"     : 4
    },

    "ornl.rhea_aprun"   : {
        "project"  : "BIP149",
        "queue"    : "batch",
        "schema"   : "local",
        "cores"    : 64
    },

    "nersc.hopper" : {
        "project"  : null,
        "queue"    : "debug",
        "schema"   : "ssh",
        "cores"    : 64
    },

    "yale.grace"   : {
        "project"  : null,
        "queue"    : "shared",
        "schema"   : "ssh",
        "cores"    : 64
    },

    "osg.xsede-virt-clust"   : {
      # "project"  : "TG-CCR140028",
        "project"  : "TG-MCB090174",
        "queue"    : null,
        "schema"   : "gsissh",
        "cores"    : 1
    },

    "osg.connect" : {
        "project"  : "RADICAL",
        "queue"    : null,
        "schema"   : "ssh",
        "cores"    : 64
    }, 

    "fub.allegro"   : {
        "project"  : null,
        "queue"    : null,
        "schema"   : "ssh",
        "cores"    : 36,
        "gpus"     : 12
    },

    "lumc.shark"   : {
        "project"  : null,
        "queue"    : null,
        "schema"   : "ssh",
        "cores"    : 16
    }, 

    "lumc.gb-ui"   : {
        "project"  : null,
        "queue"    : "express",
        "schema"   : "ssh",
        "cores"    : 4
    },

    "das5.fs1"   : {
        "project"  : null,
        "queue"    : null,
        "schema"   : "ssh",
        "cores"    : 1
    },

    "radical.one" : {
        "project"  : null,
        "queue"    : null,
        "schema"   : "ssh",
        "cores"    : 8
    }, 

    "radical.two" : {
        "project"  : null,
        "queue"    : null,
        "schema"   : "ssh",
        "cores"    : 8
    }
}
<|MERGE_RESOLUTION|>--- conflicted
+++ resolved
@@ -268,7 +268,6 @@
 	"cores"        : 72
     },
 
-<<<<<<< HEAD
     "ornl.summit"  : {
         "project"  : "BIP178",
         "queue"    : "batch",
@@ -283,20 +282,12 @@
         "schema"   : "local",
         "cores"    : 84,
         "gpus"     : 12
-=======
-    "ornl.summit" : {
-        "project"  : "BIP178",
-        "queue"    : "batch",
-        "schema"   : "local",
-        "cores"    : 4200
-    },
 
     "ornl.summit_prte" : {
         "project"  : "BIP178",
         "queue"    : "batch",
         "schema"   : "local",
         "cores"    : 4200
->>>>>>> 8d8422b6
     },
 
     "ornl.titan" : {
@@ -369,7 +360,7 @@
         "queue"    : null,
         "schema"   : "ssh",
         "cores"    : 64
-    }, 
+    },
 
     "fub.allegro"   : {
         "project"  : null,
@@ -384,7 +375,7 @@
         "queue"    : null,
         "schema"   : "ssh",
         "cores"    : 16
-    }, 
+    },
 
     "lumc.gb-ui"   : {
         "project"  : null,
@@ -405,7 +396,7 @@
         "queue"    : null,
         "schema"   : "ssh",
         "cores"    : 8
-    }, 
+    },
 
     "radical.two" : {
         "project"  : null,
