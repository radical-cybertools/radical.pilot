
{
    "local.localhost" : {
        "project"  : null,
        "queue"    : null,
        "schema"   : null,
        "cores"    : 1,
        "gpus"     : 2
    },

    "local.localhost_aprun" : {
        "project"  : null,
        "queue"    : null,
        "schema"   : null,
        "cores"    : 32,
        "gpus"     : 2
    },

    "local.localhost_orte" : {
        "project"  : null,
        "queue"    : null,
        "schema"   : null,
        "cores"    : 64
    },

    "local.localhost_ortelib" : {
        "project"  : null,
        "queue"    : null,
        "schema"   : null,
        "cores"    : 64
    },

    "local.localhost_prte" : {
        "project"  : null,
        "queue"    : null,
        "schema"   : null,
        "cores"    : 64
    },

    "local.localhost_anaconda" : {
        "project"  : null,
        "queue"    : null,
        "schema"   : null,
        "cores"    : 2
    },

    "local.devel" : {
        "project"  : null,
        "queue"    : null,
        "schema"   : null,
        "cores"    : 64
    },

    "local.localhost_spark_ana" : {
        "project"  : null,
        "queue"    : null,
        "schema"   : null,
        "cores"    : 2
    },

    "ncsa.bw_orte" : {
        "project"  : "gk4",
        "queue"    : "debug",
        "schema"   : "local",
        "cores"    : 64
    },

    "ncsa.bw_aprun" : {
        "project"  : "gk4",
        "queue"    : "debug",
        "schema"   : "local",
        "cores"    : 64
    },

    "ncsa.bw_lib" : {
        "project"  : "gk4",
        "queue"    : "debug",
        "schema"   : "local",
        "cores"    : 64
    },

    "ncsa.bw_local" : {
        "project"  : null,
        "queue"    : "debug",
        "schema"   : null,
        "cores"    : 64
    },

    "ncsa.bw_ccm" : {
        "project"  : "gk4",
        "queue"    : "debug",
        "schema"   : "local",
        "cores"    : 64
    },

    "nersc.edison" : {
        "project"  : null,
        "queue"    : "debug",
        "schema"   : "ssh",
        "cores"    : 64
    },

    "epsrc.archer" : {
        "project"  : "d137",
        "queue"    : "short",
        "schema"   : null,
        "cores"    : 64
    },

    "epsrc.archer_orte" : {
        "project"  : "e290",
        "queue"    : "short",
        "schema"   : null,
        "cores"    : 64
    },

    "lrz.supermuc" : {
        "project"  : "e290",
        "queue"    : "short",
        "schema"   : null,
        "cores"    : 64
    },

    "xsede.supermic_ssh" : {
        "project"  : "TG-MCB090174",
        "queue"    : "workq",
        "schema"   : "gsissh",
        "cores"    : 64
    },

    "xsede.supermic" : {
        "project"  : "TG-MCB090174",
        "queue"    : "workq",
        "schema"   : "gsissh",
        "cores"    : 80
    },

    "xsede.supermic_orte" : {
        "project"  : "TG-CCR140028",
        "queue"    : "workq",
        "schema"   : "gsissh",
        "cores"    : 80
    },

    "xsede.supermic_ortelib" : {
        "project"  : "TG-CCR140028",
        "queue"    : "workq",
        "schema"   : "gsissh",
        "cores"    : 80
    },

    "princeton.tiger_cpu" : {
        "project"  : "geo",
        "queue"    : "cpu",
        "schema"   : "ssh",
        "cores"    : 40
    },

    "princeton.tiger_gpu" : {
        "project"  : "geo",
        "queue"    : "gpu",
        "schema"   : "local",
        "cores"    : 56
    },

    "xsede.stampede" : {
        "project"  : "TG-MCB090174",
        "queue"    : "development",
        "schema"   : "gsissh",
        "cores"    : 64
    },

    "xsede.stampede_orte" : {
        "project"  : "TG-MCB090174",
        "queue"    : "development",
        "schema"   : "gsissh",
        "cores"    : 64
    },

    "xsede.stampede_ortelib" : {
        "project"  : "TG-MCB090174",
        "queue"    : "development",
        "schema"   : "gsissh",
        "cores"    : 64
    },

    "xsede.bridges" : {
        "project"  : null,
        "queue"    : "RM",
        "schema"   : "gsissh",
        "cores"    : 64
    },

    "xsede.wrangler" : {
        "project"  : "TG-MCB090174",
        "queue"    : "debug",
        "schema"   : "gsissh",
        "cores"    : 24
    },

    "xsede.comet"  : {
        "project"  : "TG-MCB090174",
        "queue"    : "compute",
        "schema"   : "gsissh",
        "cores"    : 64
    },

    "xsede.comet_ssh"  : {
        "project"  : "TG-MCB090174",
        "queue"    : "compute",
        "schema"   : "gsissh",
        "cores"    : 64
    },

    "xsede.comet_ortelib"  : {
        "project"  : "TG-MCB090174",
        "queue"    : "debug",
        "schema"   : "gsissh",
        "cores"    : 96
    },

    "xsede.gordon" : {
        "project"  : "unc100",
        "queue"    : "normal",
        "schema"   : "gsissh",
        "cores"    : 64
    },

    "xsede.blacklight" : {
        "project"  : null,
        "queue"    : "debug",
        "schema"   : "gsissh",
        "cores"    : 64
    },

    "xsede.greenfield" : {
        "project"  : null,
        "queue"    : "debug",
        "schema"   : "gsissh",
        "cores"    : 64
    },

    "xsede.trestles" : {
        "project"  : "TG-MCB090174" ,
        "queue"    : "shared",
        "schema"   : null,
        "cores"    : 64
    },

    "xsede.darter_aprun" : {
        "project"  : null,
        "queue"    : null,
        "schema"   : "gsissh",
        "cores"    : 64
    },

    "futuregrid.india" : {
        "project"  : null,
        "queue"    : null,
        "schema"   : null,
        "cores"    : 64
    },

    "ncar.cheyenne": {
	    "project"  : "URTG0014",
	    "queue"    : "regular",
	    "schema"   : "local",
	    "cores"    : 72
    },

<<<<<<< HEAD
    "local.summit" : {
        "project"  : "BIP178",
        "queue"    : "batch",
        "schema"   : "local",
        "cores"    : 84
=======
    "ornl.summit"  : {
        "project"  : "BIP178",
        "queue"    : "batch",
        "schema"   : "local",
        "cores"    : 84,
        "gpus"     : 12
>>>>>>> 0ed247f1
    },

    "ornl.summit_prte" : {
        "project"  : "BIP178",
        "queue"    : "batch",
        "schema"   : "local",
        "cores"    : 84
    },

    "ornl.titan" : {
        "project"  : "BIP149",
        "queue"    : "debug",
        "schema"   : "local",
        "cores"    : 160
    },

    "ornl.titan_aprun" : {
        "project"  : "BIP149",
        "queue"    : "debug",
        "schema"   : "local",
        "cores"    : 160
    },

    "ornl.titan_ortelib" : {
        "project"  : "BIP149",
        "queue"    : "debug",
        "schema"   : "local",
        "cores"    : 64
    },

    "ornl.titan_orte"   : {
        "project"  : "BIP149",
        "queue"    : "debug",
        "schema"   : "local",
        "cores"    : 160
    },

    "ornl.titan_aprun"   : {
        "project"  : "BIP149",
        "queue"    : "debug",
        "schema"   : "local",
        "cores"    : 64,
        "gpus"     : 4
    },

    "ornl.rhea_aprun"   : {
        "project"  : "BIP149",
        "queue"    : "batch",
        "schema"   : "local",
        "cores"    : 64
    },

    "nersc.hopper" : {
        "project"  : null,
        "queue"    : "debug",
        "schema"   : "ssh",
        "cores"    : 64
    },

    "yale.grace"   : {
        "project"  : null,
        "queue"    : "shared",
        "schema"   : "ssh",
        "cores"    : 64
    },

    "osg.xsede-virt-clust"   : {
      # "project"  : "TG-CCR140028",
        "project"  : "TG-MCB090174",
        "queue"    : null,
        "schema"   : "gsissh",
        "cores"    : 1
    },

    "osg.connect" : {
        "project"  : "RADICAL",
        "queue"    : null,
        "schema"   : "ssh",
        "cores"    : 64
    },

    "fub.allegro"   : {
        "project"  : null,
        "queue"    : null,
        "schema"   : "ssh",
        "cores"    : 36,
        "gpus"     : 12
    },

    "lumc.shark"   : {
        "project"  : null,
        "queue"    : null,
        "schema"   : "ssh",
        "cores"    : 16
    },

    "lumc.gb-ui"   : {
        "project"  : null,
        "queue"    : "express",
        "schema"   : "ssh",
        "cores"    : 4
    },

    "das5.fs1"   : {
        "project"  : null,
        "queue"    : null,
        "schema"   : "ssh",
        "cores"    : 1
    },

    "radical.one" : {
        "project"  : null,
        "queue"    : null,
        "schema"   : "ssh",
        "cores"    : 8
    },

    "radical.two" : {
        "project"  : null,
        "queue"    : null,
        "schema"   : "ssh",
        "cores"    : 8
    }
}
<|MERGE_RESOLUTION|>--- conflicted
+++ resolved
@@ -268,20 +268,12 @@
 	    "cores"    : 72
     },
 
-<<<<<<< HEAD
-    "local.summit" : {
-        "project"  : "BIP178",
-        "queue"    : "batch",
-        "schema"   : "local",
-        "cores"    : 84
-=======
     "ornl.summit"  : {
         "project"  : "BIP178",
         "queue"    : "batch",
         "schema"   : "local",
         "cores"    : 84,
         "gpus"     : 12
->>>>>>> 0ed247f1
     },
 
     "ornl.summit_prte" : {
