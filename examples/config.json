
{
    "local.localhost" : {
        "project"  : null,
        "queue"    : null,
        "schema"   : null,
        "cores"    : 1,
        "gpus"     : 0
    },

    "local.localhost_test" : {
        "project"  : null,
        "queue"    : null,
        "schema"   : null,
        "cores"    : 1,
        "gpus"     : 0
    },

    "local.localhost_flux" : {
        "project"  : null,
        "queue"    : null,
        "schema"   : null,
        "cores"    : 128,
        "gpus"     : 0
    },

    "local.localhost_prte" : {
        "project"  : null,
        "queue"    : null,
        "schema"   : null,
        "cores"    : 64
    },

    "local.localhost_funcs" : {
        "project"  : null,
        "queue"    : null,
        "schema"   : "local",
        "cores"    : 16
    },

    "local.localhost_funcs_mpi" : {
        "project"  : null,
        "queue"    : null,
        "schema"   : "local",
        "cores"    : 16
    },

    "local.local" : {
        "project"  : null,
        "queue"    : null,
        "schema"   : null,
        "cores"    : 64
    },

    "nersc.edison" : {
        "project"  : null,
        "queue"    : "debug",
        "schema"   : "ssh",
        "cores"    : 64
    },

    "xsede.supermic_ssh" : {
        "project"  : "TG-MCB090174",
        "queue"    : "workq",
        "schema"   : "gsissh",
        "cores"    : 64
    },

    "xsede.supermic" : {
        "project"  : "TG-MCB090174",
        "queue"    : "workq",
        "schema"   : "gsissh",
        "cores"    : 80
    },

    "xsede.supermic_orte" : {
        "project"  : "TG-CCR140028",
        "queue"    : "workq",
        "schema"   : "gsissh",
        "cores"    : 80
    },

    "princeton.traverse" : {
        "project"  : "tromp",
        "queue"    : "all",
        "schema"   : "local",
        "cores"    : 32,
        "gpus"     : 4
    },

    "princeton.tiger_cpu" : {
        "project"  : "geo",
        "queue"    : "cpu",
        "schema"   : "ssh",
        "cores"    : 40
    },

    "princeton.tiger_gpu" : {
        "project"  : "geo",
        "queue"    : "gpu",
        "schema"   : "local",
        "cores"    : 56
    },

    "xsede.frontera" : {
        "project"  : "FTA-Jha",
        "queue"    : "development",
        "schema"   : "local",
        "cores"    : 64
    },

    "xsede.longhorn" : {
        "project"  : "FTA-Jha",
        "queue"    : "development",
        "schema"   : "local",
        "cores"    : 40
    },

    "xsede.bridges2" : {
        "project"  : null,
        "queue"    : "RM",
        "schema"   : "gsissh",
        "cores"    : 128
    },

    "xsede.bridges2_funcs_mpirun": {
        "project"  : null,
        "queue"    : "RM",
        "schema"   : "gsissh",
        "cores"    : 128
    },

    "xsede.wrangler" : {
        "project"  : "TG-MCB090174",
        "queue"    : "debug",
        "schema"   : "gsissh",
        "cores"    : 24
    },

<<<<<<< HEAD
    "xsede.comet"  : {
        "project"  : "TG-MCB090174",
        "queue"    : "compute",
        "schema"   : "gsissh",
        "cores"    : 64
    },

    "xsede.comet_ssh"  : {
        "project"  : "TG-MCB090174",
        "queue"    : "compute",
        "schema"   : "gsissh",
        "cores"    : 64
    },

    "xsede.comet_ssh_funcs"  : {
        "project"  : "TG-MCB090174",
        "queue"    : "compute",
        "schema"   : "gsissh",
        "cores"    : 64
    },

     "xsede.comet_ssh_funcs_mpirun"  : {
        "project"  : "TG-MCB090174",
        "queue"    : "compute",
        "schema"   : "gsissh",
        "cores"    : 64
    },

    "xsede.comet_ortelib"  : {
        "project"  : "TG-MCB090174",
        "queue"    : "debug",
        "schema"   : "gsissh",
        "cores"    : 96
    },

=======
>>>>>>> 8c01d205
    "xsede.stampede2_ssh"  : {
        "project"  : "TG-MCB090174",
        "queue"    : "development",
        "schema"   : "local",
        "cores"    : 204
    },

    "xsede.stampede2_srun"  : {
        "project"  : "TG-MCB090174",
        "queue"    : "development",
        "schema"   : "local",
        "cores"    : 204
    },

    "xsede.stampede2_ibrun"  : {
        "project"  : "TG-MCB090174",
        "queue"    : "development",
        "schema"   : "local",
        "cores"    : 204
    },

    "ncar.cheyenne": {
	    "project"  : "URTG0014",
	    "queue"    : "regular",
	    "schema"   : "local",
	    "cores"    : 72
    },

    "llnl.lassen"  : {
        "project"  : "CV_DDMD",
        "queue"    : "pdebug",
      # "queue"    : "pbatch",
        "schema"   : "local",
        "cores"    : 30,
        "gpus"     : 0
    },

    "ornl.summit"  : {
        "project"  : "CSC343",
        "queue"    : "batch",
        "schema"   : "local",
        "cores"    : 168,
        "gpus"     : 6
    },

    "ornl.summit_prte" : {
        "project"  : "geo111",
        "queue"    : "batch",
        "schema"   : "local",
        "cores"    : 168,
        "gpus"     : 6
    },

    "ornl.rhea_aprun"   : {
        "project"  : "BIP149",
        "queue"    : "batch",
        "schema"   : "local",
        "cores"    : 64
    },

    "fub.allegro"   : {
        "project"  : null,
        "queue"    : null,
        "schema"   : "ssh",
        "cores"    : 36,
        "gpus"     : 12
    },

    "radical.one" : {
        "project"  : null,
        "queue"    : null,
        "schema"   : "ssh",
        "cores"    : 8
    },

    "radical.two" : {
        "project"  : null,
        "queue"    : null,
        "schema"   : "ssh",
        "cores"    : 8
    },

    "rutgers.amarel" : {
         "project" : null,
         "queue"   : null,
         "schema"  : "ssh",
         "cores"   : 8
    }
}
<|MERGE_RESOLUTION|>--- conflicted
+++ resolved
@@ -137,44 +137,6 @@
         "cores"    : 24
     },
 
-<<<<<<< HEAD
-    "xsede.comet"  : {
-        "project"  : "TG-MCB090174",
-        "queue"    : "compute",
-        "schema"   : "gsissh",
-        "cores"    : 64
-    },
-
-    "xsede.comet_ssh"  : {
-        "project"  : "TG-MCB090174",
-        "queue"    : "compute",
-        "schema"   : "gsissh",
-        "cores"    : 64
-    },
-
-    "xsede.comet_ssh_funcs"  : {
-        "project"  : "TG-MCB090174",
-        "queue"    : "compute",
-        "schema"   : "gsissh",
-        "cores"    : 64
-    },
-
-     "xsede.comet_ssh_funcs_mpirun"  : {
-        "project"  : "TG-MCB090174",
-        "queue"    : "compute",
-        "schema"   : "gsissh",
-        "cores"    : 64
-    },
-
-    "xsede.comet_ortelib"  : {
-        "project"  : "TG-MCB090174",
-        "queue"    : "debug",
-        "schema"   : "gsissh",
-        "cores"    : 96
-    },
-
-=======
->>>>>>> 8c01d205
     "xsede.stampede2_ssh"  : {
         "project"  : "TG-MCB090174",
         "queue"    : "development",
