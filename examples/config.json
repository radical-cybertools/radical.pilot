
{
    "local.localhost" : {
        "project"  : null,
        "queue"    : null,
        "schema"   : null,
        "cores"    : 1,
        "gpus"     : 2
    },

    "local.localhost_aprun" : {
        "project"  : null,
        "queue"    : null,
        "schema"   : null,
        "cores"    : 32,
        "gpus"     : 2
    },

    "local.localhost_orte" : {
        "project"  : null,
        "queue"    : null,
        "schema"   : null,
        "cores"    : 2
    },

    "local.localhost_orte" : {
        "project"  : null,
        "queue"    : null,
        "schema"   : null,
        "cores"    : 2
    },

    "local.localhost_anaconda" : {
        "project"  : null,
        "queue"    : null,
        "schema"   : null,
        "cores"    : 2
    },

    "local.devel" : {
        "project"  : null,
        "queue"    : null,
        "schema"   : null,
        "cores"    : 64
    },

    "local.localhost_spark_ana" : {
        "project"  : null,
        "queue"    : null,
        "schema"   : null,
        "cores"    : 2
    },

    "local.localhost_orte" : {
        "project"  : null,
        "queue"    : null,
        "schema"   : null,
        "cores"    : 2
    },

    "local.localhost_ortelib" : {
        "project"  : null,
        "queue"    : null,
        "schema"   : null,
        "cores"    : 2
    },

    "ncar.cheyenne_mpirun" : {
        "project"  : "urtg0014",
        "queue"    : "regular",
        "schema"   : "fork",
        "cores"    : 64
    },

    "ncsa.bw" : {
        "project"  : "PRAC_bamm",
        "queue"    : "high",
        "schema"   : "gsissh",
        "cores"    : 320
    },

    "ncsa.bw_aprun" : {
        "project"  : "PRAC_bamm",
        "queue"    : "high",
        "schema"   : "gsissh",
        "cores"    : 320
    },

    "ncsa.bw_lib" : {
        "project"  : "gk4",
        "queue"    : "debug",
        "schema"   : "gsissh",
        "cores"    : 64
    },

    "ncsa.bw_local" : {
        "project"  : null,
        "queue"    : "debug",
        "schema"   : null,
        "cores"    : 64
    },

    "ncsa.bw_ccm" : {
        "project"  : "gk4",
        "queue"    : "debug",
        "schema"   : "gsissh",
        "cores"    : 64
    },

    "nersc.edison" : {
        "project"  : null,
        "queue"    : "debug",
        "schema"   : "ssh",
        "cores"    : 64
    },

    "epsrc.archer" : {
        "project"  : "d137",
        "queue"    : "short",
        "schema"   : null,
        "cores"    : 64
    },

    "epsrc.archer_orte" : {
        "project"  : "e290",
        "queue"    : "short",
        "schema"   : null,
        "cores"    : 64
    },

    "lrz.supermuc" : {
        "project"  : "e290",
        "queue"    : "short",
        "schema"   : null,
        "cores"    : 64
    },

    "xsede.supermic_ssh" : {
        "project"  : "TG-MCB090174",
        "queue"    : "workq",
        "schema"   : "gsissh",
        "cores"    : 64
    },

    "xsede.supermic" : {
        "project"  : "TG-MCB090174",
        "queue"    : "workq",
        "schema"   : "gsissh",
        "cores"    : 80
    },

    "xsede.supermic_orte" : {
        "project"  : "TG-CCR140028",
        "queue"    : "workq",
        "schema"   : "gsissh",
        "cores"    : 80
    },

    "xsede.supermic_ortelib" : {
        "project"  : "TG-CCR140028",
        "queue"    : "workq",
        "schema"   : "gsissh",
        "cores"    : 80
    },

    "xsede.stampede" : {
        "project"  : "TG-MCB090174",
        "queue"    : "development",
        "schema"   : "gsissh",
        "cores"    : 64
    },

    "xsede.stampede_orte" : {
        "project"  : "TG-MCB090174",
        "queue"    : "development",
        "schema"   : "gsissh",
        "cores"    : 64
    },

    "xsede.stampede_ortelib" : {
        "project"  : "TG-MCB090174",
        "queue"    : "development",
        "schema"   : "gsissh",
        "cores"    : 64
    },

    "xsede.bridges" : {
        "project"  : null,
        "queue"    : "RM",
        "schema"   : "gsissh",
        "cores"    : 64
    },

    "xsede.wrangler" : {
        "project"  : "TG-MCB090174",
        "queue"    : "debug",
        "schema"   : "gsissh",
        "cores"    : 24
    },

    "xsede.comet"  : {
        "project"  : "TG-MCB090174",
        "queue"    : "compute",
        "schema"   : "gsissh",
        "cores"    : 64
    },

    "xsede.comet_ssh"  : {
        "project"  : "TG-MCB090174",
        "queue"    : "compute",
        "schema"   : "gsissh",
        "cores"    : 64
    },

    "xsede.comet_ortelib"  : {
        "project"  : "TG-MCB090174",
        "queue"    : "debug",
        "schema"   : "gsissh",
        "cores"    : 96
    },

    "xsede.gordon" : {
        "project"  : "unc100",
        "queue"    : "normal",
        "schema"   : "gsissh",
        "cores"    : 64
    },

    "xsede.blacklight" : {
        "project"  : null,
        "queue"    : "debug",
        "schema"   : "gsissh",
        "cores"    : 64
    },

    "xsede.greenfield" : {
        "project"  : null,
        "queue"    : "debug",
        "schema"   : "gsissh",
        "cores"    : 64
    },

    "xsede.trestles" : {
        "project"  : "TG-MCB090174" ,
        "queue"    : "shared",
        "schema"   : null,
        "cores"    : 64
    },

    "xsede.darter_aprun" : {
        "project"  : null,
        "queue"    : null,
        "schema"   : "gsissh",
        "cores"    : 64
    },

    "futuregrid.india" : {
        "project"  : null,
        "queue"    : null,
        "schema"   : null,
        "cores"    : 64
    },

    "ornl.titan" : {
<<<<<<< HEAD
        "project"  : "CHM160",
=======
        "project"  : "CHM163",
>>>>>>> 33b45c88
        "queue"    : "debug",
        "schema"   : "local",
        "cores"    : 160
    },

    "ornl.titan_ortelib" : {
        "project"  : "CSC230",
        "queue"    : "debug",
        "schema"   : "local",
        "cores"    : 64
    },

    "ornl.titan_orte"   : {
        "project"  : "CSC230",
        "queue"    : "debug",
        "schema"   : "local",
        "cores"    : 64
    },

    "ornl.titan_aprun"   : {
        "project"  : "BIP149",
        "queue"    : "debug",
        "schema"   : "local",
        "cores"    : 64,
        "gpus"     : 4
    },

    "ornl.rhea_aprun"   : {
        "project"  : "CSC230",
        "queue"    : "batch",
        "schema"   : "local",
        "cores"    : 64
    },

    "nersc.hopper" : {
        "project"  : null,
        "queue"    : "debug",
        "schema"   : "ssh",
        "cores"    : 64
    },

    "yale.grace"   : {
        "project"  : null,
        "queue"    : "shared",
        "schema"   : "ssh",
        "cores"    : 64
    },

    "osg.xsede-virt-clust"   : {
      # "project"  : "TG-CCR140028",
        "project"  : "TG-MCB090174",
        "queue"    : null,
        "schema"   : "gsissh",
        "cores"    : 1
    },

    "osg.connect" : {
        "project"  : "RADICAL",
        "queue"    : null,
        "schema"   : "ssh",
        "cores"    : 64
    }, 

    "fub.allegro"   : {
        "project"  : null,
        "queue"    : null,
        "schema"   : "ssh",
        "cores"    : 36,
        "gpus"     : 12
    },

    "lumc.shark"   : {
        "project"  : null,
        "queue"    : null,
        "schema"   : "ssh",
        "cores"    : 16
    }, 

    "lumc.gb-ui"   : {
        "project"  : null,
        "queue"    : "express",
        "schema"   : "ssh",
        "cores"    : 4
    },

    "das5.fs1"   : {
        "project"  : null,
        "queue"    : null,
        "schema"   : "ssh",
        "cores"    : 1
    },

    "radical.one" : {
        "project"  : null,
        "queue"    : null,
        "schema"   : "ssh",
        "cores"    : 8
    }, 

    "radical.two" : {
        "project"  : null,
        "queue"    : null,
        "schema"   : "ssh",
        "cores"    : 8
    }
}
<|MERGE_RESOLUTION|>--- conflicted
+++ resolved
@@ -262,11 +262,7 @@
     },
 
     "ornl.titan" : {
-<<<<<<< HEAD
-        "project"  : "CHM160",
-=======
         "project"  : "CHM163",
->>>>>>> 33b45c88
         "queue"    : "debug",
         "schema"   : "local",
         "cores"    : 160
