--- conflicted
+++ resolved
@@ -261,27 +261,22 @@
         "cores"    : 64
     },
 
-<<<<<<< HEAD
     "ncar.cheyenne": {
-	"project"  : "URTG0014",
-	"queue"    : "regular",
-	"schema"   : "local",
-	"cores"    : 72
+	"project"      : "URTG0014",
+	"queue"        : "regular",
+	"schema"       : "local",
+	"cores"        : 72
     },
 
     "ncar.cheyenne_mpirun": {
-	"project"  : "URTG0014",
-	"queue"    : "regular",
-	"schema"   : "local",
-	"cores"    : 72
-    },
-
-    "ornl.titan_aprun" : {
-        "project"  : "CSC230",
-=======
+	"project"      : "URTG0014",
+	"queue"        : "regular",
+	"schema"       : "local",
+	"cores"        : 72
+    },
+
     "ornl.titan" : {
         "project"  : "BIP149",
->>>>>>> 66674579
         "queue"    : "debug",
         "schema"   : "local",
         "cores"    : 160
