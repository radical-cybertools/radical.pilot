--- conflicted
+++ resolved
@@ -1,232 +1,5 @@
+
 {
-<<<<<<< HEAD
-    "local.localhost": {
-        "project": null,
-        "queue": null,
-        "schema": null,
-        "cores": 1,
-        "gpus": 0
-    },
-    "local.localhost_test": {
-        "project": null,
-        "queue": null,
-        "schema": null,
-        "cores": 1,
-        "gpus": 0
-    },
-    "local.localhost_flux": {
-        "project": null,
-        "queue": null,
-        "schema": null,
-        "cores": 128,
-        "gpus": 0
-    },
-    "local.localhost_prte": {
-        "project": null,
-        "queue": null,
-        "schema": null,
-        "cores": 64
-    },
-    "local.localhost_funcs": {
-        "project": null,
-        "queue": null,
-        "schema": "local",
-        "cores": 16
-    },
-    "local.local": {
-        "project": null,
-        "queue": null,
-        "schema": null,
-        "cores": 64
-    },
-    "anl.arcticus": {
-        "project": null,
-        "queue": "arcticus",
-        "schema": "local",
-        "cores": 96,
-        "gpus": 2
-    },
-    "nersc.edison": {
-        "project": null,
-        "queue": "debug",
-        "schema": "ssh",
-        "cores": 64
-    },
-    "xsede.supermic_ssh": {
-        "project": "TG-MCB090174",
-        "queue": "workq",
-        "schema": "gsissh",
-        "cores": 64
-    },
-    "xsede.supermic": {
-        "project": "TG-MCB090174",
-        "queue": "workq",
-        "schema": "gsissh",
-        "cores": 80
-    },
-    "xsede.supermic_orte": {
-        "project": "TG-CCR140028",
-        "queue": "workq",
-        "schema": "gsissh",
-        "cores": 80
-    },
-    "princeton.traverse": {
-        "project": "tromp",
-        "queue": "all",
-        "schema": "local",
-        "cores": 32,
-        "gpus": 4
-    },
-    "princeton.tiger_cpu": {
-        "project": "geo",
-        "queue": "cpu",
-        "schema": "ssh",
-        "cores": 40
-    },
-    "princeton.tiger_gpu": {
-        "project": "geo",
-        "queue": "gpu",
-        "schema": "local",
-        "cores": 56
-    },
-    "xsede.frontera": {
-        "project": "FTA-Jha",
-        "queue": "development",
-        "schema": "local",
-        "cores": 64
-    },
-    "xsede.longhorn": {
-        "project": "FTA-Jha",
-        "queue": "development",
-        "schema": "local",
-        "cores": 40
-    },
-    "xsede.bridges2": {
-        "project": null,
-        "queue": "RM",
-        "schema": "gsissh",
-        "cores": 128
-    },
-    "xsede.wrangler": {
-        "project": "TG-MCB090174",
-        "queue": "debug",
-        "schema": "gsissh",
-        "cores": 24
-    },
-    "xsede.comet": {
-        "project": "TG-MCB090174",
-        "queue": "compute",
-        "schema": "gsissh",
-        "cores": 64
-    },
-    "xsede.comet_ssh": {
-        "project": "TG-MCB090174",
-        "queue": "compute",
-        "schema": "gsissh",
-        "cores": 64
-    },
-    "xsede.comet_ssh_funcs": {
-        "project": "TG-MCB090174",
-        "queue": "compute",
-        "schema": "gsissh",
-        "cores": 64
-    },
-    "xsede.comet_ortelib": {
-        "project": "TG-MCB090174",
-        "queue": "debug",
-        "schema": "gsissh",
-        "cores": 96
-    },
-    "xsede.stampede2_ssh": {
-        "project": "TG-MCB090174",
-        "queue": "development",
-        "schema": "local",
-        "cores": 204
-    },
-    "xsede.stampede2_srun": {
-        "project": "TG-MCB090174",
-        "queue": "development",
-        "schema": "local",
-        "cores": 204
-    },
-    "xsede.stampede2_ibrun": {
-        "project": "TG-MCB090174",
-        "queue": "development",
-        "schema": "local",
-        "cores": 204
-    },
-    "ncar.cheyenne": {
-        "project": "URTG0014",
-        "queue": "regular",
-        "schema": "local",
-        "cores": 72
-    },
-    "llnl.lassen": {
-        "project": "CV_DDMD",
-        "queue": "pdebug",
-      # "queue": "pbatch",
-        "schema": "local",
-        "cores": 30,
-        "gpus": 0
-    },
-    "ornl.summit": {
-        "project": "CSC343",
-        "queue": "batch",
-        "schema": "local",
-        "cores": 168,
-        "gpus": 6
-    },
-    "ornl.summit_prte": {
-        "project": "geo111",
-        "queue": "batch",
-        "schema": "local",
-        "cores": 168,
-        "gpus": 6
-    },
-    "ornl.rhea_aprun": {
-        "project": "BIP149",
-        "queue": "batch",
-        "schema": "local",
-        "cores": 64
-    },
-    "osg.xsede-virt-clust": {
-      # "project": "TG-CCR140028",
-        "project": "TG-MCB090174",
-        "queue": null,
-        "schema": "gsissh",
-        "cores": 1
-    },
-    "osg.connect": {
-        "project": "RADICAL",
-        "queue": null,
-        "schema": "ssh",
-        "cores": 64
-    },
-    "fub.allegro": {
-        "project": null,
-        "queue": null,
-        "schema": "ssh",
-        "cores": 36,
-        "gpus": 12
-    },
-    "radical.one": {
-        "project": null,
-        "queue": null,
-        "schema": "ssh",
-        "cores": 8
-    },
-    "radical.two": {
-        "project": null,
-        "queue": null,
-        "schema": "ssh",
-        "cores": 8
-    },
-    "rutgers.amarel": {
-        "project": null,
-        "queue": null,
-        "schema": "ssh",
-        "cores": 8
-=======
     "local.localhost" : {
         "project"  : null,
         "queue"    : null,
@@ -270,6 +43,14 @@
         "queue"    : null,
         "schema"   : null,
         "cores"    : 64
+    },
+
+    "anl.arcticus" : {
+        "project"  : null,
+        "queue"    : "arcticus",
+        "schema"   : "local",
+        "cores"    : 96,
+        "gpus"     : 2
     },
 
     "nersc.edison" : {
@@ -372,10 +153,10 @@
     },
 
     "ncar.cheyenne": {
-	    "project"  : "URTG0014",
-	    "queue"    : "regular",
-	    "schema"   : "local",
-	    "cores"    : 72
+       "project"   : "URTG0014",
+       "queue"     : "regular",
+       "schema"    : "local",
+       "cores"     : 72
     },
 
     "llnl.lassen"  : {
@@ -408,24 +189,9 @@
         "queue"    : "batch",
         "schema"   : "local",
         "cores"    : 64
-    },
-
-    "fub.allegro"   : {
-        "project"  : null,
-        "queue"    : null,
-        "schema"   : "ssh",
-        "cores"    : 36,
-        "gpus"     : 12
-    },
-
-    "radical.one" : {
-        "project"  : null,
-        "queue"    : null,
-        "schema"   : "ssh",
-        "cores"    : 8
-    },
-
-    "radical.two" : {
+    }
+
+    "radical.three" : {
         "project"  : null,
         "queue"    : null,
         "schema"   : "ssh",
@@ -437,6 +203,5 @@
          "queue"   : null,
          "schema"  : "ssh",
          "cores"   : 8
->>>>>>> 4859c472
     }
-}+}
