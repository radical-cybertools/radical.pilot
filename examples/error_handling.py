#!/usr/bin/env python

__copyright__ = "Copyright 2013-2014, http://radical.rutgers.edu"
__license__   = "MIT"

import sys
import random

import radical.pilot as rp

# READ: The RADICAL-Pilot documentation:
#   http://radicalpilot.readthedocs.org/en/latest
#
# Try running this example with RADICAL_PILOT_VERBOSE=debug set if
# you want to see what happens behind the scences!


# ------------------------------------------------------------------------------
#
def pilot_state_cb(pilots, state=None):
    """
    this callback is invoked on all pilot state changes
    """

    if not isinstance(pilots, list):
        pilots = [pilots]

    # Callbacks happen in a different thread than the main application thread --
    # they are truly asynchronous.  That means, however, that a 'sys.exit()'
    # will not end the application, but will end the thread (in this case the
    # pilot_manager_controller thread).  For that reason we wrapped all threads
    # in their own try/except clauses, and then translate the `sys.exit()` into
    # an 'thread.interrupt_main()' call -- this will raise a 'KeyboardInterrupt'
    # in the main thread which can be interpreted by your application, for
    # example to initiate a clean shutdown via `session.close()` (see code later
    # below.) The same `KeyboardShutdown` will also be raised when you interrupt
    # the application via `^C`.
    #
    # Note that other error handling semantics is available, depending on your
    # application's needs.  The application could for example spawn
    # a replacement pilot at this point, or reduce the number of compute units
    # to match the remaining set of pilots.

<<<<<<< HEAD
    for pilot in pilots:
        print "[Callback]: Pilot '%s' state: %s." % (pilot.uid, pilot.state)

        print '=== Pilot state: %s' % pilot.state
        if pilot.state == rp.FAILED:
            print '=== Pilot failed'
            print pilot.log[-1]  # Get the last log message
=======
    print("[Callback]: ComputePilot '%s' state: %s." % (pilot.uid, state))
>>>>>>> bcf9a01f

    return True


# -----------------------------------------------------------------------------
#
def unit_state_cb(units, state=None):
    """ this callback is invoked on all unit state changes """

    if not isinstance(units, list):
        units = [units]

    # The principle for unit state callbacks is exactly the same as for the
    # pilot state callbacks -- only that they are invoked by the unit manager on
    # changes of compute unit states.
    #
    # The example below does not really create any ComputeUnits, we only include
    # the callback here for documentation on the principles of error handling.
    #
    # Note that other error handling semantics is available, depending on your
    # application's needs.  The application could for example spawn replacement
    # compute units, or spawn a pilot on a different resource which might be
    # better equipped to handle the unit payload.

<<<<<<< HEAD
    print '=== unit cb for %d units' % len(units)
    for unit in units:
        print '  === unit %s: %s' % (unit.uid, unit.state)

        if unit.state == rp.FAILED:
            print '  === Unit failed!'
            print '  === stderr: %s' % unit.stderr  # Get the unit's stderr
=======
    print("[Callback]: ComputeUnit '%s' state: %s." % (unit.uid, state))
>>>>>>> bcf9a01f

    return True


# ------------------------------------------------------------------------------
#
if __name__ == "__main__":

    # This example shows how simple error handling can be implemented
    # synchronously using blocking wait() calls.
    #
    # The code launches a pilot with 128 cores on 'localhost'. Unless localhost
    # has 128 or more cores available, this is bound to fail. This example shows
    # how this error can be caught and handled.

    # we can optionally pass session name to RP
    if len(sys.argv) > 1:
        session_name = sys.argv[1]
    else:
        session_name = None

    # Create a new session. No need to try/except this: if session creation
    # fails, there is not much we can do anyways...
    session = rp.Session(uid=session_name)
    print("session id: %s" % session.uid)

    # all other pilot code is now tried/excepted.  If an exception is caught, we
    # can rely on the session object to exist and be valid, and we can thus tear
    # the whole RP stack down via a 'session.close()' call in the 'finally'
    # clause...
    try:

        # do pilot thingies
        umgr = rp.UnitManager(session=session)
        pmgr = rp.PilotManager(session=session)

        # Register our callbacks with the managers. The callbacks will get
        # called every time any of the pilots or units change their state
        # -- in particular also on failing ones.
        umgr.register_callback(unit_state_cb)
        pmgr.register_callback(pilot_state_cb)

        # Create a local pilot.
        pd = rp.ComputePilotDescription()
        pd.resource  = "local.localhost"
        pd.cores     = 1
        pd.runtime   = 60

        pilot = pmgr.submit_pilots(pd)
        umgr.add_pilots(pilot)


        # we submit n tasks, some of which will fail
        n    = 10
        cuds = list()
        for _ in range(n):
            cud = rp.ComputeUnitDescription()
            if random.random() < 0.5:
                cud.executable = '/bin/true'
                print('+', end=' ')
            else:
                cud.executable = '/bin/fail'
                print('-', end=' ')
            cuds.append(cud)
        print()

        # submit the units...
        cus = umgr.submit_units(cuds)

        # ...and wait for their completion
        state = umgr.wait_units(state=rp.FINAL)


    except Exception as e:
        # Something unexpected happened in the pilot code above
        print("caught Exception: %s" % e)
        raise

    except (KeyboardInterrupt, SystemExit) as e:
        # the callback called sys.exit(), and we can here catch the
        # corresponding KeyboardInterrupt exception for shutdown.  We also catch
        # SystemExit (which gets raised if the main threads exits for some other
        # reason).
        print("need to exit now: %s" % e)

    finally:
        # always clean up the session, no matter if we caught an exception or
        # not.
        print("closing session")
        session.close()


# ------------------------------------------------------------------------------
<|MERGE_RESOLUTION|>--- conflicted
+++ resolved
@@ -41,17 +41,13 @@
     # a replacement pilot at this point, or reduce the number of compute units
     # to match the remaining set of pilots.
 
-<<<<<<< HEAD
     for pilot in pilots:
-        print "[Callback]: Pilot '%s' state: %s." % (pilot.uid, pilot.state)
+        print("[Callback]: Pilot '%s' state: %s." % (pilot.uid, pilot.state))
 
-        print '=== Pilot state: %s' % pilot.state
+        print('=== Pilot state: %s' % pilot.state)
         if pilot.state == rp.FAILED:
-            print '=== Pilot failed'
-            print pilot.log[-1]  # Get the last log message
-=======
-    print("[Callback]: ComputePilot '%s' state: %s." % (pilot.uid, state))
->>>>>>> bcf9a01f
+            print('=== Pilot failed')
+            print(pilot.log[-1]  # Get the last log message)
 
     return True
 
@@ -76,17 +72,13 @@
     # compute units, or spawn a pilot on a different resource which might be
     # better equipped to handle the unit payload.
 
-<<<<<<< HEAD
-    print '=== unit cb for %d units' % len(units)
+    print('=== unit cb for %d units' % len(units))
     for unit in units:
-        print '  === unit %s: %s' % (unit.uid, unit.state)
+        print('  === unit %s: %s' % (unit.uid, unit.state))
 
         if unit.state == rp.FAILED:
-            print '  === Unit failed!'
-            print '  === stderr: %s' % unit.stderr  # Get the unit's stderr
-=======
-    print("[Callback]: ComputeUnit '%s' state: %s." % (unit.uid, state))
->>>>>>> bcf9a01f
+            print('  === Unit failed!')
+            print('  === stderr: %s' % unit.stderr  # Get the unit's stderr)
 
     return True
 
