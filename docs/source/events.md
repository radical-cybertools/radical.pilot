--- conflicted
+++ resolved
@@ -206,18 +206,10 @@
 
     partial orders
     * per task          : task_start, task_run_start, task_run_ok,
-<<<<<<< HEAD
                           launch_start, launch_pre, launch_submit, exec_start,
-                          exec_pre, rank_pre, rank_start, app_start, app_*,
-                          app_stop, rank_stop, rank_post, exec_post, exec_stop,
-                          launch_collect, launch_post, launch_stop,
-                          task_run_stop, task_stop
-=======
-                          launch_start, launch_pre, launch_submit, exec_start, 
-                          exec_pre, rank_start, app_start, app_*, app_stop, 
-                          rank_stop, exec_post, exec_stop, launch_collect, 
+                          exec_pre, rank_start, app_start, app_*, app_stop,
+                          rank_stop, exec_post, exec_stop, launch_collect,
                           launch_post, launch_stop, task_run_stop, task_stop
->>>>>>> 47632249
     * per task          : task_run_cancel_start, task_run_cancel_stop
 
 
