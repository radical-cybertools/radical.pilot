
### Format of this file:

    event_name          : semantic event description (details on 'uid', 'msg', 'state' fields)

Events marked as `optional` depend on the content of unit descriptions etc, all
other events will usually be present in 'normal' runs.  All events have an event
name, a timestamp, and a component (which recorded the event) defined - all
other fields (uid, state, msg) are optional.  The names of the actual component
IDs depend on the exact RP configuration and startup sequence.

The exact order and multiplicity of events is ill defined, as they depend on
many boundary conditions: system properties, system noise, system
synchronization, RP API call order, application timings, RP confiuration,
resource configuration, and noise.  However, while a global event model is thus
hard to define, the order presented in the lists below gives some basic
indication on event ordering *within each individual component*.


### All Components

    get                 : component receives an entity               (uid: eid, state: estate)
    advance             : component advances  entity state           (uid: eid, state: estate)
    publish             : component publishes entity state           (uid: eid, state: estate)
    put                 : component pushes an entity out             (uid: eid, state: estate, msg: channel)
    component_init      : component child  initializes after start()
    component_init      : component parent initializes after start()
    component_final     : component finalizes

    partial orders
    * per component     : component_init, *, component_final
    * per entity        : get, advance, publish, put



### Session (Component)

    session_start       : session is being created (not reconnected) (uid: sid)
    config_parser_start : begin parsing config files                 (uid: sid)
    config_parser_stop  : stops parsing config files                 (uid: sid)
    session_close       : session close is requested                 (uid: sid)
    session_stop        : session is closed                          (uid: sid)
    session_fetch_start : start fetching logs/profs/json after close (uid: sid, [API])
    session_fetch_stop  : stops fetching logs/profs/json after close (uid: sid, [API])

    partial orders
    * per session       : session_start, config_parser_start, \
                          config_parser_stop, session_close,  \
                          session_stop,  session_fetch_start, \
                          session_fetch_stop


### PilotManager (Component)

### PMGRLaunchingComponent (Component)

    staging_in_start    : pilot sandbox staging starts               (uid: pid)
    staging_in_stop     : pilot sandbox staging stops                (uid: pid)
    submission_start    : pilot job submission starts                (uid: pid)
    submission_stop     : pilot job submission stops                 (uid: pid)

    partial orders
    * per pilot         : staging_in_start, staging_in_stop, \
                          submission_start, submission_stop

### ComputePilot (in session profile, all optional)

    staging_in_start    : pilot level staging request starts         (uid: pid, msg: did, [PILOT-DS])
    staging_in_fail     : pilot level staging request failed         (uid: pid, msg: did, [PILOT-DS])
    staging_in_stop     : pilot level staging request stops          (uid: pid, msg: did, [PILOT-DS])

    partial orders
    * per file          : staging_in_start, (staging_in_fail | staging_in_stop)


### UnitManager (Component)

    get                 : units   received from application          (uid: umgrid, msg: 'bulk size: %d')
    get                 : unit    received from application          (uid: uid)


### UMGRSchedulingComponent (Component)


### UMGRStagingInputComponent (Component)

    create_sandbox_start: create_unit_sandbox starts                 (uid: uid, [CU-DS])
    create_sandbox_stop : create_unit_sandbox stops                  (uid: uid, [CU-DS])
    staging_in_start    : staging request starts                     (uid: uid, msg: did, [CU-DS])
    staging_in_stop     : staging request stops                      (uid: uid, msg: did, [CU-DS])

    partial orders
    * per unit          : create_sandbox_start, create_sandbox_stop,
                          (staging_in_start | staging_in_stop)*
    * per file          : staging_in_start, staging_in_stop


### bootstrap_1.sh

    bootstrap_1_start   : pilot bootstrapper 1 starts                (uid: pid)
    tunnel_setup_start  : setting up tunnel    starts                (uid: pid)
    tunnel_setup_stop   : setting up tunnel    stops                 (uid: pid, [CFG-R])
    ve_setup_start      : pilot ve setup       starts                (uid: pid)
    ve_create_start     : pilot ve creation    starts                (uid: pid, [CFG-R])
    ve_activate_start   : pilot ve activation  starts                (uid: pid, [CFG-R])
    ve_activate_start   : pilot ve activation  stops                 (uid: pid, [CFG-R])
    ve_update_start     : pilot ve update      starts                (uid: pid, [CFG-R])
    ve_update_start     : pilot ve update      stops                 (uid: pid, [CFG-R])
    ve_create_stop      : pilot ve creation    stops                 (uid: pid, [CFG-R])
    rp_install_start    : rp stack install     starts                (uid: pid, [CFG-R])
    rp_install_stop     : rp stack install     stops                 (uid: pid, [CFG-R])
    ve_setup_stop       : pilot ve setup       stops                 (uid: pid, [CFG-R])
    ve_activate_start   : pilot ve activation  starts                (uid: pid, [CFG-R])
    ve_activate_start   : pilot ve activation  stops                 (uid: pid)
    client_barrier_start: wait for client signal                     (uid: pid, [CFG-R])
    client_barrier_stop : client signal received                     (uid: pid, [CFG-R])
    sync_rel            : time sync event                            (uid: pid, msg: 'agent_0 start')
    cleanup_start       : sandbox deletion     starts                (uid: pid)
    cleanup_stop        : sandbox deletion     stops                 (uid: pid)
    bootstrap_1_stop    : pilot bootstrapper 1 stops                 (uid: pid)

    partial orders
    * as above


### agent_0 (Component)

    sync_rel            : sync with bootstrapper profile             (uid: pid, msg: 'agent_0 start')
    hostname            : host or nodename for agent_0               (uid: pid)
    cmd                 : command received from pmgr                 (uid: pid, msg: command, [API])
    get                 : units   received from unit manager         (uid: pid, msg: 'bulk size: %d')
    get                 : unit    received from unit manager         (uid: uid)

    partial orders
    * per instance      : sync_rel, hostname, (cmd | get)*


### AgentSchedulingComponent (Component)

    schedule_try        : search for unit resources starts           (uid: uid)
    schedule_fail       : search for unit resources failed           (uid: uid, [RUNTIME])
    schedule_ok         : search for unit resources succeeded        (uid: uid)
    unschedule_start    : unit resource freeing starts               (uid: uid)
    unschedule_stop     : unit resource freeing stops                (uid: uid)

    partial orders
    * per unit          : schedule_try, schedule_fail*, schedule_ok, \
                          unschedule_start, unschedule_stop


### AgentStagingInputComponent (Component)

    staging_in_start    : staging request starts                     (uid: uid, msg: did, [CU-DS])
    staging_in_skip     : staging request is not handled here        (uid: uid, msg: did, [CU-DS])
    staging_in_fail     : staging request failed                     (uid: uid, msg: did, [CU-DS])
    staging_in_stop     : staging request stops                      (uid: uid, msg: did, [CU-DS])

    partial orders
    * per file          : staging_in_skip 
                        | (staging_in_start, (staging_in_fail | staging_in_stop))


### AgentExecutingComponent: (Component)

    exec_mkdir          : creation of sandbox requested              (uid: uid)
    exec_mkdir_done     : creation of sandbox completed              (uid: uid)
    exec_start          : pass to exec layer (orte, ssh, mpi...)     (uid: uid)
    exec_ok             : exec layer accepted task                   (uid: uid)
    exec_fail           : exec layer refused task                    (uid: uid, [RUNTIME], optional)
    cu_start            : cu shell script: starts                    (uid: uid)
    cu_cd_done          : cu shell script: changed workdir           (uid: uid)
    cu_post_start       : cu shell script: pre-exec starts           (uid: uid, [CU_PRE])
    cu_post_stop        : cu shell script: pre_exec stopped          (uid: uid, [CU_PRE])
    cu_exec_start       : cu shell script: launch method starts      (uid: uid)
    app_start           : application executable started             (uid: uid, [APP])
    app_*               : application specific events                (uid: uid, [APP], optional)
    app_stop            : application executable stops               (uid: uid, [APP])
    cu_exec_stop        : cu shell script: launch method returned    (uid: uid)
    cu_post_start       : cu shell script: post-exec starts          (uid: uid, [CU_POST])
    cu_post_stop        : cu shell script: post_exec stopped         (uid: uid, [CU_POST])
    cu_stop             : cu shell script: stops                     (uid: uid)
    exec_stop           : exec layer passed back control             (uid: uid)

    cu_start            : startup script has been spawned            (uid: uid)
    cu_cd_done          : startup script changed to unit sandbox     (uid: uid)
    cu_pre_start        : pre-exec sequence starts                   (uid: uid, [CU], optional)
    cu_pre_stop         : pre-exec sequence stops                    (uid: uid, [CU], optional)
    cu_exec_start       : unit launch method gets called now         (uid: uid)
    app_start           : application reports startup                (uid: uid, [APP], optional)
    app_stop            : application reports stop                   (uid: uid, [APP], optional)
    cu_exec_stop        : unit launch method returned                (uid: uid)
    cu_post_start       : post-exec sequence starts                  (uid: uid, [CU], optional)
    cu_post_stop        : post-exec sequence stops                   (uid: uid, [CU], optional)
    cu_stop             : startup script stops                       (uid: uid)

    exec_cancel_start   : try to cancel task via exec layer (kill)   (uid: uid, [API])
    exec_cancel_stop    : did cancel    task via exec layer (kill)   (uid: uid, [API])

    partial orders
<<<<<<< HEAD
    * per unit          : exec_start, (exec_ok, exec_stop) | exec_fail
=======
    * per unit          : exec_start, (exec_ok | exec_fail), cu_start, 
                          cu_cd_done, cu_pre_start, cu_pre_stop, cu_exec_start,
                          app_start, app_*, app_stop, cu_exec_stop,
                          cu_post_start, cu_post_stop, cu_stop, exec_stop
>>>>>>> a4819118
    * per unit          : exec_cancel_start, exec_cancel_stop
    * per unit          : exec_start, cu_start, cu_cd_done, \
                          cu_pre_start, cu_pre_stop, \
                          cu_exec_start, app_start, app_stop, cu_exec_stop, \
                          cu_post_start, cu_post_stop, cu_stop, exec_stop


### AgentStagingOutputComponent (Component)

    staging_stdout_start: reading unit stdout starts                 (uid: uid)
    staging_stdout_stop : reading unit stdout stops                  (uid: uid)
    staging_stderr_start: reading unit stderr starts                 (uid: uid)
    staging_stderr_stop : reading unit stderr stops                  (uid: uid)
    staging_uprof_start : reading unit profile starts                (uid: uid, [APP])
    staging_uprof_stop  : reading unit profile stops                 (uid: uid, [APP])
    staging_out_start   : staging request starts                     (uid: uid, msg: did, [CU-DS])
    staging_out_skip    : staging request is not handled here        (uid: uid, msg: did, [CU-DS])
    staging_out_fail    : staging request failed                     (uid: uid, msg: did, [CU-DS])
    staging_out_stop    : staging request stops                      (uid: uid, msg: did, [CU-DS])

    partial orders 
    * per unit          : staging_stdout_start, staging_stdout_stop,
                          staging_stderr_start, staging_stderr_stop,
                          staging_uprof_start,  staging_uprof_stop,
    * per file          : staging_out_skip \
                        | (staging_out_start, (staging_out_fail | staging_out_stop))


### UMGRStagingOutputComponent (Component)

    staging_out_start   : staging request starts                     (uid: uid, msg: did, [CU-DS])
    staging_out_stop    : staging request stops                      (uid: uid, msg: did, [CU-DS])

    partial orders
    * per file          : staging_out_start, staging_out_stop


### UpdateWorker (Component)

    update_request      : a state update is requested                (uid: uid, msg: state)
    update_pushed       : bulk state update has been sent            (          msg: 'bulk size: %d')
    update_pushed       : a state update has been send               (uid: uid, msg: state)

    partial orders
    * per state update  : update_request, update_pushed


### All profiles

    sync_abs            : sets an absolute, NTP synced time stamp               ([INTERNAL])
    sync_rel            : sets a *pair* of time stamps considered simultaneous  ([INTERNAL])
    END                 : last entry, profiler is being closed

    partial orders
    * per profile       : (sync_abs | sync_rel), *, END



## Conditional events

    - [API]           - only for corresponding RP API calls
    - [CFG]           - only for some RP configurations
      - [CFG-R]       - only for some bootstrapping configurations
      - [CFG-ORTE]    - only for ORTE launch method
      - [CFG-ORTELIB] - only for ORTELIB launch method
    - [CU]            - only for some CU descriptions
      - [CU-DS]       - only for units specifying data staging directives
      - [CU-PRE]      - only for units specifying pre-exec directives
      - [CU-POST]     - only for units specifying post-exec directives
    - [PILOT]         - only for certain pilot
    - [APP]           - only for applications writing compatible profiles
    - [RUNTIME]       - only on  certain runtime decisions and system configuration
    - [INTERNAL]      - only for certain internal states

<|MERGE_RESOLUTION|>--- conflicted
+++ resolved
@@ -197,14 +197,10 @@
     exec_cancel_stop    : did cancel    task via exec layer (kill)   (uid: uid, [API])
 
     partial orders
-<<<<<<< HEAD
-    * per unit          : exec_start, (exec_ok, exec_stop) | exec_fail
-=======
     * per unit          : exec_start, (exec_ok | exec_fail), cu_start, 
                           cu_cd_done, cu_pre_start, cu_pre_stop, cu_exec_start,
                           app_start, app_*, app_stop, cu_exec_stop,
                           cu_post_start, cu_post_stop, cu_stop, exec_stop
->>>>>>> a4819118
     * per unit          : exec_cancel_start, exec_cancel_stop
     * per unit          : exec_start, cu_start, cu_cd_done, \
                           cu_pre_start, cu_pre_stop, \
