{
 "cells": [
  {
   "attachments": {},
   "cell_type": "markdown",
   "metadata": {},
   "source": [
    "# Application Level Scheduling\n",
    "\n",
    "RADICAL-Pilot (RP) by default uses its internal scheduler to efficiently place tasks on the available cluster resources.  Some use cases however require more fine grained and/or explicit control over task placement.  RP supports that functionality with *__application level scheduling__*.  In that case the pilot will report about the available nodes and resources, but will leave it to the application to assign resources to the tasks.  A number of API functions are provided to simplify the development of such application level schedulers, and this tutorial will demonstrate their use.\n",
    "\n",
    "<div class=\"alert alert-info\">\n",
    "\n",
    "__Note:__ At the moment it is not possible to mix application level scheduling and RP's internal scheduling in the same session.\n",
    "__Note:__ Application level scheduling is only supported for executable tasks, RAPTOR tasks will ignore any related settings.\n",
    "__Note:__ The outputs of the various cells above may differ, depending on your localhost's hardware configuration.\n",
    "\n",
    "</div>\n",
    "\n",
    "\n",
    "## Notation\n",
    "\n",
    "The following terms will be used throughout this tutorial:\n",
    "\n",
    "  - *__task:__* an exectable piece of work comprised of one or more processes, all running the same executable on a dedicated set of resources.\n",
    "  - *__rank:__* one of theprocesses which comprise a running task.  The term _rank_ is frequently used for MPI applications, but we use it generically for any task which uses multiprocessing.\n",
    "  - *__slot:__* the set of resources which are assigned to a single _rank_, i.e., to a single task process. Note that each _rank_ can utilize multiple cores and/or GPUs, usually by support of libraries and frameworks such as OpenMP, CUDA, OpenCL etc.\n",
    "  - *__occupation:__* the portion of a resource assigned to a _rank_.  For example, two ranks could share a GPU, and then each of the ranks would get `occupation=0.5` assigned for that GPU.\n"
   ]
  },
  {
   "attachments": {},
   "cell_type": "markdown",
   "metadata": {},
   "source": [
    "## Setup\n",
    "\n",
    "We will first start a normal RP session and submit a pilot, and wait until that pilot becomes active (~15 seconds)"
   ]
  },
  {
   "cell_type": "code",
   "execution_count": null,
   "metadata": {},
   "outputs": [],
   "source": [
    "import time\n",
    "import copy\n",
    "import pprint\n",
    "\n",
    "import radical.pilot as rp\n",
    "import radical.utils as ru"
   ]
  },
  {
   "cell_type": "code",
   "execution_count": null,
   "metadata": {
    "vscode": {
     "languageId": "plaintext"
    }
   },
   "outputs": [],
   "source": [
    "session = rp.Session()\n",
    "\n",
    "pmgr = rp.PilotManager(session)\n",
    "tmgr = rp.TaskManager(session)\n",
    "\n",
    "pilot = pmgr.submit_pilots(rp.PilotDescription(\n",
    "    {'resource': 'local.localhost',\n",
    "     'runtime' : 60,\n",
    "     'nodes'   : 4}))\n",
    "\n",
    "tmgr.add_pilots(pilot)\n",
    "pilot.wait([rp.PMGR_ACTIVE, rp.FAILED])\n",
    "\n",
    "assert pilot.state == rp.PMGR_ACTIVE\n",
    "\n",
    "print('pilot is active (%s)' % pilot.state)"
   ]
  },
  {
   "cell_type": "markdown",
   "metadata": {},
   "source": [
    "## Pilot Resources\n",
    "\n",
    "We then inspect the pilot's resources by retrieving its nodelist.  The nodelist (type: `rp.NodeList`) has the following attributes:\n",
    "\n",
    "  - `uniform`: boolean, indicates if the nodes have identical resources\n",
    "  - `cores_per_node`, `gpus_per_node`, `mem_per_node`, `lfs_per_node`: amount of resources per node.  Those attributes will be `None` for non-uniform nodelists.\n",
    "  - `nodes`: the actual list of nodes.\n",
    "\n",
    "Let's inspect one of the nodes (`nodeslist.nodes[0]`).  A node in the nodelist has the type `rp.NodeResource` with the following attributes:\n",
    "\n",
    "  - `index`: unique node identifier used within RP\n",
    "  - `name`: hostname (does not need to be unique!)\n",
    "  - `mem`: available memory (in MB)\n",
    "  - `lfs`: available disk storage (in MB)\n",
    "  - `cores`: available CPU cores and their occupation\n",
    "  - `gpus`: available GPUs and their occupation.\n",
    "\n",
    "The core and gpu information are constructed of an integer (the resource index) and a float (the resource occupation where `0.0` is *not used* and `1.0` is *fully used*)."
   ]
  },
  {
   "cell_type": "code",
   "execution_count": null,
   "metadata": {},
   "outputs": [],
   "source": [
    "# inspect the nodelist\n",
    "nodelist = pilot.nodelist\n",
    "print('#nodes : ', len(nodelist.nodes))\n",
    "print('uniform: ', nodelist.uniform)\n",
    "print('cpn    : ', nodelist.cores_per_node)\n",
    "print('gpn    : ', nodelist.gpus_per_node)\n",
    "\n",
    "# inspect one node\n",
    "node = nodelist.nodes[0]\n",
    "pprint.pprint(node.as_dict())\n"
   ]
  },
  {
   "cell_type": "markdown",
   "metadata": {},
   "source": [
    "## Defining Slots for Task Ranks\n",
    "\n",
    "Based on that information we can now define _slots_, i.e., sets of resources for task ranks to run on. The slot for the simplest possible task (in RP) would just allocate one core.  Let's create two slots (core ID 3 and 4) for a two-ranked task which runs `radical-pilot-hello.sh` - that is a script which will report the resources used by the task:\n"
   ]
  },
  {
   "cell_type": "code",
   "execution_count": null,
   "metadata": {},
   "outputs": [],
   "source": [
    "slot_1 = rp.Slot(node_index=0, node_name='localhost', cores=[3])\n",
    "slot_2 = rp.Slot(node_index=0, node_name='localhost', cores=[4])\n",
    "\n",
    "td_1 = rp.TaskDescription({'executable': 'radical-pilot-hello.sh', \n",
    "                           'arguments' : [1],\n",
    "                           'ranks'     : 2,\n",
    "                           'slots'     : [slot_1, slot_2]})  # <--- this is new\n",
    "\n",
    "task_1 = tmgr.submit_tasks(td_1)\n",
    "tmgr.wait_tasks(uids=task_1.uid)\n",
    "\n",
    "pprint.pprint(task_1.slots)\n",
    "print(task_1.stdout)"
   ]
  },
  {
   "cell_type": "markdown",
   "metadata": {},
   "source": [
    "We can check the task's rankfile to see if the slot settings were respected:\n",
    "<div class=\"alert alert-info\">\n",
    "    \n",
    "__Note:__ a rankfile will only be available when `mpiexec` is configured as launch method and `-rf` is an supported option on your system.\n",
    "</div>"
   ]
  },
  {
   "cell_type": "code",
   "execution_count": null,
   "metadata": {},
   "outputs": [],
   "source": [
    "sbox = ru.Url(task_1.sandbox).path\n",
    "tid  = task_1.uid\n",
    "!cat {sbox}/{tid}.rf"
   ]
  },
  {
   "cell_type": "markdown",
   "metadata": {},
   "source": [
    "## Scheduling Helpers\n",
    "\n",
    "A simpler way to obtain task slots is to let the node's `NodeResource.find_slot(rp.RankRequirements)` method find it for you.  That will return a viable slot, or `None` if the requested resources are not available at this moment."
   ]
  },
  {
   "cell_type": "code",
   "execution_count": null,
   "metadata": {},
   "outputs": [],
   "source": [
    "rr = rp.RankRequirements(n_cores=1)\n",
    "slot_3 = node.find_slot(rr)\n",
    "\n",
    "assert(slot_3)\n",
    "pprint.pprint(slot_3.as_dict())"
   ]
  },
  {
   "cell_type": "markdown",
   "metadata": {},
   "source": [
    "If we now check the node, we will see that the resource occupation of the first core changed."
   ]
  },
  {
   "cell_type": "code",
   "execution_count": null,
   "metadata": {},
   "outputs": [],
   "source": [
    "pprint.pprint(node.as_dict())"
   ]
  },
  {
   "cell_type": "markdown",
   "metadata": {},
   "source": [
    "We can also _allocate_ the slots we manually created before so that later calls to `find_slot` will take that information into account (after use, one should _deallocate_ the slots again!)."
   ]
  },
  {
   "cell_type": "code",
   "execution_count": null,
   "metadata": {},
   "outputs": [],
   "source": [
    "node.allocate_slot(slot_1)\n",
    "node.allocate_slot(slot_2)\n",
    "\n",
    "pprint.pprint(node.as_dict())"
   ]
  },
  {
   "cell_type": "code",
   "execution_count": null,
   "metadata": {},
   "outputs": [],
   "source": [
    "# deallocate all used slots\n",
    "node.deallocate_slot(slot_1)\n",
    "node.deallocate_slot(slot_2)\n",
    "node.deallocate_slot(slot_3)\n",
    "\n",
    "pprint.pprint(node.as_dict())"
   ]
  },
  {
   "cell_type": "markdown",
   "metadata": {},
   "source": [
    "To allocate a larger set of slots, for example for multi-rank tasks, RP can search the node list itself for available resources.  That search might return slots which are distributed across all nodes.  For example, the call below will allocate the resources for 4 ranks where each rank uses 4 cores and half a GPU (2 ranks can share one GPU).  As the GPU is the limiting resource in this scenario, we will be able to place at most 2 ranks per node:"
   ]
  },
  {
   "cell_type": "code",
   "execution_count": null,
   "metadata": {},
   "outputs": [],
   "source": [
    "rr = rp.RankRequirements(n_cores=4, n_gpus=1, gpu_occupation=0.5)\n",
    "slots = nodelist.find_slots(rr, n_slots=4)\n",
    "\n",
    "for slot in slots:\n",
    "    print('index:', slot.node_index, 'cores:', slot.cores, 'gpus:', slot.gpus)"
   ]
  },
  {
   "cell_type": "code",
   "execution_count": null,
   "metadata": {},
   "outputs": [],
   "source": [
    "nodelist.release_slots(slots)"
   ]
  },
  {
   "cell_type": "markdown",
   "metadata": {},
   "source": [
    "## Application Level Scheduling\n",
    "\n",
    "With the above tools, a simple implementation of an application level scheduler would be:\n"
   ]
  },
  {
   "cell_type": "code",
   "execution_count": null,
   "metadata": {},
   "outputs": [],
   "source": [
    "# ------------------------------------------------------------------------------\n",
    "#\n",
    "class AppScheduler(object):\n",
    "\n",
    "    def __init__(self, tmgr, nodelist):\n",
    "        '''\n",
    "        tmgr    : task manager which handles execution of tasks\n",
    "        nodelist: resources to be used for task execution\n",
    "        '''\n",
    "        self._tmgr            = tmgr\n",
    "        self._nodelist        = nodelist\n",
    "        self._running_tasks   = dict()\n",
    "        self._completed_tasks = list()\n",
    "        self._slots           = dict()\n",
    "\n",
    "        self._tmgr.register_callback(self._state_cb)\n",
    "\n",
    "    def _state_cb(self, task, state):\n",
    "        '''handle task state transitions, specifically for final states'''\n",
    "        if state in rp.FINAL and task.uid in self._running_tasks:\n",
    "            print('---> %s: %s' % (task.uid, state))\n",
    "            assert state == rp.DONE\n",
    "            self._nodelist.release_slots(self._slots[task.uid])\n",
    "            del self._running_tasks[task.uid]\n",
    "            self._completed_tasks.append(task)\n",
    "\n",
    "    def wait_tasks(self, uids=None, timeout=None):\n",
    "        '''wait for a set of (or all) tasks for a certain time (or forever)'''\n",
    "        if not uids:\n",
    "            uids = list(self._running_tasks.keys())\n",
    "        print('waiting  : %s' % uids)\n",
    "        states = self._tmgr.wait_tasks(uids=uids, timeout=timeout)\n",
    "        return states\n",
    "\n",
    "    def submit(self, tds):\n",
    "        '''tds: list of rp.TaskDescriptions - list of tasks to run'''\n",
    "        while tds:\n",
    "\n",
    "            print('===========================================================')\n",
    "\n",
    "            # find slots for all task descriptions\n",
    "            allocated = list()\n",
    "            not_allocated = list()\n",
    "\n",
    "            for td in tds:\n",
    "                rr = rp.RankRequirements(n_cores=td.cores_per_rank,\n",
    "                                         n_gpus=td.gpus_per_rank,\n",
    "                                         mem=td.mem_per_rank,\n",
    "                                         lfs=td.lfs_per_rank)\n",
    "                slots = nodelist.find_slots(rr, n_slots=td.ranks)\n",
    "                if slots:\n",
    "                    # this task can be submitted\n",
    "                    td.slots = slots\n",
    "                    allocated.append(td)\n",
    "                    self._slots[td.uid] = slots\n",
    "                else:\n",
    "                    # this task has to be retries later on\n",
    "                    not_allocated.append(td)\n",
    "\n",
    "            # submit all tasks for which resources were found\n",
    "            submitted = tmgr.submit_tasks(allocated)\n",
    "            for task in submitted:\n",
    "                self._running_tasks[task.uid] = task\n",
    "                self._running_tasks[task.uid] = task\n",
    "            \n",
    "            print('submitted: %s' % [task.uid for task in allocated])\n",
    "            print('pending  : %s' % [td.uid   for td   in not_allocated]) \n",
    "\n",
    "            if not_allocated:\n",
    "\n",
    "                if not self._running_tasks:\n",
    "                    # no tasks are running - the remsining tasks will never be\n",
    "                    # able to run, so we have to give up\n",
    "                    td = not_allocated[0]\n",
    "                    pprint.pprint(td.as_dict())\n",
    "                    for node in self._nodelist.nodes:\n",
    "                        pprint.pprint(node.as_dict())\n",
    "                    raise ValueError('can never allocate %s' % td.uid)\n",
    "\n",
    "                # could not submit all tasks - wait for resources to become available\n",
    "                # on and attempt to schedule the remaining tasks in the next iteration\n",
    "                while True:\n",
    "                    states = self.wait_tasks(timeout=5.0)\n",
    "\n",
    "                    # if we got any free resources, try to schedule more tasks\n",
    "                    if rp.DONE in states or rp.FAILED in states:\n",
    "                        break\n",
    "\n",
    "            time.sleep(3)\n",
    "            tds = not_allocated\n",
    "\n",
    "\n",
    "# ------------------------------------------------------------------------------\n",
    "#\n",
    "tds = list()\n",
    "for i in range(16):\n",
    "    td = {'executable'     : 'sleep',\n",
    "          'arguments'      : [2],\n",
    "          'ranks'          : i + 1,   # submit larger and larger tasks\n",
    "          'cores_per_rank' : 1, \n",
    "          'uid'            : 't.%02d' % i}\n",
    "    tds.append(rp.TaskDescription(td))\n",
    "\n",
    "scheduler = AppScheduler(tmgr, nodelist)\n",
    "scheduler.submit(tds)\n",
    "scheduler.wait_tasks()\n",
    "\n",
    "print('=== all tasks completed ===')\n"
   ]
  },
  {
   "cell_type": "markdown",
   "metadata": {},
   "source": [
    "## Use Case 1: Pilot Partitions\n",
    "\n",
    "Use the application level scheduler to localize certain tasks on one set of nodes (pilot partition), and other tasks on a different set of nodes:"
   ]
  },
  {
   "cell_type": "code",
   "execution_count": null,
   "metadata": {},
   "outputs": [],
   "source": [
    "nodelist_1 = copy.deepcopy(nodelist)\n",
    "nodelist_2 = copy.deepcopy(nodelist)\n",
    "\n",
    "nodelist_1.nodes = nodelist_1.nodes[:2]  # first two nodes\n",
    "nodelist_2.nodes = nodelist_1.nodes[2:]  # remaining nodes\n",
    "\n",
    "scheduler_1 = AppScheduler(tmgr, nodelist_1)\n",
    "scheduler_2 = AppScheduler(tmgr, nodelist_2)"
   ]
<<<<<<< HEAD
=======
  },
  {
   "cell_type": "markdown",
   "metadata": {},
   "source": [
    "## Use Case 2: Virtual Nodes\n",
    "\n",
    "Use the API to splics nodes into virtual nodes, creating virtual, heterogeneous node list (we might in the future add APIs to simplify node splicing).  Consider the node type we have here:\n",
    "```\n",
    "{'cores': [{'index': 0, 'occupation': 0.0},\n",
    "           {'index': 1, 'occupation': 0.0},\n",
    "           {'index': 2, 'occupation': 0.0},\n",
    "           {'index': 3, 'occupation': 0.0},\n",
    "           {'index': 4, 'occupation': 0.0},\n",
    "           {'index': 5, 'occupation': 0.0},\n",
    "           {'index': 6, 'occupation': 0.0},\n",
    "           {'index': 7, 'occupation': 0.0},\n",
    "           {'index': 8, 'occupation': 0.0},\n",
    "           {'index': 9, 'occupation': 0.0},\n",
    "           {'index': 10, 'occupation': 0.0},\n",
    "           {'index': 11, 'occupation': 0.0}],\n",
    " 'gpus': [{'index': 0, 'occupation': 0.0}],\n",
    " 'index': 0,\n",
    " 'lfs': 1000000,\n",
    " 'mem': 65536,\n",
    " 'name': 'localhost'}\n",
    "```\n",
    "\n",
    "We could splice that into a GPU node with 2 cores and 1 GPU, and a CPU-only node with the remaining 10 cores:\n",
    "```\n",
    "[{'cores': [{'index': 0, 'occupation': 0.0},\n",
    "            {'index': 1, 'occupation': 0.0}],\n",
    "  'gpus': [{'index': 0, 'occupation': 0.0}],\n",
    "  'index': 0,\n",
    "  'lfs': 1000000,\n",
    "  'mem': 65536,\n",
    "  'name': 'localhost'},\n",
    "\n",
    " {'cores': [{'index': 2, 'occupation': 0.0},\n",
    "            {'index': 3, 'occupation': 0.0},\n",
    "            {'index': 4, 'occupation': 0.0},\n",
    "            {'index': 5, 'occupation': 0.0},\n",
    "            {'index': 6, 'occupation': 0.0},\n",
    "            {'index': 7, 'occupation': 0.0},\n",
    "            {'index': 8, 'occupation': 0.0},\n",
    "            {'index': 9, 'occupation': 0.0},\n",
    "            {'index': 10, 'occupation': 0.0},\n",
    "            {'index': 11, 'occupation': 0.0}],\n",
    "  'index': 1,\n",
    "  'lfs': 1000000,\n",
    "  'mem': 65536,\n",
    "  'name': 'localhost'}]\n",
    "```\n",
    "\n",
    "When splicing all nodes of a cluser allocation, we end up with two virtual allocations, one GPU focused and one CPU focused, and certain task scheduling policies with GPU awareness become almost trivial.  One could also, for example, splice nodes at their NUMA domains to trivially get a NUMA-aware scheduler (some care needs to be applied to `lsf` and `mem` resource slicing)."
   ]
  },
  {
   "cell_type": "code",
   "execution_count": null,
   "metadata": {},
   "outputs": [],
   "source": []
>>>>>>> 58ebca97
  }
 ],
 "metadata": {
  "kernelspec": {
   "display_name": "Python 3 (ipykernel)",
   "language": "python",
   "name": "python3"
  },
  "language_info": {
   "codemirror_mode": {
    "name": "ipython",
    "version": 3
   },
   "file_extension": ".py",
   "mimetype": "text/x-python",
   "name": "python",
   "nbconvert_exporter": "python",
   "pygments_lexer": "ipython3",
   "version": "3.12.7"
  }
 },
 "nbformat": 4,
 "nbformat_minor": 4
}<|MERGE_RESOLUTION|>--- conflicted
+++ resolved
@@ -423,8 +423,6 @@
     "scheduler_1 = AppScheduler(tmgr, nodelist_1)\n",
     "scheduler_2 = AppScheduler(tmgr, nodelist_2)"
    ]
-<<<<<<< HEAD
-=======
   },
   {
    "cell_type": "markdown",
@@ -488,7 +486,6 @@
    "metadata": {},
    "outputs": [],
    "source": []
->>>>>>> 58ebca97
   }
  ],
  "metadata": {
