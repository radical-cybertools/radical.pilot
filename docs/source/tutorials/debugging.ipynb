--- conflicted
+++ resolved
@@ -4,192 +4,7 @@
    "cell_type": "markdown",
    "metadata": {},
    "source": [
-<<<<<<< HEAD
-    "# Debugging a RADICAL-Pilot Application\n",
-    "\n",
-    "RADICAL-Pilot is a complex runtime system which employes multiple distributed components to orchestrate workload execution.  It is also a *research software*,  funded by research grants.  As such it is possibly it is not quite comparable to commercially supported software systems.  \n",
-    "\n",
-    "Also, RADICAL-Pilot targets mostly academic HPC environments and high end machines which are usually at the cutting edge of hard and software development.  Those machines thus usually have their own custom and sometimes peculiar and evolving system environment.\n",
-    "\n",
-    "All that is to say that it might be necessary to investigate various possible failure modes, both failures related to the execution of your workload tasks, and also possibly failures related to RADICAL-Pilot's own operation.\n",
-    "\n",
-    "This notebook attempts to guide you through different means to investigate possible failure modes.  That is not necessarily an intuitive process, but hopefully serves to cover the most common problems.  We want to encourage you to seek support from the RCT develope community via TODO if the presented means proof insufficient."
-   ]
-  },
-  {
-   "cell_type": "markdown",
-   "metadata": {},
-   "source": [
-    "## Setting the stage\n",
-    "\n",
-    "We run a simple RP application which triggers specific failures on purpose - the resulting session will be used as demonstrator for the remainder of this notebook.  We submit one task which suceeds (`task.000000`) and one with an invalid executable which fails (`task.000001`). "
-   ]
-  },
-  {
-   "cell_type": "code",
-   "execution_count": null,
-   "metadata": {},
-   "outputs": [],
-   "source": [
-    "\n",
-    "import radical.pilot as rp\n",
-    "import radical.utils as ru\n",
-    "\n",
-    "client_sandbox = None\n",
-    "pilot_sandbox  = None\n",
-    "\n",
-    "with rp.Session() as session:\n",
-    "\n",
-    "    pmgr  = rp.PilotManager(session=session)\n",
-    "    pilot = pmgr.submit_pilots(rp.PilotDescription({'resource': 'local.localhost', \n",
-    "                                                    'cores'   : 4,\n",
-    "                                                    'runtime' : 10}))\n",
-    "    \n",
-    "    tmgr  = rp.TaskManager(session=session)\n",
-    "    tmgr.add_pilots(pilot)\n",
-    "    td_1  = rp.TaskDescription({'executable': 'date'})\n",
-    "    td_2  = rp.TaskDescription({'executable': 'data'})\n",
-    "    tasks = tmgr.submit_tasks([td_1, td_2])\n",
-    "    tmgr.wait_tasks()\n",
-    "\n",
-    "    for task in tasks:\n",
-    "        print('%s: %s' % (task.uid, task.state))\n",
-    "\n",
-    "    client_sandbox = ru.Url(pilot.client_sandbox).path + '/' + session.uid\n",
-    "    pilot_sandbox  = ru.Url(pilot.pilot_sandbox).path\n",
-    "    \n",
-    "print('client sandbox: %s' % client_sandbox)\n",
-    "print('pilot  sandbox: %s' % pilot_sandbox)\n"
-   ]
-  },
-  {
-   "cell_type": "markdown",
-   "metadata": {},
-   "source": [
-    "## Investigating Task Failures\n",
-    "\n",
-    "You created a task description, submitted your task, and they end up in `FAILED` state.  On the API level, you can inspec the tasks `stdout` and `stderr` values as follows:"
-   ]
-  },
-  {
-   "cell_type": "code",
-   "execution_count": null,
-   "metadata": {},
-   "outputs": [],
-   "source": [
-    "import os\n",
-    "\n",
-    "import radical.pilot as rp\n",
-    "\n",
-    "for task in tasks:\n",
-    "    if task.state == rp.FAILED:\n",
-    "        print('%s stderr: %s' % (task.uid, task.stderr))\n",
-    "    elif task.state == rp.DONE:\n",
-    "        print('%s stdout: %s' % (task.uid, task.stdout))\n",
-    "    "
-   ]
-  },
-  {
-   "cell_type": "markdown",
-   "metadata": {},
-   "source": [
-    "Note though that the available length of both values is shortened to 1024 characters.  If that is inefficient you can still inspect the complete values on the file system of the target resource.  For that you would navigate to the task sandbox (whose value can be inspected via `task.sandbox`).  \n",
-    "\n",
-    "That sandbox usually has a set of files similar to the example shown below.  The `<task.uid>.out` and `<task.uid>.err` files will have captured the task's stdout and stderr streams, respectively:"
-   ]
-  },
-  {
-   "cell_type": "code",
-   "execution_count": null,
-   "metadata": {},
-   "outputs": [],
-   "source": [
-    "tid = tasks[1].uid\n",
-    "\n",
-    "%cd $pilot_sandbox/$tid\n",
-    "\n",
-    "!ls -l\n",
-    "!cat \"$tid\".err\n"
-   ]
-  },
-  {
-   "cell_type": "markdown",
-   "metadata": {},
-   "source": [
-    "A very common problem for task failures is an invalid environment setup: scientific applications frequently requires software modules to be loaded, virtual environments to be activated, etc.  Those actions are specified in the task description's `pre_exec` statements.  You may want to investigate `<task.uid>.exec.sh` in the task sandbox to check if the environment setup is indeed as you expect it to be."
-   ]
-  },
-  {
-   "cell_type": "markdown",
-   "metadata": {},
-   "source": [
-    "## Investigate RADICAL-Pilot Failures\n",
-    "\n",
-    "If the investigation of the task sandbox did not yield any clues as to the origin of the failure, but your task still ends up in `FAILED` state or RP itself fails in any other way, we suggest the following sequence of commands, in that order, to investigate the problem further.\n",
-    "\n",
-    "First, check the client side session sandbox for any ERROR log messages or error messages in general:\n"
-   ]
-  },
-  {
-   "cell_type": "code",
-   "execution_count": null,
-   "metadata": {},
-   "outputs": [],
-   "source": [
-    "\n",
-    "%cd $client_sandbox\n",
-    "! grep 'ERROR' *log\n",
-    "! ls -l *.out *.err\n"
-   ]
-  },
-  {
-   "cell_type": "markdown",
-   "metadata": {},
-   "source": [
-    "You would expect no `ERROR` lines to show up in the log files, and all stdout/stderr files of the RP components to be empty.\n",
-    "\n",
-    "The next step is to repeat that process in the pilot sandbox:"
-   ]
-  },
-  {
-   "cell_type": "code",
-   "execution_count": null,
-   "metadata": {},
-   "outputs": [],
-   "source": [
-    "\n",
-    "%cd $pilot_sandbox\n",
-    "! grep 'ERROR' *log\n",
-    "! ls -l *.out *.err \n"
-   ]
-  },
-  {
-   "cell_type": "markdown",
-   "metadata": {},
-   "source": [
-    "\n",
-    "Here you will always find `bootstrap_0.out` to be populated with the output of RP's shell bootstrapper.  If no other errors in the log or stdio files show up, you may want to look at that `bootstrap_0.out` output to see if and why the pilot bootstrapping failed.\n"
-   ]
-  },
-  {
-   "cell_type": "markdown",
-   "metadata": {},
-   "source": [
-    "## Ask for Help from the RADICAL Team\n",
-    "\n",
-    "If neither of the above steps provided any insight into the causes of the observed failures, please execute the following steps:\n",
-    "\n",
-    "  - create a tarball of the client sandbox\n",
-    "  - create a tarball of the session sandbox\n",
-    "  - open an issue at https://github.com/radical-cybertools/radical.pilot/issues/new and attach both tarballs\n",
-    "  - describe the observed problem and include the following additional information:\n",
-    "    - output of the `radical-stack` command\n",
-    "    - information of any change to the resource configuration of the target resource\n",
-    "    \n",
-    "We will likely be able to infer the problem causes from the provided sandbox tarballs and will be happy to help you in correcting those, or we will ask for forther information about the environment your application is running in."
-=======
     "# Debugging"
->>>>>>> 5cdcbe6e
    ]
   }
  ],
