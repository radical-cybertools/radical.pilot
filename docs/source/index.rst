*************
RADICAL-Pilot
*************

.. image:: https://img.shields.io/pypi/v/radical_pilot.svg
   :target: https://pypi.python.org/pypi/radical_pilot
   :alt: Pypi Package
.. image:: https://img.shields.io/pypi/l/radical_pilot.svg
   :target: https://pypi.python.org/pypi/radical_pilot/
   :alt: License
.. image:: https://readthedocs.org/projects/radicalanalytics/badge/?version=latest
   :target: http://radicalanalytics.readthedocs.io/en/latest/?badge=latest
   :alt: Documentation Status

RADICAL-Pilot (RP) is a
`pilot system <https://dl.acm.org/citation.cfm?id=3177851>`_
written in Python and specialized in executing applications composed of many
heterogeneous computational tasks on high performance computing (HPC) platforms.
As a Pilot system, RP separates resource acquisition from using those resources
to execute application tasks. Resources are acquired by submitting a job to the
batch system of an HPC machine. Once the job is scheduled on the requested
resources, RP can directly schedule and launch application tasks on those
resources. Thus, tasks are not scheduled via the batch system of the HPC
platform, but directly on the acquired resources with the maximum degree of
concurrency they afford. See our
<<<<<<< HEAD
`Brief Introduction to RADICAL-Pilot <https://radical-cybertools.github.io/presentations/pilot.mp4>`_
to see how RP works on an HPC platform.

RP offers unique features when compared to other pilot systems: (1) execution
different types of tasks concurrently on the same pilot, e.g.,
single/multi-core, single/multi-GPU, MPI/OpenMP; (2) describing executable tasks
and Python function tasks; (3) support of all the major HPC batch systems, e.g.,
slurm, torque, pbs, lsf, etc.; (4) support of more than 14 methods to launch
tasks, e.g., ssh, mpirun, aprun, jsrun, prrte, etc.; and (5) a general purpose
architecture.
=======
`Brief Introduction to RADICAL-Pilot <https://radical-cybertools.github.io/presentations/rp_internals.mp4>`_
to see how RP works on an HPC platform.

RP offers unique features when compared to other pilot systems: (1) concurrent
and sequential execution of heterogeneous tasks on one or more pilots, e.g.,
single/multi-core, single/multi-GPU, MPI/OpenMP; (2) describing executable tasks
and Python function tasks; (3) support of all the major HPC batch systems, e.g.,
slurm, torque, pbs, lsf, etc.; (4) support of more than 16 methods to launch
tasks, e.g., ssh, mpirun, aprun, jsrun, prrte, etc.; and (5) a general purpose
distributed architecture.
>>>>>>> 57136e0b

* Repository: https://github.com/radical-cybertools/radical.pilot
* Issues: https://github.com/radical-cybertools/radical.pilot/issues


.. toctree::
   :maxdepth: 2

<<<<<<< HEAD
   tutorials/getting_started.ipynb
=======
   getting_started.ipynb
>>>>>>> 57136e0b
   tutorials.rst
   supported.rst
   envs.rst
   glossary.rst
   internals.rst
   apidoc.rst
<<<<<<< HEAD
   release_notes.rst
=======
   release_notes.md
>>>>>>> 57136e0b
<|MERGE_RESOLUTION|>--- conflicted
+++ resolved
@@ -23,18 +23,6 @@
 resources. Thus, tasks are not scheduled via the batch system of the HPC
 platform, but directly on the acquired resources with the maximum degree of
 concurrency they afford. See our
-<<<<<<< HEAD
-`Brief Introduction to RADICAL-Pilot <https://radical-cybertools.github.io/presentations/pilot.mp4>`_
-to see how RP works on an HPC platform.
-
-RP offers unique features when compared to other pilot systems: (1) execution
-different types of tasks concurrently on the same pilot, e.g.,
-single/multi-core, single/multi-GPU, MPI/OpenMP; (2) describing executable tasks
-and Python function tasks; (3) support of all the major HPC batch systems, e.g.,
-slurm, torque, pbs, lsf, etc.; (4) support of more than 14 methods to launch
-tasks, e.g., ssh, mpirun, aprun, jsrun, prrte, etc.; and (5) a general purpose
-architecture.
-=======
 `Brief Introduction to RADICAL-Pilot <https://radical-cybertools.github.io/presentations/rp_internals.mp4>`_
 to see how RP works on an HPC platform.
 
@@ -45,7 +33,6 @@
 slurm, torque, pbs, lsf, etc.; (4) support of more than 16 methods to launch
 tasks, e.g., ssh, mpirun, aprun, jsrun, prrte, etc.; and (5) a general purpose
 distributed architecture.
->>>>>>> 57136e0b
 
 * Repository: https://github.com/radical-cybertools/radical.pilot
 * Issues: https://github.com/radical-cybertools/radical.pilot/issues
@@ -54,19 +41,11 @@
 .. toctree::
    :maxdepth: 2
 
-<<<<<<< HEAD
-   tutorials/getting_started.ipynb
-=======
    getting_started.ipynb
->>>>>>> 57136e0b
    tutorials.rst
    supported.rst
    envs.rst
    glossary.rst
    internals.rst
    apidoc.rst
-<<<<<<< HEAD
-   release_notes.rst
-=======
-   release_notes.md
->>>>>>> 57136e0b
+   release_notes.md