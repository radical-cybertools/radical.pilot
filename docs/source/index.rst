*************
RADICAL-Pilot
*************

.. image:: https://img.shields.io/pypi/v/radical_pilot.svg
   :target: https://pypi.python.org/pypi/radical_pilot
   :alt: Pypi Package
.. image:: https://img.shields.io/pypi/l/radical_pilot.svg
   :target: https://pypi.python.org/pypi/radical_pilot/
   :alt: License
.. image:: https://readthedocs.org/projects/radicalanalytics/badge/?version=latest
   :target: http://radicalanalytics.readthedocs.io/en/latest/?badge=latest
   :alt: Documentation Status

RADICAL-Pilot (RP) is a Pilot system `[1]
<https://dl.acm.org/citation.cfm?id=3177851>`_ written in Python and specialized
in executing applications composed of many heterogeneous computational tasks on
high performance computing (HPC) platforms. As a Pilot system, RP separates
resource acquisition from using those resources to execute application tasks.
Resources are acquired by submitting a job to the batch system of an HPC
machine. Once the job is scheduled on the requested resources, RP can directly
schedule and launch application tasks on those resources. Thus, tasks are not
scheduled via the batch system of the HPC platform, but directly on the acquired
resources with the maximum degree of concurrency they afford. See our `Brief
Introduction to RADICAL-Pilot
 <https://radical-cybertools.github.io/presentations/pilot.mp4>`_ to
see how RP works on an HPC platform.

RP offers unique features when compared to other pilot systems: (1) execution
different types of tasks concurrently on the same pilot, e.g.,
single/multi-core, single/multi-GPU, MPI/OpenMP; (2) describing executable tasks
and Python function tasks; (3) support of all the major HPC batch systems, e.g.,
slurm, torque, pbs, lsf, etc.; (4) support of more than 14 methods to launch
tasks, e.g., ssh, mpirun, aprun, jsrun, prrte, etc.; and (5) a general purpose
architecture.

* repository: https://github.com/radical-cybertools/radical.pilot
* issues: https://github.com/radical-cybertools/radical.pilot/issues


.. toctree::
   :numbered:
   :maxdepth: 2

<<<<<<< HEAD
   getting_started.ipynb
   tutorials.rst
   supported.rst
   internals.rst
   apidoc.rst
=======
   tutorials/getting_started.ipynb
   tutorials.rst
   supported.rst
   envs.rst
   apidoc.rst
   internals.rst
>>>>>>> 3e6dcf04
<|MERGE_RESOLUTION|>--- conflicted
+++ resolved
@@ -42,17 +42,9 @@
    :numbered:
    :maxdepth: 2
 
-<<<<<<< HEAD
-   getting_started.ipynb
-   tutorials.rst
-   supported.rst
-   internals.rst
-   apidoc.rst
-=======
    tutorials/getting_started.ipynb
    tutorials.rst
    supported.rst
    envs.rst
    apidoc.rst
-   internals.rst
->>>>>>> 3e6dcf04
+   internals.rst