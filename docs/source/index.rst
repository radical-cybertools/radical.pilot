--- conflicted
+++ resolved
@@ -12,21 +12,6 @@
    :target: http://radicalanalytics.readthedocs.io/en/latest/?badge=latest
    :alt: Documentation Status
 
-<<<<<<< HEAD
-RADICAL-Pilot (RP) is a Pilot system `[1]
-<https://dl.acm.org/citation.cfm?id=3177851>`_ written in Python and specialized
-in executing applications composed of many heterogeneous computational tasks on
-high performance computing (HPC) platforms. As a Pilot system, RP separates
-resource acquisition from using those resources to execute application tasks.
-Resources are acquired by submitting a job to the batch system of an HPC
-machine. Once the job is scheduled on the requested resources, RP can directly
-schedule and launch application tasks on those resources. Thus, tasks are not
-scheduled via the batch system of the HPC platform, but directly on the acquired
-resources with the maximum degree of concurrency they afford. See our `Brief
-Introduction to RADICAL-Pilot
- <https://radical-cybertools.github.io/presentations/pilot.mp4>`_ to
-see how RP works on an HPC platform.
-=======
 RADICAL-Pilot (RP) is a
 `pilot system <https://dl.acm.org/citation.cfm?id=3177851>`_
 written in Python and specialized in executing applications composed of many
@@ -40,7 +25,6 @@
 concurrency they afford. See our
 `Brief Introduction to RADICAL-Pilot <https://radical-cybertools.github.io/presentations/pilot.mp4>`_
 to see how RP works on an HPC platform.
->>>>>>> 7b3a96cb
 
 RP offers unique features when compared to other pilot systems: (1) execution
 different types of tasks concurrently on the same pilot, e.g.,
@@ -50,13 +34,8 @@
 tasks, e.g., ssh, mpirun, aprun, jsrun, prrte, etc.; and (5) a general purpose
 architecture.
 
-<<<<<<< HEAD
-* repository: https://github.com/radical-cybertools/radical.pilot
-* issues: https://github.com/radical-cybertools/radical.pilot/issues
-=======
 * Repository: https://github.com/radical-cybertools/radical.pilot
 * Issues: https://github.com/radical-cybertools/radical.pilot/issues
->>>>>>> 7b3a96cb
 
 
 .. toctree::
