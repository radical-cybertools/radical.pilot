--- conflicted
+++ resolved
@@ -25,26 +25,11 @@
    ]
   },
   {
-<<<<<<< HEAD
-   "cell_type": "markdown",
-   "id": "db5f3f66",
-   "metadata": {},
-   "source": [
-    "<h2> 3.6.1 Running the Example </h2>"
-   ]
-  },
-  {
-   "cell_type": "markdown",
-=======
-   "cell_type": "code",
-   "execution_count": null,
->>>>>>> 55fb3b4d
+   "cell_type": "code",
+   "execution_count": null,
    "id": "4bb56d8d",
-   "metadata": {
-    "pycharm": {
-     "name": "#%% md\n"
-    }
-   },
+   "metadata": {},
+   "outputs": [],
    "source": [
     "cud = rp.TaskDescription()\n",
     "cud.executable     = '/usr/bin/wc'\n",
@@ -72,14 +57,6 @@
   },
   {
    "cell_type": "markdown",
-<<<<<<< HEAD
-   "id": "1578f6df",
-   "metadata": {
-    "pycharm": {
-     "name": "#%% md\n"
-    }
-   },
-=======
    "id": "5e8cf378",
    "metadata": {},
    "source": [
@@ -92,7 +69,6 @@
    "id": "23cc011d",
    "metadata": {},
    "outputs": [],
->>>>>>> 55fb3b4d
    "source": [
     "import os\n",
     "import sys\n",
