{
 "cells": [
  {
   "attachments": {},
   "cell_type": "markdown",
   "metadata": {},
   "source": [
    "# Getting Started\n",
    "\n",
    "This notebook walks you through executing a `hello_world` application written with RADICAL-Pilot (RP) and locally executed on a GNU/Linux operating system. The application consists of a Bag of Tasks with heterogeneous requirements: different number of CPU cores/GPUs and different execution time for each task. In this simple application, tasks have no data requirements but see [data staging](tutorials/staging_data.ipynb) for how to manage data in RP.\n",
    "\n",
    "<div class=\"alert alert-warning\">\n",
    "    \n",
    "__Warning:__ We assume you understand what a `pilot` is and how it enables to concurrently and sequentially execute compute tasks on its resources. See our [Brief Introduction to RP](https://radical-cybertools.github.io/presentations/pilot.mp4) video to familiarize yourself with the architectural concepts and execution model of a pilot. \n",
    "\n",
    "</div>\n",
    "\n",
    "## Create a Python Environment and Install RP (RP)\n",
    "\n",
    "<div class=\"alert alert-warning\">\n",
    "    \n",
    "__Warning:__ RP **must** be installed in a Python environment. RP will **not** work properly when installed as a system-wide package. You **must** create and activate a virtual environment before installing RP. \n",
    "\n",
    "</div>\n",
    "\n",
    "You can create a Python environment suitable to RP using [Virtualenv](https://virtualenv.pypa.io/en/latest/), [Venv](https://docs.python.org/3/library/venv.html) or [Conda](https://docs.conda.io/projects/conda/en/latest/index.html). Once created and activated a virtual environment, RP is a Python module installed via [pip](https://pip.pypa.io/en/latest/), Conda, or [Spack](https://spack.readthedocs.io/en/latest/).\n",
    "\n",
    "<div class=\"alert alert-info\">\n",
    "    \n",
    "__Note:__ Please see [using virtual environments](envs.rst) with RP for more options and detailed information. That will be especially useful when executing RP on supported high performance computing [(HPC) platforms](supported.rst).\n",
    "\n",
    "</div>\n",
    "\n",
    "### Virtualenv\n",
    "\n",
    "```shell\n",
    "virtualenv ~/.ve/radical-pilot\n",
    ". ~/.ve/radical-pilot/bin/activate\n",
    "pip install radical.pilot\n",
    "```\n",
    "\n",
    "### Venv\n",
    "\n",
    "```shell\n",
    "python -m venv ~/.ve/radical-pilot\n",
    ". ~/.ve/radical-pilot/bin/activate\n",
    "pip install radical.pilot\n",
    "```\n",
    "\n",
    "### Conda\n",
    "\n",
    "If there is no `conda` pre-installed, here is a distilled set of commands to install Miniconda on a GNU/Linux x86_64 OS. Find more (and possibly updated) information on the official [Conda documentation](https://docs.conda.io/projects/conda/en/latest/user-guide/index.html))\n",
    "\n",
    "```shell\n",
    "wget https://repo.continuum.io/miniconda/Miniconda3-latest-Linux-x86_64.sh -O ./miniconda.sh\n",
    "chmod +x ./miniconda.sh\n",
    "./miniconda.sh -b -p ./conda\n",
    "source ./conda/bin/activate\n",
    "```\n",
    "\n",
    "Once Conda is available:\n",
    "\n",
    "```shell\n",
    "conda create -y -n radical-pilot\n",
    "conda activate radical-pilot\n",
    "conda install -y -c conda-forge radical.pilot\n",
    "```\n",
    "\n",
    "### Spack\n",
    "\n",
    "If there is no `spack` pre-installed, here is a distilled set of commands to install Spack on a GNU/Linux x86_64 OS. Find more (and possibly updated) information on the official [Spack documentation](https://spack.readthedocs.io/en/latest/).\n",
    "\n",
    "```bash\n",
    "git clone https://github.com/spack/spack.git\n",
    ". spack/share/spack/setup-env.sh\n",
    "```\n",
    "\n",
    "Once Spack is available:\n",
    "\n",
    "```shell\n",
    "spack env create ve.rp\n",
    "spack env activate ve.rp\n",
    "spack install py-radical-pilot\n",
    "```\n",
    "\n",
    "## Check installed RADICAL-Pilot (RP) version\n",
    "\n",
    "Often, we need to know what version of RP we installed. For example, you will need to know that when [opening a support](https://github.com/radical-cybertools/radical.pilot/issues) ticket with the RADICAL development team. \n",
    "\n",
    "We install a command with RP that prints information for all the installed [RADICAL Cybertools](https://radical-cybertools.github.io/):"
   ]
  },
  {
   "cell_type": "code",
<<<<<<< HEAD
   "execution_count": null,
   "metadata": {},
   "outputs": [],
=======
   "execution_count": 1,
   "id": "10feaefa",
   "metadata": {
    "execution": {
     "iopub.execute_input": "2023-05-18T01:40:31.384376Z",
     "iopub.status.busy": "2023-05-18T01:40:31.383673Z",
     "iopub.status.idle": "2023-05-18T01:40:32.033031Z",
     "shell.execute_reply": "2023-05-18T01:40:32.031982Z"
    }
   },
   "outputs": [
    {
     "name": "stdout",
     "output_type": "stream",
     "text": [
      "\r\n",
      "  python               : /home/mturilli/ve-notebooks/bin/python3\r\n",
      "  pythonpath           : \r\n",
      "  version              : 3.10.6\r\n",
      "  virtualenv           : /home/mturilli/ve-notebooks\r\n",
      "\r\n",
      "  radical.analytics    : 1.20.1\r\n",
      "  radical.entk         : 1.30.0\r\n",
      "  radical.gtod         : 1.20.1\r\n",
      "  radical.pilot        : 1.34.0-v1.33.0-543-g948f82db7@docs-nb_section3\r\n",
      "  radical.saga         : 1.22.0\r\n",
      "  radical.utils        : 1.22.0\r\n",
      "\r\n"
     ]
    }
   ],
>>>>>>> 73bc77a2
   "source": [
    "!radical-stack"
   ]
  },
  {
   "attachments": {},
   "cell_type": "markdown",
   "metadata": {},
   "source": [
    "## MongoDB\n",
    "\n",
    "<div class=\"alert alert-warning\">\n",
    "    \n",
    "__Warning:__ RP 1.40 will **not** require a MongoDB server.\n",
    "\n",
    "</div>\n",
    "\n",
    "RP <1.40 requires a MongoDB server to execute. Without one, RP will throw an error and exit. You have multiple options, depending on where you are executing RP and for what application.\n",
    "\n",
    "### Executing RADICAL-Pilot on your local GNU/Linux workstation\n",
    "\n",
    "* [Install MongoDB](https://www.mongodb.com/docs/manual/administration/install-on-linux/) locally.\n",
    "* Use the MongoDB default configuration.\n",
    "\n",
    "### Executing RADICAL-Pilot on a supported HPC platform\n",
    "\n",
    "[Contact](https://github.com/radical-cybertools/radical.pilot/issues) the RADICAL development team, and we will provide you a viable solution.\n",
    "\n",
    "### Configuring RADICAL-Pilot to use a MongoDB server\n",
    "\n",
    "Export the following shell variable in the shell from which you will execute your RP application:\n",
    "\n",
    "```shell\n",
    "export RADICAL_PILOT_DBURL='mongodb://login:password@address:port/db_name'\n",
    "```\n",
    "\n",
    "Where:\n",
    "\n",
    "* `login`:<password> needed only when using a supported HPC platform.\n",
    "* `address`: will be 127.0.0.1 when using RP locally.\n",
    "* `port`: will be 27017 when using RP locally; possibly different when using a supported HPC platform.\n",
    "* `db_name`: needed only when using a supported HPC platform.\n",
    "\n",
    "<div class=\"alert alert-info\">\n",
    "    \n",
    "__Note:__ When executing a MongoDB locally with a default configuration, you will have to use: `export RADICAL_PILOT_DBURL='mongodb://127.0.0.1:27017`. No `login`/`password` or `db_name` needed.\n",
    "\n",
    "</div>\n",
    "\n",
    "## Write your first RADICAL-Pilot application\n",
    "\n",
    "RP executes in batch mode:\n",
    "\n",
    "* Write an application using RP API.\n",
    "* Launch that application.\n",
    "* Wait a variable amount of time doing something else.\n",
    "* When the application exits, come back, collect and check the results.\n",
    "\n",
    "Each RP application has a distinctive pattern:\n",
    "\n",
    "1. Create a session\n",
    "1. Create a pilot manager\n",
    "1. Describe the pilot on which you want to run your application tasks: \n",
    "    - Define the platform on which you want to execute the application\n",
    "    - Define the amount/type of resources you want to use to run your application tasks.\n",
    "1. Assign the pilot description to the pilot manager\n",
    "1. Create a task manager\n",
    "1. Describe the computational tasks that you want to execute:\n",
    "    - Executable launched by the task\n",
    "    - Arguments to pass to the executable command if any\n",
    "    - Amount of each type of resource used by the executable, e.g., CPU cores and GPUs\n",
    "    - When the executable is MPI/OpenMP, number of ranks for the whole executable, number of ranks per core or GPU\n",
    "    - Many other parameters. See the [API specification](apidoc.rst) for full details\n",
    "1. Assign the task descriptions to the task manager\n",
    "1. Submit tasks for execution\n",
    "1. Wait for tasks to complete execution\n",
    "\n",
    "As we have already seen with `RADICAL_PILOT_DBURL`, some of RP behavior can be configured via environment variables. RP's progression bar does not work properly with Jupyter notebooks. Thus, we set it to FALSE."
   ]
  },
  {
   "cell_type": "code",
<<<<<<< HEAD
   "execution_count": null,
   "metadata": {},
   "outputs": [],
=======
   "execution_count": 2,
   "id": "9d7f6a10",
   "metadata": {
    "execution": {
     "iopub.execute_input": "2023-05-18T01:40:32.036848Z",
     "iopub.status.busy": "2023-05-18T01:40:32.036533Z",
     "iopub.status.idle": "2023-05-18T01:40:32.041876Z",
     "shell.execute_reply": "2023-05-18T01:40:32.041245Z"
    }
   },
   "outputs": [
    {
     "name": "stdout",
     "output_type": "stream",
     "text": [
      "env: RADICAL_REPORT_ANIME=FALSE\n"
     ]
    }
   ],
>>>>>>> 73bc77a2
   "source": [
    "%env RADICAL_REPORT_ANIME=FALSE"
   ]
  },
  {
   "attachments": {},
   "cell_type": "markdown",
   "metadata": {},
   "source": [
    "As with every Python application, first import all the required modules."
   ]
  },
  {
   "cell_type": "code",
<<<<<<< HEAD
   "execution_count": null,
   "metadata": {},
=======
   "execution_count": 3,
   "id": "c8b8387d",
   "metadata": {
    "execution": {
     "iopub.execute_input": "2023-05-18T01:40:32.044416Z",
     "iopub.status.busy": "2023-05-18T01:40:32.044223Z",
     "iopub.status.idle": "2023-05-18T01:40:32.174778Z",
     "shell.execute_reply": "2023-05-18T01:40:32.173874Z"
    }
   },
>>>>>>> 73bc77a2
   "outputs": [],
   "source": [
    "import radical.pilot as rp"
   ]
  },
  {
   "attachments": {},
   "cell_type": "markdown",
   "metadata": {},
   "source": [
    "### Enable user feedback\n",
    "\n",
    "As RP implements a batch programming model, by default, it returns a minimal amount of information. After submitting the tasks for execution, RP will remain silent until all the tasks have completed. In practice, when developing and debugging your application, you will want more feedback. We wrote a reporter module that you can use with RP and all the other RADICAL Cybertools.\n",
    "\n",
    "To use the reporter:\n",
    "\n",
    "* Configure RP by exporting a shell environment variable.\n",
    "\n",
    "    ```shell\n",
    "    export RADICAL_PILOT_REPORT=True\n",
    "    ```\n",
    "\n",
    "* Import `radical.utils`, create a reporter and start to use it to print meaningful messages about the state of the application execution.\n",
    "\n",
    "<div class=\"alert alert-info\">\n",
    "    \n",
    "__Note:__ See our tutorial about [Profiling a RADICAL-Pilot Application](tutorials/profiling.ipynb) for a guide on how to trace and profile your application.\n",
    "\n",
    "</div>\n",
    "\n",
    "<div class=\"alert alert-info\">\n",
    "\n",
    "__Note:__ See our tutorial about [Debugging a RADICAL-Pilot Application](tutorials/debugging.ipynb) for a guide on how to debug your application.\n",
    "    \n",
    "</div>"
   ]
  },
  {
   "cell_type": "code",
<<<<<<< HEAD
   "execution_count": null,
   "metadata": {},
   "outputs": [],
=======
   "execution_count": 4,
   "id": "7e4566d0",
   "metadata": {
    "execution": {
     "iopub.execute_input": "2023-05-18T01:40:32.177882Z",
     "iopub.status.busy": "2023-05-18T01:40:32.177443Z",
     "iopub.status.idle": "2023-05-18T01:40:32.187613Z",
     "shell.execute_reply": "2023-05-18T01:40:32.186815Z"
    }
   },
   "outputs": [
    {
     "name": "stderr",
     "output_type": "stream",
     "text": [
      "\u001b[94m\u001b[1m\n",
      "\u001b[39m\u001b[0m\u001b[94m\u001b[1m================================================================================\n",
      "\u001b[39m\u001b[0m\u001b[94m\u001b[1m Getting Started (RP version 1.34.0)                                            \n",
      "\u001b[39m\u001b[0m\u001b[94m\u001b[1m================================================================================\n",
      "\u001b[39m\u001b[0m\u001b[94m\u001b[1m\n",
      "\u001b[39m\u001b[0m"
     ]
    }
   ],
>>>>>>> 73bc77a2
   "source": [
    "import radical.utils as ru\n",
    "\n",
    "report = ru.Reporter(name='radical.pilot')\n",
    "report.title('Getting Started (RP version %s)' % rp.version)"
   ]
  },
  {
   "attachments": {},
   "cell_type": "markdown",
   "metadata": {},
   "source": [
    "### Create a session\n",
    "\n",
    "`radical.pilot.Session` is the root object of all the other objects of RP."
   ]
  },
  {
   "cell_type": "code",
<<<<<<< HEAD
   "execution_count": null,
   "metadata": {},
   "outputs": [],
=======
   "execution_count": 5,
   "id": "cdc9900a",
   "metadata": {
    "execution": {
     "iopub.execute_input": "2023-05-18T01:40:32.190643Z",
     "iopub.status.busy": "2023-05-18T01:40:32.190166Z",
     "iopub.status.idle": "2023-05-18T01:40:36.583842Z",
     "shell.execute_reply": "2023-05-18T01:40:36.582695Z"
    }
   },
   "outputs": [
    {
     "name": "stderr",
     "output_type": "stream",
     "text": [
      "\u001b[94mnew session: \u001b[39m\u001b[0m[rp.session.three.mturilli.019495.0007]\u001b[39m\u001b[0m\u001b[94m                           \\\n",
      "database   : \u001b[39m\u001b[0m[mongodb://rct-tutorial:****@95.217.193.116:27017/rct-tutorial]\u001b[39m\u001b[0m\u001b[92m  ok\n",
      "\u001b[39m\u001b[0m"
     ]
    }
   ],
>>>>>>> 73bc77a2
   "source": [
    "session = rp.Session()"
   ]
  },
  {
   "attachments": {},
   "cell_type": "markdown",
   "metadata": {},
   "source": [
    "### Create a pilot manager\n",
    "\n",
    "You need to manage the resources you will acquire with a pilot either locally or, more commonly and usefully, on a supported HPC platform. An instance of `radical.pilot.PilotManager` attached to your `session` will do that for you.\n",
    "\n",
    "<div class=\"alert alert-info\">\n",
    "    \n",
    "__Note:__ One `radical.pilot.PilotManager` can manage multiple pilots. See our tutorial about [Using Multiple Pilots with RADICAL-Pilot](tutorials/multiple_pilots.ipynb) to see why and how\n",
    "\n",
    "</div>"
   ]
  },
  {
   "cell_type": "code",
<<<<<<< HEAD
   "execution_count": null,
   "metadata": {},
   "outputs": [],
=======
   "execution_count": 6,
   "id": "0a2c8f8a",
   "metadata": {
    "execution": {
     "iopub.execute_input": "2023-05-18T01:40:36.587904Z",
     "iopub.status.busy": "2023-05-18T01:40:36.587589Z",
     "iopub.status.idle": "2023-05-18T01:40:40.293511Z",
     "shell.execute_reply": "2023-05-18T01:40:40.292419Z"
    }
   },
   "outputs": [
    {
     "name": "stderr",
     "output_type": "stream",
     "text": [
      "\u001b[94mcreate pilot manager\u001b[39m\u001b[0m\u001b[92m                                                          ok\n",
      "\u001b[39m\u001b[0m"
     ]
    }
   ],
>>>>>>> 73bc77a2
   "source": [
    "pmgr = rp.PilotManager(session=session)"
   ]
  },
  {
   "attachments": {},
   "cell_type": "markdown",
   "metadata": {},
   "source": [
    "### Configure pilot resources\n",
    "\n",
    "You can use a dictionary to specify location, amount and other properties of the resources you want to acquire with a pilot; and use that dictionary to initialize a `radical.pilot.PilotDescription` object. See the [radical.pilot.TaskDescription API](apidoc.rst#taskdescription) for a full list of properties you can specify for each pilot.\n",
    "\n",
    "In this example, we want to run our `hello_world` application on our local GNU/Linux, for not more than 30 minutes and use 2 cores. \n",
    "\n",
    "<div class=\"alert alert-warning\">\n",
    "    \n",
    "__Warning:__ \n",
    "We choose a 30 minutes runtime, but the application could take less or more time to complete. 30 minutes are the upper bound but RP will exit as soon as all the task have reached a final state (DONE, CANCELED, FAILED). Conversely, RP will always exit once the runtime expires, even if some tasks still need to be executed.\n",
    "\n",
    "</div>\n",
    "\n",
    "<div class=\"alert alert-info\">\n",
    "    \n",
    "__Note:__ We could choose to use as many CPU cores as we have available on our local machine. RP will allocate all of them, but it will use only the cores required by the application tasks. If all the tasks together require fewer cores than those available, the remaining cores will go unused. Conversely, if there are more tasks that cores, RP will schedule each task as soon as the required amount of cores becomes available. In this way, RP will maintain the available resources as busy as possible and the application tasks will run both concurrently and sequentially, depending on resource availability.\n",
    "\n",
    "</div>\n",
    "\n",
    "<div class=\"alert alert-info\">\n",
    "    \n",
    "__Note:__ `'exit_on_error': False` allows us to compile this notebook without errors. You should probably not use it with a stand-alone RP application.\n",
    "\n",
    "</div>"
   ]
  },
  {
   "cell_type": "code",
<<<<<<< HEAD
   "execution_count": null,
   "metadata": {},
=======
   "execution_count": 7,
   "id": "af23b817",
   "metadata": {
    "execution": {
     "iopub.execute_input": "2023-05-18T01:40:40.297183Z",
     "iopub.status.busy": "2023-05-18T01:40:40.296955Z",
     "iopub.status.idle": "2023-05-18T01:40:40.302085Z",
     "shell.execute_reply": "2023-05-18T01:40:40.301325Z"
    }
   },
>>>>>>> 73bc77a2
   "outputs": [],
   "source": [
    "pd_init = {'resource'     : 'local.localhost',\n",
    "           'runtime'      : 30,  # pilot runtime minutes\n",
    "           'exit_on_error': True,\n",
    "           'project'      : None,\n",
    "           'queue'        : None,\n",
    "           'cores'        : 4,\n",
    "           'gpus'         : 0,\n",
    "           'exit_on_error': False}\n",
    "pdesc = rp.PilotDescription(pd_init)"
   ]
  },
  {
   "attachments": {},
   "cell_type": "markdown",
   "metadata": {},
   "source": [
    "### Submitting the pilot\n",
    "\n",
    "We now have a pilot manager, we know how many resources we want and on what platform. We are ready to submit our request!\n",
    "\n",
    "<div class=\"alert alert-info\">\n",
    "    \n",
    "__Note:__ On a local machine, RP acquires the requested resources as soon as we submit the pilot. On a supported HPC platform, our request will queue a job into the platform's batch system. The actual resources will become available only when the batch system schedules the job. This is not under the control of RP and, barring reservation, the actual queue time will be unknown.\n",
    "\n",
    "</div>\n",
    "\n",
    "We use the `submit_pilots` method of our pilot manager and pass it the pilot description."
   ]
  },
  {
   "cell_type": "code",
<<<<<<< HEAD
   "execution_count": null,
   "metadata": {},
   "outputs": [],
=======
   "execution_count": 8,
   "id": "929decb5",
   "metadata": {
    "execution": {
     "iopub.execute_input": "2023-05-18T01:40:40.305313Z",
     "iopub.status.busy": "2023-05-18T01:40:40.305108Z",
     "iopub.status.idle": "2023-05-18T01:40:40.672942Z",
     "shell.execute_reply": "2023-05-18T01:40:40.671781Z"
    }
   },
   "outputs": [
    {
     "name": "stderr",
     "output_type": "stream",
     "text": [
      "\u001b[93m\u001b[1m\n",
      "\u001b[39m\u001b[0m\u001b[93m\u001b[1m--------------------------------------------------------------------------------\n",
      "\u001b[39m\u001b[0m\u001b[93m\u001b[1msubmit pilot                                                                    \n",
      "\u001b[39m\u001b[0m\u001b[93m\u001b[1m\n",
      "\u001b[39m\u001b[0m\u001b[94msubmit 1 pilot(s)\u001b[39m\u001b[0m\n",
      "        pilot.0000   local.localhost           4 cores       0 gpus\u001b[39m\u001b[0m\u001b[92m           ok\n",
      "\u001b[39m\u001b[0m"
     ]
    }
   ],
>>>>>>> 73bc77a2
   "source": [
    "report.header('submit pilot')\n",
    "pilot = pmgr.submit_pilots(pdesc)"
   ]
  },
  {
   "attachments": {},
   "cell_type": "markdown",
   "metadata": {},
   "source": [
    "### Creating a task manager\n",
    "\n",
    "We have acquired the resources we asked for (or we are waiting in a queue to get them) so now we need to do something with those resources, i.e., executing our application tasks :-) First, we create a `radical.pilot.TaskManager` and associate it to our session. That manager will take care of taking our task descriptions and sending them to our pilot so that it can execute those tasks on the allocated resources."
   ]
  },
  {
   "cell_type": "code",
<<<<<<< HEAD
   "execution_count": null,
   "metadata": {},
   "outputs": [],
=======
   "execution_count": 9,
   "id": "78029b41",
   "metadata": {
    "execution": {
     "iopub.execute_input": "2023-05-18T01:40:40.676375Z",
     "iopub.status.busy": "2023-05-18T01:40:40.676122Z",
     "iopub.status.idle": "2023-05-18T01:40:45.205024Z",
     "shell.execute_reply": "2023-05-18T01:40:45.204174Z"
    }
   },
   "outputs": [
    {
     "name": "stderr",
     "output_type": "stream",
     "text": [
      "\u001b[94mcreate task manager\u001b[39m\u001b[0m\u001b[92m                                                           ok\n",
      "\u001b[39m\u001b[0m"
     ]
    }
   ],
>>>>>>> 73bc77a2
   "source": [
    "tmgr = rp.TaskManager(session=session)"
   ]
  },
  {
   "attachments": {},
   "cell_type": "markdown",
   "metadata": {},
   "source": [
    "### Register the pilot with the task manager\n",
    "\n",
    "We tell the task manager what pilot it should use to execute its tasks."
   ]
  },
  {
   "cell_type": "code",
<<<<<<< HEAD
   "execution_count": null,
   "metadata": {},
=======
   "execution_count": 10,
   "id": "25083f32",
   "metadata": {
    "execution": {
     "iopub.execute_input": "2023-05-18T01:40:45.208505Z",
     "iopub.status.busy": "2023-05-18T01:40:45.208285Z",
     "iopub.status.idle": "2023-05-18T01:40:45.213462Z",
     "shell.execute_reply": "2023-05-18T01:40:45.212549Z"
    }
   },
>>>>>>> 73bc77a2
   "outputs": [],
   "source": [
    "tmgr.add_pilots(pilot)"
   ]
  },
  {
   "attachments": {},
   "cell_type": "markdown",
   "metadata": {},
   "source": [
    "### Describing the application tasks\n",
    "\n",
    "In this example, we want to run simple tasks but that require different number of CPU cores and that run for a variable amount of time. Thus, we use the executable [radical-pilot-hello.sh](https://github.com/radical-cybertools/radical.pilot/blob/master/bin/radical-pilot-hello.sh) we crafted to occupy a configurable amount of resources for a configurable amount of time. \n",
    "\n",
    "Each task is an instance of `radical.pilot.TaskDescription` with some properties defined (for a complete list of task properties see the [TaskDescription API](apidoc.rst#taskdescription):\n",
    "\n",
    "* `executable`: the name of the executable we want to launch with the task\n",
    "* `arguments`: the arguments to pass to `executable`. In this case, the number of seconds it needs to run for.\n",
    "* `ranks`: this is the number of nodes on which the task should run. Here it is set to 1 as we are running all our tasks on our local computer. See [Describing tasks in RADICAL-Pilot](tutorials/describing_tasks.ipynb) and the details about executing tasks that use the message passing interface (MPI).\n",
    "* `cores_per_rank`: the amount of cores that each (rank of the) task utilizes. In our case, each task will randomly use either 1 or 2 cores or the 4 we have requested.\n",
    "\n",
    "<div class=\"alert alert-warning\">\n",
    "\n",
    "__Warning:__ Executing MPI tasks (i.e., one with `radical.pilot.TaskDescription.ranks` > 1) requires for an MPI implementation to be available on the machine on which you will run the task. That is usually taken care of by the system administrator but if you are managing your own cluster, you will have to install and make available one of the many MPI distributions available for GNU/Linux. \n",
    "\n",
    "</div>\n",
    "\n",
    "We run 10 tasks that should be enough to see both concurrent and sequential executions on the amount of resources we requested, but not enough to clog the example.\n",
    "\n",
    "<div class=\"alert alert-info\">\n",
    "    \n",
    "__Note:__ We use the reporter to produce a progress bar while we loop over the task descriptions\n",
    "\n",
    "</div>"
   ]
  },
  {
   "cell_type": "code",
<<<<<<< HEAD
   "execution_count": null,
   "metadata": {},
   "outputs": [],
=======
   "execution_count": 11,
   "id": "1ba782cd",
   "metadata": {
    "execution": {
     "iopub.execute_input": "2023-05-18T01:40:45.216526Z",
     "iopub.status.busy": "2023-05-18T01:40:45.216220Z",
     "iopub.status.idle": "2023-05-18T01:40:45.258655Z",
     "shell.execute_reply": "2023-05-18T01:40:45.258089Z"
    }
   },
   "outputs": [
    {
     "name": "stderr",
     "output_type": "stream",
     "text": [
      "create: \u001b[39m\u001b[0m#\u001b[39m\u001b[0m#\u001b[39m\u001b[0m#\u001b[39m\u001b[0m#\u001b[39m\u001b[0m#\u001b[39m\u001b[0m#\u001b[39m\u001b[0m#\u001b[39m\u001b[0m#\u001b[39m\u001b[0m#\u001b[39m\u001b[0m#\u001b[39m\u001b[0m#\u001b[39m\u001b[0m#\u001b[39m\u001b[0m#\u001b[39m\u001b[0m#\u001b[39m\u001b[0m#\u001b[39m\u001b[0m#\u001b[39m\u001b[0m#\u001b[39m\u001b[0m#\u001b[39m\u001b[0m#\u001b[39m\u001b[0m#\u001b[39m\u001b[0m#\u001b[39m\u001b[0m#\u001b[39m\u001b[0m#\u001b[39m\u001b[0m#\u001b[39m\u001b[0m#\u001b[39m\u001b[0m#\u001b[39m\u001b[0m#\u001b[39m\u001b[0m#\u001b[39m\u001b[0m#\u001b[39m\u001b[0m#\u001b[39m\u001b[0m#\u001b[39m\u001b[0m#\u001b[39m\u001b[0m#\u001b[39m\u001b[0m#\u001b[39m\u001b[0m#\u001b[39m\u001b[0m#\u001b[39m\u001b[0m#\u001b[39m\u001b[0m#\u001b[39m\u001b[0m#\u001b[39m\u001b[0m#\u001b[39m\u001b[0m#\u001b[39m\u001b[0m#\u001b[39m\u001b[0m#\u001b[39m\u001b[0m#\u001b[39m\u001b[0m#\u001b[39m\u001b[0m#\u001b[39m\u001b[0m#\u001b[39m\u001b[0m#\u001b[39m\u001b[0m#\u001b[39m\u001b[0m#\u001b[39m\u001b[0m#\u001b[39m\u001b[0m#\u001b[39m\u001b[0m#\u001b[39m\u001b[0m#\u001b[39m\u001b[0m#\u001b[39m\u001b[0m#\u001b[39m\u001b[0m#\u001b[39m\u001b[0m#\u001b[39m\u001b[0m#\u001b[39m\u001b[0m#\u001b[39m\u001b[0m#\u001b[39m\u001b[0m#\u001b[39m\u001b[0m#\u001b[39m\u001b[0m#\u001b[39m\u001b[0m#\u001b[39m\u001b[0m#\u001b[39m\u001b[0m#\u001b[39m\u001b[0m#\u001b[39m\u001b[0m#\u001b[39m\u001b[0m#\u001b[39m\u001b[0m#\u001b[39m\u001b[0m#\u001b[39m\u001b[0m\n",
      "\u001b[39m\u001b[0m"
     ]
    }
   ],
>>>>>>> 73bc77a2
   "source": [
    "import os\n",
    "import random\n",
    "\n",
    "n = 10\n",
    "\n",
    "report.progress_tgt(n, label='create')\n",
    "tds = list()\n",
    "for i in range(n):\n",
    "\n",
    "    td = rp.TaskDescription()\n",
    "    td.executable     = 'radical-pilot-hello.sh'\n",
    "    td.arguments      = [random.randint(1, 10)]\n",
    "    td.ranks          =  1\n",
    "    td.cores_per_rank =  random.randint(1, 2)\n",
    "\n",
    "    tds.append(td)\n",
    "    report.progress()\n",
    "\n",
    "report.progress_done()"
   ]
  },
  {
   "attachments": {},
   "cell_type": "markdown",
   "metadata": {},
   "source": [
    "### Submit tasks for execution\n",
    "\n",
    "Now that we have all the elements of the application we can execute its tasks. We submit the list of application tasks to the task manager that, in turn, will submit them to the indicated pilot for execution. Upon receiving the list of task descriptions, the pilot will schedule those tasks on its available resources and then execute them.\n",
    "\n",
    "<div class=\"alert alert-info\">\n",
    "    \n",
    "__Note:__ For RP, tasks are black boxes, i.e., it knows nothing about the code executed by the task. RP just knows that a task has been launched on the requested amount of resources, and it will wait until the tasks exits. In that way, RP is **agnostic** towards task details like language used for its implementation, the type of scientific computation it performs, how it uses data, etc. This is why RP can serve a wide range of scientists, independent on their scientific domain.\n",
    "\n",
    "</div>"
   ]
  },
  {
   "cell_type": "code",
<<<<<<< HEAD
   "execution_count": null,
   "metadata": {},
   "outputs": [],
=======
   "execution_count": 12,
   "id": "5f2ea29b",
   "metadata": {
    "execution": {
     "iopub.execute_input": "2023-05-18T01:40:45.260874Z",
     "iopub.status.busy": "2023-05-18T01:40:45.260588Z",
     "iopub.status.idle": "2023-05-18T01:40:45.322869Z",
     "shell.execute_reply": "2023-05-18T01:40:45.322144Z"
    }
   },
   "outputs": [
    {
     "name": "stderr",
     "output_type": "stream",
     "text": [
      "\u001b[93m\u001b[1m\n",
      "\u001b[39m\u001b[0m\u001b[93m\u001b[1m--------------------------------------------------------------------------------\n",
      "\u001b[39m\u001b[0m\u001b[93m\u001b[1msubmit 10 tasks                                                                 \n",
      "\u001b[39m\u001b[0m\u001b[93m\u001b[1m\n",
      "\u001b[39m\u001b[0msubmit: \u001b[39m\u001b[0m#\u001b[39m\u001b[0m#\u001b[39m\u001b[0m#\u001b[39m\u001b[0m#\u001b[39m\u001b[0m#\u001b[39m\u001b[0m#\u001b[39m\u001b[0m#\u001b[39m\u001b[0m#\u001b[39m\u001b[0m#\u001b[39m\u001b[0m#\u001b[39m\u001b[0m#\u001b[39m\u001b[0m#\u001b[39m\u001b[0m#\u001b[39m\u001b[0m#\u001b[39m\u001b[0m#\u001b[39m\u001b[0m#\u001b[39m\u001b[0m#\u001b[39m\u001b[0m#\u001b[39m\u001b[0m#\u001b[39m\u001b[0m#\u001b[39m\u001b[0m#\u001b[39m\u001b[0m#\u001b[39m\u001b[0m#\u001b[39m\u001b[0m#\u001b[39m\u001b[0m#\u001b[39m\u001b[0m#\u001b[39m\u001b[0m#\u001b[39m\u001b[0m#\u001b[39m\u001b[0m#\u001b[39m\u001b[0m#\u001b[39m\u001b[0m#\u001b[39m\u001b[0m#\u001b[39m\u001b[0m#\u001b[39m\u001b[0m#\u001b[39m\u001b[0m#\u001b[39m\u001b[0m#\u001b[39m\u001b[0m#\u001b[39m\u001b[0m#\u001b[39m\u001b[0m#\u001b[39m\u001b[0m#\u001b[39m\u001b[0m#\u001b[39m\u001b[0m#\u001b[39m\u001b[0m#\u001b[39m\u001b[0m#\u001b[39m\u001b[0m#\u001b[39m\u001b[0m#\u001b[39m\u001b[0m#\u001b[39m\u001b[0m#\u001b[39m\u001b[0m#\u001b[39m\u001b[0m#\u001b[39m\u001b[0m#\u001b[39m\u001b[0m#\u001b[39m\u001b[0m#\u001b[39m\u001b[0m#\u001b[39m\u001b[0m#\u001b[39m\u001b[0m#\u001b[39m\u001b[0m#\u001b[39m\u001b[0m#\u001b[39m\u001b[0m#\u001b[39m\u001b[0m#\u001b[39m\u001b[0m#\u001b[39m\u001b[0m#\u001b[39m\u001b[0m#\u001b[39m\u001b[0m#\u001b[39m\u001b[0m#\u001b[39m\u001b[0m#\u001b[39m\u001b[0m#\u001b[39m\u001b[0m#\u001b[39m\u001b[0m#\u001b[39m\u001b[0m#\u001b[39m\u001b[0m#\u001b[39m\u001b[0m#\u001b[39m\u001b[0m\n",
      "\u001b[39m\u001b[0m"
     ]
    },
    {
     "data": {
      "text/plain": [
       "[<Task object, uid task.000000>,\n",
       " <Task object, uid task.000001>,\n",
       " <Task object, uid task.000002>,\n",
       " <Task object, uid task.000003>,\n",
       " <Task object, uid task.000004>,\n",
       " <Task object, uid task.000005>,\n",
       " <Task object, uid task.000006>,\n",
       " <Task object, uid task.000007>,\n",
       " <Task object, uid task.000008>,\n",
       " <Task object, uid task.000009>]"
      ]
     },
     "execution_count": 12,
     "metadata": {},
     "output_type": "execute_result"
    }
   ],
>>>>>>> 73bc77a2
   "source": [
    "report.header('submit %d tasks' % n)\n",
    "tmgr.submit_tasks(tds)"
   ]
  },
  {
   "attachments": {},
   "cell_type": "markdown",
   "metadata": {},
   "source": [
    "### Wait for the tasks to complete\n",
    "\n",
    "Wait for all tasks to reach a final state (DONE, CANCELED or FAILED). This is a blocking call, i.e., the application will wait without exiting and, thus, the shell from which you launched the application should not exit either. Thus, no closing your laptop or no exiting from a remote connection without first leaving the shell running in background or using a terminal multiplexer like [tmux](https://github.com/tmux/tmux).\n",
    "\n",
    "<dov class=\"alert alert-info\">\n",
    "\n",
    "__Note:__ After the wait call returns, you can describe and/or submit more tasks/pilots as your RP session will still be open.\n",
    "\n",
    "</div>\n",
    "\n",
    "<dov class=\"alert alert-info\">\n",
    "\n",
    "__Note:__ You can wait for the execution of a **subset** of the tasks you defined. See [Describing tasks in RADICAL-Pilot](tutorials/describing_tasks.ipynb) for more information.\n",
    "\n",
    "</div>"
   ]
  },
  {
   "cell_type": "code",
<<<<<<< HEAD
   "execution_count": null,
   "metadata": {},
   "outputs": [],
=======
   "execution_count": 13,
   "id": "9b143aad",
   "metadata": {
    "execution": {
     "iopub.execute_input": "2023-05-18T01:40:45.326292Z",
     "iopub.status.busy": "2023-05-18T01:40:45.325659Z",
     "iopub.status.idle": "2023-05-18T01:41:21.348249Z",
     "shell.execute_reply": "2023-05-18T01:41:21.347479Z"
    }
   },
   "outputs": [
    {
     "name": "stderr",
     "output_type": "stream",
     "text": [
      "wait  : \u001b[39m\u001b[0m#\u001b[39m\u001b[0m#\u001b[39m\u001b[0m#\u001b[39m\u001b[0m#\u001b[39m\u001b[0m#\u001b[39m\u001b[0m#\u001b[39m\u001b[0m#\u001b[39m\u001b[0m#\u001b[39m\u001b[0m#\u001b[39m\u001b[0m#\u001b[39m\u001b[0m#\u001b[39m\u001b[0m#\u001b[39m\u001b[0m#\u001b[39m\u001b[0m#\u001b[39m\u001b[0m#\u001b[39m\u001b[0m#\u001b[39m\u001b[0m#\u001b[39m\u001b[0m#\u001b[39m\u001b[0m#\u001b[39m\u001b[0m#\u001b[39m\u001b[0m#\u001b[39m\u001b[0m#\u001b[39m\u001b[0m#\u001b[39m\u001b[0m#\u001b[39m\u001b[0m#\u001b[39m\u001b[0m#\u001b[39m\u001b[0m#\u001b[39m\u001b[0m#\u001b[39m\u001b[0m#\u001b[39m\u001b[0m#\u001b[39m\u001b[0m#\u001b[39m\u001b[0m#\u001b[39m\u001b[0m#\u001b[39m\u001b[0m#\u001b[39m\u001b[0m#\u001b[39m\u001b[0m#\u001b[39m\u001b[0m#\u001b[39m\u001b[0m#\u001b[39m\u001b[0m#\u001b[39m\u001b[0m#\u001b[39m\u001b[0m#\u001b[39m\u001b[0m#\u001b[39m\u001b[0m#\u001b[39m\u001b[0m#\u001b[39m\u001b[0m#\u001b[39m\u001b[0m#\u001b[39m\u001b[0m#\u001b[39m\u001b[0m#\u001b[39m\u001b[0m#\u001b[39m\u001b[0m#\u001b[39m\u001b[0m#\u001b[39m\u001b[0m#\u001b[39m\u001b[0m#\u001b[39m\u001b[0m#\u001b[39m\u001b[0m#\u001b[39m\u001b[0m#\u001b[39m\u001b[0m#\u001b[39m\u001b[0m#\u001b[39m\u001b[0m#\u001b[39m\u001b[0m#\u001b[39m\u001b[0m#\u001b[39m\u001b[0m#\u001b[39m\u001b[0m#\u001b[39m\u001b[0m#\u001b[39m\u001b[0m#\u001b[39m\u001b[0m#\u001b[39m\u001b[0m#\u001b[39m\u001b[0m#\u001b[39m\u001b[0m#\u001b[39m\u001b[0m#\u001b[39m\u001b[0m#\u001b[39m\u001b[0m#\u001b[39m\u001b[0m\n",
      "\u001b[39m\u001b[0m\u001b[94m\tDONE      :    10\n",
      "\u001b[39m\u001b[0m\u001b[92m                                                                              ok\n",
      "\u001b[39m\u001b[0m"
     ]
    },
    {
     "data": {
      "text/plain": [
       "['DONE',\n",
       " 'DONE',\n",
       " 'DONE',\n",
       " 'DONE',\n",
       " 'DONE',\n",
       " 'DONE',\n",
       " 'DONE',\n",
       " 'DONE',\n",
       " 'DONE',\n",
       " 'DONE']"
      ]
     },
     "execution_count": 13,
     "metadata": {},
     "output_type": "execute_result"
    }
   ],
>>>>>>> 73bc77a2
   "source": [
    "tmgr.wait_tasks()"
   ]
  },
  {
   "attachments": {},
   "cell_type": "markdown",
   "metadata": {},
   "source": [
    "Once the wait is finished, let us know and exit!"
   ]
  },
  {
   "cell_type": "code",
<<<<<<< HEAD
   "execution_count": null,
   "metadata": {},
   "outputs": [],
=======
   "execution_count": 14,
   "id": "9c914fc2",
   "metadata": {
    "execution": {
     "iopub.execute_input": "2023-05-18T01:41:21.350593Z",
     "iopub.status.busy": "2023-05-18T01:41:21.350372Z",
     "iopub.status.idle": "2023-05-18T01:41:41.407870Z",
     "shell.execute_reply": "2023-05-18T01:41:41.406942Z"
    },
    "pycharm": {
     "name": "#%%\n"
    }
   },
   "outputs": [
    {
     "name": "stderr",
     "output_type": "stream",
     "text": [
      "\u001b[93m\u001b[1m\n",
      "\u001b[39m\u001b[0m\u001b[93m\u001b[1m--------------------------------------------------------------------------------\n",
      "\u001b[39m\u001b[0m\u001b[93m\u001b[1mfinalize                                                                        \n",
      "\u001b[39m\u001b[0m\u001b[93m\u001b[1m\n",
      "\u001b[39m\u001b[0m\u001b[94mclosing session rp.session.three.mturilli.019495.0007\u001b[39m\u001b[0m\u001b[94m                          \\\n",
      "close task manager\u001b[39m\u001b[0m\u001b[92m                                                            ok\n",
      "\u001b[39m\u001b[0m\u001b[94mclose pilot manager\u001b[39m\u001b[0m\u001b[94m                                                            \\\n",
      "wait for 1 pilot(s)\n",
      "        \u001b[39m\u001b[0m\u001b[93m                                                                 timeout\n",
      "\u001b[39m\u001b[0m\u001b[92m                                                                              ok\n",
      "\u001b[39m\u001b[0m\u001b[94msession lifetime: 69.1s\u001b[39m\u001b[0m\u001b[92m                                                       ok\n",
      "\u001b[39m\u001b[0m"
     ]
    }
   ],
>>>>>>> 73bc77a2
   "source": [
    "report.header('finalize')\n",
    "session.close(cleanup=True)"
   ]
  },
  {
   "attachments": {},
   "cell_type": "markdown",
   "metadata": {},
   "source": [
    "## Generated Output\n",
    "\n",
    "RP is a distributed system, even when all its components run on a single machine as with this example. RP has two main components (Client and Agent) and both store their output into a sandbox, stored at a specific filesystem location:\n",
    "\n",
    "- **Client sandbox**: A directory created within the working directory from where the RP application was launched. The sandbox is named after the session ID, e.g., `rp.session.nodename.username.018952.0000`.\n",
    "- **Agent sandbox**: A directory created at a different location, depending on the machine on which the application executes. The Agent sandbox, named `radical.pilot.sandbox`, contains the following nested directories: `<session_sandbox_ID>/<pilot_sandbox_ID>/<task_sandbox_ID>`.\n",
    "\n",
    "When running RP locally, the Agent sandbox is located at `$HOME/radical.pilot.sandbox`. When using a [supported HPC platform](supported.rst), the location of the Agent sandbox depends on the filesystem capabilities of the platform. You can see the pre-configured location for the Agent sandbox in the RP git repository, at [src/radical/pilot/configs/resource_*.json](https://github.com/radical-cybertools/radical.pilot/tree/docs/nb_section3/src/radical/pilot/configs).\n",
    "\n",
    "<div class=\"alert alert-warning\">\n",
    "\n",
    "__Warning:__ When executing RP on a supported HPC platform, the output file(s) of each task are saved in the `task_sanbox_ID` of that task. Without specific staging instructions (see our tutorial [Staging Data with RADICAL-Pilot](tutorials/staging_data.ipynb)), you will have to manually retrieve those files. When executing locally, you can retrieve them from `$HOME/radical.pilot.sandbox/<session_sandbox_ID>/<pilot_sandbox_ID>/<task_sandbox_ID>`.\n",
    "\n",
    "</div>\n",
    "\n",
    "<div class=\"alert alert-info\">\n",
    "\n",
    "__Note:__ When enabling debugging (see our tutorial [Debugging a RADICAL-Pilot Application](tutorials/debugging.ipynb)) and/or tracing (see our tutorial [Tracing and Profiling a RADICAL-Pilot Application](tutorials/profiling.ipynb)), RP writes the debug and/or trace files in the Client and Agent sandbox. On large/production runs, RP can produce hundreds of debug files. Please [contact](https://github.com/radical-cybertools/radical.pilot/issues) the RADICAL development team if you need further assistance.\n",
    "\n",
    "</div>\n",
    "\n",
    "Here are the output files of the `task.000000` of the application we just executed in this notebook:"
   ]
  },
  {
   "cell_type": "code",
   "execution_count": null,
   "metadata": {},
   "outputs": [],
   "source": [
    "! ls $HOME/radical.pilot.sandbox/rp.session.*/pilot*/task.000000/"
   ]
  },
  {
   "attachments": {},
   "cell_type": "markdown",
   "metadata": {},
   "source": [
    "Here is the \"result\" produced by `task.000000`:"
   ]
  },
  {
   "cell_type": "code",
   "execution_count": null,
   "metadata": {},
   "outputs": [],
   "source": [
    "! cat `ls $HOME/radical.pilot.sandbox/rp.session.*/pilot*/task.000000/task.000000.out`"
   ]
  }
 ],
 "metadata": {
  "language_info": {
   "name": "python"
  },
  "orig_nbformat": 4
 },
 "nbformat": 4,
 "nbformat_minor": 2
}<|MERGE_RESOLUTION|>--- conflicted
+++ resolved
@@ -92,43 +92,9 @@
   },
   {
    "cell_type": "code",
-<<<<<<< HEAD
-   "execution_count": null,
-   "metadata": {},
-   "outputs": [],
-=======
-   "execution_count": 1,
-   "id": "10feaefa",
-   "metadata": {
-    "execution": {
-     "iopub.execute_input": "2023-05-18T01:40:31.384376Z",
-     "iopub.status.busy": "2023-05-18T01:40:31.383673Z",
-     "iopub.status.idle": "2023-05-18T01:40:32.033031Z",
-     "shell.execute_reply": "2023-05-18T01:40:32.031982Z"
-    }
-   },
-   "outputs": [
-    {
-     "name": "stdout",
-     "output_type": "stream",
-     "text": [
-      "\r\n",
-      "  python               : /home/mturilli/ve-notebooks/bin/python3\r\n",
-      "  pythonpath           : \r\n",
-      "  version              : 3.10.6\r\n",
-      "  virtualenv           : /home/mturilli/ve-notebooks\r\n",
-      "\r\n",
-      "  radical.analytics    : 1.20.1\r\n",
-      "  radical.entk         : 1.30.0\r\n",
-      "  radical.gtod         : 1.20.1\r\n",
-      "  radical.pilot        : 1.34.0-v1.33.0-543-g948f82db7@docs-nb_section3\r\n",
-      "  radical.saga         : 1.22.0\r\n",
-      "  radical.utils        : 1.22.0\r\n",
-      "\r\n"
-     ]
-    }
-   ],
->>>>>>> 73bc77a2
+   "execution_count": null,
+   "metadata": {},
+   "outputs": [],
    "source": [
     "!radical-stack"
    ]
@@ -211,31 +177,9 @@
   },
   {
    "cell_type": "code",
-<<<<<<< HEAD
-   "execution_count": null,
-   "metadata": {},
-   "outputs": [],
-=======
-   "execution_count": 2,
-   "id": "9d7f6a10",
-   "metadata": {
-    "execution": {
-     "iopub.execute_input": "2023-05-18T01:40:32.036848Z",
-     "iopub.status.busy": "2023-05-18T01:40:32.036533Z",
-     "iopub.status.idle": "2023-05-18T01:40:32.041876Z",
-     "shell.execute_reply": "2023-05-18T01:40:32.041245Z"
-    }
-   },
-   "outputs": [
-    {
-     "name": "stdout",
-     "output_type": "stream",
-     "text": [
-      "env: RADICAL_REPORT_ANIME=FALSE\n"
-     ]
-    }
-   ],
->>>>>>> 73bc77a2
+   "execution_count": null,
+   "metadata": {},
+   "outputs": [],
    "source": [
     "%env RADICAL_REPORT_ANIME=FALSE"
    ]
@@ -250,21 +194,8 @@
   },
   {
    "cell_type": "code",
-<<<<<<< HEAD
-   "execution_count": null,
-   "metadata": {},
-=======
-   "execution_count": 3,
-   "id": "c8b8387d",
-   "metadata": {
-    "execution": {
-     "iopub.execute_input": "2023-05-18T01:40:32.044416Z",
-     "iopub.status.busy": "2023-05-18T01:40:32.044223Z",
-     "iopub.status.idle": "2023-05-18T01:40:32.174778Z",
-     "shell.execute_reply": "2023-05-18T01:40:32.173874Z"
-    }
-   },
->>>>>>> 73bc77a2
+   "execution_count": null,
+   "metadata": {},
    "outputs": [],
    "source": [
     "import radical.pilot as rp"
@@ -304,36 +235,9 @@
   },
   {
    "cell_type": "code",
-<<<<<<< HEAD
-   "execution_count": null,
-   "metadata": {},
-   "outputs": [],
-=======
-   "execution_count": 4,
-   "id": "7e4566d0",
-   "metadata": {
-    "execution": {
-     "iopub.execute_input": "2023-05-18T01:40:32.177882Z",
-     "iopub.status.busy": "2023-05-18T01:40:32.177443Z",
-     "iopub.status.idle": "2023-05-18T01:40:32.187613Z",
-     "shell.execute_reply": "2023-05-18T01:40:32.186815Z"
-    }
-   },
-   "outputs": [
-    {
-     "name": "stderr",
-     "output_type": "stream",
-     "text": [
-      "\u001b[94m\u001b[1m\n",
-      "\u001b[39m\u001b[0m\u001b[94m\u001b[1m================================================================================\n",
-      "\u001b[39m\u001b[0m\u001b[94m\u001b[1m Getting Started (RP version 1.34.0)                                            \n",
-      "\u001b[39m\u001b[0m\u001b[94m\u001b[1m================================================================================\n",
-      "\u001b[39m\u001b[0m\u001b[94m\u001b[1m\n",
-      "\u001b[39m\u001b[0m"
-     ]
-    }
-   ],
->>>>>>> 73bc77a2
+   "execution_count": null,
+   "metadata": {},
+   "outputs": [],
    "source": [
     "import radical.utils as ru\n",
     "\n",
@@ -353,33 +257,9 @@
   },
   {
    "cell_type": "code",
-<<<<<<< HEAD
-   "execution_count": null,
-   "metadata": {},
-   "outputs": [],
-=======
-   "execution_count": 5,
-   "id": "cdc9900a",
-   "metadata": {
-    "execution": {
-     "iopub.execute_input": "2023-05-18T01:40:32.190643Z",
-     "iopub.status.busy": "2023-05-18T01:40:32.190166Z",
-     "iopub.status.idle": "2023-05-18T01:40:36.583842Z",
-     "shell.execute_reply": "2023-05-18T01:40:36.582695Z"
-    }
-   },
-   "outputs": [
-    {
-     "name": "stderr",
-     "output_type": "stream",
-     "text": [
-      "\u001b[94mnew session: \u001b[39m\u001b[0m[rp.session.three.mturilli.019495.0007]\u001b[39m\u001b[0m\u001b[94m                           \\\n",
-      "database   : \u001b[39m\u001b[0m[mongodb://rct-tutorial:****@95.217.193.116:27017/rct-tutorial]\u001b[39m\u001b[0m\u001b[92m  ok\n",
-      "\u001b[39m\u001b[0m"
-     ]
-    }
-   ],
->>>>>>> 73bc77a2
+   "execution_count": null,
+   "metadata": {},
+   "outputs": [],
    "source": [
     "session = rp.Session()"
    ]
@@ -402,32 +282,9 @@
   },
   {
    "cell_type": "code",
-<<<<<<< HEAD
-   "execution_count": null,
-   "metadata": {},
-   "outputs": [],
-=======
-   "execution_count": 6,
-   "id": "0a2c8f8a",
-   "metadata": {
-    "execution": {
-     "iopub.execute_input": "2023-05-18T01:40:36.587904Z",
-     "iopub.status.busy": "2023-05-18T01:40:36.587589Z",
-     "iopub.status.idle": "2023-05-18T01:40:40.293511Z",
-     "shell.execute_reply": "2023-05-18T01:40:40.292419Z"
-    }
-   },
-   "outputs": [
-    {
-     "name": "stderr",
-     "output_type": "stream",
-     "text": [
-      "\u001b[94mcreate pilot manager\u001b[39m\u001b[0m\u001b[92m                                                          ok\n",
-      "\u001b[39m\u001b[0m"
-     ]
-    }
-   ],
->>>>>>> 73bc77a2
+   "execution_count": null,
+   "metadata": {},
+   "outputs": [],
    "source": [
     "pmgr = rp.PilotManager(session=session)"
    ]
@@ -465,21 +322,8 @@
   },
   {
    "cell_type": "code",
-<<<<<<< HEAD
-   "execution_count": null,
-   "metadata": {},
-=======
-   "execution_count": 7,
-   "id": "af23b817",
-   "metadata": {
-    "execution": {
-     "iopub.execute_input": "2023-05-18T01:40:40.297183Z",
-     "iopub.status.busy": "2023-05-18T01:40:40.296955Z",
-     "iopub.status.idle": "2023-05-18T01:40:40.302085Z",
-     "shell.execute_reply": "2023-05-18T01:40:40.301325Z"
-    }
-   },
->>>>>>> 73bc77a2
+   "execution_count": null,
+   "metadata": {},
    "outputs": [],
    "source": [
     "pd_init = {'resource'     : 'local.localhost',\n",
@@ -513,37 +357,9 @@
   },
   {
    "cell_type": "code",
-<<<<<<< HEAD
-   "execution_count": null,
-   "metadata": {},
-   "outputs": [],
-=======
-   "execution_count": 8,
-   "id": "929decb5",
-   "metadata": {
-    "execution": {
-     "iopub.execute_input": "2023-05-18T01:40:40.305313Z",
-     "iopub.status.busy": "2023-05-18T01:40:40.305108Z",
-     "iopub.status.idle": "2023-05-18T01:40:40.672942Z",
-     "shell.execute_reply": "2023-05-18T01:40:40.671781Z"
-    }
-   },
-   "outputs": [
-    {
-     "name": "stderr",
-     "output_type": "stream",
-     "text": [
-      "\u001b[93m\u001b[1m\n",
-      "\u001b[39m\u001b[0m\u001b[93m\u001b[1m--------------------------------------------------------------------------------\n",
-      "\u001b[39m\u001b[0m\u001b[93m\u001b[1msubmit pilot                                                                    \n",
-      "\u001b[39m\u001b[0m\u001b[93m\u001b[1m\n",
-      "\u001b[39m\u001b[0m\u001b[94msubmit 1 pilot(s)\u001b[39m\u001b[0m\n",
-      "        pilot.0000   local.localhost           4 cores       0 gpus\u001b[39m\u001b[0m\u001b[92m           ok\n",
-      "\u001b[39m\u001b[0m"
-     ]
-    }
-   ],
->>>>>>> 73bc77a2
+   "execution_count": null,
+   "metadata": {},
+   "outputs": [],
    "source": [
     "report.header('submit pilot')\n",
     "pilot = pmgr.submit_pilots(pdesc)"
@@ -561,32 +377,9 @@
   },
   {
    "cell_type": "code",
-<<<<<<< HEAD
-   "execution_count": null,
-   "metadata": {},
-   "outputs": [],
-=======
-   "execution_count": 9,
-   "id": "78029b41",
-   "metadata": {
-    "execution": {
-     "iopub.execute_input": "2023-05-18T01:40:40.676375Z",
-     "iopub.status.busy": "2023-05-18T01:40:40.676122Z",
-     "iopub.status.idle": "2023-05-18T01:40:45.205024Z",
-     "shell.execute_reply": "2023-05-18T01:40:45.204174Z"
-    }
-   },
-   "outputs": [
-    {
-     "name": "stderr",
-     "output_type": "stream",
-     "text": [
-      "\u001b[94mcreate task manager\u001b[39m\u001b[0m\u001b[92m                                                           ok\n",
-      "\u001b[39m\u001b[0m"
-     ]
-    }
-   ],
->>>>>>> 73bc77a2
+   "execution_count": null,
+   "metadata": {},
+   "outputs": [],
    "source": [
     "tmgr = rp.TaskManager(session=session)"
    ]
@@ -603,21 +396,8 @@
   },
   {
    "cell_type": "code",
-<<<<<<< HEAD
-   "execution_count": null,
-   "metadata": {},
-=======
-   "execution_count": 10,
-   "id": "25083f32",
-   "metadata": {
-    "execution": {
-     "iopub.execute_input": "2023-05-18T01:40:45.208505Z",
-     "iopub.status.busy": "2023-05-18T01:40:45.208285Z",
-     "iopub.status.idle": "2023-05-18T01:40:45.213462Z",
-     "shell.execute_reply": "2023-05-18T01:40:45.212549Z"
-    }
-   },
->>>>>>> 73bc77a2
+   "execution_count": null,
+   "metadata": {},
    "outputs": [],
    "source": [
     "tmgr.add_pilots(pilot)"
@@ -656,32 +436,9 @@
   },
   {
    "cell_type": "code",
-<<<<<<< HEAD
-   "execution_count": null,
-   "metadata": {},
-   "outputs": [],
-=======
-   "execution_count": 11,
-   "id": "1ba782cd",
-   "metadata": {
-    "execution": {
-     "iopub.execute_input": "2023-05-18T01:40:45.216526Z",
-     "iopub.status.busy": "2023-05-18T01:40:45.216220Z",
-     "iopub.status.idle": "2023-05-18T01:40:45.258655Z",
-     "shell.execute_reply": "2023-05-18T01:40:45.258089Z"
-    }
-   },
-   "outputs": [
-    {
-     "name": "stderr",
-     "output_type": "stream",
-     "text": [
-      "create: \u001b[39m\u001b[0m#\u001b[39m\u001b[0m#\u001b[39m\u001b[0m#\u001b[39m\u001b[0m#\u001b[39m\u001b[0m#\u001b[39m\u001b[0m#\u001b[39m\u001b[0m#\u001b[39m\u001b[0m#\u001b[39m\u001b[0m#\u001b[39m\u001b[0m#\u001b[39m\u001b[0m#\u001b[39m\u001b[0m#\u001b[39m\u001b[0m#\u001b[39m\u001b[0m#\u001b[39m\u001b[0m#\u001b[39m\u001b[0m#\u001b[39m\u001b[0m#\u001b[39m\u001b[0m#\u001b[39m\u001b[0m#\u001b[39m\u001b[0m#\u001b[39m\u001b[0m#\u001b[39m\u001b[0m#\u001b[39m\u001b[0m#\u001b[39m\u001b[0m#\u001b[39m\u001b[0m#\u001b[39m\u001b[0m#\u001b[39m\u001b[0m#\u001b[39m\u001b[0m#\u001b[39m\u001b[0m#\u001b[39m\u001b[0m#\u001b[39m\u001b[0m#\u001b[39m\u001b[0m#\u001b[39m\u001b[0m#\u001b[39m\u001b[0m#\u001b[39m\u001b[0m#\u001b[39m\u001b[0m#\u001b[39m\u001b[0m#\u001b[39m\u001b[0m#\u001b[39m\u001b[0m#\u001b[39m\u001b[0m#\u001b[39m\u001b[0m#\u001b[39m\u001b[0m#\u001b[39m\u001b[0m#\u001b[39m\u001b[0m#\u001b[39m\u001b[0m#\u001b[39m\u001b[0m#\u001b[39m\u001b[0m#\u001b[39m\u001b[0m#\u001b[39m\u001b[0m#\u001b[39m\u001b[0m#\u001b[39m\u001b[0m#\u001b[39m\u001b[0m#\u001b[39m\u001b[0m#\u001b[39m\u001b[0m#\u001b[39m\u001b[0m#\u001b[39m\u001b[0m#\u001b[39m\u001b[0m#\u001b[39m\u001b[0m#\u001b[39m\u001b[0m#\u001b[39m\u001b[0m#\u001b[39m\u001b[0m#\u001b[39m\u001b[0m#\u001b[39m\u001b[0m#\u001b[39m\u001b[0m#\u001b[39m\u001b[0m#\u001b[39m\u001b[0m#\u001b[39m\u001b[0m#\u001b[39m\u001b[0m#\u001b[39m\u001b[0m#\u001b[39m\u001b[0m#\u001b[39m\u001b[0m#\u001b[39m\u001b[0m#\u001b[39m\u001b[0m\n",
-      "\u001b[39m\u001b[0m"
-     ]
-    }
-   ],
->>>>>>> 73bc77a2
+   "execution_count": null,
+   "metadata": {},
+   "outputs": [],
    "source": [
     "import os\n",
     "import random\n",
@@ -722,55 +479,9 @@
   },
   {
    "cell_type": "code",
-<<<<<<< HEAD
-   "execution_count": null,
-   "metadata": {},
-   "outputs": [],
-=======
-   "execution_count": 12,
-   "id": "5f2ea29b",
-   "metadata": {
-    "execution": {
-     "iopub.execute_input": "2023-05-18T01:40:45.260874Z",
-     "iopub.status.busy": "2023-05-18T01:40:45.260588Z",
-     "iopub.status.idle": "2023-05-18T01:40:45.322869Z",
-     "shell.execute_reply": "2023-05-18T01:40:45.322144Z"
-    }
-   },
-   "outputs": [
-    {
-     "name": "stderr",
-     "output_type": "stream",
-     "text": [
-      "\u001b[93m\u001b[1m\n",
-      "\u001b[39m\u001b[0m\u001b[93m\u001b[1m--------------------------------------------------------------------------------\n",
-      "\u001b[39m\u001b[0m\u001b[93m\u001b[1msubmit 10 tasks                                                                 \n",
-      "\u001b[39m\u001b[0m\u001b[93m\u001b[1m\n",
-      "\u001b[39m\u001b[0msubmit: \u001b[39m\u001b[0m#\u001b[39m\u001b[0m#\u001b[39m\u001b[0m#\u001b[39m\u001b[0m#\u001b[39m\u001b[0m#\u001b[39m\u001b[0m#\u001b[39m\u001b[0m#\u001b[39m\u001b[0m#\u001b[39m\u001b[0m#\u001b[39m\u001b[0m#\u001b[39m\u001b[0m#\u001b[39m\u001b[0m#\u001b[39m\u001b[0m#\u001b[39m\u001b[0m#\u001b[39m\u001b[0m#\u001b[39m\u001b[0m#\u001b[39m\u001b[0m#\u001b[39m\u001b[0m#\u001b[39m\u001b[0m#\u001b[39m\u001b[0m#\u001b[39m\u001b[0m#\u001b[39m\u001b[0m#\u001b[39m\u001b[0m#\u001b[39m\u001b[0m#\u001b[39m\u001b[0m#\u001b[39m\u001b[0m#\u001b[39m\u001b[0m#\u001b[39m\u001b[0m#\u001b[39m\u001b[0m#\u001b[39m\u001b[0m#\u001b[39m\u001b[0m#\u001b[39m\u001b[0m#\u001b[39m\u001b[0m#\u001b[39m\u001b[0m#\u001b[39m\u001b[0m#\u001b[39m\u001b[0m#\u001b[39m\u001b[0m#\u001b[39m\u001b[0m#\u001b[39m\u001b[0m#\u001b[39m\u001b[0m#\u001b[39m\u001b[0m#\u001b[39m\u001b[0m#\u001b[39m\u001b[0m#\u001b[39m\u001b[0m#\u001b[39m\u001b[0m#\u001b[39m\u001b[0m#\u001b[39m\u001b[0m#\u001b[39m\u001b[0m#\u001b[39m\u001b[0m#\u001b[39m\u001b[0m#\u001b[39m\u001b[0m#\u001b[39m\u001b[0m#\u001b[39m\u001b[0m#\u001b[39m\u001b[0m#\u001b[39m\u001b[0m#\u001b[39m\u001b[0m#\u001b[39m\u001b[0m#\u001b[39m\u001b[0m#\u001b[39m\u001b[0m#\u001b[39m\u001b[0m#\u001b[39m\u001b[0m#\u001b[39m\u001b[0m#\u001b[39m\u001b[0m#\u001b[39m\u001b[0m#\u001b[39m\u001b[0m#\u001b[39m\u001b[0m#\u001b[39m\u001b[0m#\u001b[39m\u001b[0m#\u001b[39m\u001b[0m#\u001b[39m\u001b[0m#\u001b[39m\u001b[0m#\u001b[39m\u001b[0m#\u001b[39m\u001b[0m\n",
-      "\u001b[39m\u001b[0m"
-     ]
-    },
-    {
-     "data": {
-      "text/plain": [
-       "[<Task object, uid task.000000>,\n",
-       " <Task object, uid task.000001>,\n",
-       " <Task object, uid task.000002>,\n",
-       " <Task object, uid task.000003>,\n",
-       " <Task object, uid task.000004>,\n",
-       " <Task object, uid task.000005>,\n",
-       " <Task object, uid task.000006>,\n",
-       " <Task object, uid task.000007>,\n",
-       " <Task object, uid task.000008>,\n",
-       " <Task object, uid task.000009>]"
-      ]
-     },
-     "execution_count": 12,
-     "metadata": {},
-     "output_type": "execute_result"
-    }
-   ],
->>>>>>> 73bc77a2
+   "execution_count": null,
+   "metadata": {},
+   "outputs": [],
    "source": [
     "report.header('submit %d tasks' % n)\n",
     "tmgr.submit_tasks(tds)"
@@ -800,53 +511,9 @@
   },
   {
    "cell_type": "code",
-<<<<<<< HEAD
-   "execution_count": null,
-   "metadata": {},
-   "outputs": [],
-=======
-   "execution_count": 13,
-   "id": "9b143aad",
-   "metadata": {
-    "execution": {
-     "iopub.execute_input": "2023-05-18T01:40:45.326292Z",
-     "iopub.status.busy": "2023-05-18T01:40:45.325659Z",
-     "iopub.status.idle": "2023-05-18T01:41:21.348249Z",
-     "shell.execute_reply": "2023-05-18T01:41:21.347479Z"
-    }
-   },
-   "outputs": [
-    {
-     "name": "stderr",
-     "output_type": "stream",
-     "text": [
-      "wait  : \u001b[39m\u001b[0m#\u001b[39m\u001b[0m#\u001b[39m\u001b[0m#\u001b[39m\u001b[0m#\u001b[39m\u001b[0m#\u001b[39m\u001b[0m#\u001b[39m\u001b[0m#\u001b[39m\u001b[0m#\u001b[39m\u001b[0m#\u001b[39m\u001b[0m#\u001b[39m\u001b[0m#\u001b[39m\u001b[0m#\u001b[39m\u001b[0m#\u001b[39m\u001b[0m#\u001b[39m\u001b[0m#\u001b[39m\u001b[0m#\u001b[39m\u001b[0m#\u001b[39m\u001b[0m#\u001b[39m\u001b[0m#\u001b[39m\u001b[0m#\u001b[39m\u001b[0m#\u001b[39m\u001b[0m#\u001b[39m\u001b[0m#\u001b[39m\u001b[0m#\u001b[39m\u001b[0m#\u001b[39m\u001b[0m#\u001b[39m\u001b[0m#\u001b[39m\u001b[0m#\u001b[39m\u001b[0m#\u001b[39m\u001b[0m#\u001b[39m\u001b[0m#\u001b[39m\u001b[0m#\u001b[39m\u001b[0m#\u001b[39m\u001b[0m#\u001b[39m\u001b[0m#\u001b[39m\u001b[0m#\u001b[39m\u001b[0m#\u001b[39m\u001b[0m#\u001b[39m\u001b[0m#\u001b[39m\u001b[0m#\u001b[39m\u001b[0m#\u001b[39m\u001b[0m#\u001b[39m\u001b[0m#\u001b[39m\u001b[0m#\u001b[39m\u001b[0m#\u001b[39m\u001b[0m#\u001b[39m\u001b[0m#\u001b[39m\u001b[0m#\u001b[39m\u001b[0m#\u001b[39m\u001b[0m#\u001b[39m\u001b[0m#\u001b[39m\u001b[0m#\u001b[39m\u001b[0m#\u001b[39m\u001b[0m#\u001b[39m\u001b[0m#\u001b[39m\u001b[0m#\u001b[39m\u001b[0m#\u001b[39m\u001b[0m#\u001b[39m\u001b[0m#\u001b[39m\u001b[0m#\u001b[39m\u001b[0m#\u001b[39m\u001b[0m#\u001b[39m\u001b[0m#\u001b[39m\u001b[0m#\u001b[39m\u001b[0m#\u001b[39m\u001b[0m#\u001b[39m\u001b[0m#\u001b[39m\u001b[0m#\u001b[39m\u001b[0m#\u001b[39m\u001b[0m#\u001b[39m\u001b[0m#\u001b[39m\u001b[0m#\u001b[39m\u001b[0m\n",
-      "\u001b[39m\u001b[0m\u001b[94m\tDONE      :    10\n",
-      "\u001b[39m\u001b[0m\u001b[92m                                                                              ok\n",
-      "\u001b[39m\u001b[0m"
-     ]
-    },
-    {
-     "data": {
-      "text/plain": [
-       "['DONE',\n",
-       " 'DONE',\n",
-       " 'DONE',\n",
-       " 'DONE',\n",
-       " 'DONE',\n",
-       " 'DONE',\n",
-       " 'DONE',\n",
-       " 'DONE',\n",
-       " 'DONE',\n",
-       " 'DONE']"
-      ]
-     },
-     "execution_count": 13,
-     "metadata": {},
-     "output_type": "execute_result"
-    }
-   ],
->>>>>>> 73bc77a2
+   "execution_count": null,
+   "metadata": {},
+   "outputs": [],
    "source": [
     "tmgr.wait_tasks()"
    ]
@@ -861,49 +528,19 @@
   },
   {
    "cell_type": "code",
-<<<<<<< HEAD
-   "execution_count": null,
-   "metadata": {},
-   "outputs": [],
-=======
-   "execution_count": 14,
-   "id": "9c914fc2",
-   "metadata": {
-    "execution": {
-     "iopub.execute_input": "2023-05-18T01:41:21.350593Z",
-     "iopub.status.busy": "2023-05-18T01:41:21.350372Z",
-     "iopub.status.idle": "2023-05-18T01:41:41.407870Z",
-     "shell.execute_reply": "2023-05-18T01:41:41.406942Z"
-    },
-    "pycharm": {
-     "name": "#%%\n"
-    }
-   },
-   "outputs": [
-    {
-     "name": "stderr",
-     "output_type": "stream",
-     "text": [
-      "\u001b[93m\u001b[1m\n",
-      "\u001b[39m\u001b[0m\u001b[93m\u001b[1m--------------------------------------------------------------------------------\n",
-      "\u001b[39m\u001b[0m\u001b[93m\u001b[1mfinalize                                                                        \n",
-      "\u001b[39m\u001b[0m\u001b[93m\u001b[1m\n",
-      "\u001b[39m\u001b[0m\u001b[94mclosing session rp.session.three.mturilli.019495.0007\u001b[39m\u001b[0m\u001b[94m                          \\\n",
-      "close task manager\u001b[39m\u001b[0m\u001b[92m                                                            ok\n",
-      "\u001b[39m\u001b[0m\u001b[94mclose pilot manager\u001b[39m\u001b[0m\u001b[94m                                                            \\\n",
-      "wait for 1 pilot(s)\n",
-      "        \u001b[39m\u001b[0m\u001b[93m                                                                 timeout\n",
-      "\u001b[39m\u001b[0m\u001b[92m                                                                              ok\n",
-      "\u001b[39m\u001b[0m\u001b[94msession lifetime: 69.1s\u001b[39m\u001b[0m\u001b[92m                                                       ok\n",
-      "\u001b[39m\u001b[0m"
-     ]
-    }
-   ],
->>>>>>> 73bc77a2
+   "execution_count": null,
+   "metadata": {},
+   "outputs": [],
    "source": [
     "report.header('finalize')\n",
     "session.close(cleanup=True)"
    ]
+  },
+  {
+   "attachments": {},
+   "cell_type": "markdown",
+   "metadata": {},
+   "source": []
   },
   {
    "attachments": {},
