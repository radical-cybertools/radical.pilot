--- conflicted
+++ resolved
@@ -34,7 +34,6 @@
         python-version: 3.6
     - name: Install dependencies
       run: |
-        sudo apt install -y openmpi-bin libopenmpi-dev
         python -m venv testenv
         . testenv/bin/activate
         python -m pip install --upgrade pip setuptools
@@ -73,7 +72,6 @@
         python-version: 3.6
     - name: Install dependencies
       run: |
-        sudo apt install -y openmpi-bin libopenmpi-dev
         python -m venv testenv
         . testenv/bin/activate
         python -m pip install --upgrade pip setuptools
@@ -111,11 +109,7 @@
         python-version: 3.6
     - name: Install dependencies
       run: |
-<<<<<<< HEAD
-        sudo apt install -y openmpi-bin libopenmpi-dev texlive cm-super
-=======
         sudo apt install -y texlive cm-super
->>>>>>> 4a826c6d
         sudo apt install -y texlive-fonts-extra texlive-extra-utils dvipng
         sudo apt install -y texlive-fonts-recommended texlive-latex-extra
         python -m venv testenv
