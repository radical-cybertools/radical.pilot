--- conflicted
+++ resolved
@@ -91,37 +91,6 @@
         DIFF=`git diff  --name-only --diff-filter=db $NEW..$OLD`
         FILTERED=$(for f in $DIFF; do echo $f; done | grep -v '/archive/' | grep -e '\.py$' |  sed "s|^|$PWD/|")
         test -z "$FILTERED" && echo 'nothing to flake8' || flake8 $FILTERED
-<<<<<<< HEAD
-
-  pylint:
-    runs-on: ubuntu-latest
-    steps:
-    - uses: actions/checkout@v2
-      with:
-        fetch-depth: 2
-    - name: Set up Python 3.6
-      uses: actions/setup-python@v2
-      with:
-        python-version: 3.6.13
-    - name: Install dependencies
-      run: |
-        sudo apt install -y openmpi-bin libopenmpi-dev
-        python -m venv testenv
-        . testenv/bin/activate
-        python -m pip install --upgrade pip setuptools
-        python -m pip install --upgrade .
-        python -m pip install pytest
-        python -m pip install pylint
-    - name: Lint with pylint
-      run: |
-        . testenv/bin/activate
-        LOG=`git log -n 1 | grep Merge`
-        NEW=`echo $LOG | cut -d ' ' -f2`
-        OLD=`echo $LOG | cut -d ' ' -f3`
-        DIFF=`git diff  --name-only --diff-filter=db $NEW..$OLD`
-        FILTERED=$(for f in $DIFF; do echo $f; done | grep -v '/archive/' | grep -e '\.py$' |  sed "s|^|$PWD/|")
-=======
->>>>>>> ee7a8f03
         test -z "$FILTERED" && echo 'nothing to pylint' || pylint $FILTERED
 
   analytics:
