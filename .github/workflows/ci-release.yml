--- conflicted
+++ resolved
@@ -70,11 +70,6 @@
         if:   always()
         uses: actions/upload-artifact@v4
         with:
-<<<<<<< HEAD
             name: example_artifacts_${{ matrix.python-version }}
-            path: example_artifacts
+            path: /home/runner/example_artifacts.tgz
             overwrite: true
-=======
-            name: example_artifacts
-            path: /home/runner/example_artifacts.tgz
->>>>>>> c23c288f
