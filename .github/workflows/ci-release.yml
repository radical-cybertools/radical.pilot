--- conflicted
+++ resolved
@@ -13,16 +13,12 @@
     strategy:
       matrix:
         os: [ ubuntu-latest ]
-<<<<<<< HEAD
-        python-version: [ '3.8', '3.9', '3.10', '3.11' ]
-=======
         python-version: [ '3.8', '3.9', '3.10', '3.11', '3.12' ]
         include:
           - os: ubuntu-22.04
             python-version: '3.8'
     runs-on: ${{ matrix.os }}
     continue-on-error: true
->>>>>>> e93fde9d
     steps:
       - uses: actions/checkout@v3
         with:
