--- conflicted
+++ resolved
@@ -1,29 +1,5 @@
-<<<<<<< HEAD
-# When a container is launched from this image with no arguments,
-# the entry point script will launch and initialize a MongoDB instance.
-# It will take a few seconds to be ready for connections, after which
-# radical.pilot will be able to use pymongo to connect.
-# Example:
-#     # From repository root directory
-#     docker build -t rp-complete -f docker/rp-complete.dockerfile .
-#     docker run --rm --name rp_test -d rp-complete
-#     # Either use '-d' with 'run' or issue the 'exec' in a separate terminal
-#     # after waiting a few seconds for the DB to be ready to accept connections.
-#     docker exec -ti -u rp rp_test bash -c ". /home/rp/rp-venv/bin/activate && cd ~/radical.pilot && ~/rp-venv/bin/python -m pytest tests"
-#     # The examples need the venv to be activated in order to find supporting
-#     # shell scripts on the default PATH. The current working directory also
-#     # needs to be writable.
-#     docker exec -ti -u rp rp_test bash -c "cd && . /home/rp/rp-venv/bin/activate && python radical.pilot/examples/00*"
-#     # Some tests expect to be executed from within the immediate parent directory.
-#     docker exec -ti -u rp rp_test bash -c ". /home/rp/rp-venv/bin/activate && cd /home/rp/radical.pilot/examples/misc && python raptor.py"
-#     # If '-d' was used with 'run', you can just kill the container when done.
-#     docker kill rp_test
-#
-
-=======
 # This Dockerfile is hosted at https://github.com/radical-cybertools/radical.pilot/tree/devel/docker
 # See README.md in this directory for instructions.
->>>>>>> 7ee42b64
 
 FROM mongo:bionic
 # Reference https://github.com/docker-library/mongo/blob/master/4.2/Dockerfile
