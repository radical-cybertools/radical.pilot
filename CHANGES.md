--- conflicted
+++ resolved
@@ -5,8 +5,6 @@
     https://github.com/radical-cybertools/radical.pilot/issues?q=is%3Aissue+is%3Aopen+
 
 
-<<<<<<< HEAD
-=======
 0.60.1  Hotfix                                                        2018-04-12
 --------------------------------------------------------------------------------
 
@@ -37,7 +35,6 @@
   - another fix LSF var expansion
 
 
->>>>>>> ef68c09f
 0.50.21 Release                                                       2018-12-19
 --------------------------------------------------------------------------------
 
