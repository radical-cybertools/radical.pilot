
  - For a list of bug fixes, see 
    https://github.com/radical-cybertools/radical.pilot/issues?q=is%3Aissue+is%3Aclosed+sort%3Aupdated-desc
  - For a list of open issues and known problems, see
    https://github.com/radical-cybertools/radical.pilot/issues?q=is%3Aissue+is%3Aopen+


<<<<<<< HEAD
0.36 Release                                                          2015-10-08
--------------------------------------------------------------------------------

  (the release notes also cover some changes from 0.34 to 0.35)

  - simplify agent process tree, process naming
  - improve session and agent termination
  - several fixes and chages to the unit state model (refer to documentation!)
  - fix POPEN state reporting
  - split agent component into individual, relocatable processes
  - improve and generalize agent bootstrapping
  - add support for dynamic agent layout over compute nodes
  - support for ORTE launch method on CRAY (and others)
  - add a watcher thread for the ORTE DVM
  - improves profiling support, expand to RP module
  - add various profiling analysis tools
  - add support for profile fetching from remote pilot sandbox
  - synchronize and recombine profiles from different pilots
  - add a simple tool to run a recorded session. 
  - add several utility classes: component, queue, pubsub
  - clean configuration passing from module to agent.
  - clean tunneling support
  - support different data frame formats for profiling
  - use agent infrastructure (LRMS, LM) for spawning sub-agents
  - allow LM to specify env vars to be unset. 
  - allow agent on mom node to use tunnel. 
  - fix logging to avoid log leakage from lower layers
  - avoid some file system bottlenecks
  - several resource specific configuration fixes (mostly stampede, archer, bw)
  - backport stdout/stderr/log retrieval
  - better logging of clone/drops, better error handling for configs 
  - fix, improve profiling of CU execution
  - make profile an object
  - use ZMQ pubsub and queues for agent/sub-agent communication
  - decouple launch methods from scheduler for most LMs 
    NOTE: RUNJOB remains coupled!
  - detect disappearing orte-dvm when exit code is zero 
  - perform node allocation for sub-agents
  - introduce a barrier on agent startup 
  - fix some errors on shell spanwer (quoting, monotoring delays)
  - make localhost layout configurable via cpn 
  - make setup.py report a decent error when being used with python3 
  - support nodename lookup on Cray 
  - only mkdir in input staging controller when we intent to stage data 
  - protect agent cb invokation by lock
  - (re)add command line for profile fetching 
  - cleanup of data staging, with better support for different schemes
    (incl. GlobusOnline)
  - work toward better OSG support
  - Use netifaces for ip address mangling. 
  - Use ORTE from the 2.x branch. 
  - remove Url class


0.35 Release                                                          2015-07-14
=======
0.35.1 Release                                             2015-09-29
--------------------------------------------------------------------------------

  - hotfix to use popen on localhost


0.35 Release                                               2015-07-14
>>>>>>> 59d89328
--------------------------------------------------------------------------------

  - numerous bug fixes and support for new resources


0.34 Release                                                          2015-07-14
--------------------------------------------------------------------------------

  - Hotfix release for an installation issue


0.33 Release                                                          2015-05-27
--------------------------------------------------------------------------------

  - Hotfix release for off-by-one error (#621)


0.32 Release                                                          2015-05-18
--------------------------------------------------------------------------------

  - Hotfix release for MPIRUN_RSH on Stampede (#572).


0.31 Release                                                          2015-04-30
--------------------------------------------------------------------------------

  - version bump to trigger pypi release update


0.30 Release                                                          2015-04-29
--------------------------------------------------------------------------------

  - hotfix to handle broken pip/bash combo on archer


0.29 Release                                                          2015-04-28
--------------------------------------------------------------------------------

  - hotfix to handle stale ve locks


0.28 Release                                                          2015-04-16
--------------------------------------------------------------------------------

  - This release contains a very large set of commits, and covers a fundamental
    overhaul of the RP agent (amongst others).  It also includes: 
    - support for agent profiling
    - removes a number of state race conditions
    - support for new backends (ORTE, CCM)
    - fixes for other backends
    - revamp of the integration tests


0.26 Release                                                          2015-04-08
--------------------------------------------------------------------------------

  - hotfix to cope with API changing pymongo release


0.25 Release                                                          2015-04-01
--------------------------------------------------------------------------------

  - hotfix for a stampede configuration change


0.24 Release                                                          2015-03-30
--------------------------------------------------------------------------------

  - More support for URLs in StagingDirectives (#489). 
  - Create parent directories of staged files. 
  - Only process entries for Output FTW, fixes #490. 
  - SuperMUC config change. 
  - switch from bson to json for session dumps 
  - fixes #451 
  - update resources.rst 
  - remove superfluous \n 
  - fix #438 
  - add documentation on resource config changes, closes #421 
  - .ssh/authorized_keys2 is deprecated since 2011 
  - improved intra-node SSH FAQ item 


0.23 Release                                                          2014-12-13
--------------------------------------------------------------------------------

  - fix #455


0.22 Release                                                          2014-12-11
--------------------------------------------------------------------------------

  - several state races fixed
  - fix to tools for session cleanup and purging
  - partial fix for pilot cancelation
  - improved shutdown behavior
  - improved hopper support
  - adapt plotting to changed slothistory format
  - make instructions clearer on data staging examples
  - addresses issue #216
  - be more resilient on pilot shutdown
  - take care of cancelling of active pilots
  - fix logic error on state check for pilot cancellation
  - fix blacklight config (#360)
  - attempt to cancel pilots timely...
  - as fallback, use PPN information provided by SAGA
  - hopper usues torque (thanks Mark!)
  - Re-fix blacklight config. Addresses #359 (again).
  - allow to pass application data to callbacks
  - threads should not be daemons...
  - workaround on failing bson encoding...
  - report pilot id on cu inspection
  - ignore caching errors
  - also use staging flags on input staging
  - stampede environment fix
  - Added missing stampede alias
  - adds timestamps to unit and pilot logentries
  - fix state tags for plots
  - fix plot style for waitq
  - introduce UNSCHEDULED state as per #233
  - selectable terminal type for plot
  - document pilot log env
  - add faq about VE problems on setuptools upgrade
  - allow to specify session cache files
  - added  configuration for BlueBiou (Thanks Jordane)
  - better support for json/bson/timestamp handling; cache mongodb data for stats, plots etc
  - localize numpy dependency
  - retire input_data and output_data
  - remove obsolete staging examples
  - address #410
  - fix another subtle state race


0.21 Release                                                          2014-10-29
--------------------------------------------------------------------------------

  - Documentation of MPI support
  - Documentation of data staging operations
  - correct handling of data transfer exceptions
  - fix handling of non-ascii data in unit stdio
  - simplify switching of access schemas on pilot submission
  - disable pilot virtualenv for unit execution
  - MPI support for DaVinci
  - performance optimizations on file transfers, unit sandbox setup
  - fix ibrun tmp file problem on stampede


0.19 Release                                                  September 12. 2014
--------------------------------------------------------------------------------

  - The Milestone 8 release (MS.8)
  - Closed Tickets:

    - https://github.com/radical-cybertools/radical.pilot/issues?q=is%3Aclosed+milestone%3AMS-8+


0.18 Release                                                       July 22. 2014
--------------------------------------------------------------------------------

  - The Milestone 7 release (MS.7)
  - Closed Tickets:

    - https://github.com/radical-cybertools/radical.pilot/issues?milestone=13&state=closed


0.17 Release                                                       June 18. 2014
--------------------------------------------------------------------------------

Bugfix release - fixed file permissions et al. :/


0.16 Release                                                       June 17. 2014
--------------------------------------------------------------------------------

Bugfix release - fixed file permissions et al.


0.15 Release                                                       June 12. 2014
--------------------------------------------------------------------------------

Bugfix release - fixed distribution MANIFEST:

https://github.com/radical-cybertools/radical.pilot/issues/174


0.14 Release                                                       June 11. 2014
--------------------------------------------------------------------------------

Closed Tickets:

  - https://github.com/radical-cybertools/radical.pilot/issues?milestone=16&state=closed

New Features

  - Experimental pilot-agent for Cray systems
  - New multi-core agent with MPI support
  - New ResourceConfig mechanism does not reuquire the user to add 
  resource configurations explicitly. Resources can be configured 
  programatically on API-level.

API Changes:

  - ComputeUnitDescription.working_dir_priv removed
  - Extended state model
  - resource_configurations parameter removed from PilotManager c`tor


0.13 Release                                                        May 19. 2014
--------------------------------------------------------------------------------

  - ExTASY demo release 
  - Support for project / allocation
  - Updated / simplified resource files
  - Refactored bootstrap mechnism


0.12 Release                                                        May 09. 2014
--------------------------------------------------------------------------------

  - Updated resource files
  - Updated state model
  - Closed tickets: 
    - https://github.com/radical-cybertools/radical.pilot/issues?milestone=12&state=closed


0.11 Release                                                       Apr. 29. 2014
--------------------------------------------------------------------------------

  - Fixes error in state history reporting

0.10 Release                                                       Apr. 29. 2014
--------------------------------------------------------------------------------

  - Support for state transition introspection via CU/Pilot state_history
  - Cleaned up an streamlined Input and Outpout file transfer workers
  - Support for interchangeable pilot agents
  - Closed tickets:
    - https://github.com/radical-cybertools/radical.pilot/issues?milestone=11&state=closed


0.9 Release                                                        Apr. 16. 2014
--------------------------------------------------------------------------------

  - Support for output file staging
  - Streamlines data model
  - More loosely coupled components connected via DB queues
  - Closed tickets:
    - https://github.com/radical-cybertools/radical.pilot/issues?milestone=10&state=closed


0.8 Release                                                        Mar. 24. 2014
--------------------------------------------------------------------------------

  - Renamed codebase from sagapilot to radical.pilot
  - Added explicit close() calls to PM, UM and Session.
  - Cloesed tickets:
    - https://github.com/radical-cybertools/radical.pilot/issues?milestone=9&state=closed


0.7 Release                                                        Feb. 25. 2014
--------------------------------------------------------------------------------

  - Added support for callbacks 
  - Added support for input file transfer !
  - Closed tickets:
    - https://github.com/radical-cybertools/radical.pilot/issues?milestone=8&state=closed


0.6 Release                                                        Feb. 24. 2014
--------------------------------------------------------------------------------

  - BROKEN RELEASE


0.5 Release                                                        Feb. 06. 2014
--------------------------------------------------------------------------------

  - Tutorial 2 release (Github only)
  - Added support for multiprocessing worker
  - Support for CU stdout and stderr transfer via MongoDB GridFS
  - Closed tickets:
    - https://github.com/saga-project/saga-pilot/issues?milestone=7&page=1&state=closed


0.4 Release 
--------------------------------------------------------------------------------

  - Tutorial 1 release (Github only)
  - Consistent naming (sagapilot instead of sinon)


0.1.3 Release 
--------------------------------------------------------------------------------

  - Github only release: 
  pip install --upgrade -e git://github.com/saga-project/saga-pilot.git@master#egg=saga-pilot 

  - Added logging
  - Added security context handling 
  - Closed tickets: 
    - https://github.com/saga-project/saga-pilot/issues?milestone=3&state=closed


0.1.2 Release 
--------------------------------------------------------------------------------

  - Github only release: 
  pip install --upgrade -e git://github.com/saga-project/saga-pilot.git@master#egg=saga-pilot 

  - Closed tickets: 
    - https://github.com/saga-project/saga-pilot/issues?milestone=4&state=closed


--------------------------------------------------------------------------------
<|MERGE_RESOLUTION|>--- conflicted
+++ resolved
@@ -5,7 +5,6 @@
     https://github.com/radical-cybertools/radical.pilot/issues?q=is%3Aissue+is%3Aopen+
 
 
-<<<<<<< HEAD
 0.36 Release                                                          2015-10-08
 --------------------------------------------------------------------------------
 
@@ -60,16 +59,13 @@
   - remove Url class
 
 
+0.35.1 Release                                                        2015-09-29
+--------------------------------------------------------------------------------
+
+  - hotfix to use popen on localhost
+
+
 0.35 Release                                                          2015-07-14
-=======
-0.35.1 Release                                             2015-09-29
---------------------------------------------------------------------------------
-
-  - hotfix to use popen on localhost
-
-
-0.35 Release                                               2015-07-14
->>>>>>> 59d89328
 --------------------------------------------------------------------------------
 
   - numerous bug fixes and support for new resources
