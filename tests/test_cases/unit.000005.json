
{
    "unit": {
        "uid":         "unit.000005",
        "description": {"executable"       : "/bin/sleep",
                        "arguments"        : ["10"],
                        "gpu_processes"    : 1,
                        "cpu_processes"    : 1,
                        "cpu_process_type" : "MPI",
                        "gpu_thread_type"  : "CUDA"
                       }
    },

    "setup" : {
        "lm" : {
            "slots": {
                "cores_per_node": 16,
                "gpus_per_node" : 1,
                "task_offsets"  : [0],
                "lm_info"       : {
                                   # for LM ORTE
                                   "dvm_uri" : "dvm_uri"
                                  },
                "lfs_per_node"  : 0,
                "nodes"         : [{"name"    : "node1",
                                    "uid"     : "node1",
                                    "core_map": [[0]],
                                    "gpu_map" : [[0]],
                                    "lfs"     : {"size": 0,
                                                 "path": null}
                }]
            },
            "unit_sandbox": "./"
        }
    },

    "results": {
        "lm": {
            "fork"  : ["/bin/sleep \"10\" ", null],
            "orte"  : ["orterun  --hnp \"dvm_uri\" -np 2 --bind-to none -host node1,node1 -x \"LD_LIBRARY_PATH\" -x \"PATH\" -x \"PYTHONPATH\"  /bin/sleep \"10\" ", null],
            "aprun" : ["aprun -n 2 -N 2 -L node1 -d 1 -cc 0:0 /bin/sleep \"10\"  ", null],
            "mpirun": ["mpirun -np 2  -host node1,node1  /bin/sleep \"10\"", null],
            "ibrun" : ["ibrun -n 1 -o 0 /bin/sleep \"10\" ", null],
            "ssh"   : ["/bin/sleep \"10\" ","ssh node1 PATH=test_path 1"],
<<<<<<< HEAD
            "jsrun"  : ["jsrun --erf_input rs_layout_cu_000000  -E \"LD_LIBRARY_PATH\" -E \"PATH\" -E \"PYTHONPATH\" /bin/sleep \"10\" ",null],
            "mpiexec" : ["mpiexec -H node1,node1 -np 2   /bin/sleep \"10\" ", null]
=======
            "jsrun"  : ["jsrun --erf_input rs_layout_cu_000005 --smpiargs=\"-gpu\" -E \"LD_LIBRARY_PATH\" -E \"PATH\" -E \"PYTHONPATH\" /bin/sleep \"10\" ",null]
>>>>>>> a80e2311
        },
        "resource_file": {
            "jsrun" : ["cpu_index_using: physical\n","rank: 0: { host: node1; cpu: {0}; gpu: {0}}\n"]
        }
    }
}
<|MERGE_RESOLUTION|>--- conflicted
+++ resolved
@@ -42,12 +42,8 @@
             "mpirun": ["mpirun -np 2  -host node1,node1  /bin/sleep \"10\"", null],
             "ibrun" : ["ibrun -n 1 -o 0 /bin/sleep \"10\" ", null],
             "ssh"   : ["/bin/sleep \"10\" ","ssh node1 PATH=test_path 1"],
-<<<<<<< HEAD
-            "jsrun"  : ["jsrun --erf_input rs_layout_cu_000000  -E \"LD_LIBRARY_PATH\" -E \"PATH\" -E \"PYTHONPATH\" /bin/sleep \"10\" ",null],
+            "jsrun"  : ["jsrun --erf_input rs_layout_cu_000005 --smpiargs=\"-gpu\" -E \"LD_LIBRARY_PATH\" -E \"PATH\" -E \"PYTHONPATH\" /bin/sleep \"10\" ", null],
             "mpiexec" : ["mpiexec -H node1,node1 -np 2   /bin/sleep \"10\" ", null]
-=======
-            "jsrun"  : ["jsrun --erf_input rs_layout_cu_000005 --smpiargs=\"-gpu\" -E \"LD_LIBRARY_PATH\" -E \"PATH\" -E \"PYTHONPATH\" /bin/sleep \"10\" ",null]
->>>>>>> a80e2311
         },
         "resource_file": {
             "jsrun" : ["cpu_index_using: physical\n","rank: 0: { host: node1; cpu: {0}; gpu: {0}}\n"]
