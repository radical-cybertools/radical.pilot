--- conflicted
+++ resolved
@@ -31,11 +31,7 @@
         os.environ['RP_TASK_ID']       = 'task.000000'
         os.environ['RP_PILOT_SANDBOX'] = '/tmp'
 
-<<<<<<< HEAD
-        with open('/tmp/control_pubsub.cfg', 'w') as fout:
-=======
         with ru.ru_open('/tmp/control_pubsub.cfg', 'w') as fout:
->>>>>>> 4a826c6d
             fout.write('{"sub": "tcp://localhost:10000", '
                        ' "pub": "tcp://localhost:10001"}\n')
 
@@ -82,11 +78,7 @@
         self.assertEqual(worker._resources['cores'], [0, 0, 0, 0, 0, 0, 0, 0])
         self.assertEqual(worker._resources['gpus' ], [0, 0])
 
-<<<<<<< HEAD
-        os.unlink('touch /tmp/control_pubsub.cfg')
-=======
         os.unlink('/tmp/control_pubsub.cfg')
->>>>>>> 4a826c6d
 
 
 # ------------------------------------------------------------------------------
