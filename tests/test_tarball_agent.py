
import os
import glob
import json
import shutil
import unittest

import radical.utils as ru
import radical.pilot as rp

from radical.pilot.agent.staging_input.default import Default


try: 
    import mock 
except ImportError: 
    from unittest import mock

# Stating session information
session_id = 'rp.session.testing.local.0000'

# Staging testing folder locations
session_id = 'rp.session.testing.local.0000'
directory  = os.path.dirname(os.path.abspath(__file__))
pwd        = os.getcwd()
reldir     = directory
if directory.startswith(pwd):
    reldir = directory[len(pwd)+1:]

resource_sandbox   = os.path.join(directory,        'staging-testing-sandbox')
session_sandbox    = os.path.join(resource_sandbox, session_id)
pilot_sandbox      = os.path.join(session_sandbox,  'pilot.0000')
unit_sandbox       = os.path.join(pilot_sandbox,    'unit.000000')
sample_data_folder = '%s/staging-testing-sandbox/sample-data' % reldir

# Sample data & sample empty configuration
<<<<<<< HEAD
cfg_file    = '%s/%s/sample-data/sample_configuration_staging_input_umgr.json' \
            % (reldir, 'staging-testing-sandbox')
=======
sample_data_folder = os.path.join(resource_sandbox, 'sample-data')
cfg_file = os.path.join(sample_data_folder, 'sample_configuration_staging_input.json')
>>>>>>> a039de23
sample_data = ['unit.000000.tar']


# ------------------------------------------------------------------------------
#
class TestStagingInputComponent(unittest.TestCase):

    @classmethod
<<<<<<< HEAD
    def setUpClass(cls):
        pass

    @classmethod
=======
>>>>>>> a039de23
    def tearDownClass(cls):
        # Delete all test staging directories
        shutil.rmtree(session_sandbox)

    def setUp(self):

        # Component configuration
        self.cfg = ru.read_json(cfg_file)
        self.cfg['session_id']       = session_id
        self.cfg['resource_sandbox'] = resource_sandbox
        self.cfg['session_sandbox']  = session_sandbox
        self.cfg['pilot_sandbox']    = pilot_sandbox
        self.cfg['unit_sandbox']     = unit_sandbox

        # Unit Configuration
        self.unit = dict()
        self.unit['uid']              = 'unit.000000'
        self.unit['unit_sandbox']     = self.cfg['unit_sandbox']
        self.unit['pilot_sandbox']    = self.cfg['unit_sandbox']
        self.unit['resource_sandbox'] = self.cfg['resource_sandbox']

        self.session_sandbox = session_sandbox
        self.pilot_sandbox   = pilot_sandbox
        self.unit_sandbox    = unit_sandbox

        # Create unit folder
        os.makedirs(self.unit_sandbox)
        shutil.copy("%s/unit.000000.tar" % sample_data_folder, unit_sandbox)

<<<<<<< HEAD
=======
    

        shutil.copy("staging-testing-sandbox/sample-data/unit.000000.tar",os.path.join(workdir))
>>>>>>> a039de23

    def tearDown(self):
        
        # Clean unit output directory
<<<<<<< HEAD
        shutil.rmtree(self.session_sandbox)

=======
        shutil.rmtree(self.unit_directory)
>>>>>>> a039de23

    @mock.patch.object(Default, '__init__', return_value=None)
    @mock.patch.object(Default, 'advance')
    @mock.patch.object(ru.Profiler, 'prof')
    @mock.patch('radical.utils.raise_on')
    def test_tarball(self, mocked_init, mocked_method, mocked_profiler, mocked_raise_on):

        component       = Default(cfg=self.cfg, session=None)
        component._prof = mocked_profiler
        component._log  = ru.get_logger('dummy')

        actionables = list()
        actionables.append({'uid'     : ru.generate_id('sd'),
                            'action'  : rp.TARBALL,
                            'flags'   : rp.DEFAULT_FLAGS,
                            'source'  : 'client:///wrongthing',
                            'target'  : 'unit:///unit.000000.tar',
                            'priority': 0
                           })

        # Call the component's '_handle_unit' function
        # Should perform all of the actionables 
        component._handle_unit(self.unit, actionables)

        # Verify the actionables were done...
        self.assertTrue(os.path.isfile(os.path.join(self.unit_sandbox, 'file')))
                                                                                                     
# ------------------------------------------------------------------------------
#
if __name__ == '__main__':

    suite = unittest.TestLoader().loadTestsFromTestCase(TestStagingInputComponent)
    unittest.TextTestRunner(verbosity=2).run(suite)

# ------------------------------------------------------------------------------
<|MERGE_RESOLUTION|>--- conflicted
+++ resolved
@@ -34,13 +34,8 @@
 sample_data_folder = '%s/staging-testing-sandbox/sample-data' % reldir
 
 # Sample data & sample empty configuration
-<<<<<<< HEAD
 cfg_file    = '%s/%s/sample-data/sample_configuration_staging_input_umgr.json' \
             % (reldir, 'staging-testing-sandbox')
-=======
-sample_data_folder = os.path.join(resource_sandbox, 'sample-data')
-cfg_file = os.path.join(sample_data_folder, 'sample_configuration_staging_input.json')
->>>>>>> a039de23
 sample_data = ['unit.000000.tar']
 
 
@@ -48,17 +43,6 @@
 #
 class TestStagingInputComponent(unittest.TestCase):
 
-    @classmethod
-<<<<<<< HEAD
-    def setUpClass(cls):
-        pass
-
-    @classmethod
-=======
->>>>>>> a039de23
-    def tearDownClass(cls):
-        # Delete all test staging directories
-        shutil.rmtree(session_sandbox)
 
     def setUp(self):
 
@@ -85,22 +69,11 @@
         os.makedirs(self.unit_sandbox)
         shutil.copy("%s/unit.000000.tar" % sample_data_folder, unit_sandbox)
 
-<<<<<<< HEAD
-=======
-    
-
-        shutil.copy("staging-testing-sandbox/sample-data/unit.000000.tar",os.path.join(workdir))
->>>>>>> a039de23
 
     def tearDown(self):
         
-        # Clean unit output directory
-<<<<<<< HEAD
         shutil.rmtree(self.session_sandbox)
 
-=======
-        shutil.rmtree(self.unit_directory)
->>>>>>> a039de23
 
     @mock.patch.object(Default, '__init__', return_value=None)
     @mock.patch.object(Default, 'advance')
