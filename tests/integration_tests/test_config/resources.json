{
<<<<<<< HEAD
    "resource" : "local.localhost",
    "comet"          : {
      "cpus_on_node" : 24,
      "gpus_on_node" : 0,
      "ssh_path"     : "/bin/ssh",
      "resource"     : "xsede.comet"
    },
    "bridges2"  : {
        "cpus_on_node" : 28,
        "gpus_on_node" : 0,
        "ssh_path"     : "/bin/ssh",
        "mpirun_path"  : "mpirun",
        "mpi_flavor"   : "OMPI",
        "mpi_version"  : "2.1.2",
        "resource"     : "xsede.bridges2"
=======
    "comet": {
      "cores_per_node": 24,
      "gpus_per_node": 0,
      "ssh_path": "/bin/ssh"
    },
    "bridges2": {
      "cores_per_node": 40,
      "gpus_per_node": 0,
      "mpirun_path": "mpirun",
      "mpi_flavor": "OMPI",
      "mpi_version": "3.1.6"
    },
    "summit": {
      "cores_per_node": 42,
      "gpus_per_node": 0,
      "jsrun_path": "/opt/ibm/spectrum_mpi/jsm_pmix/bin/jsrun"
>>>>>>> f81427f3
    }
}<|MERGE_RESOLUTION|>--- conflicted
+++ resolved
@@ -1,37 +1,22 @@
 {
-<<<<<<< HEAD
-    "resource" : "local.localhost",
-    "comet"          : {
-      "cpus_on_node" : 24,
-      "gpus_on_node" : 0,
-      "ssh_path"     : "/bin/ssh",
-      "resource"     : "xsede.comet"
+    "comet" : {
+      "cores_per_node"   : 24,
+      "gpus_per_node"    : 0,
+      "ssh_path"         : "/bin/ssh",
+      "resource"         : "xsede.comet"
     },
-    "bridges2"  : {
-        "cpus_on_node" : 28,
-        "gpus_on_node" : 0,
-        "ssh_path"     : "/bin/ssh",
-        "mpirun_path"  : "mpirun",
-        "mpi_flavor"   : "OMPI",
-        "mpi_version"  : "2.1.2",
-        "resource"     : "xsede.bridges2"
-=======
-    "comet": {
-      "cores_per_node": 24,
-      "gpus_per_node": 0,
-      "ssh_path": "/bin/ssh"
+    "bridges2" : {
+        "cores_per_node" : 40,
+        "gpus_per_node"  : 0,
+        "mpirun_path"    : "mpirun",
+        "mpi_flavor"     : "OMPI",
+        "mpi_version"    : "3.1.6",
+        "resource"       : "xsede.bridges2"
     },
-    "bridges2": {
-      "cores_per_node": 40,
-      "gpus_per_node": 0,
-      "mpirun_path": "mpirun",
-      "mpi_flavor": "OMPI",
-      "mpi_version": "3.1.6"
-    },
-    "summit": {
-      "cores_per_node": 42,
-      "gpus_per_node": 0,
-      "jsrun_path": "/opt/ibm/spectrum_mpi/jsm_pmix/bin/jsrun"
->>>>>>> f81427f3
+    "summit" : {
+      "cores_per_node"   : 42,
+      "gpus_per_node"    : 0,
+      "jsrun_path"       : "/opt/ibm/spectrum_mpi/jsm_pmix/bin/jsrun",
+        "resource"       : "ornl.summit"
     }
 }