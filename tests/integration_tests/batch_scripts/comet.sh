#!/bin/bash

#SBATCH -J rp_integration_test          # job name
#SBATCH -o rp_integration_test.%j.out   # stdout file (%j expands to jobId)
#SBATCH -e rp_integration_test.%j.err   # stderr file (%j expands to jobId)
#SBATCH -p compute                      # partition to use
#SBATCH -N 1                            # total number of nodes (16 cores/node)
#SBATCH -n 24                           # total number of mpi tasks requested
#SBATCH -t 01:00:00                     # run time (hh:mm:ss) - 0.5 hours
#SBATCH -A                              # allocation to charge job against

# ------------------------------------------------------------------------------
# Test files
TEST="radical.pilot/tests/integration_tests/test_rm/test_slurm.py
      radical.pilot/tests/integration_tests/test_lm/test_ssh.py"

# ------------------------------------------------------------------------------
# Test folder, the same as the sbatch script submit folder
cd $SLURM_SUBMIT_DIR
rm -rf radical.pilot testing *.log
git clone --branch devel https://github.com/radical-cybertools/radical.pilot.git

# ------------------------------------------------------------------------------
# Python distribution specific. Change if needed.
module load anaconda/3.7.0
conda create -p testing python=3.7 pytest PyGithub -y
source activate $PWD/testing
tmpLOC=`which python`
tmpLOC=(${tmpLOC///bin/ })
PYTHONPATH=`find $tmpLOC/lib -name "site-packages"`/

# ------------------------------------------------------------------------------
# Test execution
pip install ./radical.pilot --upgrade
pytest -vvv $TEST > output.log 2>&1
exit_code = "$?"
<<<<<<< HEAD

conda deactivate
module unload anaconda/3.7.0

=======

# ------------------------------------------------------------------------------
# Python distribution specific. Change if needed.
conda deactivate
module unload anaconda/3.7.0

# ------------------------------------------------------------------------------
# Test Reporting
>>>>>>> 6013756c
if test "$exit_code" = 1
then
    echo 'A test failed'
    radical.pilot/tests/bin/radical-pilot-test-issue -r 'SDSC Comet' -l output.log
    curl -H "Accept: application/vnd.github.everest-preview+json" \
    -H "Authorization: token $GIT_TOKEN" \
    --request POST \
    --data '{"event_type": "test_comet", "client_payload": { "text": "failure"}}' \
    https://api.github.com/repos/radical-cybertools/radical.pilot/dispatches
    sbatch --begin='now+4weeks' comet.sh
else
    echo 'Everything went fine'
    curl -H "Accept: application/vnd.github.everest-preview+json" \
    -H "Authorization: token $GIT_TOKEN" \
    --request POST \
    --data '{"event_type": "test_comet", "client_payload": { "text": "success"}}' \
    https://api.github.com/repos/radical-cybertools/radical.pilot/dispatches
    sbatch --begin='now+1week' comet.sh
fi<|MERGE_RESOLUTION|>--- conflicted
+++ resolved
@@ -34,12 +34,6 @@
 pip install ./radical.pilot --upgrade
 pytest -vvv $TEST > output.log 2>&1
 exit_code = "$?"
-<<<<<<< HEAD
-
-conda deactivate
-module unload anaconda/3.7.0
-
-=======
 
 # ------------------------------------------------------------------------------
 # Python distribution specific. Change if needed.
@@ -48,7 +42,6 @@
 
 # ------------------------------------------------------------------------------
 # Test Reporting
->>>>>>> 6013756c
 if test "$exit_code" = 1
 then
     echo 'A test failed'
