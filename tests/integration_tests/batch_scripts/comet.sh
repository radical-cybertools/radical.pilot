#!/bin/bash

#SBATCH -J rp_integration_test          # job name
#SBATCH -o rp_integration_test.%j.out   # stdout file (%j expands to jobId)
#SBATCH -e rp_integration_test.%j.err   # stderr file (%j expands to jobId)
#SBATCH -p compute                      # partition to use
#SBATCH -N 1                            # total number of nodes (16 cores/node)
#SBATCH -n 1                            # total number of mpi tasks requested
#SBATCH -t 01:00:00                     # run time (hh:mm:ss) - 0.5 hours
#SBATCH -A                              # allocation to charge job against

# ------------------------------------------------------------------------------
# Test files
TEST_SLURM='radical.pilot/tests/integration_tests/test_rm/test_slurm.py'
TEST_ISSUE='radical.pilot/tests/bin/radical-pilot-test-issue'

# ------------------------------------------------------------------------------
# Test folder, the same as the sbatch script submit folder
cd $SLURM_SUBMIT_DIR
rm -rf radical.pilot testing *.log
git clone --branch devel https://github.com/radical-cybertools/radical.pilot.git

# ------------------------------------------------------------------------------
# Python distribution specific. Change if needed.
module load anaconda/3.7.0
conda create -p testing python=3.7 pytest PyGithub -y
source activate $PWD/testing
tmpLOC=`find $PWD/testing/lib -name "site-packages"`/
PYTHONPATH=$tmpLOC:$PYTHONPATH

# ------------------------------------------------------------------------------
# Test execution
pip install ./radical.pilot --upgrade
<<<<<<< HEAD
pytest -vvv $TEST_SLURM > output.log 2>&1
=======
pytest -vvv $TEST > output.log 2>&1
exit_code = "$?"
>>>>>>> c6819838

conda deactivate
module unload anaconda/3.7.0

if test "$exit_code" = 1
then
    echo 'A test failed'
    radical.pilot/tests/bin/radical-pilot-test-issue -r 'SDSC Comet' -l output.log
    curl -H "Accept: application/vnd.github.everest-preview+json" \
    -H "Authorization: token $GIT_TOKEN" \
    --request POST \
    --data '{"event_type": "test_comet", "client_payload": { "text": "failure"}}' \
    https://api.github.com/repos/radical-cybertools/radical.pilot/dispatches
    sbatch --begin='now+4weeks' comet.sh
else
    echo 'Everything went fine'
    curl -H "Accept: application/vnd.github.everest-preview+json" \
    -H "Authorization: token $GIT_TOKEN" \
    --request POST \
    --data '{"event_type": "test_comet", "client_payload": { "text": "success"}}' \
    https://api.github.com/repos/radical-cybertools/radical.pilot/dispatches
    sbatch --begin='now+1week' comet.sh
fi

# ------------------------------------------------------------------------------
<|MERGE_RESOLUTION|>--- conflicted
+++ resolved
@@ -5,14 +5,14 @@
 #SBATCH -e rp_integration_test.%j.err   # stderr file (%j expands to jobId)
 #SBATCH -p compute                      # partition to use
 #SBATCH -N 1                            # total number of nodes (16 cores/node)
-#SBATCH -n 1                            # total number of mpi tasks requested
+#SBATCH -n 24                           # total number of mpi tasks requested
 #SBATCH -t 01:00:00                     # run time (hh:mm:ss) - 0.5 hours
 #SBATCH -A                              # allocation to charge job against
 
 # ------------------------------------------------------------------------------
 # Test files
-TEST_SLURM='radical.pilot/tests/integration_tests/test_rm/test_slurm.py'
-TEST_ISSUE='radical.pilot/tests/bin/radical-pilot-test-issue'
+TEST="radical.pilot/tests/integration_tests/test_rm/test_slurm.py
+      radical.pilot/tests/integration_tests/test_lm/test_ssh.py"
 
 # ------------------------------------------------------------------------------
 # Test folder, the same as the sbatch script submit folder
@@ -25,22 +25,23 @@
 module load anaconda/3.7.0
 conda create -p testing python=3.7 pytest PyGithub -y
 source activate $PWD/testing
-tmpLOC=`find $PWD/testing/lib -name "site-packages"`/
-PYTHONPATH=$tmpLOC:$PYTHONPATH
+tmpLOC=`which python`
+tmpLOC=(${tmpLOC///bin/ })
+PYTHONPATH=`find $tmpLOC/lib -name "site-packages"`/
 
 # ------------------------------------------------------------------------------
 # Test execution
 pip install ./radical.pilot --upgrade
-<<<<<<< HEAD
-pytest -vvv $TEST_SLURM > output.log 2>&1
-=======
 pytest -vvv $TEST > output.log 2>&1
 exit_code = "$?"
->>>>>>> c6819838
 
+# ------------------------------------------------------------------------------
+# Python distribution specific. Change if needed.
 conda deactivate
 module unload anaconda/3.7.0
 
+# ------------------------------------------------------------------------------
+# Test Reporting
 if test "$exit_code" = 1
 then
     echo 'A test failed'
@@ -59,6 +60,4 @@
     --data '{"event_type": "test_comet", "client_payload": { "text": "success"}}' \
     https://api.github.com/repos/radical-cybertools/radical.pilot/dispatches
     sbatch --begin='now+1week' comet.sh
-fi
-
-# ------------------------------------------------------------------------------
+fi