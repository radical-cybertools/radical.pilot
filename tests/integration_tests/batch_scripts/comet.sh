#!/bin/bash
<<<<<<< HEAD

#SBATCH -J rp_integration_test          # job name
#SBATCH -o rp_integration_test.%j.out   # stdout file (%j expands to jobId)
#SBATCH -e rp_integration_test.%j.err   # stderr file (%j expands to jobId)
#SBATCH -p compute                      # partition to use
#SBATCH -N 1                            # total number of nodes (16 cores/node)
#SBATCH -n 1                            # total number of mpi tasks requested
#SBATCH -t 00:30:00                     # run time (hh:mm:ss) - 0.5 hours
#SBATCH -A                              # allocation to charge job against

# ------------------------------------------------------------------------------
# Test files

TEST_SLURM='radical.pilot/tests/integration_tests/test_rm/test_slurm.py'
TEST_ISSUE='radical.pilot/tests/bin/radical-pilot-test-issue'

# ------------------------------------------------------------------------------
# Test folder, the same as the sbatch script submit folder
=======
#SBATCH -J rp_integration_test  # Job name
#SBATCH -p compute
#SBATCH -o rp_integration_test.%j.out   # Name of stdout output file(%j expands to jobId)
#SBATCH -e rp_integration_test.%j.err   # Name of stderr output file(%j expands to jobId)
#SBATCH -N 1                # Total number of nodes requested (16 cores/node)
#SBATCH -n 1                # Total number of mpi tasks requested
#SBATCH -t 01:00:00         # Run time (hh:mm:ss) - 1.5 hours
# The next line is required if the user has more than one project
#SBATCH -A  # Allocation name to charge job against

TEST="radical.pilot/tests/integration_tests/test_rm/test_slurm.py
      radical.pilot/tests/integration_tests/test_lm/test_ssh.py"

>>>>>>> ad5a03e6
cd $SLURM_SUBMIT_DIR
rm -rf radical.pilot testing *.log
git clone --branch devel https://github.com/radical-cybertools/radical.pilot.git

# ------------------------------------------------------------------------------
# Python distribution specific. Change if needed.
module load anaconda/3.7.0
conda create -p testing python=3.7 pytest PyGithub -y
source activate $PWD/testing
tmpLOC=`find $PWD/testing/lib -name "site-packages"`/
PYTHONPATH=$tmpLOC:$PYTHONPATH

# ------------------------------------------------------------------------------
# Test execution
pip install ./radical.pilot --upgrade
pytest -vvv $TEST_SLURM > output.log 2>&1

if test "$?" = 1
then
<<<<<<< HEAD
    $TEST_ISSUE -r 'SDSC Comet' -l output.log
    sbatch --begin='now+4weeks' comet.sh
else
=======
    echo 'A test failed'
    radical.pilot/tests/bin/radical-pilot-test-issue -r 'SDSC Comet' -l output.log
    sbatch --begin='now+4weeks' comet.sh
else
    echo 'Everything went fine'
>>>>>>> ad5a03e6
    sbatch --begin='now+1week' comet.sh
fi<|MERGE_RESOLUTION|>--- conflicted
+++ resolved
@@ -1,5 +1,4 @@
 #!/bin/bash
-<<<<<<< HEAD
 
 #SBATCH -J rp_integration_test          # job name
 #SBATCH -o rp_integration_test.%j.out   # stdout file (%j expands to jobId)
@@ -7,32 +6,16 @@
 #SBATCH -p compute                      # partition to use
 #SBATCH -N 1                            # total number of nodes (16 cores/node)
 #SBATCH -n 1                            # total number of mpi tasks requested
-#SBATCH -t 00:30:00                     # run time (hh:mm:ss) - 0.5 hours
+#SBATCH -t 01:00:00                     # run time (hh:mm:ss) - 0.5 hours
 #SBATCH -A                              # allocation to charge job against
 
 # ------------------------------------------------------------------------------
 # Test files
-
 TEST_SLURM='radical.pilot/tests/integration_tests/test_rm/test_slurm.py'
 TEST_ISSUE='radical.pilot/tests/bin/radical-pilot-test-issue'
 
 # ------------------------------------------------------------------------------
 # Test folder, the same as the sbatch script submit folder
-=======
-#SBATCH -J rp_integration_test  # Job name
-#SBATCH -p compute
-#SBATCH -o rp_integration_test.%j.out   # Name of stdout output file(%j expands to jobId)
-#SBATCH -e rp_integration_test.%j.err   # Name of stderr output file(%j expands to jobId)
-#SBATCH -N 1                # Total number of nodes requested (16 cores/node)
-#SBATCH -n 1                # Total number of mpi tasks requested
-#SBATCH -t 01:00:00         # Run time (hh:mm:ss) - 1.5 hours
-# The next line is required if the user has more than one project
-#SBATCH -A  # Allocation name to charge job against
-
-TEST="radical.pilot/tests/integration_tests/test_rm/test_slurm.py
-      radical.pilot/tests/integration_tests/test_lm/test_ssh.py"
-
->>>>>>> ad5a03e6
 cd $SLURM_SUBMIT_DIR
 rm -rf radical.pilot testing *.log
 git clone --branch devel https://github.com/radical-cybertools/radical.pilot.git
@@ -52,16 +35,12 @@
 
 if test "$?" = 1
 then
-<<<<<<< HEAD
+    echo 'A test failed'
     $TEST_ISSUE -r 'SDSC Comet' -l output.log
     sbatch --begin='now+4weeks' comet.sh
 else
-=======
-    echo 'A test failed'
-    radical.pilot/tests/bin/radical-pilot-test-issue -r 'SDSC Comet' -l output.log
-    sbatch --begin='now+4weeks' comet.sh
-else
     echo 'Everything went fine'
->>>>>>> ad5a03e6
     sbatch --begin='now+1week' comet.sh
-fi+fi
+
+# ------------------------------------------------------------------------------
