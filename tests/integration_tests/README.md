--- conflicted
+++ resolved
@@ -39,13 +39,7 @@
 - Finally, the script submits another job to the queue.
 
 ## Setup
-
-<<<<<<< HEAD
 Tests require that a Github token is set up and included in the `.bashrc` of the account that runs the tests. On Summit instead of adding an environment variable, change the `$GIT_TOKEN` entry with your actual token
-=======
-Tests require that a Github token is set up and included in the `.bashrc` of
-the account that runs the tests.
->>>>>>> 6013756c
 
 Example:
 ```
