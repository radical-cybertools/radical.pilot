--- conflicted
+++ resolved
@@ -54,14 +54,10 @@
         component._init_from_info(lm_info)
 
         self.assertEqual(component._command,     self.resource['mpirun_path'])
-<<<<<<< HEAD
         if self.resource['mpi_version']:
             self.assertEqual(component._mpi_version, self.resource['mpi_version'])
         if self.resource['mpi_flavor']:
             self.assertEqual(component._mpi_flavor,  self.resource['mpi_flavor'])
-=======
-        self.assertEqual(component._mpi_flavor,  self.resource['mpi_flavor'])
->>>>>>> 489a1e71
 
         # we don't match a specific version, but just if the version is set
         self.assertTrue(bool(component._mpi_version))
