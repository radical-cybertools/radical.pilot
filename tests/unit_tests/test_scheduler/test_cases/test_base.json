--- conflicted
+++ resolved
@@ -1,4 +1,3 @@
-<<<<<<< HEAD
 
 {
     "change_slots": {
@@ -175,15 +174,15 @@
     "try_allocation":{
         "setup": [
             {
-                "unit": {
-                    "uid": "unit.000000",
+                "task": {
+                    "uid": "task.000000",
                     "description": {
                         "executable" : "/bin/sleep",
                         "environment": {
                         }
                     }
                 },
-                "scheduled_unit_slots": {
+                "scheduled_task_slots": {
                     "lm_info"       : "INFO",
                     "cores_per_node": 16,
                     "gpus_per_node" : 6,
@@ -201,14 +200,14 @@
                 }
             },
             {
-                "unit": {
-                    "uid": "unit.000001",
+                "task": {
+                    "uid": "task.000001",
                     "description": {
                         "executable" : "/bin/sleep",
                         "environment": { }
                     }
                 },
-                "scheduled_unit_slots": {
+                "scheduled_task_slots": {
                     "lm_info"       : "INFO",
                     "cores_per_node": 16,
                     "gpus_per_node" : 6,
@@ -224,143 +223,11 @@
                         }
                     ]
                 }
-=======
-{ "change_slots": {"nodes":[[{"uid": 1,
-                               "cores": [0, 0, 0, 0, 0, 0, 0, 0, 0, 0, 0, 0, 0, 0, 0, 0],
-                               "lfs": {"size": 100, "path": "test"},
-                               "mem": 1024}],
-                             [{"uid": 2,
-                               "cores": [0, 0, 0, 0, 0, 0, 0, 0, 0, 0, 0, 0, 0, 0, 0, 0],
-                               "lfs": {"size": 100, "path": "test"},
-                               "mem": 1024, "gpus": [0, 0, 0]}],
-                             [{"uid": 2,
-                               "cores": [0, 0, 0, 0, 0, 0, 0, 0, 0, 0, 0, 0, 0, 0, 0, 0],
-                               "lfs": {"size": 100, "path": "test"},
-                               "mem": 1024, "gpus": [0, 0, 0]}],
-                             [{"uid": 2,
-                               "cores": [1, 0, 0, 0, 0, 0, 0, 0, 0, 0, 0, 0, 0, 0, 0, 0],
-                               "lfs": {"path": "test", "size": 100},
-                               "mem": 1014, "gpus": [0, 1, 0]}],
-                             [{"uid": 2,
-                               "cores": [0, 0, 0, 0, 0, 0, 0, 0, 0, 0, 0, 0, 0, 0, 0, 0],
-                               "lfs": {"size": 100, "path": "test"},
-                               "mem": 1024, "gpus": [0, 0, 0]}]
-                            ],
-                    "slots":[{"cores_per_node": 16,
-                              "lfs_per_node": {"size": 0, "path": "/dev/null"},
-                              "nodes": [{"lfs": {"path": "/dev/null", "size": 0},"core_map": [[0]],"name": "a","gpu_map": [],"uid": 1,"mem": null}],
-                              "lm_info": "INFO","gpus_per_node": 6},
-                             {"cores_per_node": 16,
-                              "lfs_per_node": {"size": 0, "path": "/dev/null"},
-                              "nodes": [{"lfs": {"path": "/dev/null",
-                                                 "size": 0},
-                                         "core_map": [[0]],
-                                         "name": "a",
-                                         "gpu_map": [[1]],
-                                         "uid": 2,
-                                         "mem": 10}],
-                              "lm_info": "INFO", "gpus_per_node": 6},
-                             {"cores_per_node": 16,
-                              "lfs_per_node": {"size": 0, "path": "/dev/null"},
-                              "nodes": [{"lfs": {"path": "/dev/null",
-                                                 "size": 0},
-                                         "core_map": [[0]],
-                                         "name": "a",
-                                         "gpu_map": [[1]],
-                                         "uid": 2,
-                                         "mem": 10}],
-                              "lm_info": "INFO", "gpus_per_node": 6},
-                             {"cores_per_node": 16,
-                              "lfs_per_node": {"size": 0, "path": "/dev/null"},
-                              "nodes": [{"lfs": {"path": "/dev/null",
-                                                 "size": 0},
-                                         "core_map": [[0]],
-                                         "name": "a",
-                                         "gpu_map": [[1]],
-                                         "uid": 2,
-                                         "mem": 10}],
-                              "lm_info": "INFO", "gpus_per_node": 6},
-                             {"cores_per_node": 16,
-                              "lfs_per_node": {"size": 0, "path": "/dev/null"},
-                              "nodes": [{"lfs": {"path": "/dev/null",
-                                                 "size": 0},
-                                         "core_map": [[0]],
-                                         "name": "a",
-                                         "gpu_map": [],
-                                         "uid": 1,
-                                         "mem": null}],
-                              "lm_info": "INFO", "gpus_per_node": 6}
-                             ],
-                    "new_state": [1, 1, 1, 0, 1],
-                    "results":[[{"uid": 1,
-                                 "cores": [1, 0, 0, 0, 0, 0, 0, 0, 0, 0, 0, 0, 0, 0, 0, 0],
-                                 "lfs": {"path": "test", "size": 100},
-                                 "mem": 1024}],
-                               [{"uid": 2,
-                                 "cores": [1, 0, 0, 0, 0, 0, 0, 0, 0, 0, 0, 0, 0, 0, 0, 0],
-                                 "lfs": {"path": "test", "size": 100},
-                                 "gpus":[0,1,0],"mem": 1014}],
-                               [{"mem": 1014,
-                                 "cores": [1, 0, 0, 0, 0, 0, 0, 0, 0, 0, 0, 0, 0, 0, 0, 0],
-                                 "uid": 2,
-                                 "lfs": {"path": "test", "size": 100},
-                                 "gpus":[0,1,0]}],
-                               [{"mem": 1024,
-                                 "cores": [0, 0, 0, 0, 0, 0, 0, 0, 0, 0, 0, 0, 0, 0, 0, 0],
-                                 "uid": 2,
-                                 "lfs": {"path": "test", "size": 100},
-                                 "gpus":[0,0,0]}],
-                               "RuntimeError"
-                              ]
-                   },
-    "try_allocation":{
-        "setup": [
-            {
-                "task": {"uid": "task.000000",
-                         "description": {"executable": "/bin/sleep",
-                                         "environment": {}}},
-                "scheduled_task_slots": {"cores_per_node": 16,
-                                         "lfs_per_node": {"size": 0,
-                                                          "path": "/dev/null"},
-                                         "nodes": [
-                                             {"lfs": {"path": "/dev/null",
-                                                      "size": 0},
-                                              "core_map": [[0]],
-                                              "name": "a",
-                                              "gpu_map": null,
-                                              "uid": 1,
-                                              "mem": null}
-                                         ],
-                                         "lm_info": "INFO",
-                                         "gpus_per_node": 6
-                                     }
-            },
-            {
-                "task": {"uid": "task.000001",
-                         "description": {"executable": "/bin/sleep",
-                                         "environment": {}}},
-                "scheduled_task_slots": {"cores_per_node": 16,
-                                         "lfs_per_node": {"size": 0,
-                                                          "path": null},
-                                         "nodes": [
-                                             {"lfs": {"path": null,
-                                                      "size": 0},
-                                              "core_map": [[0]],
-                                              "name": "a",
-                                              "gpu_map": null,
-                                              "uid": 1,
-                                              "mem": null}
-                                         ],
-                                         "lm_info": "INFO",
-                                         "gpus_per_node": 6
-                                     }
->>>>>>> 19ca2039
             }
         ],
         "results": [
             {
-<<<<<<< HEAD
-                "uid": "unit.000000",
+                "uid": "task.000000",
                 "description": {
                     "executable" : "/bin/sleep",
                     "environment": {
@@ -385,7 +252,7 @@
                 }
             },
             {
-                "uid": "unit.000001",
+                "uid": "task.000001",
                 "description": {
                     "executable": "/bin/sleep",
                     "environment": { }
@@ -417,7 +284,7 @@
             { "rm_info":{ "lm_info":{ "cvd_id_mode":"logical"        } } },
             { "rm_info":{ "lm_info":{ "cvd_id_mode":"something_else" } } }
         ],
-        "unit":[
+        "task":[
             {
                 "description":{
                     "environment": { }
@@ -532,103 +399,4 @@
             "ValueError"
         ]
     }
-=======
-                "description": {"environment": {"NODE_LFS_PATH": "/dev/null"},
-                                "executable": "/bin/sleep"},
-                "slots": {"cores_per_node": 16,
-                          "gpus_per_node": 6,
-                          "lfs_per_node": {"path": "/dev/null", "size": 0},
-                          "lm_info": "INFO",
-                          "nodes": [{"core_map": [[0]],
-                                     "gpu_map": null,
-                                     "lfs": {"path": "/dev/null", "size": 0},
-                                     "mem": null,
-                                     "name": "a",
-                                     "uid": 1}]},
-                "uid": "task.000000"
-            },
-            {
-                "description": {"environment": {},
-                                "executable": "/bin/sleep"},
-                "slots": {"cores_per_node": 16,
-                          "gpus_per_node": 6,
-                          "lfs_per_node": {"path": null, "size": 0},
-                          "lm_info": "INFO",
-                          "nodes": [{"core_map": [[0]],
-                                     "gpu_map": null,
-                                     "lfs": {"path": null, "size": 0},
-                                     "mem": null,
-                                     "name": "a",
-                                     "uid": 1}]},
-                "uid": "task.000001"
-            }
-        ]
-    },
-    "handle_cuda": {"setup": [{"rm_info":{"lm_info":{}}},
-                              {"rm_info":{"lm_info":{}}},
-                              {"rm_info":{"lm_info":{"cvd_id_mode":"physical"}}},
-                              {"rm_info":{"lm_info":{"cvd_id_mode":"logical"}}},
-                              {"rm_info":{"lm_info":{"cvd_id_mode":"something_else"}}}],
-                    "task":[{"description":{"environment": {}},
-                             "slots":{"cores_per_node": 16,
-                                      "lfs_per_node": {"size": 0, "path": "/dev/null"},
-                                      "nodes": [{"lfs": {"path": "/dev/null", "size": 0},
-                                                 "core_map": [[0]],
-                                                 "name": "a",
-                                                 "gpu_map": null,
-                                                 "uid": 1,
-                                                 "mem": null}],
-                                      "lm_info": "INFO",
-                                      "gpus_per_node": 6}},
-                            {"description":{"environment": {}},
-                             "slots":{"cores_per_node": 16,
-                                      "lfs_per_node": {"size": 0, "path": "/dev/null"},
-                                      "nodes": [{"lfs": {"path": "/dev/null", "size": 0},
-                                                 "core_map": [[0]],
-                                                 "name": "a",
-                                                 "gpu_map": [[1]],
-                                                 "uid": 1,
-                                                 "mem": null}],
-                                      "lm_info": "INFO",
-                                      "gpus_per_node": 6}},
-                            {"description": {"environment": {}},
-                             "slots":{"cores_per_node": 16,
-                                      "lfs_per_node": {"size": 0, "path": "/dev/null"},
-                                      "nodes": [{"lfs": {"path": "/dev/null", "size": 0},
-                                                 "core_map": [[0]],
-                                                 "name": "a",
-                                                 "gpu_map": [[0],[1]],
-                                                 "uid": 1,
-                                                 "mem": null}],
-                                      "lm_info": "INFO",
-                                      "gpus_per_node": 6}},
-                            {"description": {"environment": {}},
-                             "slots":{"cores_per_node": 16,
-                                      "lfs_per_node": {"size": 0, "path": "/dev/null"},
-                                      "nodes": [{"lfs": {"path": "/dev/null", "size": 0},
-                                                 "core_map": [[0]],
-                                                 "name": "a",
-                                                 "gpu_map": [],
-                                                 "uid": 1,
-                                                 "mem": null}],
-                                      "lm_info": "INFO",
-                                      "gpus_per_node": 6}},
-                            {"description": {"environment": {}},
-                             "slots":{"cores_per_node": 16,
-                                      "lfs_per_node": {"size": 0, "path": "/dev/null"},
-                                      "nodes": [{"lfs": {"path": "/dev/null", "size": 0},
-                                                 "core_map": [[0]],
-                                                 "name": "a",
-                                                 "gpu_map": [[0]],
-                                                 "uid": 1,
-                                                 "mem": null}],
-                                      "lm_info": "INFO",
-                                      "gpus_per_node": 6}}],
-                    "results": ["KeyError",
-                                "1",
-                                "0,1",
-                                "KeyError",
-                                "ValueError"]}
-
->>>>>>> 19ca2039
 }
