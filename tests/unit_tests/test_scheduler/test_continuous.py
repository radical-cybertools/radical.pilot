--- conflicted
+++ resolved
@@ -124,17 +124,6 @@
     #
     @mock.patch.object(Continuous, '__init__', return_value=None)
     @mock.patch.object(Continuous, '_configure', return_value=None)
-<<<<<<< HEAD
-    @mock.patch.object(Continuous, '_find_resources',
-                       return_value=[{'node'    : 'a',
-                                      'node_id' : '1',
-                                      'core_map': [[0]],
-                                      'gpu_map' : [[0]],
-                                      'lfs'     : {'path': '/dev/null',
-                                                   'size': 1234},
-                                      'mem'     : 128}])
-=======
->>>>>>> acf15b84
     @mock.patch('radical.utils.Logger')
     def test_schedule_task(self, mocked_init, mocked_configure, mocked_Logger):
 
@@ -154,26 +143,6 @@
         component._tagged_nodes      = set()
         component._scattered         = None
         component._node_offset       = 0
-<<<<<<< HEAD
-        test_slot =  {'cores_per_node': 32,
-                      'gpus_per_node' : 2,
-                      'lfs_per_node'  : {'path': '/dev/null', 'size': 0},
-                      'lm_info'       : {},
-                      'mem_per_node'  : 1024,
-                      'partition_id'  : None,
-                      'ranks'         : [{'core_map': [[0]],
-                                          'gpu_map' : [[0]],
-                                          'lfs'     : {'path': '/dev/null', 
-                                                       'size': 1234},
-                                          'mem'     : 128,
-                                          'node'    : 'a',
-                                          'node_id' : 1}]}
-
-        self.assertEqual(component.schedule_task(task), test_slot)
-        self.assertEqual(component._tag_history, {})
-      # self.assertEqual(component._tag_history, {'task.000001': [1]})
-=======
->>>>>>> acf15b84
 
         component.nodes              = nodes
 
@@ -218,14 +187,7 @@
         component._uid = 'agent_scheduling.0002'
         component._log = mocked_Logger
 
-<<<<<<< HEAD
-        task = {
-                'description': cfg[1]['task']['description'],
-                'slots'      : cfg[1]['setup']['slots']
-               }
-=======
         component.nodes = copy.deepcopy(nodes)
->>>>>>> acf15b84
 
         task = {'description': test_case['task']['description'],
                 'slots'      : test_case['setup']['lm']['slots']}
