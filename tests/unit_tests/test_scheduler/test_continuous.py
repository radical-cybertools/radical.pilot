#!/usr/bin/env python3

# pylint: disable=protected-access, no-value-for-parameter, unused-argument

__copyright__ = "Copyright 2013-2021, http://radical.rutgers.edu"
__license__ = "MIT"

import glob
import pytest
import os

from unittest import TestCase
from unittest import mock

import radical.utils           as ru
import radical.pilot.constants as rpc

from   radical.pilot.agent.scheduler.continuous import Continuous


# ------------------------------------------------------------------------------
#
class TestContinuous(TestCase):

    # --------------------------------------------------------------------------
    #
    def setUp(self):

        ret  = list()
        base = os.path.dirname(__file__)
        pat  = '%s/test_cases_continuous/task*.json' % base

        for fin in glob.glob(pat):
            test_cases = ru.read_json(fin)
            ret.append(test_cases)

        cfg_fname = '%s/test_cases_continuous/test_continuous.json' % base
        cfg_tests = ru.read_json(cfg_fname)

        return cfg_tests, ret


    # --------------------------------------------------------------------------
    #
    def tearDown(self):
        pass


    # --------------------------------------------------------------------------
    #
    @mock.patch.object(Continuous, '__init__', return_value=None)
    def test_configure(self, mocked_init):

        component = Continuous(cfg=None, session=None)
        component._uid = 'agent_scheduling.0000'
        component._log = ru.Logger('dummy')

        # 1) without blocked cores; 2) with blocked cores;
        blocked_cores_list = [[], [0, 1]]

        test_case, _ = self.setUp()
        for rm_info in test_case['configure']['rm_info']:

            component._rm_info           = rm_info
            component._rm_lm_info        = rm_info['lm_info']
            component._rm_node_list      = rm_info['node_list']
            component._rm_cores_per_node = rm_info['cores_per_node']
            component._rm_gpus_per_node  = rm_info['gpus_per_node']
            component._rm_lfs_per_node   = rm_info['lfs_per_node']
            component._rm_mem_per_node   = rm_info['mem_per_node']

            for blocked_cores in blocked_cores_list:

                if blocked_cores:
                    # add the index of the last core to the blocked cores
                    blocked_cores  = blocked_cores[:]
                    blocked_cores += [rm_info['cores_per_node'] - 1]

                component._cfg = ru.Config(from_dict={
                    'pid'         : 'pilot.0000',
                    'rm_info'     : rm_info,
                    'resource_cfg': {
                        'blocked_cores': blocked_cores
                    }
                })

                component._configure()

                try:

                    self.assertEqual(
                        component.nodes[0]['cores'],
                        [rpc.FREE] * rm_info['cores_per_node'])
                    self.assertEqual(
                        component.nodes[0]['gpus'],
                        [rpc.FREE] * rm_info['gpus_per_node'])

                except AssertionError:

                    blocked_core_idx = blocked_cores[-1]
                    self.assertEqual(
                        component.nodes[0]['cores'][blocked_core_idx],
                        rpc.DOWN)

                    self.assertEqual(
                        component._rm_cores_per_node,
                        rm_info['cores_per_node'] - len(blocked_cores))


    # --------------------------------------------------------------------------
    #
    @mock.patch.object(Continuous, '__init__', return_value=None)
    @mock.patch.object(Continuous, '_configure', return_value=None)
    def test_find_resources(self,
                            mocked_init,
                            mocked_configure):

        _, cfg = self.setUp()
        component = Continuous(cfg=None, session=None)
        component.node = {'name'  : 'a',
                          'uid'   : 2,
                          'cores' : [0, 0, 0, 0, 0, 0, 0, 0,
                                     0, 0, 0, 0, 0, 0, 0, 0],
                          'lfs'   : {"size": 1234,
                                     "path" : "/dev/null"},
                          'mem'   : 1024,
                          'gpus'  : [0, 0]}
        component._log = ru.Logger('dummy')
        component._rm_lfs_per_node = {"path" : "/dev/null", "size" : 1234}
        component.cores_per_slot   = 16
        component.gpus_per_slot    = 2
        component.lfs_per_slot     = 1234
        component.mem_per_slot     = 1024
        component.find_slot        = 1

        try:
            test_slot = component._find_resources(
                node=component.node,
                find_slots=component.find_slot,
                cores_per_slot=component.cores_per_slot,
                gpus_per_slot=component.gpus_per_slot,
                lfs_per_slot=component.lfs_per_slot,
                mem_per_slot=component.mem_per_slot,
                partial='None')
            self.assertEqual([cfg[1]['setup']['lm']['slots']], test_slot)
        except:
            with pytest.raises(AssertionError):
                raise


    # --------------------------------------------------------------------------
    #
    @mock.patch.object(Continuous, '__init__', return_value=None)
    @mock.patch.object(Continuous, '_configure', return_value=None)
    @mock.patch.object(Continuous, '_find_resources',
                       return_value=[{'name'    : 'a',
                                      'uid'     : 1,
                                      'core_map': [[0]],
                                      'gpu_map' : [[0]],
                                      'lfs'     : {'path': '/dev/null',
                                                   'size': 1234},
                                      'mem'     : 128}])
    @mock.patch('radical.utils.Logger')
    def test_schedule_task(self,
                           mocked_init,
                           mocked_configure,
                           mocked_find_resources,
                           mocked_Logger):

        _, cfg = self.setUp()
        component = Continuous(cfg=None, session=None)
        task = dict()
        task['uid'] = cfg[1]['task']['uid']
        task['description'] = cfg[1]['task']['description']
        component.nodes = cfg[1]['setup']['lm']['slots']['nodes']
        component._tag_history = dict()
        component._rm_cores_per_node = 32
        component._rm_gpus_per_node  = 2
        component._rm_lfs_per_node   = {"size": 0, "path": "/dev/null"}
        component._rm_mem_per_node   = 1024
        component._rm_lm_info        = dict()
        component._log               = ru.Logger('dummy')
        component._dvm_host_list     = None
        component._node_offset       = 0
        test_slot =  {'cores_per_node': 32,
                      'gpus_per_node': 2,
                      'lfs_per_node': {'path': '/dev/null', 'size': 0},
                      'lm_info': {},
                      'mem_per_node': 1024,
                      'nodes': [{'core_map': [[0]],
                                 'gpu_map' : [[0]],
                                 'lfs': {'path': '/dev/null', 'size': 1234},
                                 'mem': 128,
                                 'name': 'a',
                                 'uid': 1}]}

<<<<<<< HEAD
        self.assertEqual(component.schedule_task(task), test_slot)
        self.assertEqual(component._tag_history, {'task.000001': [1]})
=======

        self.assertEqual(component.schedule_unit(unit), test_slot)
        self.assertEqual(component._tag_history, {})
      # self.assertEqual(component._tag_history, {'unit.000001': [1]})
>>>>>>> 23d64426


    # --------------------------------------------------------------------------
    #
    @mock.patch.object(Continuous, '__init__', return_value=None)
    def test_unschedule_task(self, mocked_init):

        component = Continuous(cfg=None, session=None)
        _, cfg   = self.setUp()

        task = {
                'description': cfg[1]['task']['description'],
                'slots'      : cfg[1]['setup']['lm']['slots']
               }

        component.nodes = cfg[1]['setup']['lm']['slots']['nodes']
        component._log  = ru.Logger('dummy')

        component.unschedule_task(task)
        try:
            self.assertEqual(component.nodes[0]['cores'], [0])
            self.assertEqual(component.nodes[0]['gpus'], [0])
        except:
            with pytest.raises(AssertionError):
                raise


if __name__ == '__main__':

    tc = TestContinuous()
    tc.test_configure()
    tc.test_unschedule_task()
    tc.test_find_resources()
    tc.test_schedule_task()


# ------------------------------------------------------------------------------
# pylint: enable=protected-access, unused-argument, no-value-for-parameter<|MERGE_RESOLUTION|>--- conflicted
+++ resolved
@@ -194,15 +194,9 @@
                                  'name': 'a',
                                  'uid': 1}]}
 
-<<<<<<< HEAD
         self.assertEqual(component.schedule_task(task), test_slot)
-        self.assertEqual(component._tag_history, {'task.000001': [1]})
-=======
-
-        self.assertEqual(component.schedule_unit(unit), test_slot)
         self.assertEqual(component._tag_history, {})
-      # self.assertEqual(component._tag_history, {'unit.000001': [1]})
->>>>>>> 23d64426
+      # self.assertEqual(component._tag_history, {'task.000001': [1]})
 
 
     # --------------------------------------------------------------------------
