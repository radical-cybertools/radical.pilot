#!/usr/bin/env python3

# pylint: disable=protected-access, no-value-for-parameter, unused-argument

__copyright__ = "Copyright 2013-2021, http://radical.rutgers.edu"
__license__ = "MIT"

import glob
import pytest
import os

from unittest import TestCase
from unittest import mock

import radical.utils           as ru
import radical.pilot.constants as rpc

from   radical.pilot.agent.scheduler.continuous import Continuous


# ------------------------------------------------------------------------------
#
class TestContinuous(TestCase):

    # --------------------------------------------------------------------------
    #
    def setUp(self):

        ret  = list()
        base = os.path.dirname(__file__)
        pat  = '%s/test_cases_continuous/task*.json' % base

        for fin in glob.glob(pat):
            test_cases = ru.read_json(fin)
            ret.append(test_cases)

        cfg_fname = '%s/test_cases_continuous/test_continuous.json' % base
        cfg_tests = ru.read_json(cfg_fname)

        return cfg_tests, ret


    # --------------------------------------------------------------------------
    #
    def tearDown(self):
        pass


    # --------------------------------------------------------------------------
    #
    @mock.patch.object(Continuous, '__init__', return_value=None)
    def test_configure(self, mocked_init):

        component = Continuous(cfg=None, session=None)
        component._uid = 'agent_scheduling.0000'
        component._log = ru.Logger('dummy')

        # 1) without blocked cores; 2) with blocked cores;
        blocked_cores_list = [[], [0, 1]]

        test_case, _ = self.setUp()
        for rm_info in test_case['configure']['rm_info']:

            component._rm_info           = rm_info
            component._rm_lm_info        = rm_info['lm_info']
            component._rm_node_list      = rm_info['node_list']
            component._rm_cores_per_node = rm_info['cores_per_node']
            component._rm_gpus_per_node  = rm_info['gpus_per_node']
            component._rm_lfs_per_node   = rm_info['lfs_per_node']
            component._rm_mem_per_node   = rm_info['mem_per_node']

            for blocked_cores in blocked_cores_list:

                if blocked_cores:
                    # add the index of the last core to the blocked cores
                    blocked_cores  = blocked_cores[:]
                    blocked_cores += [rm_info['cores_per_node'] - 1]

                component._cfg = ru.Config(from_dict={
                    'pid'         : 'pilot.0000',
                    'rm_info'     : rm_info,
                    'resource_cfg': {
                        'blocked_cores': blocked_cores
                    }
                })

                component._configure()

                try:

                    self.assertEqual(
                        component.nodes[0]['cores'],
                        [rpc.FREE] * rm_info['cores_per_node'])
                    self.assertEqual(
                        component.nodes[0]['gpus'],
                        [rpc.FREE] * rm_info['gpus_per_node'])

                except AssertionError:

                    blocked_core_idx = blocked_cores[-1]
                    self.assertEqual(
                        component.nodes[0]['cores'][blocked_core_idx],
                        rpc.DOWN)

                    self.assertEqual(
                        component._rm_cores_per_node,
                        rm_info['cores_per_node'] - len(blocked_cores))


    # --------------------------------------------------------------------------
    #
    @mock.patch.object(Continuous, '__init__', return_value=None)
    @mock.patch.object(Continuous, '_configure', return_value=None)
    def test_find_resources(self,
                            mocked_init,
                            mocked_configure):

        _, cfg = self.setUp()
        component = Continuous(cfg=None, session=None)
        component.node = {'name'  : 'a',
                          'uid'   : 2,
                          'cores' : [0, 0, 0, 0, 0, 0, 0, 0,
                                     0, 0, 0, 0, 0, 0, 0, 0],
                          'lfs'   : {"size": 1234,
                                     "path" : "/dev/null"},
                          'mem'   : 1024,
                          'gpus'  : [0, 0]}
        component._log = ru.Logger('dummy')
        component._rm_lfs_per_node = {"path" : "/dev/null", "size" : 1234}
        component.cores_per_slot   = 16
        component.gpus_per_slot    = 2
        component.lfs_per_slot     = 1234
        component.mem_per_slot     = 1024
        component.find_slot        = 1

        try:
            test_slot = component._find_resources(
                node=component.node,
                find_slots=component.find_slot,
                cores_per_slot=component.cores_per_slot,
                gpus_per_slot=component.gpus_per_slot,
                lfs_per_slot=component.lfs_per_slot,
                mem_per_slot=component.mem_per_slot,
                partial='None')
            self.assertEqual([cfg[1]['setup']['lm']['slots']], test_slot)
        except:
            with pytest.raises(AssertionError):
                raise


    # --------------------------------------------------------------------------
    #
    @mock.patch.object(Continuous, '__init__', return_value=None)
    @mock.patch.object(Continuous, '_configure', return_value=None)
    @mock.patch.object(Continuous, '_find_resources',
                       return_value=[{'node'    : 'a',
                                      'node_id' : '1',
                                      'core_map': [[0]],
                                      'gpu_map' : [[0]],
                                      'lfs'     : {'path': '/dev/null',
                                                   'size': 1234},
                                      'mem'     : 128}])
    @mock.patch('radical.utils.Logger')
    def test_schedule_task(self,
                           mocked_init,
                           mocked_configure,
                           mocked_find_resources,
                           mocked_Logger):

        _, cfg = self.setUp()
        component = Continuous(cfg=None, session=None)
        task = dict()
        task['uid'] = cfg[1]['task']['uid']
        task['description'] = cfg[1]['task']['description']
        component.nodes = cfg[1]['setup']['lm']['slots']['nodes']
        component._tag_history       = dict()
        component._rm_cores_per_node = 32
        component._rm_gpus_per_node  = 2
        component._rm_lfs_per_node   = {"size": 0, "path": "/dev/null"}
        component._rm_mem_per_node   = 1024
        component._rm_lm_info        = dict()
        component._rm_partitions     = dict()
        component._log               = ru.Logger('dummy')
        component._dvm_host_list     = None
        component._node_offset       = 0
        test_slot =  {'cores_per_node': 32,
                      'gpus_per_node': 2,
<<<<<<< HEAD
                      'lfs_per_node' : {'path': '/dev/null', 'size': 0},
                      'lm_info'      : {},
                      'mem_per_node' : 1024,
                      'ranks'        : [{'core_map': [[0]],
                                         'gpu_map' : [[0]],
                                         'lfs'     : {'path' : '/dev/null',
                                                      'size' : 1234},
                                         'mem'     : 128,
                                         'node'    : 'a',
                                         'node_id' : 1}]}
        try:
            self.assertEqual(component.schedule_unit(unit), test_slot)
        except:
            with pytest.raises(AssertionError):
                raise
=======
                      'lfs_per_node': {'path': '/dev/null', 'size': 0},
                      'lm_info': {},
                      'mem_per_node': 1024,
                      'partition_id': None,
                      'nodes': [{'core_map': [[0]],
                                 'gpu_map' : [[0]],
                                 'lfs': {'path': '/dev/null', 'size': 1234},
                                 'mem': 128,
                                 'name': 'a',
                                 'uid': 1}]}
>>>>>>> 03085211

        self.assertEqual(component.schedule_task(task), test_slot)
        self.assertEqual(component._tag_history, {})
      # self.assertEqual(component._tag_history, {'task.000001': [1]})


    # --------------------------------------------------------------------------
    #
    @mock.patch.object(Continuous, '__init__', return_value=None)
    def test_unschedule_task(self, mocked_init):

        component = Continuous(cfg=None, session=None)
        _, cfg   = self.setUp()

        task = {
                'description': cfg[1]['task']['description'],
                'slots'      : cfg[1]['setup']['slots']
               }

        component.nodes = cfg[1]['setup']['lm']['slots']['nodes']
        component._log  = ru.Logger('dummy')

        component.unschedule_task(task)
        try:
            self.assertEqual(component.nodes[0]['cores'], [0])
            self.assertEqual(component.nodes[0]['gpus'], [0])
        except:
            with pytest.raises(AssertionError):
                raise


if __name__ == '__main__':

    tc = TestContinuous()
    tc.test_configure()
    tc.test_unschedule_task()
    tc.test_find_resources()
    tc.test_schedule_task()


# ------------------------------------------------------------------------------
#
if __name__ == '__main__':

    tc = TestContinuous()
    tc.test_schedule_unit()
    tc.test_unschedule_unit()


# ------------------------------------------------------------------------------
# pylint: enable=protected-access, unused-argument, no-value-for-parameter<|MERGE_RESOLUTION|>--- conflicted
+++ resolved
@@ -2,8 +2,8 @@
 
 # pylint: disable=protected-access, no-value-for-parameter, unused-argument
 
-__copyright__ = "Copyright 2013-2021, http://radical.rutgers.edu"
-__license__ = "MIT"
+__copyright__ = 'Copyright 2013-2021, The RADICAL-Cybertools Team'
+__license__   = 'MIT'
 
 import glob
 import pytest
@@ -184,35 +184,18 @@
         component._dvm_host_list     = None
         component._node_offset       = 0
         test_slot =  {'cores_per_node': 32,
-                      'gpus_per_node': 2,
-<<<<<<< HEAD
-                      'lfs_per_node' : {'path': '/dev/null', 'size': 0},
-                      'lm_info'      : {},
-                      'mem_per_node' : 1024,
-                      'ranks'        : [{'core_map': [[0]],
-                                         'gpu_map' : [[0]],
-                                         'lfs'     : {'path' : '/dev/null',
-                                                      'size' : 1234},
-                                         'mem'     : 128,
-                                         'node'    : 'a',
-                                         'node_id' : 1}]}
-        try:
-            self.assertEqual(component.schedule_unit(unit), test_slot)
-        except:
-            with pytest.raises(AssertionError):
-                raise
-=======
-                      'lfs_per_node': {'path': '/dev/null', 'size': 0},
-                      'lm_info': {},
-                      'mem_per_node': 1024,
-                      'partition_id': None,
-                      'nodes': [{'core_map': [[0]],
-                                 'gpu_map' : [[0]],
-                                 'lfs': {'path': '/dev/null', 'size': 1234},
-                                 'mem': 128,
-                                 'name': 'a',
-                                 'uid': 1}]}
->>>>>>> 03085211
+                      'gpus_per_node' : 2,
+                      'lfs_per_node'  : {'path': '/dev/null', 'size': 0},
+                      'lm_info'       : {},
+                      'mem_per_node'  : 1024,
+                      'partition_id'. : None,
+                      'ranks'         : [{'core_map': [[0]],
+                                          'gpu_map' : [[0]],
+                                          'lfs'     : {'path': '/dev/null', 
+                                                       'size': 1234},
+                                          'mem'     : 128,
+                                          'node'    : 'a',
+                                          'node_id' : 1}]}
 
         self.assertEqual(component.schedule_task(task), test_slot)
         self.assertEqual(component._tag_history, {})
