--- conflicted
+++ resolved
@@ -7,6 +7,7 @@
 
 import glob
 import os
+import pprint
 
 from unittest import TestCase
 from unittest import mock
@@ -122,11 +123,14 @@
                                       'lfs'     : {'path': '/dev/null',
                                                    'size': 1234},
                                       'mem'     : 128}])
+    @mock.patch.object(Continuous, '_change_slot_states',
+                       return_value=True)
     @mock.patch('radical.utils.Logger')
     def test_schedule_task(self,
                            mocked_init,
                            mocked_configure,
                            mocked_find_resources,
+                           mocked_change_slot_states,
                            mocked_Logger):
 
         for task_descr in self.tasks:
@@ -135,7 +139,7 @@
             task['uid'] = task_descr['task']['uid']
             task['description'] = task_descr['task']['description']
             component.nodes = task_descr['setup']['lm']['slots']['nodes']
-            component._tag_history       = dict()
+            component._colo_history      = dict()
             component._rm_cores_per_node = 32
             component._rm_gpus_per_node  = 2
             component._rm_lfs_per_node   = {"size": 0, "path": "/dev/null"}
@@ -143,95 +147,37 @@
             component._rm_lm_info        = dict()
             component._rm_partitions     = dict()
             component._log               = mocked_Logger
+            component._tagged_nodes      = set()
+            component._scattered         = None
             component._dvm_host_list     = None
             component._node_offset       = 0
-            test_slot = {'cores_per_node': 32,
-                         'gpus_per_node': 2,
-                         'lfs_per_node': {'path': '/dev/null', 'size': 0},
-                         'lm_info': {},
-                         'mem_per_node': 1024,
-                         'nodes': [{'core_map': [[0]],
-                                    'gpu_map' : [[0]],
-                                    'lfs': {'path': '/dev/null', 'size': 1234},
-                                    'mem': 128,
-                                    'name': 'a',
-                                    'uid': 1}]
 
             slot = component.schedule_task(task)
-            print(slot)
-            self.assertEqual(slot, test_slot)
-            self.assertEqual(component._tag_history, {})
-
-<<<<<<< HEAD
-=======
-        test_case = self._test_cases[0]
-        nodes = self._config['allocate']['nodes'][0]
-
-        component = Continuous(cfg=None, session=None)
-        component._uid = 'agent_scheduling.0002'
-        component._log = mocked_Logger
-        component._rm_cores_per_node = len(nodes[0]['cores'])
-        component._rm_gpus_per_node  = len(nodes[0]['gpus'])
-        component._rm_lfs_per_node   = nodes[0]['lfs']
-        component._rm_mem_per_node   = nodes[0]['mem']
-        component._rm_lm_info        = dict()
-        component._rm_partitions     = dict()
-        component._colo_history      = dict()
-        component._tagged_nodes      = set()
-        component._scattered         = None
-        component._node_offset       = 0
-
-        component.nodes              = nodes
-
-        task = {'uid': test_case['task']['uid'],
-                'description': test_case['task']['description']}
-
-        self.assertEqual(component.schedule_task(task),
-                         test_case['setup']['lm']['slots'])
-
-        # check tags exclusiveness (default: exclusive=False)
-
-        # initial tag is set
-        self.assertEqual(component._colo_history, {'tag.0000': [1, 1]})
-
-        # schedule tasks with new [exclusive] tags
-        node_uids = [n['uid'] for n in nodes]
-        task_tags = ['tag.e.%s' % u for u in node_uids]
-
-        for task_tag in task_tags:
-            # the number of new exclusive tags is equal to the number of
-            # provided nodes, thus, considering earlier defined tag, there are
-            # not enough nodes for exclusive tags
-            task['description']['tags'] = {'colocate' : task_tag,
-                                           'exclusive': True}
-            component.schedule_task(task)
-
-        task_tags.insert(0, 'tag.0000')  # bring initial tag to the list of tags
-        node_uids.append(node_uids[-1])  # last node will be reused
-        colo_history = {task_tags[i]: [u, u] for i, u in enumerate(node_uids)}
-        self.assertEqual(component._colo_history, colo_history)
->>>>>>> 3ed50314
+            self.assertEqual(slot, task_descr['results']['slots'])
+            self.assertEqual(component._colo_history, task_descr['results']['colo_history'])
 
     # --------------------------------------------------------------------------
     #
     @mock.patch.object(Continuous, '__init__', return_value=None)
+    @mock.patch.object(Continuous, '_change_slot_states',
+                       return_value=True)
     @mock.patch('radical.utils.Logger')
-    def test_unschedule_task(self, mocked_init, mocked_Logger):
+    def test_unschedule_task(self, mocked_init, mocked_change_slot_states,
+                                   mocked_Logger):
 
-        _, cfg   = self.setUp()
-        for task_descr in cfg:
+        for task_descr in self.tasks:
             task = {
                     'description': task_descr['task']['description'],
                     'slots'      : task_descr['setup']['lm']['slots']
                     }
             component = Continuous(cfg=None, session=None)
-            component.nodes = task_descr['setup']['lm']['slots']['nodes']
+            component.nodes = task_descr['setup']['nodes']
             component._log  = mocked_Logger
 
             component.unschedule_task(task)
 
-            self.assertEqual(component.nodes[0]['cores'], [0])
-            self.assertEqual(component.nodes[0]['gpus'], [0])
+            self.assertEqual(component.nodes[0]['cores'], [0,1,2,3,4,5,6,7])
+            self.assertEqual(component.nodes[0]['gpus'], [0,1,2])
 
 
 if __name__ == '__main__':
