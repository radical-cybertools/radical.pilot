#!/usr/bin/env python3

# pylint: disable=protected-access, no-value-for-parameter, unused-argument

__copyright__ = "Copyright 2013-2021, http://radical.rutgers.edu"
__license__ = "MIT"

import glob
import pytest
import os

from unittest import TestCase
from unittest import mock

import radical.utils           as ru
import radical.pilot.constants as rpc

from   radical.pilot.agent.scheduler.continuous import Continuous


# ------------------------------------------------------------------------------
#
class TestContinuous(TestCase):

    # --------------------------------------------------------------------------
    #
    def setUp(self):

        ret = list()
        pat = os.path.dirname(__file__) + '/test_cases_continuous/unit*.json'

        for fin in glob.glob(pat):
            test_cases = ru.read_json(fin)
            ret.append(test_cases)

        cfg_fname = os.path.dirname(__file__) \
                  + '/test_cases_continuous/test_continuous.json'
        cfg_tests = ru.read_json(cfg_fname)

        return cfg_tests, ret


    # --------------------------------------------------------------------------
    #
    def tearDown(self):
        pass


    # --------------------------------------------------------------------------
    #
    @mock.patch.object(Continuous, '__init__', return_value=None)
    def test_configure(self, mocked_init):

        component = Continuous(cfg=None, session=None)
        component._uid = 'agent_scheduling.0000'
        component._log = ru.Logger('dummy')

        # 1) without blocked cores; 2) with blocked cores;
        blocked_cores_list = [[], [0, 1]]

        test_case, _ = self.setUp()
        for rm_info in test_case['configure']['rm_info']:

            component._rm_info           = rm_info
            component._rm_lm_info        = rm_info['lm_info']
            component._rm_node_list      = rm_info['node_list']
            component._rm_cores_per_node = rm_info['cores_per_node']
            component._rm_gpus_per_node  = rm_info['gpus_per_node']
            component._rm_lfs_per_node   = rm_info['lfs_per_node']
            component._rm_mem_per_node   = rm_info['mem_per_node']

            for blocked_cores in blocked_cores_list:

                if blocked_cores:
                    # add the index of the last core to the blocked cores
                    blocked_cores  = blocked_cores[:]
                    blocked_cores += [rm_info['cores_per_node'] - 1]

                component._cfg = ru.Config(from_dict={
                    'pid'         : 'pilot.0000',
                    'rm_info'     : rm_info,
                    'resource_cfg': {
                        'blocked_cores': blocked_cores
                    }
                })

                component._configure()

                try:

                    self.assertEqual(
                        component.nodes[0]['cores'],
                        [rpc.FREE] * rm_info['cores_per_node'])
                    self.assertEqual(
                        component.nodes[0]['gpus'],
                        [rpc.FREE] * rm_info['gpus_per_node'])

                except AssertionError:

                    blocked_core_idx = blocked_cores[-1]
                    self.assertEqual(
                        component.nodes[0]['cores'][blocked_core_idx],
                        rpc.DOWN)

                    self.assertEqual(
                        component._rm_cores_per_node,
                        rm_info['cores_per_node'] - len(blocked_cores))


    # --------------------------------------------------------------------------
    #
    @mock.patch.object(Continuous, '__init__', return_value=None)
    @mock.patch.object(Continuous, '_configure', return_value=None)
    def test_find_resources(self,
                            mocked_init,
                            mocked_configure):

        _, cfg = self.setUp()
        component = Continuous(cfg=None, session=None)
        component.node = {'name'  : 'a',
                          'uid'   : 2,
                          'cores' : [0, 0, 0, 0, 0, 0, 0, 0,
                                     0, 0, 0, 0, 0, 0, 0, 0],
                          'lfs'   : {"size": 1234,
                                     "path" : "/dev/null"},
                          'mem'   : 1024,
                          'gpus'  : [0, 0]}
        component._log = ru.Logger('dummy')
        component._rm_lfs_per_node = {"path" : "/dev/null", "size" : 1234}
        component.cores_per_slot   = 16
        component.gpus_per_slot    = 2
        component.lfs_per_slot     = 1234
        component.mem_per_slot     = 1024
        component.find_slot        = 1

        try:
            test_slot = component._find_resources(
                node=component.node,
                find_slots=component.find_slot,
                cores_per_slot=component.cores_per_slot,
                gpus_per_slot=component.gpus_per_slot,
                lfs_per_slot=component.lfs_per_slot,
                mem_per_slot=component.mem_per_slot,
                partial='None')
            self.assertEqual([cfg[1]['setup']['lm']['slots']], test_slot)
        except:
            with pytest.raises(AssertionError):
                raise


    # --------------------------------------------------------------------------
    #
    @mock.patch.object(Continuous, '__init__', return_value=None)
    @mock.patch.object(Continuous, '_configure', return_value=None)
    @mock.patch.object(Continuous, '_find_resources',
                       return_value=[{'node'    : 'a',
                                      'node_id' : '1',
                                      'core_map': [[0]],
                                      'gpu_map' : [[0]],
                                      'lfs'     : {'path': '/dev/null',
                                                   'size': 1234},
                                      'mem'     : 128}])
    @mock.patch('radical.utils.Logger')
    def test_schedule_unit(self,
                           mocked_init,
                           mocked_configure,
                           mocked_find_resources,
                           mocked_Logger):

        _, cfg = self.setUp()
        component = Continuous(cfg=None, session=None)
        unit = dict()
        unit['uid'] = cfg[1]['unit']['uid']
        unit['description'] = cfg[1]['unit']['description']
        component.nodes = cfg[1]['setup']['lm']['slots']['nodes']
        component._tag_history = dict()
        component._rm_cores_per_node = 32
        component._rm_gpus_per_node  = 2
        component._rm_lfs_per_node   = {"size": 0, "path": "/dev/null"}
        component._rm_mem_per_node   = 1024
        component._rm_lm_info        = dict()
        component._log               = ru.Logger('dummy')
        component._dvm_host_list     = None
        component._node_offset       = 0
        test_slot =  {'cores_per_node': 32,
                      'gpus_per_node': 2,
<<<<<<< HEAD
                      'lfs_per_node' : {'path': '/dev/null', 'size': 0},
                      'lm_info'      : 'INFO',
                      'mem_per_node' : 1024,
                      'ranks'        : [{'core_map': [[0]],
                                         'gpu_map' : [[0]],
                                         'lfs'     : {'path' : '/dev/null',
                                                      'size' : 1234},
                                         'mem'     : 128,
                                         'node'    : 'a',
                                         'node_id' : 1}]}
        try:
            self.assertEqual(component.schedule_unit(unit), test_slot)
        except:
            with pytest.raises(AssertionError):
                raise
=======
                      'lfs_per_node': {'path': '/dev/null', 'size': 0},
                      'lm_info': {},
                      'mem_per_node': 1024,
                      'nodes': [{'core_map': [[0]],
                                 'gpu_map' : [[0]],
                                 'lfs': {'path': '/dev/null', 'size': 1234},
                                 'mem': 128,
                                 'name': 'a',
                                 'uid': 1}]}
>>>>>>> ad5a03e6


        self.assertEqual(component.schedule_unit(unit), test_slot)
        self.assertEqual(component._tag_history, {})
      # self.assertEqual(component._tag_history, {'unit.000001': [1]})

    # --------------------------------------------------------------------------
    #
    @mock.patch.object(Continuous, '__init__', return_value=None)
    def test_unschedule_unit(self, mocked_init):

        component = Continuous(cfg=None, session=None)
        _, cfg   = self.setUp()

        unit = {
                'description': cfg[1]['unit']['description'],
                'slots'      : cfg[1]['test']['slots']
               }

        component.nodes = cfg[1]['setup']['lm']['slots']['nodes']
        component._log  = ru.Logger('dummy')

        component.unschedule_unit(unit)
        try:
            self.assertEqual(component.nodes[0]['cores'], [0])
            self.assertEqual(component.nodes[0]['gpus'], [0])
        except:
            with pytest.raises(AssertionError):
                raise


# ------------------------------------------------------------------------------
#
if __name__ == '__main__':

    tc = TestContinuous()
    tc.test_schedule_unit()
    tc.test_unschedule_unit()


# ------------------------------------------------------------------------------
# pylint: enable=protected-access, unused-argument, no-value-for-parameter<|MERGE_RESOLUTION|>--- conflicted
+++ resolved
@@ -184,9 +184,8 @@
         component._node_offset       = 0
         test_slot =  {'cores_per_node': 32,
                       'gpus_per_node': 2,
-<<<<<<< HEAD
                       'lfs_per_node' : {'path': '/dev/null', 'size': 0},
-                      'lm_info'      : 'INFO',
+                      'lm_info'      : {},
                       'mem_per_node' : 1024,
                       'ranks'        : [{'core_map': [[0]],
                                          'gpu_map' : [[0]],
@@ -200,17 +199,6 @@
         except:
             with pytest.raises(AssertionError):
                 raise
-=======
-                      'lfs_per_node': {'path': '/dev/null', 'size': 0},
-                      'lm_info': {},
-                      'mem_per_node': 1024,
-                      'nodes': [{'core_map': [[0]],
-                                 'gpu_map' : [[0]],
-                                 'lfs': {'path': '/dev/null', 'size': 1234},
-                                 'mem': 128,
-                                 'name': 'a',
-                                 'uid': 1}]}
->>>>>>> ad5a03e6
 
 
         self.assertEqual(component.schedule_unit(unit), test_slot)
