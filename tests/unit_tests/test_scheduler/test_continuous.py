--- conflicted
+++ resolved
@@ -160,12 +160,8 @@
                                       'lfs'     : {'path': '/dev/null',
                                                    'size': 1234},
                                       'mem'     : 128}])
-<<<<<<< HEAD
+    @mock.patch('radical.utils.Logger')
     def test_schedule_task(self,
-=======
-    @mock.patch('radical.utils.Logger')
-    def test_schedule_unit(self,
->>>>>>> ad5a03e6
                            mocked_init,
                            mocked_configure,
                            mocked_find_resources,
@@ -197,14 +193,11 @@
                                  'mem': 128,
                                  'name': 'a',
                                  'uid': 1}]}
-<<<<<<< HEAD
         try:
             self.assertEqual(component.schedule_task(task), test_slot)
         except:
             with pytest.raises(AssertionError):
                 raise
-=======
->>>>>>> ad5a03e6
 
 
         self.assertEqual(component.schedule_unit(unit), test_slot)
