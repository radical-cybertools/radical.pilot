
{
    "unit": {
        "uid":         "unit.000001",
<<<<<<< HEAD
        "description": {"environment"     : {},
                        "executable"      : "/bin/sleep",
                        "arguments"       : ["10"],
                        "gpu_processes"   : 0,
                        "cpu_processes"   : 1,
                        "cpu_threads"     : 0,
                        "cpu_process_type": "null",
                        "gpu_process_type": "null",
                        "gpu_thread_type" : "null",
                        "mem_per_process" : 128,
                        "lfs_per_process" : 0
=======
        "description": {"environment": {},
                        "executable"       : "/bin/sleep",
                        "arguments"        : ["10"],
                        "gpu_processes"    : 0,
                        "cpu_processes"    : 1,
                        "cpu_threads"      : 0,
                        "cpu_process_type" : "null",
                        "gpu_process_type" : "null",
                        "gpu_thread_type"  : "null",
                        "mem_per_process"  : 128,
                        "lfs_per_process"  : 0,
                        "tag"              : "unit.000001"
>>>>>>> ad5a03e6
                       },
        "unit_sandbox_path": "/tmp"
    },

    "setup" : {
        "lm" : {
            "slots": {
                "cores_per_node": 16,
                "gpus_per_node" : 0,
                "task_offsets"  : [0],
                "lm_info"       : { "dvm_uri": "dvm_uri" },
                "lfs_per_node"  : 0,
                "nodes"         : [{"name"    : "a",
                                    "uid"     : "1",
                                    "cores"   : [1],
                                    "gpus"    : [1],
                                    "mem"     : 0,
                                    "lfs"     : {"size": 0,
                                                 "path": "/dev/null"}
                }]
            },
            "unit_sandbox": "./"
        }
    },

<<<<<<< HEAD
    "test" : {
        "slots": {
            "cores_per_node": 16,
            "gpus_per_node" : 0,
            "task_offsets"  : [0],
            "lm_info"       : { "dvm_uri": "dvm_uri" },
            "lfs_per_node"  : 0,
            "ranks"         : [{"node"    : "a",
                                "node_id" : "1",
                                "core_map": [[0]],
                                "gpu_map" : [[0]],
                                "mem"     : 0,
                                "lfs"     : {"size": 0,
                                             "path": "/dev/null"}
            }]
        }
    },

    "results": {
        "lm": {
            "fork": ["/bin/sleep \"10\" ", null]
        },
        "resource_file": {
            "jsrun": ["cpu_index_using: physical\n",
                       "rank: 0: { host: node1; cpu: {0}; gpu: {0}}\n"]
        },
        "resource_filename": {
            "jsrun": "rs_layout_cu_000001"
        }
=======
    "results": {"slots": {"cores_per_node": 32,
                      "lfs_per_node": {"path": "/dev/null", "size": 0},
                      "gpus_per_node": 2,
                      "lm_info": "INFO",
                      "mem_per_node": 1024,
                      "nodes": [{"core_map": [[0]],
                                 "gpu_map" : [[0]],
                                 "lfs": {"path": "/dev/null", "size": 1234},
                                 "mem": 128,
                                 "name": "a",
                                 "uid": 1}]}
>>>>>>> ad5a03e6
    }
}<|MERGE_RESOLUTION|>--- conflicted
+++ resolved
@@ -2,20 +2,7 @@
 {
     "unit": {
         "uid":         "unit.000001",
-<<<<<<< HEAD
-        "description": {"environment"     : {},
-                        "executable"      : "/bin/sleep",
-                        "arguments"       : ["10"],
-                        "gpu_processes"   : 0,
-                        "cpu_processes"   : 1,
-                        "cpu_threads"     : 0,
-                        "cpu_process_type": "null",
-                        "gpu_process_type": "null",
-                        "gpu_thread_type" : "null",
-                        "mem_per_process" : 128,
-                        "lfs_per_process" : 0
-=======
-        "description": {"environment": {},
+        "description": {"environment"      : {},
                         "executable"       : "/bin/sleep",
                         "arguments"        : ["10"],
                         "gpu_processes"    : 0,
@@ -27,7 +14,6 @@
                         "mem_per_process"  : 128,
                         "lfs_per_process"  : 0,
                         "tag"              : "unit.000001"
->>>>>>> ad5a03e6
                        },
         "unit_sandbox_path": "/tmp"
     },
@@ -53,11 +39,11 @@
         }
     },
 
-<<<<<<< HEAD
     "test" : {
         "slots": {
-            "cores_per_node": 16,
-            "gpus_per_node" : 0,
+            "cores_per_node": 32,
+            "gpus_per_node" : 2,
+            "mem_per_node"  : 1024,
             "task_offsets"  : [0],
             "lm_info"       : { "dvm_uri": "dvm_uri" },
             "lfs_per_node"  : 0,
@@ -65,8 +51,8 @@
                                 "node_id" : "1",
                                 "core_map": [[0]],
                                 "gpu_map" : [[0]],
-                                "mem"     : 0,
-                                "lfs"     : {"size": 0,
+                                "mem"     : 128,
+                                "lfs"     : {"size": 1234,
                                              "path": "/dev/null"}
             }]
         }
@@ -83,18 +69,5 @@
         "resource_filename": {
             "jsrun": "rs_layout_cu_000001"
         }
-=======
-    "results": {"slots": {"cores_per_node": 32,
-                      "lfs_per_node": {"path": "/dev/null", "size": 0},
-                      "gpus_per_node": 2,
-                      "lm_info": "INFO",
-                      "mem_per_node": 1024,
-                      "nodes": [{"core_map": [[0]],
-                                 "gpu_map" : [[0]],
-                                 "lfs": {"path": "/dev/null", "size": 1234},
-                                 "mem": 128,
-                                 "name": "a",
-                                 "uid": 1}]}
->>>>>>> ad5a03e6
     }
 }