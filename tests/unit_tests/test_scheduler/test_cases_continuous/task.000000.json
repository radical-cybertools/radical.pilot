--- conflicted
+++ resolved
@@ -1,42 +1,7 @@
 
 {
     "task": {
-<<<<<<< HEAD
-        "uid":         "task.000000",
-        "description": {"environment"      : {},
-                        "executable"       : "/bin/sleep",
-                        "arguments"        : ["10"],
-                        "cpu_processes"    : 2,
-                        "cpu_threads"      : 1,
-                        "cpu_process_type" : "",
-                        "gpu_processes"    : 1,
-                        "gpu_process_type" : "",
-                        "mem_per_process"  : 128,
-                        "lfs_per_process"  : 0,
-                        "tags"             : {"colocate": "tag.0000"}
-                       },
-        "task_sandbox_path": "/tmp"
-    },
-
-    "setup" : {
-        "lm" : {
-            "slots": {
-                "cores_per_node": 16,
-                "gpus_per_node" : 3,
-                "lfs_per_node"  : {"size": 0, "path": "/dev/null"},
-                "mem_per_node"  : 1024,
-                "lm_info"       : {},
-                "partition_id"  : null,
-                "nodes"         : [{"name"    : "a",
-                                    "uid"     : 1,
-                                    "core_map": [[1]],
-                                    "gpu_map" : [[1]],
-                                    "mem"     : 128,
-                                    "lfs"     : {"size": 0,
-                                                 "path": "/dev/null"}}
-                                   ]
-=======
-        "uid"                  : "task.000000",
+        "uid": "task.000000",
         "description": {
             "executable"       : "/bin/sleep",
             "arguments"        : ["10"],
@@ -62,7 +27,6 @@
                 "gpus"       : [0, 0, 0, 0],
                 "lfs"        : {"size": 0, "path": "/dev/null"},
                 "mem"        : 1024
->>>>>>> ab09c9e3
             },
             {
                 "name"       : "b",
@@ -75,34 +39,6 @@
         ]
     },
 
-<<<<<<< HEAD
-    "test" : {
-        "slots": {
-            "cores_per_node": 16,
-            "gpus_per_node" : 0,
-            "task_offsets"  : [0],
-            "lm_info"       : { "dvm_uri" : "dvm_uri" },
-            "lfs_per_node"  : 0,
-            "ranks"         : [{"node"    : "a",
-                                "node_id" : "1",
-                                "core_map": [[0]],
-                                "gpu_map" : [[0]],
-                                "mem"     : 0,
-                                "lfs"     : {"size": 0,
-                                             "path": "/dev/null"}
-            }]
-        }
-
-    },
-
-    "results": {
-        "lm": {
-            "fork": ["/bin/sleep \"10\" ", null]
-        },
-        "resource_file": {
-            "jsrun": ["cpu_index_using: physical\n",
-                       "rank: 0: { host: node1; cpu: {0}; gpu: {0}}\n"]
-=======
     "result": {
         "slots": {
             "cores_per_node"   : 14,
@@ -125,7 +61,6 @@
                                    "mem"     : 128,
                                    "lfs"     : {"size": 0,
                                                 "path": "/dev/null"}}]
->>>>>>> ab09c9e3
         },
         "colo_history": {"tag.0000": [1, 1]}
     }
