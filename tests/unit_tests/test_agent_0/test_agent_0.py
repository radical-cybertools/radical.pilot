#!/usr/bin/env python3

# pylint: disable=protected-access, unused-argument, no-value-for-parameter

import glob
import os
import shutil
import tempfile

import threading as mt

from unittest import mock, TestCase

from radical.pilot.messages import RPCRequestMessage, RPCResultMessage

import radical.utils as ru
import radical.pilot as rp

from radical.pilot.agent                  import Agent_0
from radical.pilot.agent.resource_manager import RMInfo


# ------------------------------------------------------------------------------
#
class TestComponent(TestCase):

    _cleanup_files = []

    def _init_primary_side_effect(self):

        self._log  = mock.MagicMock()
        self._prof = mock.MagicMock()
        self._rep  = mock.MagicMock()
        self._reg  = mock.MagicMock()


    # --------------------------------------------------------------------------
    #
    @classmethod
    @mock.patch.object(rp.Session, '_init_primary',
                       side_effect=_init_primary_side_effect,
                       autospec=True)
    def setUpClass(cls, *args, **kwargs) -> None:

        cls._session = rp.Session()
        cls._cleanup_files.append(cls._session.uid)

    # --------------------------------------------------------------------------
    #
    @classmethod
    def tearDownClass(cls) -> None:

        for p in cls._cleanup_files:
            if p is None:
                continue
            for f in glob.glob(p):
                if os.path.isdir(f):
                    try:
                        shutil.rmtree(f)
                    except OSError as e:
                        print('[ERROR] %s - %s' % (e.filename, e.strerror))
                else:
                    os.unlink(f)

    # --------------------------------------------------------------------------
    #
    @mock.patch.object(Agent_0, '__init__', return_value=None)
    def test_check_control_cb(self, mocked_init):

        global_control = []

        def _publish_effect(publish_type, cmd):
            nonlocal global_control
            global_control.append((publish_type, cmd))

        def _prepenv_effect(env_name, env_spec):
            return env_name, env_spec

        agent_cmp = Agent_0()

        agent_cmp._log         = mock.Mock()
        agent_cmp._prof        = mock.Mock()
        agent_cmp._pid         = 'pilot.0000'
        agent_cmp.publish      = mock.MagicMock(side_effect=_publish_effect)
        agent_cmp._prepare_env = mock.MagicMock(side_effect=_prepenv_effect)

        agent_cmp._rpc_handlers = {'prepare_env': (agent_cmp._prepare_env, None)}

        msg = {'cmd': 'test',
               'arg': {'uid': 'rpc.0000',
                       'rpc': 'bye'}
              }
        self.assertIsNone(agent_cmp._control_cb(None, msg))
        self.assertEqual(global_control, [])

        msg = RPCRequestMessage({'cmd': 'bye', 'kwargs': {'uid': 'rpc.0001'}})
        self.assertIsNone(agent_cmp._control_cb(None, msg))
        self.assertEqual(global_control, [])

        msg = RPCRequestMessage({'cmd'   : 'prepare_env',
                                 'uid'   : 'rpc.0004',
                                 'kwargs': {'env_name': 'radical',
                                            'env_spec': 'spec'}})
        self.assertIsNone(agent_cmp._control_cb(None, msg))
        self.assertEqual(global_control[0],
                         ('control_pubsub',
                          RPCResultMessage({'uid': 'rpc.0004',
                                            'val': ('radical', 'spec')})))


    # --------------------------------------------------------------------------
    #
    @mock.patch.object(Agent_0, '__init__', return_value=None)
    @mock.patch('radical.utils.env_prep')
    @mock.patch('radical.utils.sh_callout_bg')
    def test_start_sub_agents(self, mocked_run_sh_callout, mocked_ru_env_prep,
                                    mocked_init):

        agent_0 = Agent_0()

        agent_0._pwd = tempfile.gettempdir()
        agent_0._log = mock.Mock()
        agent_0._sid = 'rp.session.0'

        agent_0._cfg = ru.Config({
            'agents': {
                'agent_1': {'target'    : 'node',
                            'components': {'agent_executing': {'count': 1}}}
            }
        })

        agent_0._session     = mock.Mock()
        agent_0._session.cfg = ru.Config({'reg_addr': 'tcp://location'})

        agent_0._rm = mock.Mock()

        # number of available agent nodes less than number of agents in config
        agent_0._rm.info = RMInfo({'agent_node_list': []})
        with self.assertRaises(AssertionError):
            agent_0._start_sub_agents()

        agent_0._rm.info = RMInfo({
            'agent_node_list' : [{'index': 1,
                                  'name' : 'n.0000',
                                  'cores': [0, 0, 0, 0, 0, 0, 0, 0, 0, 0],
                                  'gpus' : [0]}],
            'cores_per_node'  : 10,
            'threads_per_core': 2})

        # no launcher for agent task(s)
        agent_0._rm.find_launcher.return_value = None
        with self.assertRaises(RuntimeError):
            agent_0._start_sub_agents()

        def check_agent_task(agent_task, *args, **kwargs):
            agent_td = rp.TaskDescription(agent_task['description'])
            # ensure that task description is correct
            agent_td.verify()
            # check "cores_per_rank" attribute
            self.assertEqual(agent_td.cores_per_rank,
                             agent_0._rm.info.cores_per_node)
            self.assertEqual(
                len(agent_task['slots'][0]['cores']),
                agent_0._rm.info.cores_per_node)
            return ''

        launcher = mock.Mock()
        launcher.get_launcher_env.return_value = []
        launcher.get_launch_cmds = check_agent_task
        agent_0._rm.find_launcher.return_value = launcher

        agent_files = glob.glob('%s/agent_1.*.sh' % agent_0._pwd)
        self.assertEqual(0, len(agent_files))

        agent_0._start_sub_agents()

        agent_files = glob.glob('%s/agent_1.*.sh' % agent_0._pwd)
        self.assertEqual(2, len(agent_files))
        for agent_file in agent_files:
            os.unlink(agent_file)

        # incorrect config setup for agent ('target' is in ['local', 'node'])
        agent_0._cfg['agents']['agent_1']['target'] = 'incorrect_target'
        with self.assertRaises(ValueError):
            agent_0._start_sub_agents()


    # --------------------------------------------------------------------------
    #
    @mock.patch.object(Agent_0, '__init__', return_value=None)
    def test_start_services(self, mocked_init):

        advanced_services = list()

        def local_advance(things, publish, push):
            nonlocal advanced_services
            advanced_services.append(things)

        def local_publish(pubsub, msg, topic=None):
            pass

        agent_0          = Agent_0()
        agent_0._cfg     = ru.Config()
        agent_0._session = self._session

        agent_0.advance = local_advance
        agent_0.publish = local_publish

        agent_0._pid  = 'pilot_test.0000'
        agent_0._reg  = dict()
        agent_0._log  = mock.Mock()
        agent_0._prof = mock.Mock()

        agent_0._service_uids_running = list()
<<<<<<< HEAD
        agent_0._service_infos        = {'101': {},
                                         '102': {}}
=======
        agent_0._service_infos        = {'101': '',
                                         '102': ''}
>>>>>>> 02e10145
        agent_0._service_start_evt    = mt.Event()
        agent_0._service_lock         = mt.Lock()

        agent_0._cfg = ru.Config({'pid': 12,
                                  'pilot_sandbox': '/',
                                  'services': []})

        # no executable provided
        agent_0._cfg.services = [{'timeout': 1}]
        for sd in agent_0._cfg.services:
            with self.assertRaises(ValueError):
                agent_0._launch_service(sd)

        # type mismatch
        agent_0._cfg.services = [{'executable': 'test', 'ranks': 'zero'}]
        for sd in agent_0._cfg.services:
            with self.assertRaises(TypeError):
                agent_0._launch_service(sd)

        services = [{'executable'    : '/bin/ls',
                     'cores_per_rank': '3',
                     'metadata'      : {}}]
        agent_0._cfg.services = services

        for sd in services:
            agent_0._service_start_evt.wait = mock.Mock(return_value=True)
            agent_0._launch_service(sd)

        self.assertTrue(advanced_services[0]['uid'].startswith('service.'))
        self.assertEqual(advanced_services[0]['type'], 'service_task')

        service_td = advanced_services[0]['description']
        self.assertEqual(service_td['executable'],
                         'radical-pilot-service-wrapper')
        self.assertEqual(service_td['ranks'], 1)
        self.assertEqual(service_td['mode'], rp.AGENT_SERVICE)

        agent_0._service_start_evt.wait = mock.Mock(return_value=False)
<<<<<<< HEAD
        sd['timeout'] = 1
=======
        sd['startup_timeout'] = 1
>>>>>>> 02e10145
        with self.assertRaises(RuntimeError):
            agent_0._launch_service(sd)


    # --------------------------------------------------------------------------
    #
    @mock.patch.object(Agent_0, '__init__', return_value=None)
    def test_ctrl_service_info(self, mocked_init):

        agent_0 = Agent_0()
        agent_0._cfg     = ru.Config()
        agent_0._session = self._session

        agent_0._pid  = 'pilot_test.0000'
        agent_0._reg  = dict()
        agent_0._log  = mock.Mock()
        agent_0._prof = mock.Mock()

        agent_0._service_uids_running = list()
        agent_0._service_infos        = {'101': {},
                                         '102': {}}
        agent_0._service_start_evt    = mt.Event()

        topic = 'test_topic'
        msg   = {'cmd' : 'service_info',
<<<<<<< HEAD
                 'arg' : {'info': {'url': 'foo://bar'},
                          'ranks': 1,
                          'rank' : 0,}}
=======
                 'arg' : {'info': 'foo://bar'}}
>>>>>>> 02e10145

        self.assertTrue('101' not in agent_0._service_uids_running)
        self.assertTrue('102' not in agent_0._service_uids_running)

        for uid in ['101', '102']:
<<<<<<< HEAD
            msg['arg']['uid'] = uid
            msg['arg']['name'] = uid
=======
            msg['arg']['uid']   = uid
            msg['arg']['error'] = ''
>>>>>>> 02e10145

            self.assertTrue(uid not in agent_0._service_uids_running)

            agent_0._service_uid_launched = uid
            agent_0._control_cb(topic, msg)

            self.assertTrue(uid in agent_0._service_uids_running)
<<<<<<< HEAD
            self.assertTrue(agent_0._service_infos[uid]['0']['url'] == 'foo://bar')
=======
            self.assertEqual(agent_0._reg['services.%s' % uid], 'foo://bar')
>>>>>>> 02e10145


# ------------------------------------------------------------------------------
#
if __name__ == '__main__':

    tc = TestComponent()
    tc.test_check_control_cb()
    tc.test_start_sub_agents()
    tc.test_start_services()
    tc.test_ctrl_service_info()


# ------------------------------------------------------------------------------<|MERGE_RESOLUTION|>--- conflicted
+++ resolved
@@ -212,13 +212,8 @@
         agent_0._prof = mock.Mock()
 
         agent_0._service_uids_running = list()
-<<<<<<< HEAD
-        agent_0._service_infos        = {'101': {},
-                                         '102': {}}
-=======
         agent_0._service_infos        = {'101': '',
                                          '102': ''}
->>>>>>> 02e10145
         agent_0._service_start_evt    = mt.Event()
         agent_0._service_lock         = mt.Lock()
 
@@ -257,11 +252,7 @@
         self.assertEqual(service_td['mode'], rp.AGENT_SERVICE)
 
         agent_0._service_start_evt.wait = mock.Mock(return_value=False)
-<<<<<<< HEAD
-        sd['timeout'] = 1
-=======
         sd['startup_timeout'] = 1
->>>>>>> 02e10145
         with self.assertRaises(RuntimeError):
             agent_0._launch_service(sd)
 
@@ -287,25 +278,14 @@
 
         topic = 'test_topic'
         msg   = {'cmd' : 'service_info',
-<<<<<<< HEAD
-                 'arg' : {'info': {'url': 'foo://bar'},
-                          'ranks': 1,
-                          'rank' : 0,}}
-=======
                  'arg' : {'info': 'foo://bar'}}
->>>>>>> 02e10145
 
         self.assertTrue('101' not in agent_0._service_uids_running)
         self.assertTrue('102' not in agent_0._service_uids_running)
 
         for uid in ['101', '102']:
-<<<<<<< HEAD
-            msg['arg']['uid'] = uid
-            msg['arg']['name'] = uid
-=======
             msg['arg']['uid']   = uid
             msg['arg']['error'] = ''
->>>>>>> 02e10145
 
             self.assertTrue(uid not in agent_0._service_uids_running)
 
@@ -313,11 +293,7 @@
             agent_0._control_cb(topic, msg)
 
             self.assertTrue(uid in agent_0._service_uids_running)
-<<<<<<< HEAD
-            self.assertTrue(agent_0._service_infos[uid]['0']['url'] == 'foo://bar')
-=======
             self.assertEqual(agent_0._reg['services.%s' % uid], 'foo://bar')
->>>>>>> 02e10145
 
 
 # ------------------------------------------------------------------------------
