--- conflicted
+++ resolved
@@ -192,16 +192,12 @@
         raptor_master._info         = mock.Mock()
         raptor_master._task_service = mock.Mock()
 
+        td = rp.TaskDescription({'gpus_per_rank': 1.5,
+                                 'mode': rp.RAPTOR_WORKER})
+
+        # raise an exception in case of shared GPU(s)
         with self.assertRaises(RuntimeError):
-            # raise an exception in case of shared GPU(s)
-<<<<<<< HEAD
-            td = rp.TaskDescription({'gpus_per_rank': 1.5,
-                                     'executable': 'foo',
-                                     'mode': rp.RAPTOR_WORKER})
             raptor_master.submit_workers([td])
-=======
-            raptor_master.submit_workers({'gpus_per_rank': 1.5}, 1)
->>>>>>> d2024247
 
 
 # ------------------------------------------------------------------------------
