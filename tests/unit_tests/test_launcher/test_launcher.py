# pylint: disable=protected-access, no-value-for-parameter, unused-argument

__copyright__ = "Copyright 2020, http://radical.rutgers.edu"
__license__   = "MIT"

import os

from unittest import TestCase
from unittest import mock

import radical.utils as ru
import radical.pilot as rp

from   radical.pilot.pmgr.launching.base import PMGRLaunchingComponent


# ------------------------------------------------------------------------------
#
class TestLauncher(TestCase):

    # --------------------------------------------------------------------------
    #
    def setUp(self):

        class Session(object):
            def __init__(self):
                self.uid = 'uid.0'
                self.sid = 'sid.0'
                self.cfg = ru.Config(cfg={'dburl': 'db://'})

            def _get_resource_sandbox(self, pilot):
                return ru.Url(pilot['description'].get('sandbox') or
                              '/resource/sandbox')

            def _get_session_sandbox(self, pilot):
                return ru.Url(pilot['description'].get('session_sandbox') or
                              '/session/sandbox/%s' % self.uid)

            def _get_pilot_sandbox(self, pilot):
                return ru.Url('/pilot/sandbox/%s' % pilot['uid'])

            def _get_client_sandbox(self):
                return ru.Url('/client/sandbox')


        session = Session()
        configs = ru.Config('radical.pilot.resource', name='*')
        return session, configs

    # --------------------------------------------------------------------------
    #
    def tearDown(self):
        pass

    # --------------------------------------------------------------------------
    #
    @mock.patch.object(PMGRLaunchingComponent, '__init__', return_value=None)
    def test_configure(self, mocked_init):

        session, configs = self.setUp()

        component = PMGRLaunchingComponent(cfg=None, session=None)
        component._uid        = 'pmgr.launching.0000'
        component._cfg        = mock.Mock()
        component._log        = ru.Logger('dummy')
        component._rp_version = '0.0'
        component._session    = session

        component._pmgr       = 'pmgr.0'
        component._prof       = ru.Config(cfg = {'enabled': False})
        component._sandboxes  = dict()

        component._mod_dir    = os.path.dirname(os.path.abspath(__file__))
        component._root_dir   = "%s/../../src/radical/pilot/" % component._mod_dir

        component._rp_version    = rp.version
        component._rp_sdist_name = rp.sdist_name
        component._rp_sdist_path = rp.sdist_path

        resource = 'local.localhost'
        rcfg     = configs.local.localhost

        pilot    = {
                        'uid'         : 'pilot.0001',
                        'description' : {'cores'          : 0,
                                         'gpus'           : 0,
                                         'nodes'          : 2,
                                         'queue'          : 'default',
                                         'project'        : 'foo',
                                         'job_name'       : None,
                                         'runtime'        : 10,
                                         'app_comm'       : 0,
                                         'cleanup'        : 0,
                                         'memory'         : 0,
                                         'candidate_hosts': None,
                                         'services'       : []}
                   }
<<<<<<< HEAD
        component._prepare_pilot(resource, rcfg, pilot, {}, '')
        self.assertEqual(pilot['jd_dict'].name, 'pilot.0001')
        self.assertEqual(pilot['jd_dict'].environment['RADICAL_BASE'],
=======
        ret = component._prepare_pilot(resource, rcfg, pilot, {}, '')
        self.assertEqual(ret['jd'].name, 'pilot.0001')
        self.assertEqual(ret['jd'].environment['RADICAL_BASE'],
>>>>>>> 2749fef0
                         str(session._get_resource_sandbox(pilot)))

        pilot    = {
                        'uid'         : 'pilot.0000',
                        'description' : {'cores'          : 10,
                                         'gpus'           : 2,
                                         'nodes'          : 0,
                                         'queue'          : 'default',
                                         'project'        : 'foo',
                                         'job_name'       : None,
                                         'runtime'        : 10,
                                         'app_comm'       : 0,
                                         'cleanup'        : 0,
                                         'memory'         : 0,
                                         'candidate_hosts': None,
                                         'services'       : []}
                   }
        component._prepare_pilot(resource, rcfg, pilot, {}, '')
        self.assertEqual(pilot['jd_dict'].name, 'pilot.0000')
        self.assertEqual(pilot['jd_dict'].environment['RADICAL_BASE'],
                         str(session._get_resource_sandbox(pilot)))

        pilot    = {
                        'uid'         : 'pilot.0000',
                        'description' : {'cores'          : 10,
                                         'gpus'           : 2,
                                         'nodes'          : 0,
                                         'queue'          : 'default',
                                         'project'        : 'foo',
                                         'job_name'       : 'bar',
                                         'runtime'        : 10,
                                         'app_comm'       : 0,
                                         'cleanup'        : 0,
                                         'memory'         : 0,
                                         'candidate_hosts': None,
                                         'services'       : []}
                   }
        component._prepare_pilot(resource, rcfg, pilot, {}, '')
        self.assertEqual(pilot['jd_dict'].name, 'bar')

        # value for "ornl.summit" is 4
        resource = 'ornl.summit'
        rcfg = configs.ornl.summit
        component._prepare_pilot(resource, rcfg, pilot, {}, '')
        self.assertEqual(pilot['jd_dict'].system_architecture['smt'], 4)


# ------------------------------------------------------------------------------
#
if __name__ == '__main__':

    tc = TestLauncher()
    tc.test_configure()


# ------------------------------------------------------------------------------
# pylint: enable=protected-access, unused-argument, no-value-for-parameter<|MERGE_RESOLUTION|>--- conflicted
+++ resolved
@@ -95,15 +95,9 @@
                                          'candidate_hosts': None,
                                          'services'       : []}
                    }
-<<<<<<< HEAD
         component._prepare_pilot(resource, rcfg, pilot, {}, '')
         self.assertEqual(pilot['jd_dict'].name, 'pilot.0001')
         self.assertEqual(pilot['jd_dict'].environment['RADICAL_BASE'],
-=======
-        ret = component._prepare_pilot(resource, rcfg, pilot, {}, '')
-        self.assertEqual(ret['jd'].name, 'pilot.0001')
-        self.assertEqual(ret['jd'].environment['RADICAL_BASE'],
->>>>>>> 2749fef0
                          str(session._get_resource_sandbox(pilot)))
 
         pilot    = {
@@ -144,6 +138,9 @@
         component._prepare_pilot(resource, rcfg, pilot, {}, '')
         self.assertEqual(pilot['jd_dict'].name, 'bar')
 
+        # default value is {}
+        self.assertEqual(pilot['jd'].system_architecture, {})
+
         # value for "ornl.summit" is 4
         resource = 'ornl.summit'
         rcfg = configs.ornl.summit
