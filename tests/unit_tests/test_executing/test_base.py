#!/usr/bin/env python3

# pylint: disable=unused-argument,protected-access,no-value-for-parameter

__copyright__ = 'Copyright 2013-2021, The RADICAL-Cybertools Team'
__license__   = 'MIT'

import radical.utils as ru

from unittest import mock, TestCase

from radical.pilot.agent.executing        import AgentExecutingComponent
from radical.pilot.agent.executing.popen  import Popen
from radical.pilot.agent.resource_manager import ResourceManager


# ------------------------------------------------------------------------------
#
class TestBaseExecuting(TestCase):

    # --------------------------------------------------------------------------
    #
    @mock.patch.object(Popen, '__init__', return_value=None)
    def test_create(self, mocked_popen_init):

        class NewExecuting(AgentExecutingComponent):

            def control_cb(self, topic, msg):
                pass

            def cancel_task(self, uid):
                pass

            def work(self, tasks):
                pass

        with self.assertRaises(TypeError):
            # method `create` is allowed to be called by the base class only
            NewExecuting.create(cfg=None, session=None)

        spawners = ['POPEN', 'UNKNOWN']


        for spawner in spawners:
            session = ru.Config(cfg={
<<<<<<< HEAD
                '_rcfg': { 'agent_spawner' : spawner}})
=======
                'rcfg': {'agent_spawner' : spawner}})
>>>>>>> ef06deb3
            try:
                AgentExecutingComponent.create(cfg=spawner, session=session)
            except:
                # in case of spawner is not presented in `rpa.executing.base`
                with self.assertRaises(ValueError):
                    raise

        # Popen was initialized
        self.assertTrue(mocked_popen_init.called)


    # --------------------------------------------------------------------------
    #
    @mock.patch.object(AgentExecutingComponent, '__init__', return_value=None)
    @mock.patch.object(ResourceManager, '__init__', return_value=None)
    def test_initialize(self, mocked_rm, mocked_init):

        ec = AgentExecutingComponent(cfg=None, session=None)
<<<<<<< HEAD
        ec._cfg = ru.TypedDict(from_dict={
            'sid'             : 'sid.0000',
=======

        ec._session     = mock.Mock()
        ec._session.uid = 'sid.0000'
        ec._session.cfg = ru.TypedDict(from_dict={
            'resource'        : 'resource_config_label',
>>>>>>> ef06deb3
            'resource_sandbox': '',
            'session_sandbox' : '',
            'pilot_sandbox'   : ''
        })
<<<<<<< HEAD
        ec._reg               = ru.Config(cfg={
            'cfg' : {'resource'        : 'localhost',
                     'pilot_sandbox'   : '',
                     'session_sandbox' : '',
                     'resource_sandbox': ''},
            'rcfg': {'resource_manager': 'FORK',
                     'agent_spawner'   : 'POPEN'}})
=======
        ec._session.rcfg = ru.TypedDict(from_dict={
            'resource_manager': 'FORK',
            'agent_spawner'   : 'POPEN'})

>>>>>>> ef06deb3
        ec._log               = ec._prof               = mock.Mock()
        ec.work               = ec.control_cb          = mock.Mock()
        ec.register_input     = ec.register_output     = mock.Mock()
        ec.register_publisher = ec.register_subscriber = mock.Mock()

        mocked_rm.create.return_value = mocked_rm
        ec.initialize()


# ------------------------------------------------------------------------------
#
if __name__ == '__main__':

    tc = TestBaseExecuting()
    tc.test_create()
    tc.test_initialize()


# ------------------------------------------------------------------------------<|MERGE_RESOLUTION|>--- conflicted
+++ resolved
@@ -43,11 +43,7 @@
 
         for spawner in spawners:
             session = ru.Config(cfg={
-<<<<<<< HEAD
-                '_rcfg': { 'agent_spawner' : spawner}})
-=======
                 'rcfg': {'agent_spawner' : spawner}})
->>>>>>> ef06deb3
             try:
                 AgentExecutingComponent.create(cfg=spawner, session=session)
             except:
@@ -66,34 +62,19 @@
     def test_initialize(self, mocked_rm, mocked_init):
 
         ec = AgentExecutingComponent(cfg=None, session=None)
-<<<<<<< HEAD
-        ec._cfg = ru.TypedDict(from_dict={
-            'sid'             : 'sid.0000',
-=======
 
         ec._session     = mock.Mock()
         ec._session.uid = 'sid.0000'
         ec._session.cfg = ru.TypedDict(from_dict={
             'resource'        : 'resource_config_label',
->>>>>>> ef06deb3
             'resource_sandbox': '',
             'session_sandbox' : '',
             'pilot_sandbox'   : ''
         })
-<<<<<<< HEAD
-        ec._reg               = ru.Config(cfg={
-            'cfg' : {'resource'        : 'localhost',
-                     'pilot_sandbox'   : '',
-                     'session_sandbox' : '',
-                     'resource_sandbox': ''},
-            'rcfg': {'resource_manager': 'FORK',
-                     'agent_spawner'   : 'POPEN'}})
-=======
         ec._session.rcfg = ru.TypedDict(from_dict={
             'resource_manager': 'FORK',
             'agent_spawner'   : 'POPEN'})
 
->>>>>>> ef06deb3
         ec._log               = ec._prof               = mock.Mock()
         ec.work               = ec.control_cb          = mock.Mock()
         ec.register_input     = ec.register_output     = mock.Mock()
