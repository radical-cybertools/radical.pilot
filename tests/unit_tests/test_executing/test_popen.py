--- conflicted
+++ resolved
@@ -196,10 +196,7 @@
         pex._rm     = mock.Mock()
         pex._rm._get_launcher = mock.Mock(return_value=Launcher())
         pex._tasks  = {task['uid']: task}
-<<<<<<< HEAD
-=======
         pex._check_lock = mt.Lock()
->>>>>>> 4e301462
 
         os.getpgid = mock.Mock()
         os.killpg  = mock.Mock()
