#!/usr/bin/env python3

# pylint: disable=protected-access, unused-argument, no-value-for-parameter

__copyright__ = 'Copyright 2013-2023, The RADICAL-Cybertools Team'
__license__   = 'MIT'

import os
import queue

import threading as mt

import radical.pilot.constants as rpc
import radical.pilot.states    as rps
import radical.utils           as ru

from unittest import mock, TestCase

from radical.pilot.agent.resource_manager.base import ResourceManager
from radical.pilot.agent.launch_method.aprun   import APRun
from radical.pilot.agent.executing.popen       import Popen

base = os.path.abspath(os.path.dirname(__file__))


# ------------------------------------------------------------------------------
#
class TestPopen(TestCase):

    # --------------------------------------------------------------------------
    #
    @classmethod
    def setUpClass(cls) -> None:

        cls._test_case = ru.read_json('%s/test_cases/test_base.json' % base)
        assert cls._test_case, 'how is this test supposed to work???'

    # --------------------------------------------------------------------------
    #
    @mock.patch.object(Popen, '__init__', return_value=None)
    @mock.patch('radical.utils.Logger')
    def test_control_cb(self, mocked_logger, mocked_init):

        mocked_logger._debug_level = 1

        pex = Popen(cfg=None, session=None)
        pex._log             = mocked_logger()
        pex._cancel_lock     = mt.RLock()
        pex._watch_queue     = queue.Queue()

        msg = {'cmd': '', 'arg': {'uids': ['task.0000', 'task.0001']}}
        self.assertIsNone(pex.control_cb(topic=None, msg=msg))

        msg['cmd'] = 'cancel_tasks'
        self.assertIsNone(pex.control_cb(topic=None, msg=msg))
        for uid in msg['arg']['uids']:
            mode, tid = pex._watch_queue.get()
            self.assertEqual(mode, pex.TO_CANCEL)
            self.assertEqual(tid, uid)

    # --------------------------------------------------------------------------
    #
    @mock.patch.object(Popen, '__init__', return_value=None)
    @mock.patch.object(ResourceManager, 'find_launcher', return_value=None)
    @mock.patch.object(APRun, '__init__', return_value=None)
    @mock.patch('subprocess.Popen')
    def test_handle_task(self, mocked_sp_popen, mocked_lm_init,
                         mocked_find_launcher, mocked_init):

        launcher = APRun(name=None, lm_cfg={}, rm_info={}, log=None, prof=None)
        launcher.name     = 'APRUN'
        launcher._command = '/bin/aprun'
        launcher._env_sh  = 'env/lm_aprun.sh'
        mocked_find_launcher.return_value = launcher

        task = dict(self._test_case['task'])
        task['slots'] = self._test_case['setup']['slots']
        task['partition'] = 0

        pex = Popen(cfg=None, session=None)

        pex._log = pex._prof = pex._watch_queue = mock.Mock()
        pex._log._debug_level = 1

        pex._pwd     = ''
        pex.pid      = 'pilot.0000'
        pex.sid      = 'session.0000'
        pex.resource = 'resource_label'
        pex.rsbox    = ''
        pex.ssbox    = ''
        pex.psbox    = ''
        pex.gtod     = ''
        pex.prof     = ''

        pex._session      = mock.Mock()
        pex._session.rcfg = ru.Config(from_dict={'new_session_per_task': False})

        pex._rm      = mock.Mock()
        pex._rm.find_launcher = mocked_find_launcher

        pex._handle_task(task)

        popen_input_kwargs = mocked_sp_popen.call_args_list[0][1]
        self.assertFalse(popen_input_kwargs['start_new_session'])

        for prefix in ['.launch.sh', '.exec.sh']:
            path = '%s/%s%s' % (task['task_sandbox_path'], task['uid'], prefix)
            self.assertTrue(os.path.isfile(path))

            with ru.ru_open(path) as fd:
                content = fd.read()

            if 'launch' in prefix:
                self.assertIn('$RP_PROF launch_start', content)
                self.assertIn('$RP_LAUNCH_PID',        content)

            elif 'exec' in prefix:
                self.assertIn('$RP_PROF exec_start',   content)
                self.assertIn('$RP_EXEC_PID',          content)
                self.assertIn('$RP_RANK_PID',          content)
                for pre_exec_cmd in task['description']['pre_exec']:

                    if isinstance(pre_exec_cmd, str):
                        self.assertIn('%s' % pre_exec_cmd, content)

                    elif isinstance(pre_exec_cmd, dict):
                        self.assertIn('case "$RP_RANK" in', content)
                        for rank_id, cmds in pre_exec_cmd.items():
                            self.assertIn('%s)\n' % rank_id, content)
                            for cmd in ru.as_list(cmds):
                                self.assertIn('%s' % cmd, content)

            try   : os.remove(path)
            except: pass

    # --------------------------------------------------------------------------
    #
    @mock.patch.object(Popen, '__init__', return_value=None)
    def test_extend_pre_exec(self, mocked_init):

        pex = Popen(cfg=None, session=None)

        pex._session      = mock.Mock()
        pex._session.rcfg = {}

        td    = {'cores_per_rank': 2,
                 'threading_type': '',
                 'gpus_per_rank' : 1,
                 'gpu_type'      : '',
                 'pre_exec'      : []}
<<<<<<< HEAD
        slots = [{'cores': [0, 1],
                  'gpus' : [5   ]}]
=======
        slots = [{'cores': [{'index': 0, 'occupation': 1.0},
                            {'index': 1, 'occupation': 1.0}],
                  'gpus' : [{'index': 5, 'occupation': 1.0}]}]
>>>>>>> 95d3d7e7

        pex._extend_pre_exec(td, slots)
        self.assertNotIn('export OMP_NUM_THREADS=2', td['pre_exec'])
        self.assertFalse(bool(td['pre_exec']))

        td.update({'threading_type': rpc.OpenMP,
                   'gpu_type'      : rpc.CUDA})

        # we target attribute "task_pre_exec"
        pex._session.rcfg = {'task_pre_exec': ['export TEST_ENV=test']}

        pex._extend_pre_exec(td, slots)
        self.assertIn('export OMP_NUM_THREADS=2',             td['pre_exec'])
        self.assertIn({'0': 'export CUDA_VISIBLE_DEVICES=5'}, td['pre_exec'])
        self.assertIn('export TEST_ENV=test', td['pre_exec'])

    # --------------------------------------------------------------------------
    #
    @mock.patch.object(Popen, '__init__', return_value=None)
    @mock.patch('os.killpg')
    def test_check_running(self, mocked_killpg, mocked_init):

        task = dict(self._test_case['task'])
        task['target_state'] = None

        pex = Popen(cfg=None, session=None)
        pex._log    = pex._prof   = mock.Mock()
        pex.advance = pex.publish = mock.Mock()

        os.getpgid = mock.Mock()
        os.killpg  = mock.Mock()

        to_watch  = list()
        to_cancel = list()

        # case 1: exit_code is None, task to be cancelled
        task['proc'] = mock.Mock()
        task['proc'].poll.return_value = None
        task['proc'].pid = os.getpid()
        to_watch.append(task)
        to_cancel.append(task['uid'])
        pex._check_running(to_watch, to_cancel)
        self.assertFalse(to_cancel)

        # case 2: exit_code == 0
        task['proc'] = mock.Mock()
        task['proc'].poll.return_value = 0
        to_watch.append(task)
        pex._check_running(to_watch, to_cancel)
        self.assertEqual(task['target_state'], rps.DONE)

        # case 3: exit_code == 1
        task['proc'] = mock.Mock()
        task['proc'].poll.return_value = 1
        to_watch.append(task)
        pex._check_running(to_watch, to_cancel)
        self.assertEqual(task['target_state'], rps.FAILED)

    # --------------------------------------------------------------------------
    #
    @mock.patch.object(Popen, '__init__', return_value=None)
    def test_get_rank_ids(self, mocked_init):

        pex = Popen(cfg=None, session=None)

        launcher = mock.Mock()
        launcher.get_rank_cmd = mock.Mock(
            return_value='test -z "$MPI_RANK"  || export RP_RANK=$MPI_RANK\n')

        for n_ranks in [1, 5]:
            ranks_str = pex._get_rank_ids(n_ranks=n_ranks, launcher=launcher)
            self.assertTrue(launcher.get_rank_cmd.called)
            self.assertIn('RP_RANKS=%s' % n_ranks, ranks_str)

        launcher = mock.Mock()
        launcher.get_rank_cmd = mock.Mock(
            return_value='test -z "$MPI_RANK" || echo "who cares"\n')

        with self.assertRaises(RuntimeError):
            ranks_str = pex._get_rank_ids(n_ranks=2, launcher=launcher)


# ------------------------------------------------------------------------------
#
if __name__ == '__main__':

    tc = TestPopen()
    tc.setUpClass()
    tc.test_control_cb()
    tc.test_check_running()
    tc.test_handle_task()
    tc.test_extend_pre_exec()


# ------------------------------------------------------------------------------
<|MERGE_RESOLUTION|>--- conflicted
+++ resolved
@@ -148,14 +148,9 @@
                  'gpus_per_rank' : 1,
                  'gpu_type'      : '',
                  'pre_exec'      : []}
-<<<<<<< HEAD
-        slots = [{'cores': [0, 1],
-                  'gpus' : [5   ]}]
-=======
         slots = [{'cores': [{'index': 0, 'occupation': 1.0},
                             {'index': 1, 'occupation': 1.0}],
                   'gpus' : [{'index': 5, 'occupation': 1.0}]}]
->>>>>>> 95d3d7e7
 
         pex._extend_pre_exec(td, slots)
         self.assertNotIn('export OMP_NUM_THREADS=2', td['pre_exec'])
