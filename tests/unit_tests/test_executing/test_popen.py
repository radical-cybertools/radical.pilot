#!/usr/bin/env python3

# pylint: disable=protected-access, unused-argument, no-value-for-parameter

__copyright__ = 'Copyright 2013-2022, The RADICAL-Cybertools Team'
__license__   = 'MIT'

import os
import threading as mt

import radical.pilot.states as rps
import radical.utils as ru

from unittest import mock, TestCase

from radical.pilot.agent.resource_manager.base import ResourceManager
from radical.pilot.agent.launch_method.aprun   import APRun
from radical.pilot.agent.executing.popen       import Popen

base = os.path.abspath(os.path.dirname(__file__))


# ------------------------------------------------------------------------------
#
class TestPopen(TestCase):

    # --------------------------------------------------------------------------
    #
    @classmethod
    def setUpClass(cls) -> None:

        cls._test_case = ru.read_json('%s/test_cases/test_base.json' % base)
        assert cls._test_case, 'how is this test supposed to work???'


    # --------------------------------------------------------------------------
    #
    @mock.patch.object(Popen, '__init__', return_value=None)
    @mock.patch('radical.utils.Logger')
    def test_command_cb(self, mocked_logger, mocked_init):

        pex = Popen(cfg=None, session=None)
        pex._log             = mocked_logger()
        pex._cancel_lock     = mt.RLock()
        pex._tasks_to_cancel = []

        msg = {'cmd': '', 'arg': {'uids': ['task.0000', 'task.0001']}}
        self.assertTrue(pex.command_cb(topic=None, msg=msg))
        # tasks were not added to the list `_tasks_to_cancel`
        self.assertFalse(pex._tasks_to_cancel)

        msg['cmd'] = 'cancel_tasks'
        self.assertTrue(pex.command_cb(topic=None, msg=msg))
        # tasks were added to the list `_tasks_to_cancel`
        self.assertEqual(pex._tasks_to_cancel, msg['arg']['uids'])


    # --------------------------------------------------------------------------
    #
    @mock.patch.object(Popen, '__init__', return_value=None)
    @mock.patch.object(ResourceManager, 'find_launcher', return_value=None)
    @mock.patch.object(APRun, '__init__', return_value=None)
    @mock.patch('subprocess.Popen')
    def test_handle_task(self, mocked_sp_popen, mocked_lm_init,
                         mocked_find_launcher, mocked_init):

        launcher = APRun(name=None, lm_cfg={}, rm_info={}, log=None, prof=None)
        launcher.name     = 'APRUN'
        launcher._command = '/bin/aprun'
        launcher._env_sh  = 'env/lm_aprun.sh'
        mocked_find_launcher.return_value = launcher

        task = dict(self._test_case['task'])
        task['slots'] = self._test_case['setup']['slots']

        pex = Popen(cfg=None, session=None)

        pex._log = pex._prof = pex._watch_queue = mock.Mock()
        pex._pwd     = ''
        pex._pid     = 'pilot.0000'
        pex.sid      = 'session.0000'
        pex.resource = 'resource_label'
        pex.rsbox    = ''
        pex.ssbox    = ''
        pex.psbox    = ''
        pex.gtod     = ''
        pex.prof     = ''

        pex._rm      = mock.Mock()
        pex._rm.find_launcher = mocked_find_launcher

        pex._handle_task(task)

        for prefix in ['.launch.sh', '.exec.sh', '.sl']:
            path = '%s/%s%s' % (task['task_sandbox_path'], task['uid'], prefix)
            self.assertTrue(os.path.isfile(path))

            with ru.ru_open(path) as fd:
                content = fd.read()

            if 'launch' in prefix:
                self.assertIn('$RP_PROF launch_start', content)

            elif 'exec' in prefix:
                self.assertIn('$RP_PROF exec_start', content)
                for pre_exec_cmd in task['description']['pre_exec']:

                    if isinstance(pre_exec_cmd, str):
                        self.assertIn('%s' % pre_exec_cmd, content)

                    elif isinstance(pre_exec_cmd, dict):
                        self.assertIn('case "$RP_RANK" in', content)
                        for rank_id, cmds in pre_exec_cmd.items():
                            self.assertIn('%s)\n' % rank_id, content)
                            for cmd in ru.as_list(cmds):
<<<<<<< HEAD
                                self.assertIn('%s\n' % cmd, content)
=======
                                self.assertIn('%s' % cmd, content)
>>>>>>> 47632249

            try   : os.remove(path)
            except: pass


    # --------------------------------------------------------------------------
    #
    @mock.patch.object(Popen, '__init__', return_value=None)
    @mock.patch('os.killpg')
    def test_check_running(self, mocked_killpg, mocked_init):

        task = dict(self._test_case['task'])
        task['target_state'] = None

        pex = Popen(cfg=None, session=None)
        pex._tasks_to_watch  = []
        pex._tasks_to_cancel = []
        pex._cancel_lock     = mt.RLock()
        pex._log    = pex._prof   = mock.Mock()
        pex.advance = pex.publish = mock.Mock()

        # case 1: exit_code is None, task to be cancelled
        task['proc'] = mock.Mock()
        task['proc'].poll.return_value = None
        pex._tasks_to_watch.append(task)
        pex._tasks_to_cancel.append(task['uid'])
        pex._check_running()
        self.assertFalse(pex._tasks_to_cancel)

        # case 2: exit_code == 0
        task['proc'] = mock.Mock()
        task['proc'].poll.return_value = 0
        pex._tasks_to_watch.append(task)
        pex._check_running()
        self.assertEqual(task['target_state'], rps.DONE)

        # case 3: exit_code == 1
        task['proc'] = mock.Mock()
        task['proc'].poll.return_value = 1
        pex._tasks_to_watch.append(task)
        pex._check_running()
        self.assertEqual(task['target_state'], rps.FAILED)

    # --------------------------------------------------------------------------
    #
    @mock.patch.object(Popen, '__init__', return_value=None)
    def test_get_rank_ids(self, mocked_init):

        pex = Popen(cfg=None, session=None)

        launcher = mock.Mock()
        launcher.get_rank_cmd = mock.Mock(
            return_value='test -z "$MPI_RANK"  || export RP_RANK=$MPI_RANK\n')

        for n_ranks in [1, 5]:
            ranks_str = pex._get_rank_ids(n_ranks=n_ranks, launcher=launcher)
            self.assertTrue(launcher.get_rank_cmd.called)
            self.assertIn('RP_RANKS=%s' % n_ranks, ranks_str)

            if n_ranks > 1:
                self.assertIn('"$RP_RANK" && exit 1', ranks_str)


# ------------------------------------------------------------------------------
#
if __name__ == '__main__':

    tc = TestPopen()
    tc.setUpClass()
    tc.test_command_cb()
    tc.test_check_running()
    tc.test_handle_task()


# ------------------------------------------------------------------------------
<|MERGE_RESOLUTION|>--- conflicted
+++ resolved
@@ -113,11 +113,7 @@
                         for rank_id, cmds in pre_exec_cmd.items():
                             self.assertIn('%s)\n' % rank_id, content)
                             for cmd in ru.as_list(cmds):
-<<<<<<< HEAD
-                                self.assertIn('%s\n' % cmd, content)
-=======
                                 self.assertIn('%s' % cmd, content)
->>>>>>> 47632249
 
             try   : os.remove(path)
             except: pass
