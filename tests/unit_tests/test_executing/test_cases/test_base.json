
{
    "task": {
         "uid"                  : "task.000000",
         "name"                 : "test_task",
         "origin"               : "client",
         "description": {
             "executable"       : "/bin/sleep",
             "arguments"        : ["10"],
             "environment"      : {"TEST_ENV_STR": "test_env_value",
                                   "TEST_ENV_INT": 3},
             "pre_exec"         : ["test_pre_exec",
                                   {"0": "echo 'rank 0'",
                                    "1": ["echo 'rank 1 - command 1'",
                                          "echo 'rank 1 - command 2'"]
                                   }
                                  ],
             "pre_exec_sync"    : true,
             "post_exec"        : ["test_post_exec"],
             "mode"             : "task.executable",
             "ranks"            : 2,
             "cores_per_rank"   : 1,
             "threading_type"   : "OpenMP",
             "gpus_per_rank"    : 2.0,
             "gpu_type"         : "CUDA",
             "mem_per_rank"     : 128,
             "lfs_per_rank"     : 0,
             "name"             : "test_task",
             "stdout"           : null,
             "stderr"           : null,
             "named_env"        : "",
             "pre_launch"       : ["echo 'command 1 in pre-launch'",
                                   "echo 'command 2 in pre-launch'"],
             "post_launch"      : []
         },
         "task_sandbox_path"    : "/tmp"
     },

    "setup": {
        "slots": [{"node_name" : "a",
                   "node_index": 1,
<<<<<<< HEAD
                   "cores"     : [0],
                   "gpus"      : [0, 1],
=======
                   "cores"     : [{"index": 0, "occupation": 1.0}],
                   "gpus"      : [{"index": 0, "occupation": 1.0},
                                  {"index": 1, "occupation": 1.0}],
>>>>>>> 95d3d7e7
                   "mem"       : 0,
                   "lfs"       : 0},
                  {"node_name" : "a",
                   "node_index": 1,
<<<<<<< HEAD
                   "cores"     : [1],
                   "gpus"      : [2, 3],
=======
                   "cores"     : [{"index": 1, "occupation": 1.0}],
                   "gpus"      : [{"index": 2, "occupation": 1.0},
                                  {"index": 3, "occupation": 1.0}],
>>>>>>> 95d3d7e7
                   "mem"       : 0,
                   "lfs"       : 0}]
    }
}
<|MERGE_RESOLUTION|>--- conflicted
+++ resolved
@@ -39,26 +39,16 @@
     "setup": {
         "slots": [{"node_name" : "a",
                    "node_index": 1,
-<<<<<<< HEAD
-                   "cores"     : [0],
-                   "gpus"      : [0, 1],
-=======
                    "cores"     : [{"index": 0, "occupation": 1.0}],
                    "gpus"      : [{"index": 0, "occupation": 1.0},
                                   {"index": 1, "occupation": 1.0}],
->>>>>>> 95d3d7e7
                    "mem"       : 0,
                    "lfs"       : 0},
                   {"node_name" : "a",
                    "node_index": 1,
-<<<<<<< HEAD
-                   "cores"     : [1],
-                   "gpus"      : [2, 3],
-=======
                    "cores"     : [{"index": 1, "occupation": 1.0}],
                    "gpus"      : [{"index": 2, "occupation": 1.0},
                                   {"index": 3, "occupation": 1.0}],
->>>>>>> 95d3d7e7
                    "mem"       : 0,
                    "lfs"       : 0}]
     }
