--- conflicted
+++ resolved
@@ -53,10 +53,7 @@
     def test_si_work(self, mocked_si_init):
 
         tmgr_si = StageInDefault(cfg={}, session=None)
-<<<<<<< HEAD
-=======
         tmgr_si._log = mock.Mock()
->>>>>>> ef06deb3
         tmgr_si._session_sbox = '/tmp'
 
         def _mocked_advance(things, state, publish, push, qname=None):
