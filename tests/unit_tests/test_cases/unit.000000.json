
{
    "unit": {
        "uid":         "unit.000000",
        "description": {"executable"   : "/bin/sleep",
                        "arguments"    : null,
                        "cpu_processes" : 1
                       },
        "unit_sandbox_path": "/tmp"
    },

    "setup" : {
        "lm" : {
            "slots": {
                "cores_per_node": 16,
                "gpus_per_node" : 1,
                "lm_info"       : {
                                   # for LM PRTE
                                   "dvm_uri"        : ["dvm_uri"],
                                   "dvm_hosts"      : [["node1"]],
                                   "spark_home"     : "/",
                                   "master_ip"      : "test_ip",
                                   "lm_detail"      : "spark://test_ip:7077",
                                   "name"           : "spark",
                                   "launch_command" : "",
                                   "nodename"       : "test"
                                  },
                "lfs_per_node"  : 0,
                "nodes"         : [{"name"    : "node1",
                                    "uid"     : "node1",
                                    "core_map": [[0]],
                                    "gpu_map" : [],
                                    "lfs"     : {"size": 0,
                                                 "path": null}
                }]
            },
            "unit_sandbox": "./"
        }
    },

    "results": {
        "lm": {
            "fork"    : ["/bin/sleep", null],
            # "orte"    : ["orterun  --hnp \"dvm_uri\" -np 1 --bind-to none -host node1 -x \"LD_LIBRARY_PATH\" -x \"PATH\" -x \"PYTHONPATH\"  /bin/sleep", null],
            "aprun"   : ["aprun -n 1 -N 1 -L node1 -d 1 -cc 0 /bin/sleep ", null],
            "mpirun"  : ["mpirun  -np 1  -host node1  /bin/sleep", null],
            "ibrun"   : ["ibrun -n 1 -o 0 /bin/sleep", null],
            "ssh"     : "ValueError",
            "spark"   : ["//bin/sleep     ",null],
            "rsh"     : "ValueError",
            "ccmrun"  : ["ccmrun -n 1 /bin/sleep ",null],
            "jsrun"   : ["jsrun --erf_input rs_layout_cu_000000   /bin/sleep",null],
            "mpiexec" : ["mpiexec -host node1 -n 1    /bin/sleep",null],
<<<<<<< HEAD
            "prte"    : ["prun --hnp \"dvm_uri\"  -np 1 --cpus-per-proc 1 --bind-to hwthread:overload-allowed --use-hwthread-cpus --oversubscribe --pmca ptl_base_max_msg_size 1073741824 -host node1 --verbose -x \"LD_LIBRARY_PATH\" -x \"PATH\" -x \"PYTHONPATH\" -x \"OMP_NUM_THREADS\" -x \"CUDA_VISIBLE_DEVICES\" -x \"RP_AGENT_ID\" -x \"RP_GTOD\" -x \"RP_PILOT_ID\" -x \"RP_PILOT_STAGING\" -x \"RP_PROF\" -x \"RP_SESSION_ID\" -x \"RP_SPAWNER_ID\" -x \"RP_TMP\" -x \"RP_UNIT_ID\" -x \"RP_UNIT_NAME\" -x \"RP_PILOT_SANDBOX\" -x \"RADICAL_BASE\"  /bin/sleep", null],
            "prte2"   : ["prun --dvm-uri \"dvm_uri\"  --np 1 --map-by hwthread:PE=1:OVERSUBSCRIBE --bind-to hwthread:overload-allowed --host node1:1 --prtemca ptl_base_max_msg_size 1073741824 --verbose /bin/sleep", null]
=======
            "prte"    : ["prun --hnp \"dvm_uri\"  -np 1 --cpus-per-proc 1 --bind-to hwthread:overload-allowed --use-hwthread-cpus --oversubscribe --pmca ptl_base_max_msg_size 1073741824 -host node1 --verbose -x \"LD_LIBRARY_PATH\" -x \"PATH\" -x \"PYTHONPATH\" -x \"OMP_NUM_THREADS\" -x \"CUDA_VISIBLE_DEVICES\" -x \"RP_AGENT_ID\" -x \"RP_GTOD\" -x \"RP_PILOT_ID\" -x \"RP_PILOT_STAGING\" -x \"RP_PROF\" -x \"RP_SESSION_ID\" -x \"RP_SPAWNER_ID\" -x \"RP_TMP\" -x \"RP_UNIT_ID\" -x \"RP_UNIT_NAME\" -x \"RP_PILOT_SANDBOX\" -x \"RADICAL_BASE\"  /bin/sleep", null]
>>>>>>> 11b64bb8
        },
        "resource_file": {
            "jsrun" : ["cpu_index_using: physical\n","rank: 0: { host: node1; cpu: {0}}\n"]
        },
        "resource_filename": {
            "jsrun": "rs_layout_cu_000000"
        }
    }
}
<|MERGE_RESOLUTION|>--- conflicted
+++ resolved
@@ -51,12 +51,7 @@
             "ccmrun"  : ["ccmrun -n 1 /bin/sleep ",null],
             "jsrun"   : ["jsrun --erf_input rs_layout_cu_000000   /bin/sleep",null],
             "mpiexec" : ["mpiexec -host node1 -n 1    /bin/sleep",null],
-<<<<<<< HEAD
-            "prte"    : ["prun --hnp \"dvm_uri\"  -np 1 --cpus-per-proc 1 --bind-to hwthread:overload-allowed --use-hwthread-cpus --oversubscribe --pmca ptl_base_max_msg_size 1073741824 -host node1 --verbose -x \"LD_LIBRARY_PATH\" -x \"PATH\" -x \"PYTHONPATH\" -x \"OMP_NUM_THREADS\" -x \"CUDA_VISIBLE_DEVICES\" -x \"RP_AGENT_ID\" -x \"RP_GTOD\" -x \"RP_PILOT_ID\" -x \"RP_PILOT_STAGING\" -x \"RP_PROF\" -x \"RP_SESSION_ID\" -x \"RP_SPAWNER_ID\" -x \"RP_TMP\" -x \"RP_UNIT_ID\" -x \"RP_UNIT_NAME\" -x \"RP_PILOT_SANDBOX\" -x \"RADICAL_BASE\"  /bin/sleep", null],
-            "prte2"   : ["prun --dvm-uri \"dvm_uri\"  --np 1 --map-by hwthread:PE=1:OVERSUBSCRIBE --bind-to hwthread:overload-allowed --host node1:1 --prtemca ptl_base_max_msg_size 1073741824 --verbose /bin/sleep", null]
-=======
             "prte"    : ["prun --hnp \"dvm_uri\"  -np 1 --cpus-per-proc 1 --bind-to hwthread:overload-allowed --use-hwthread-cpus --oversubscribe --pmca ptl_base_max_msg_size 1073741824 -host node1 --verbose -x \"LD_LIBRARY_PATH\" -x \"PATH\" -x \"PYTHONPATH\" -x \"OMP_NUM_THREADS\" -x \"CUDA_VISIBLE_DEVICES\" -x \"RP_AGENT_ID\" -x \"RP_GTOD\" -x \"RP_PILOT_ID\" -x \"RP_PILOT_STAGING\" -x \"RP_PROF\" -x \"RP_SESSION_ID\" -x \"RP_SPAWNER_ID\" -x \"RP_TMP\" -x \"RP_UNIT_ID\" -x \"RP_UNIT_NAME\" -x \"RP_PILOT_SANDBOX\" -x \"RADICAL_BASE\"  /bin/sleep", null]
->>>>>>> 11b64bb8
         },
         "resource_file": {
             "jsrun" : ["cpu_index_using: physical\n","rank: 0: { host: node1; cpu: {0}}\n"]
