
{
    "task": {
        "uid":         "task.000005",
        "description": {"executable"       : "/bin/sleep",
                        "arguments"        : ["10"],
                        "gpu_processes"    : 1,
                        "cpu_processes"    : 1,
                        "cpu_process_type" : "MPI",
                        "gpu_process_type" : "MPI",
                        "gpu_thread_type"  : "CUDA"
                       },
        "task_sandbox_path": "/tmp"
    },

    "setup" : {
        "lm" : {
            "slots": {
                "cores_per_node": 16,
                "gpus_per_node" : 1,
                "task_offsets"  : [0],
                "lm_info"       : {
                                   "partitions"     : {
                                       "0" : {"dvm_uri": "dvm_uri"}
                                   }
                },
                "lfs_per_node"  : 0,
<<<<<<< HEAD
                "ranks"         : [{"node"    : "node1",
                                    "node_id" : "node1",
=======
                "partition_id"  : "0",
                "nodes"         : [{"name"    : "node1",
                                    "uid"     : "node1",
>>>>>>> 03085211
                                    "core_map": [[0]],
                                    "gpu_map" : [[0]],
                                    "lfs"     : {"size": 0,
                                                 "path": null}
                }]
            },
            "task_sandbox": "./"
        }
    },

    "results": {
        "lm": {
            "fork"    : ["/bin/sleep \"10\" ", null],
            "aprun"   : ["aprun -n 1 -N 1 -L node1 -d 1 -cc 0 /bin/sleep \"10\"  ", null],
            "mpirun"  : ["mpirun  -np 1  -host node1  /bin/sleep \"10\"", null],
            "ibrun"   : ["ibrun -n 1 -o 0 /bin/sleep \"10\" ", null],
            "ssh"     : ["/bin/sleep \"10\" ","ssh node1 LD_LIBRARY_PATH=/usr/local/lib/ PATH=test_path 1"],
            "jsrun"   : ["jsrun --erf_input rs_layout_task_000005 --smpiargs=\"-gpu\"  /bin/sleep \"10\" ", null],
            "mpiexec" : ["mpiexec -host node1 -n 1    /bin/sleep \"10\" ", null],
            "prte"    : ["prun --hnp \"dvm_uri\"  -np 1 --cpus-per-proc 1 --bind-to hwthread:overload-allowed --use-hwthread-cpus --oversubscribe --pmca ptl_base_max_msg_size 1073741824 -host node1 --verbose -x \"LD_LIBRARY_PATH\" -x \"PATH\" -x \"PYTHONPATH\" -x \"OMP_NUM_THREADS\" -x \"CUDA_VISIBLE_DEVICES\" -x \"RP_AGENT_ID\" -x \"RP_GTOD\" -x \"RP_PILOT_ID\" -x \"RP_PILOT_STAGING\" -x \"RP_PROF\" -x \"RP_SESSION_ID\" -x \"RP_SPAWNER_ID\" -x \"RP_TMP\" -x \"RP_TASK_ID\" -x \"RP_TASK_NAME\" -x \"RP_PILOT_SANDBOX\" -x \"RADICAL_BASE\"  /bin/sleep \"10\" ", null],
            "prte2"   : ["prun --dvm-uri \"dvm_uri\"  --np 1 --map-by hwthread:PE=1:OVERSUBSCRIBE --bind-to hwthread:overload-allowed --host node1:1 --pmixmca ptl_base_max_msg_size 1073741824 --verbose /bin/sleep \"10\" ", null]
},
        "resource_file": {
            "jsrun" : ["cpu_index_using: physical\n","rank: 0: { host: node1; cpu: {0}; gpu: {0}}\n"]
        },
        "resource_filename": {
            "jsrun": "rs_layout_task_000005"
        }
    }
}
<|MERGE_RESOLUTION|>--- conflicted
+++ resolved
@@ -25,14 +25,9 @@
                                    }
                 },
                 "lfs_per_node"  : 0,
-<<<<<<< HEAD
+                "partition_id"  : "0",
                 "ranks"         : [{"node"    : "node1",
                                     "node_id" : "node1",
-=======
-                "partition_id"  : "0",
-                "nodes"         : [{"name"    : "node1",
-                                    "uid"     : "node1",
->>>>>>> 03085211
                                     "core_map": [[0]],
                                     "gpu_map" : [[0]],
                                     "lfs"     : {"size": 0,
