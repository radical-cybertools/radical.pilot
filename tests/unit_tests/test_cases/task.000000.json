
{
    "task": {
        "uid":         "task.000000",
        "description": {"executable"   : "/bin/sleep",
                        "arguments"    : null,
                        "cpu_processes" : 1
                       },
        "task_sandbox_path": "/tmp"
    },

    "setup" : {
        "lm" : {
            "slots": {
                "cores_per_node": 16,
                "gpus_per_node" : 1,
                "lm_info"       : {
                                   "partitions"     : {
                                       "0" : {"dvm_uri": "unused_uri"},
                                       "1" : {"dvm_uri": "dvm_uri"}
                                   },
                                   "spark_home"     : "/",
                                   "master_ip"      : "test_ip",
                                   "lm_detail"      : "spark://test_ip:7077",
                                   "name"           : "spark",
                                   "launch_command" : "",
                                   "nodename"       : "test"
                                  },
                "lfs_per_node"  : 0,
<<<<<<< HEAD
                "ranks"         : [{"node"    : "node1",
                                    "node_id" : "node1",
=======
                "partition_id"  : "1",
                "nodes"         : [{"name"    : "node1",
                                    "uid"     : "node1",
>>>>>>> 03085211
                                    "core_map": [[0]],
                                    "gpu_map" : [],
                                    "lfs"     : {"size": 0,
                                                 "path": null}
                }]
            },
            "task_sandbox": "./"
        }
    },

    "results": {
        "lm": {
            "fork"    : ["/bin/sleep", null],
            # "orte"    : ["orterun  --hnp \"dvm_uri\" -np 1 --bind-to none -host node1 -x \"LD_LIBRARY_PATH\" -x \"PATH\" -x \"PYTHONPATH\"  /bin/sleep", null],
            "aprun"   : ["aprun -n 1 -N 1 -L node1 -d 1 -cc 0 /bin/sleep ", null],
            "mpirun"  : ["mpirun  -np 1  -host node1  /bin/sleep", null],
            "ibrun"   : ["ibrun -n 1 -o 0 /bin/sleep", null],
            "ssh"     : "ValueError",
            "spark"   : ["//bin/sleep     ",null],
            "rsh"     : "ValueError",
            "ccmrun"  : ["ccmrun -n 1 /bin/sleep ",null],
            "jsrun"   : ["jsrun --erf_input rs_layout_task_000000   /bin/sleep",null],
            "mpiexec" : ["mpiexec -host node1 -n 1    /bin/sleep",null],
            "prte"    : ["prun --hnp \"dvm_uri\"  -np 1 --cpus-per-proc 1 --bind-to hwthread:overload-allowed --use-hwthread-cpus --oversubscribe --pmca ptl_base_max_msg_size 1073741824 -host node1 --verbose -x \"LD_LIBRARY_PATH\" -x \"PATH\" -x \"PYTHONPATH\" -x \"OMP_NUM_THREADS\" -x \"CUDA_VISIBLE_DEVICES\" -x \"RP_AGENT_ID\" -x \"RP_GTOD\" -x \"RP_PILOT_ID\" -x \"RP_PILOT_STAGING\" -x \"RP_PROF\" -x \"RP_SESSION_ID\" -x \"RP_SPAWNER_ID\" -x \"RP_TMP\" -x \"RP_TASK_ID\" -x \"RP_TASK_NAME\" -x \"RP_PILOT_SANDBOX\" -x \"RADICAL_BASE\"  /bin/sleep", null],
            "prte2"   : ["prun --dvm-uri \"dvm_uri\"  --np 1 --map-by hwthread:PE=1:OVERSUBSCRIBE --bind-to hwthread:overload-allowed --host node1:1 --pmixmca ptl_base_max_msg_size 1073741824 --verbose /bin/sleep", null]
        },
        "resource_file": {
            "jsrun" : ["cpu_index_using: physical\n","rank: 0: { host: node1; cpu: {0}}\n"]
        },
        "resource_filename": {
            "jsrun": "rs_layout_task_000000"
        }
    }
}
<|MERGE_RESOLUTION|>--- conflicted
+++ resolved
@@ -27,14 +27,9 @@
                                    "nodename"       : "test"
                                   },
                 "lfs_per_node"  : 0,
-<<<<<<< HEAD
+                "partition_id"  : "1",
                 "ranks"         : [{"node"    : "node1",
                                     "node_id" : "node1",
-=======
-                "partition_id"  : "1",
-                "nodes"         : [{"name"    : "node1",
-                                    "uid"     : "node1",
->>>>>>> 03085211
                                     "core_map": [[0]],
                                     "gpu_map" : [],
                                     "lfs"     : {"size": 0,
