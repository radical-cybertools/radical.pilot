--- conflicted
+++ resolved
@@ -20,12 +20,8 @@
                       {
                           "node_name" : "node1",
                           "node_index": 1,
-<<<<<<< HEAD
-                          "cores"     : [0, 1],
-=======
                           "cores"     : [{"index": 0, "occupation": 1.0},
                                          {"index": 1, "occupation": 1.0}],
->>>>>>> 95d3d7e7
                           "gpus"      : [],
                           "lfs"       : 0,
                           "mem"       : 0
@@ -33,12 +29,8 @@
                       {
                           "node_name" : "node1",
                           "node_index": 1,
-<<<<<<< HEAD
-                          "cores"     : [2, 3],
-=======
                           "cores"     : [{"index": 2, "occupation": 1.0},
                                          {"index": 3, "occupation": 1.0}],
->>>>>>> 95d3d7e7
                           "gpus"      : [],
                           "lfs"       : 0,
                           "mem"       : 0
@@ -46,12 +38,8 @@
                       {
                           "node_name" : "node1",
                           "node_index": 1,
-<<<<<<< HEAD
-                          "cores"     : [4, 5],
-=======
                           "cores"     : [{"index": 4, "occupation": 1.0},
                                          {"index": 5, "occupation": 1.0}],
->>>>>>> 95d3d7e7
                           "gpus"      : [],
                           "lfs"       : 0,
                           "mem"       : 0
@@ -59,12 +47,8 @@
                       {
                           "node_name" : "node1",
                           "node_index": 1,
-<<<<<<< HEAD
-                          "cores"     : [6, 7],
-=======
                           "cores"     : [{"index": 6, "occupation": 1.0},
                                          {"index": 7, "occupation": 1.0}],
->>>>>>> 95d3d7e7
                           "gpus"      : [],
                           "lfs"       : 0,
                           "mem"       : 0
