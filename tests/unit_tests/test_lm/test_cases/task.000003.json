--- conflicted
+++ resolved
@@ -23,14 +23,10 @@
         "lm": {
             "slots": [{"node_name" : "node1",
                        "node_index": 1,
-<<<<<<< HEAD
-                       "cores"     : [0, 1, 2, 3],
-=======
                        "cores"     : [{"index": 0, "occupation": 1.0},
                                       {"index": 1, "occupation": 1.0},
                                       {"index": 2, "occupation": 1.0},
                                       {"index": 3, "occupation": 1.0}],
->>>>>>> d6df8d9b
                        "gpus"      : [],
                        "lfs"       : 0}
             ],
@@ -65,11 +61,7 @@
                 "rank_exec"  : "/bin/sleep \"10\""
             },
             "jsrun"   : {
-<<<<<<< HEAD
-                "launch_cmd" : "jsrun -n1 -a4 -c4 -g0",
-=======
                 "launch_cmd" : "jsrun -n1 -a4 -c8 -g0",
->>>>>>> d6df8d9b
                 "rank_exec"  : "/bin/sleep \"10\""
             },
             "jsrun_erf"   : {
