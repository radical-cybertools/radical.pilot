
{
    "task": {
        "cores_per_node"    : 16,
        "gpus_per_node"     : 1,
        "lsf_per_node"      : 0,
        "uid"               : "task.000003",
        "partition"         : "0",
        "description": {
            "executable"    : "/bin/sleep",
            "arguments"     : ["10"],
            "ranks"         : 1,
            "cores_per_rank": 4,
            "threading_type": "",
            "gpus_per_rank" : 0,
            "gpu_type"      : "",
            "environment"   : {}
        },
        "task_sandbox_path" : "/tmp"
    },

    "setup": {
        "lm": {
            "slots": [{"node_name" : "node1",
                       "node_index": 1,
<<<<<<< HEAD
                       "cores"     : [0, 1, 2, 3],
=======
                       "cores"     : [{"index": 0, "occupation": 1.0},
                                      {"index": 1, "occupation": 1.0},
                                      {"index": 2, "occupation": 1.0},
                                      {"index": 3, "occupation": 1.0}],
>>>>>>> 95d3d7e7
                       "gpus"      : [],
                       "lfs"       : 0}
            ],
            "task_sandbox": "./",
            "mpi_flavor"  : "PALS"
        }
    },

    "results": {
        "lm": {
            "fork"    : {
                "rank_exec"  : "/bin/sleep \"10\""
            },
            "aprun"   : {
                "launch_cmd" : "aprun -n 1 -d 4",
                "rank_exec"  : "/bin/sleep \"10\""
            },
            "mpirun"  : {
                "launch_cmd" : "mpirun  -np 1   -host node1",
                "rank_exec"  : "/bin/sleep \"10\""
            },
            "ibrun"   : {
                "launch_cmd" : "IBRUN_TASKS_PER_NODE=4 ibrun -n 1 -o 0",
                "rank_exec"  : "/bin/sleep \"10\""
            },
            "ssh"     : {
                "launch_cmd" : "ssh node1",
                "rank_exec"  : "/bin/sleep \"10\""
            },
            "rsh"     : {
                "launch_cmd" : "rsh node1",
                "rank_exec"  : "/bin/sleep \"10\""
            },
            "jsrun"   : {
                "launch_cmd" : "jsrun -n1 -a4 -c8 -g0",
                "rank_exec"  : "/bin/sleep \"10\""
            },
            "jsrun_erf"   : {
                "launch_cmd" : "jsrun --erf_input rs_layout_task_000003",
                "rank_exec"  : "/bin/sleep \"10\""
            },
            "mpiexec" : {
                "launch_cmd" : "mpiexec -np 1 --ppn 1 --cpu-bind list:0-3 --hostfile /tmp/task.000003.hf",
                "rank_exec"  : "/bin/sleep \"10\""
            }
        },
        "resource_file": {
            "jsrun_erf" : ["cpu_index_using: logical\n",
                           "rank: 0,1,2,3 : { host: 1; cpu: {0},{1},{2},{3} }\n"],
            "mpiexec"   : ["node1\n"]
        },
        "resource_filename": {
            "jsrun_erf" : "rs_layout_task_000003",
            "mpiexec"   : "/tmp/task.000003.hf"
        }
    }
}
<|MERGE_RESOLUTION|>--- conflicted
+++ resolved
@@ -23,14 +23,10 @@
         "lm": {
             "slots": [{"node_name" : "node1",
                        "node_index": 1,
-<<<<<<< HEAD
-                       "cores"     : [0, 1, 2, 3],
-=======
                        "cores"     : [{"index": 0, "occupation": 1.0},
                                       {"index": 1, "occupation": 1.0},
                                       {"index": 2, "occupation": 1.0},
                                       {"index": 3, "occupation": 1.0}],
->>>>>>> 95d3d7e7
                        "gpus"      : [],
                        "lfs"       : 0}
             ],
