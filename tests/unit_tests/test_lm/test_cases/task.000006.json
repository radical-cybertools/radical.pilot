--- conflicted
+++ resolved
@@ -23,22 +23,14 @@
         "lm" : {
             "slots":  [{"node_name" : "node1",
                         "node_index": 1,
-<<<<<<< HEAD
-                        "cores"     : [0, 1],
-=======
                         "cores"     : [{"index": 0, "occupation": 1.0},
                                        {"index": 1, "occupation": 1.0}],
->>>>>>> 95d3d7e7
                         "gpus"      : [],
                         "lfs"       : 0},
                        {"node_name" : "node1",
                         "node_index": 1,
-<<<<<<< HEAD
-                        "cores"     : [2, 3],
-=======
                         "cores"     : [{"index": 2, "occupation": 1.0},
                                        {"index": 3, "occupation": 1.0}],
->>>>>>> 95d3d7e7
                         "gpus"      : [],
                         "lfs"       : 0}
             ],
@@ -68,11 +60,7 @@
                 "rank_exec"  : "/bin/sleep \"10\""
             },
             "jsrun" : {
-<<<<<<< HEAD
-                "launch_cmd" : "jsrun -n2 -a1 -c2 -g0 -b rs",
-=======
                 "launch_cmd" : "jsrun -n2 -a2 -c4 -g0",
->>>>>>> 95d3d7e7
                 "rank_exec"  : "/bin/sleep \"10\""
             },
             "jsrun_erf" : {
@@ -82,13 +70,8 @@
         },
         "resource_file": {
             "jsrun_erf" : ["cpu_index_using: logical\n",
-<<<<<<< HEAD
-                           "rank: 0 : { host: 1; cpu: {0,1} }\n",
-                           "rank: 1 : { host: 1; cpu: {2,3} }\n"]
-=======
                            "rank: 0,1 : { host: 1; cpu: {0},{1} }\n",
                            "rank: 2,3 : { host: 1; cpu: {2},{3} }\n"]
->>>>>>> 95d3d7e7
         },
         "resource_filename": {
             "jsrun_erf" : "rs_layout_task_000006"
