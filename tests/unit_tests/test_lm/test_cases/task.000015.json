--- conflicted
+++ resolved
@@ -19,28 +19,18 @@
             "slots": [
                       {"node_name" : "node1",
                        "node_index": 1,
-<<<<<<< HEAD
-                       "cores"     : [0, 1],
-                       "gpus"      : [0, 1],
-=======
                        "cores"     : [{"index": 0, "occupation": 1.0},
                                       {"index": 1, "occupation": 1.0}],
                        "gpus"      : [{"index": 0, "occupation": 1.0},
                                       {"index": 1, "occupation": 1.0}],
->>>>>>> d6df8d9b
                        "lfs"       : 0
                       },
                       {"node_name" : "node1",
                        "node_index": 1,
-<<<<<<< HEAD
-                       "cores"     : [2, 3],
-                       "gpus"      : [0, 1],
-=======
                        "cores"     : [{"index": 2, "occupation": 1.0},
                                       {"index": 3, "occupation": 1.0}],
                        "gpus"      : [{"index": 0, "occupation": 1.0},
                                       {"index": 1, "occupation": 1.0}],
->>>>>>> d6df8d9b
                        "lfs"       : 0
                       }
             ],
