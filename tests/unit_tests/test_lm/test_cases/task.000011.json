
{
    "task": {
        "uid"               : "task.000011",
        "partition"         : "0",
        "description": {
            "executable"    : "/bin/sleep",
            "arguments"     : null,
            "ranks"         : 4,
            "cores_per_rank": 4,
            "environment"   : {}
        },
        "task_sandbox_path" : "/tmp"
    },

    "setup": {
        "lm": {
            "slots": [{"node_name" : "node2",
                       "node_index": 2,
<<<<<<< HEAD
                       "cores"     : [0],
=======
                       "cores"     : [{"index": 0, "occupation": 1.0}],
>>>>>>> d6df8d9b
                       "gpus"      : [],
                       "lfs"       : 0}
            ],
            "lm_cfg": {
                "options": {"tasks_per_node": 4}
            }
        }
    },

    "results": {
        "lm": {
            "ibrun" : {
                "launch_cmd" : "IBRUN_TASKS_PER_NODE=4 ibrun -n 4 -o 4",
                "rank_exec"  : "/bin/sleep"
            }
        }
    }
}<|MERGE_RESOLUTION|>--- conflicted
+++ resolved
@@ -17,11 +17,7 @@
         "lm": {
             "slots": [{"node_name" : "node2",
                        "node_index": 2,
-<<<<<<< HEAD
-                       "cores"     : [0],
-=======
                        "cores"     : [{"index": 0, "occupation": 1.0}],
->>>>>>> d6df8d9b
                        "gpus"      : [],
                        "lfs"       : 0}
             ],
