--- conflicted
+++ resolved
@@ -22,23 +22,15 @@
         "lm": {
             "slots": [{"node_name" : "node1",
                        "node_index": 1,
-<<<<<<< HEAD
-                       "cores"     : [0, 1],
-=======
                        "cores"     : [{"index": 0, "occupation": 1.0},
                                       {"index": 1, "occupation": 1.0}],
->>>>>>> 95d3d7e7
                        "gpus"      : [],
                        "lfs"       : 0
                        },
                       {"node_name" : "node2",
                        "node_index": 2,
-<<<<<<< HEAD
-                       "cores"     : [0, 1],
-=======
                        "cores"     : [{"index": 0, "occupation": 1.0},
                                       {"index": 1, "occupation": 1.0}],
->>>>>>> 95d3d7e7
                        "gpus"      : [],
                        "lfs"       : 0
                       }
