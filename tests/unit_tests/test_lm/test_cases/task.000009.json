
{
    "task": {
        "uid"               : "task.000009",
        "partition"         : "0",
        "description": {
            "executable"    : "/bin/sleep",
            "arguments"     : null,
            "ranks"         : 1,
            "environment"   : {"test_env": "test_val"}
        },
        "task_sandbox_path" : "/tmp"
    },

    "setup": {
        "lm": {
            "slots": [{"node_name" : "node1",
                       "node_index": 1,
<<<<<<< HEAD
                       "cores"     : [0],
=======
                       "cores"     : [{"index": 0, "occupation": 1.0}],
>>>>>>> 95d3d7e7
                       "gpus"      : [],
                       "lfs"       : 0}
            ],
            "mpi_flavor"  : "OMPI"
        }
    },

    "results": {
        "lm": {
            "mpiexec"     : {
                "launch_cmd" : "mpiexec -np 1 --hostfile /tmp/task.000009.hf",
                "rank_exec"  : "/bin/sleep"
            },
            "mpiexec_mpt" : {
                "launch_cmd" : "mpiexec_mpt -np 1 --hostfile /tmp/task.000009.hf omplace",
                "rank_exec"  : "/bin/sleep"
            }
        },
        "resource_file": {
            "mpiexec"     : ["node1 slots=1\n"]
        },
        "resource_filename": {
            "mpiexec"     : "/tmp/task.000009.hf"
        }
    }
}
<|MERGE_RESOLUTION|>--- conflicted
+++ resolved
@@ -16,11 +16,7 @@
         "lm": {
             "slots": [{"node_name" : "node1",
                        "node_index": 1,
-<<<<<<< HEAD
-                       "cores"     : [0],
-=======
                        "cores"     : [{"index": 0, "occupation": 1.0}],
->>>>>>> 95d3d7e7
                        "gpus"      : [],
                        "lfs"       : 0}
             ],
