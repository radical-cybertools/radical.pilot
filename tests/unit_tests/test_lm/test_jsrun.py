--- conflicted
+++ resolved
@@ -134,15 +134,7 @@
                 for slot in slots:
                     slot['version'] = 1
 
-<<<<<<< HEAD
-                slots = rp.utils.convert_slots_to_old(slots)
-                for slot in slots:
-                    slot['version'] = 'old'
-
-                rs_file = lm_jsrun._create_resource_set_file(
-=======
                 rs_file   = lm_jsrun._create_resource_set_file(
->>>>>>> 95d3d7e7
                     slots=slots, uid=uid, sandbox=self._sbox)
                 with ru.ru_open(rs_file) as rs_layout_file:
                     lines = rs_layout_file.readlines()
